use cairo_lang_sierra::{program::Program, ProgramParser};
use color_eyre::Result;
use itertools::Itertools;
use melior_next::{
    dialect,
    ir::{
        operation::{self},
        Block, Location, Module, NamedAttribute, Operation, OperationRef, Region, Type, TypeLike,
        Value, ValueLike,
    },
    utility::{register_all_dialects, register_all_llvm_translations},
    Context,
};
use regex::Regex;
use std::{borrow::Cow, cell::RefCell, cmp::Ordering, collections::HashMap, rc::Rc};

use crate::types::DEFAULT_PRIME;

pub struct Compiler<'ctx> {
    pub code: String,
    pub program: Program,
    pub context: Context,
    pub module: Module<'ctx>,
    pub main_print: bool,
}

// We represent a struct as a contiguous list of types, like sierra does, for now.
#[derive(Debug, Clone, PartialEq, Eq)]
pub enum SierraType<'ctx> {
    Simple(Type<'ctx>),
<<<<<<< HEAD
    Struct {
        ty: Type<'ctx>,
        field_types: Vec<Self>,
    },
    Enum {
        ty: Type<'ctx>,
        tag_type: Type<'ctx>,
        storage_bytes_len: u32,
        storage_type: Type<'ctx>, // the array
        variants_types: Vec<Self>,
    },
=======
    Struct { ty: Type<'ctx>, field_types: Vec<Self> },
>>>>>>> d87cf18b
}

impl<'ctx> SierraType<'ctx> {
    pub fn get_width(&self) -> u32 {
        match self {
            SierraType::Simple(ty) => ty.get_width().unwrap_or(0),
            SierraType::Struct { ty: _, field_types } => {
                let mut width = 0;
                for ty in field_types {
                    width += ty.get_width();
                }
                width
            }
            SierraType::Enum {
                ty: _,
                tag_type,
                storage_bytes_len: storage_type_len,
                storage_type: _,
                variants_types: _,
            } => tag_type.get_width().unwrap() + (storage_type_len * 8),
        }
    }

    /// Returns the MLIR type of this sierra type
    pub const fn get_type(&self) -> Type {
        match self {
            Self::Simple(ty) => *ty,
            Self::Struct { ty, field_types: _ } => *ty,
            Self::Enum {
                ty,
                tag_type: _,
                storage_bytes_len: _,
                storage_type: _,
                variants_types: _,
            } => *ty,
        }
    }

    pub fn get_type_location(&self, context: &'ctx Context) -> (Type<'ctx>, Location<'ctx>) {
        (
            match self {
                Self::Simple(ty) => *ty,
                Self::Struct { ty, field_types: _ } => *ty,
                Self::Enum {
                    ty,
                    tag_type: _,
                    storage_bytes_len: _,
                    storage_type: _,
                    variants_types: _,
                } => *ty,
            },
            Location::unknown(context),
        )
    }

    /// Returns a vec of field types if this is a struct type.
    pub fn get_field_types(&self) -> Option<Vec<Type>> {
        match self {
            SierraType::Simple(_) => None,
            SierraType::Struct { ty: _, field_types } => {
                Some(field_types.iter().map(|x| x.get_type()).collect_vec())
            }
            SierraType::Enum {
                ty: _,
                tag_type: _,
                storage_bytes_len: _,
                storage_type: _,
                variants_types,
            } => Some(variants_types.iter().map(|x| x.get_type()).collect()),
        }
    }

    pub fn get_field_sierra_types(&self) -> Option<&[Self]> {
        match self {
            SierraType::Simple(_) => None,
            SierraType::Struct { ty: _, field_types } => Some(field_types),
            SierraType::Enum {
                ty: _,
                tag_type: _,
                storage_bytes_len: _,
                storage_type: _,
                variants_types,
            } => Some(variants_types),
        }
    }
}

// TODO split into libfuncdef and userfuncdef and model branching return types for libfuncdef
#[derive(Debug, Clone)]
pub struct FunctionDef<'ctx> {
    pub(crate) args: Vec<SierraType<'ctx>>,
    pub(crate) return_types: Vec<SierraType<'ctx>>,
}

/// Types, functions, etc storage.
/// This aproach works better with lifetimes.
#[derive(Debug, Default, Clone)]
pub struct Storage<'ctx> {
    pub(crate) types: HashMap<String, SierraType<'ctx>>,
    pub(crate) u8_consts: HashMap<String, String>,
    pub(crate) u16_consts: HashMap<String, String>,
    pub(crate) u32_consts: HashMap<String, String>,
    pub(crate) u64_consts: HashMap<String, String>,
    pub(crate) u128_consts: HashMap<String, String>,
    pub(crate) felt_consts: HashMap<String, String>,
    pub(crate) libfuncs: HashMap<String, FunctionDef<'ctx>>,
    pub(crate) userfuncs: HashMap<String, FunctionDef<'ctx>>,
}

impl<'ctx> Compiler<'ctx> {
    pub fn new(code: &str, main_print: bool) -> color_eyre::Result<Self> {
        let code = code.to_string();
        let program: Program = ProgramParser::new().parse(&code).unwrap();

        let registry = dialect::Registry::new();
        register_all_dialects(&registry);

        let context = Context::new();
        context.append_dialect_registry(&registry);
        register_all_llvm_translations(&context);
        context.get_or_load_dialect("func");
        context.get_or_load_dialect("arith");
        context.get_or_load_dialect("math");
        context.get_or_load_dialect("cf");
        context.get_or_load_dialect("scf");

        let location = Location::unknown(&context);

        let region = Region::new();
        let block = Block::new(&[]);
        region.append_block(block);
        let module_op = operation::Builder::new("builtin.module", location)
            /*
            .add_attributes(&[NamedAttribute::new_parsed(
                &context,
                "gpu.container_module",
                "unit",
            )
            .unwrap()])
            */
            .add_regions(vec![region])
            .build();

        let module = Module::from_operation(module_op).unwrap();

        Ok(Self { code, program, context, module, main_print })
    }
}

impl<'ctx> Compiler<'ctx> {
    pub fn named_attribute(&self, name: &str, attribute: &str) -> Result<NamedAttribute> {
        Ok(NamedAttribute::new_parsed(&self.context, name, attribute)?)
    }

    pub fn llvm_ptr_type(&self) -> Type {
        Type::parse(&self.context, "!llvm.ptr").unwrap()
    }

    pub fn felt_type(&self) -> Type {
        Type::integer(&self.context, 256)
    }

    pub fn double_felt_type(&self) -> Type {
        Type::integer(&self.context, 512)
    }

    pub fn i32_type(&self) -> Type {
        Type::integer(&self.context, 32)
    }

    pub fn bool_type(&self) -> Type {
        Type::integer(&self.context, 1)
    }

    pub fn u8_type(&self) -> Type {
        Type::integer(&self.context, 8)
    }

    pub fn u16_type(&self) -> Type {
        Type::integer(&self.context, 16)
    }

    pub fn u32_type(&self) -> Type {
        Type::integer(&self.context, 32)
    }

    pub fn u64_type(&self) -> Type {
        Type::integer(&self.context, 64)
    }

    pub fn u128_type(&self) -> Type {
        Type::integer(&self.context, 128)
    }

    /// Type `Bitwise`. Points to the bitwise builtin pointer. Since we're not respecting the
    /// classic segments this type makes no sense, therefore it's implemented as `()`.
    pub fn bitwise_type(&self) -> Type {
        Type::none(&self.context)
    }

    pub fn prime_constant<'a>(&self, block: &'a Block) -> OperationRef<'a> {
        self.op_const(block, DEFAULT_PRIME, self.felt_type())
    }

    /// Only the MLIR op, doesn't do modulo.
    pub fn op_add<'a>(&self, block: &'a Block, lhs: Value, rhs: Value) -> OperationRef<'a> {
        block.append_operation(
            operation::Builder::new("arith.addi", Location::unknown(&self.context))
                .add_operands(&[lhs, rhs])
                .add_results(&[lhs.r#type()])
                .build(),
        )
    }

    /// Only the MLIR op, doesn't do modulo.
    pub fn op_sub<'a>(&self, block: &'a Block, lhs: Value, rhs: Value) -> OperationRef<'a> {
        block.append_operation(
            operation::Builder::new("arith.subi", Location::unknown(&self.context))
                .add_operands(&[lhs, rhs])
                .add_results(&[lhs.r#type()])
                .build(),
        )
    }

    /// Only the MLIR op.
    pub fn op_mul<'a>(&self, block: &'a Block, lhs: Value, rhs: Value) -> OperationRef<'a> {
        block.append_operation(
            operation::Builder::new("arith.muli", Location::unknown(&self.context))
                .add_operands(&[lhs, rhs])
                .add_results(&[lhs.r#type()])
                .build(),
        )
    }

    /// Only the MLIR op.
    pub fn op_rem<'a>(&self, block: &'a Block, lhs: Value, rhs: Value) -> OperationRef<'a> {
        block.append_operation(
            operation::Builder::new("arith.remsi", Location::unknown(&self.context))
                .add_operands(&[lhs, rhs])
                .add_results(&[lhs.r#type()])
                .build(),
        )
    }

    /// Shift right signed.
    pub fn op_shrs<'a>(&self, block: &'a Block, value: Value, shift_by: Value) -> OperationRef<'a> {
        block.append_operation(
            operation::Builder::new("arith.shrsi", Location::unknown(&self.context))
                .add_operands(&[value, shift_by])
                .add_results(&[value.r#type()])
                .build(),
        )
    }

    /// Only the MLIR op.
    ///
    /// > Source: https://mlir.llvm.org/docs/Dialects/ArithOps/#arithcmpi-mlirarithcmpiop
    pub fn op_cmp<'a>(
        &self,
        block: &'a Block,
        cmp_op: CmpOp,
        lhs: Value,
        rhs: Value,
    ) -> OperationRef<'a> {
        block.append_operation(
            operation::Builder::new("arith.cmpi", Location::unknown(&self.context))
                .add_attributes(&[NamedAttribute::new_parsed(
                    &self.context,
                    "predicate",
                    cmp_op.to_mlir_val(),
                )
                .unwrap()])
                .add_operands(&[lhs, rhs])
                .add_results(&[Type::integer(&self.context, 1)])
                .build(),
        )
    }

    pub fn op_trunc<'a>(&self, block: &'a Block, value: Value, to: Type) -> OperationRef<'a> {
        block.append_operation(
            operation::Builder::new("arith.trunci", Location::unknown(&self.context))
                .add_operands(&[value])
                .add_results(&[to])
                .build(),
        )
    }

    pub fn op_sext<'a>(&self, block: &'a Block, value: Value, to: Type) -> OperationRef<'a> {
        block.append_operation(
            operation::Builder::new("arith.extsi", Location::unknown(&self.context))
                .add_operands(&[value])
                .add_results(&[to])
                .build(),
        )
    }

    pub fn op_zext<'a>(&self, block: &'a Block, value: Value, to: Type) -> OperationRef<'a> {
        block.append_operation(
            operation::Builder::new("arith.extui", Location::unknown(&self.context))
                .add_operands(&[value])
                .add_results(&[to])
                .build(),
        )
    }

    pub fn op_and<'a>(
        &self,
        block: &'a Block,
        lhs: Value,
        rhs: Value,
        to: Type,
    ) -> OperationRef<'a> {
        block.append_operation(
            operation::Builder::new("arith.andi", Location::unknown(&self.context))
                .add_operands(&[lhs, rhs])
                .add_results(&[to])
                .build(),
        )
    }

    pub fn op_or<'a>(
        &self,
        block: &'a Block,
        lhs: Value,
        rhs: Value,
        to: Type,
    ) -> OperationRef<'a> {
        block.append_operation(
            operation::Builder::new("arith.ori", Location::unknown(&self.context))
                .add_operands(&[lhs, rhs])
                .add_results(&[to])
                .build(),
        )
    }

    pub fn op_xor<'a>(
        &self,
        block: &'a Block,
        lhs: Value,
        rhs: Value,
        to: Type,
    ) -> OperationRef<'a> {
        block.append_operation(
            operation::Builder::new("arith.xori", Location::unknown(&self.context))
                .add_operands(&[lhs, rhs])
                .add_results(&[to])
                .build(),
        )
    }

    /// New constant
    pub fn op_const<'a>(&self, block: &'a Block, val: &str, ty: Type<'ctx>) -> OperationRef<'a> {
        block.append_operation(
            operation::Builder::new("arith.constant", Location::unknown(&self.context))
                .add_results(&[ty])
                .add_attributes(&[NamedAttribute::new_parsed(
                    &self.context,
                    "value",
                    &format!("{val} : {}", ty),
                )
                .unwrap()])
                .build(),
        )
    }

    /// New felt constant
    pub fn op_felt_const<'a>(&'a self, block: &'a Block, val: &str) -> OperationRef<'a> {
        self.op_const(block, val, self.felt_type())
    }

    /// New u8 constant
    pub fn op_u8_const<'a>(&'a self, block: &'a Block, val: &str) -> OperationRef<'a> {
        self.op_const(block, val, self.u8_type())
    }

    /// New u16 constant
    pub fn op_u16_const<'a>(&'a self, block: &'a Block, val: &str) -> OperationRef<'a> {
        self.op_const(block, val, self.u16_type())
    }

    /// New u32 constant
    pub fn op_u32_const<'a>(&'a self, block: &'a Block, val: &str) -> OperationRef<'a> {
        self.op_const(block, val, self.u32_type())
    }

    /// New u64 constant
    pub fn op_u64_const<'a>(&'a self, block: &'a Block, val: &str) -> OperationRef<'a> {
        self.op_const(block, val, self.u64_type())
    }

    /// New u128 constant
    pub fn op_u128_const<'a>(&'a self, block: &'a Block, val: &str) -> OperationRef<'a> {
        self.op_const(block, val, self.u128_type())
    }

    /// Does modulo prime.
    pub fn op_felt_modulo<'a>(&self, block: &'a Block, val: Value) -> Result<OperationRef<'a>> {
        let prime = self.prime_constant(block);
        let prime_val = prime.result(0)?.into();

        Ok(match val.r#type().get_width().unwrap().cmp(&256) {
            // If num_bits(value) < 252, then no modulo is needed (already in range).
            Ordering::Less => {
                // TODO: Remove this modulo when  (it is not necessary).
                self.op_rem(block, val, prime_val)
            }
            // If the value and the modulo have the same width, just apply the modulo.
            Ordering::Equal => self.op_rem(block, val, prime_val),
            // If the value is wider than the prime, zero-extend the prime before the modulo.
            Ordering::Greater => {
                let zext_op = self.op_zext(block, prime_val, val.r#type());
                self.op_rem(block, val, zext_op.result(0)?.into())
            }
        })
    }

    /// Example function_type: "(i64, i64) -> i64"
    pub fn op_func<'a>(
        &'a self,
        name: &str,
        function_type: &str,
        regions: Vec<Region>,
        emit_c_interface: bool,
        public: bool,
    ) -> Result<Operation<'a>> {
        let mut attrs = Vec::with_capacity(3);

        attrs.push(NamedAttribute::new_parsed(&self.context, "function_type", function_type)?);
        attrs.push(NamedAttribute::new_parsed(&self.context, "sym_name", &format!("\"{name}\""))?);

        if !public {
            attrs.push(NamedAttribute::new_parsed(
                &self.context,
                "llvm.linkage",
                "#llvm.linkage<internal>", // found digging llvm code..
            )?);
        }

        if emit_c_interface {
            attrs.push(NamedAttribute::new_parsed(&self.context, "llvm.emit_c_interface", "unit")?);
        }

        Ok(operation::Builder::new("func.func", Location::unknown(&self.context))
            .add_attributes(&attrs)
            .add_regions(regions)
            .build())
    }

    pub fn op_return<'a>(&self, block: &'a Block, result: &[Value]) -> OperationRef<'a> {
        block.append_operation(
            operation::Builder::new("func.return", Location::unknown(&self.context))
                .add_operands(result)
                .build(),
        )
    }

    /// creates a llvm struct
    pub fn op_llvm_struct<'a>(&self, block: &'a Block, types: &[Type]) -> OperationRef<'a> {
        block.append_operation(
            operation::Builder::new("llvm.mlir.undef", Location::unknown(&self.context))
                .add_results(
                    &[Type::parse(&self.context, &self.struct_type_string(types)).unwrap()],
                )
                .build(),
        )
    }

    /// creates a llvm struct allocating on the stack
    ///
    /// use getelementptr instead of extractvalue
    pub fn op_llvm_struct_alloca<'a>(
        &self,
        block: &'a Block,
        types: &[Type],
    ) -> Result<OperationRef<'a>> {
        self.op_llvm_alloca(
            block,
            Type::parse(&self.context, &self.struct_type_string(types)).unwrap(),
            1,
        )
    }

    /// bitcasts a type into another
    ///
    /// https://mlir.llvm.org/docs/Dialects/LLVM/#llvmbitcast-mlirllvmbitcastop
    pub fn op_llvm_bitcast<'a>(
        &self,
        block: &'a Block,
        value: Value,
        to: Type,
    ) -> OperationRef<'a> {
        block.append_operation(
            operation::Builder::new("llvm.bitcast", Location::unknown(&self.context))
                .add_operands(&[value])
                .add_results(&[to])
                .build(),
        )
    }

    pub fn op_llvm_alloca<'a>(
        &self,
        block: &'a Block,
        element_type: Type,
        array_size: usize,
        // align: usize,
    ) -> Result<OperationRef<'a>> {
        let size = self.op_const(block, &array_size.to_string(), Type::integer(&self.context, 64));
        let size_res = size.result(0)?.into();
        Ok(block.append_operation(
            operation::Builder::new("llvm.alloca", Location::unknown(&self.context))
                .add_attributes(&NamedAttribute::new_parsed_vec(
                    &self.context,
                    &[
                        //("alignment", &align.to_string()),
                        ("elem_type", &element_type.to_string()),
                    ],
                )?)
                .add_operands(&[size_res])
                .add_results(&[self.llvm_ptr_type()])
                .build(),
        ))
    }

    pub fn op_llvm_const<'a>(
        &self,
        block: &'a Block,
        val: &str,
        ty: Type<'ctx>,
    ) -> OperationRef<'a> {
        block.append_operation(
            operation::Builder::new("llvm.mlir.constant", Location::unknown(&self.context))
                .add_results(&[ty])
                .add_attributes(&[NamedAttribute::new_parsed(&self.context, "value", val).unwrap()])
                .build(),
        )
    }

    pub fn op_llvm_store<'a>(
        &self,
        block: &'a Block,
        value: Value,
        addr: Value,
        // align: usize,
    ) -> Result<OperationRef<'a>> {
        Ok(block.append_operation(
            operation::Builder::new("llvm.store", Location::unknown(&self.context))
                .add_operands(&[value, addr])
                .build(),
        ))
    }

    pub fn op_llvm_load<'a>(
        &self,
        block: &'a Block,
        addr: Value,
        value_type: Type,
        // align: usize,
    ) -> Result<OperationRef<'a>> {
        Ok(block.append_operation(
            operation::Builder::new("llvm.load", Location::unknown(&self.context))
                .add_operands(&[addr])
                .add_results(&[value_type])
                .build(),
        ))
    }

    // conditional branch
    pub fn op_cond_br<'a>(
        &self,
        block: &'a Block,
        cond: Value,
        true_block: &Block,
        false_block: &Block,
        true_block_args: &[Value],
        false_block_args: &[Value],
    ) -> Result<OperationRef<'a>> {
        let mut operands = vec![cond];
        operands.extend(true_block_args);
        operands.extend(false_block_args);
        Ok(block.append_operation(
            operation::Builder::new("cf.cond_br", Location::unknown(&self.context))
                .add_attributes(&[NamedAttribute::new_parsed(
                    &self.context,
                    "operand_segment_sizes",
                    &format!(
                        "array<i32: 1, {}, {}>",
                        true_block_args.len(),
                        false_block_args.len()
                    ),
                )?])
                .add_operands(&operands)
                .add_successors(&[true_block, false_block])
                .build(),
        ))
    }

    // unconditional branch
    pub fn op_br<'a>(
        &self,
        block: &'a Block,
        target_block: &Block,
        block_args: &[Value],
    ) -> OperationRef<'a> {
        block.append_operation(
            operation::Builder::new("cf.br", Location::unknown(&self.context))
                .add_operands(block_args)
                .add_successors(&[target_block])
                .build(),
        )
    }

    /// inserts a value into the specified struct.
    ///
    /// The struct_llvm_type is made from `struct_type_string`
    ///
    /// The result is the struct with the value inserted.
    pub fn op_llvm_insertvalue<'a>(
        &self,
        block: &'a Block,
        index: usize,
        struct_value: Value,
        value: Value,
        struct_llvm_type: Type,
    ) -> Result<OperationRef<'a>> {
        Ok(block.append_operation(
            operation::Builder::new("llvm.insertvalue", Location::unknown(&self.context))
                .add_attributes(&[
                    self.named_attribute("position", &format!("array<i64: {}>", index))?
                ])
                .add_operands(&[struct_value, value])
                .add_results(&[struct_llvm_type])
                .build(),
        ))
    }

    /// extracts a value from the specified struct.
    ///
    /// The result is the value with tthe given type.
    pub fn op_llvm_extractvalue<'a>(
        &self,
        block: &'a Block,
        index: usize,
        struct_value: Value,
        value_type: Type,
    ) -> Result<OperationRef<'a>> {
        Ok(block.append_operation(
            operation::Builder::new("llvm.extractvalue", Location::unknown(&self.context))
                .add_attributes(&[
                    self.named_attribute("position", &format!("array<i64: {}>", index))?
                ])
                .add_operands(&[struct_value])
                .add_results(&[value_type])
                .build(),
        ))
    }

    /// llvm getelementptr with a constant offset
    pub fn op_llvm_gep<'a>(
        &self,
        block: &'a Block,
        index: usize,
        struct_value: Value,
        value_type: Type,
    ) -> Result<OperationRef<'a>> {
        Ok(block.append_operation(
            operation::Builder::new("llvm.getelementptr", Location::unknown(&self.context))
                .add_attributes(&[
                    self.named_attribute("rawConstantIndices", &format!("array<i32: {}>", index))?,
                    self.named_attribute("elem_type", &value_type.to_string())?,
                    self.named_attribute("inbounds", "unit")?,
                ])
                .add_operands(&[struct_value]) // base
                .add_results(&[value_type])
                .build(),
        ))
    }

    pub fn struct_type_string(&self, types: &[Type]) -> String {
        let types = types.iter().map(|x| x.to_string()).join(", ");
        format!("!llvm.struct<({})>", types)
    }

    pub fn op_func_call<'a>(
        &self,
        block: &'a Block,
        name: &str,
        args: &[Value],
        results: &[Type],
    ) -> Result<OperationRef<'a>> {
        Ok(block.append_operation(
            operation::Builder::new("func.call", Location::unknown(&self.context))
                .add_attributes(&[self.named_attribute("callee", &format!("@\"{name}\""))?])
                .add_operands(args)
                .add_results(results)
                .build(),
        ))
    }

    pub fn op_llvm_call<'a>(
        &self,
        block: &'a Block,
        name: &str,
        args: &[Value],
        results: &[Type],
    ) -> Result<OperationRef<'a>> {
        Ok(block.append_operation(
            operation::Builder::new("llvm.call", Location::unknown(&self.context))
                .add_attributes(&[self.named_attribute("callee", &format!("@\"{name}\""))?])
                .add_operands(args)
                .add_results(results)
                .build(),
        ))
    }

    /// Creates a new block
    pub fn new_block(&self, args: &[Type<'ctx>]) -> Block {
        let location = Location::unknown(&self.context);
        let args: Vec<_> = args.iter().map(|x| (*x, location)).collect();
        Block::new(&args)
    }

    /// Normalizes a function name.
    ///
    /// a::a::name -> a_a_name()
    pub fn normalize_func_name(name: &str) -> Cow<str> {
        let re = Regex::new(r"[:-]+").unwrap();
        re.replace_all(name, "_")
    }

    pub fn compile(&'ctx self) -> color_eyre::Result<OperationRef<'ctx>> {
        let storage = Rc::new(RefCell::new(Storage::default()));
        self.process_types(storage.clone())?;
        self.process_libfuncs(storage.clone())?;
        self.process_functions(storage.clone())?;
        self.process_statements(storage)?;
        Ok(self.module.as_operation())
    }

    pub fn compile_hardcoded_fib(&'ctx self) -> color_eyre::Result<OperationRef<'ctx>> {
        // hardcoded fib

        /*
        fn fib(a: felt, b: felt, n: felt) -> felt {
            match n {
                0 => a,
                _ => fib(b, a + b, n - 1),
            }
        }
        fn fib_mid(n: felt) {
            match n {
                0 => (),
                _ => {
                    fib(0, 1, 500);
                    fib_mid(n - 1);
                },
            }
        }
        fn main(a: felt) {
            fib_mid(100);
        }
         */

        let felt_type = self.felt_type();
        let location = Location::unknown(&self.context);
        let prime = DEFAULT_PRIME;

        let fib_function = {
            let fib_region = Region::new();
            // arguments: a: felt, n: felt
            let fib_block = self.new_block(&[felt_type, felt_type, felt_type]);
            let arg_a = fib_block.argument(0)?;
            let arg_b = fib_block.argument(1)?;
            let arg_n = fib_block.argument(2)?;

            // prepare the if comparision: n == 0
            let zero = self.op_felt_const(&fib_block, "0");
            let zero_res = zero.result(0)?.into();
            let eq = self.op_cmp(&fib_block, CmpOp::Equal, arg_n.into(), zero_res);

            // if else regions
            let if_region = Region::new();
            let else_region = Region::new();

            // if
            {
                //  0 => (a, 0),
                let if_block = self.new_block(&[]);

                if_block.append_operation(
                    operation::Builder::new("scf.yield", location)
                        .add_operands(&[arg_a.into(), zero_res])
                        .build(),
                );

                if_region.append_block(if_block);
            }

            // else
            {
                /*
                    let (v, count) = fib(b, a + b, n - 1);
                    return (v, count + 1)
                */

                let else_block = self.new_block(&[]);

                let prime = self.op_felt_const(&else_block, prime);
                let prime_res = prime.result(0)?;

                let a_plus_b = self.op_add(&else_block, arg_a.into(), arg_b.into());
                let a_plus_b_res = a_plus_b.result(0).unwrap();

                let a_plus_b_mod = self.op_rem(&else_block, a_plus_b_res.into(), prime_res.into());
                let a_plus_b_mod_res = a_plus_b_mod.result(0)?;

                let one = self.op_felt_const(&fib_block, "1");
                let one_res = one.result(0)?.into();

                let n_minus_1 = self.op_sub(&else_block, arg_n.into(), one_res);
                let n_minus_1_res = n_minus_1.result(0).unwrap();

                let n_minus_1_mod =
                    self.op_rem(&else_block, n_minus_1_res.into(), prime_res.into());
                let n_minus_1_mod_res = n_minus_1_mod.result(0)?;

                let func_call = self.op_func_call(
                    &else_block,
                    "fib",
                    &[arg_b.into(), a_plus_b_mod_res.into(), n_minus_1_mod_res.into()],
                    &[felt_type, felt_type],
                )?;

                let value = func_call.result(0)?;
                let count = func_call.result(1)?;

                let count_plus_1 = self.op_add(&else_block, count.into(), one_res);
                let count_plus_1_res = count_plus_1.result(0).unwrap();

                let count_plus_1_mod =
                    self.op_rem(&else_block, count_plus_1_res.into(), prime_res.into());
                let count_plus_1_mod_res = count_plus_1_mod.result(0)?;

                else_block.append_operation(
                    operation::Builder::new("scf.yield", location)
                        .add_operands(&[value.into(), count_plus_1_mod_res.into()])
                        .build(),
                );

                else_region.append_block(else_block);
            }

            let isif = fib_block.append_operation(
                operation::Builder::new("scf.if", location)
                    .add_operands(&[eq.result(0)?.into()])
                    .add_results(&[felt_type, felt_type])
                    .add_regions(vec![if_region, else_region])
                    .build(),
            );

            let value = isif.result(0)?;
            let count = isif.result(1)?;

            self.op_return(&fib_block, &[value.into(), count.into()]);

            fib_region.append_block(fib_block);

            self.op_func(
                "fib",
                "(i256, i256, i256) -> (i256, i256)",
                vec![fib_region],
                false,
                true,
            )?
        };

        self.module.body().append_operation(fib_function);

        let fib_mid_function = {
            /*
            fn fib_mid(n: felt) {
                match n {
                    0 => (),
                    _ => {
                        fib(0, 1, 500);
                        fib_mid(n - 1);
                    },
                }
            }
            */
            let fib_mid_region = Region::new();
            // arguments: a: felt, n: felt
            let fib_block = self.new_block(&[felt_type]);
            let arg_n = fib_block.argument(0)?;

            // prepare the if comparision: n == 0
            let zero = self.op_felt_const(&fib_block, "0");
            let zero_res = zero.result(0)?.into();
            let eq = self.op_cmp(&fib_block, CmpOp::Equal, arg_n.into(), zero_res);

            // if else regions
            let if_region = Region::new();
            let else_region = Region::new();

            // if
            {
                //  0 => (),
                let if_block = self.new_block(&[]);

                if_block.append_operation(operation::Builder::new("scf.yield", location).build());

                if_region.append_block(if_block);
            }

            // else
            {
                /*
                    fib(0, 1, 500);
                    fib_mid(n - 1);
                */

                let else_block = self.new_block(&[]);

                let one = self.op_felt_const(&fib_block, "1");
                let one_res = one.result(0)?.into();
                let times = self.op_felt_const(&fib_block, "500");
                let times_res = times.result(0)?.into();

                self.op_func_call(
                    &else_block,
                    "fib",
                    &[zero_res, one_res, times_res],
                    &[felt_type, felt_type],
                )?;

                let n_minus_1 = self.op_sub(&else_block, arg_n.into(), one_res);
                let n_minus_1_res = n_minus_1.result(0).unwrap();

                let prime = self.op_felt_const(&else_block, prime);
                let prime_res = prime.result(0)?;

                let n_minus_1_mod =
                    self.op_rem(&else_block, n_minus_1_res.into(), prime_res.into());
                let n_minus_1_mod_res = n_minus_1_mod.result(0)?;

                self.op_func_call(&else_block, "fib_mid", &[n_minus_1_mod_res.into()], &[])?;

                else_block.append_operation(operation::Builder::new("scf.yield", location).build());

                else_region.append_block(else_block);
            }

            fib_block.append_operation(
                operation::Builder::new("scf.if", location)
                    .add_operands(&[eq.result(0)?.into()])
                    .add_results(&[])
                    .add_regions(vec![if_region, else_region])
                    .build(),
            );

            self.op_return(&fib_block, &[]);

            fib_mid_region.append_block(fib_block);

            self.op_func("fib_mid", "(i256) -> ()", vec![fib_mid_region], false, true)?
        };

        self.module.body().append_operation(fib_mid_function);

        let main_function = {
            let region = Region::new();
            let block = Block::new(&[]);

            let n_arg = self.op_felt_const(&block, "100");
            let n_arg_res = n_arg.result(0)?.into();

            self.op_func_call(&block, "fib_mid", &[n_arg_res], &[])?;

            let main_ret = self.op_const(&block, "0", self.i32_type());

            self.op_return(&block, &[main_ret.result(0)?.into()]);

            region.append_block(block);

            self.op_func("main", "() -> i32", vec![region], true, true)?
        };

        self.module.body().append_operation(main_function);
        let op = self.module.as_operation();

        if op.verify() {
            Ok(op)
        } else {
            Err(color_eyre::eyre::eyre!("error verifiying"))
        }
    }

    pub fn compile_hardcoded_gpu(&'ctx self) -> color_eyre::Result<OperationRef<'ctx>> {
        /*
        fn main(a: i32, b: i32) -> i32 {
            a * b
        }
        */

        let i32_type = Type::integer(&self.context, 32);
        let i256_type = Type::integer(&self.context, 256);
        let index_type = Type::index(&self.context);
        let location = Location::unknown(&self.context);

        let gpu_module = {
            let module_region = Region::new();
            let module_block = Block::new(&[]);

            let region = Region::new();
            let block = Block::new(&[(i256_type, location), (i256_type, location)]);

            let arg1 = block.argument(0)?;
            let arg2 = block.argument(1)?;

            let res = self.op_add(&block, arg1.into(), arg2.into());
            let res_result = res.result(0)?;

            let trunc_op = block.append_operation(
                operation::Builder::new("arith.trunci", Location::unknown(&self.context))
                    .add_operands(&[res_result.into()])
                    .add_results(&[i32_type])
                    .build(),
            );

            let trunc_op_res = trunc_op.result(0)?;

            block.append_operation(
                operation::Builder::new("gpu.printf", Location::unknown(&self.context))
                    .add_attributes(&[self.named_attribute("format", r#""suma: %d ""#)?])
                    .add_operands(&[trunc_op_res.into()])
                    .build(),
            );

            // kernels always return void
            block.append_operation(
                operation::Builder::new("gpu.return", Location::unknown(&self.context)).build(),
            );

            region.append_block(block);

            let func = operation::Builder::new("gpu.func", Location::unknown(&self.context))
                .add_attributes(&NamedAttribute::new_parsed_vec(
                    &self.context,
                    &[
                        ("function_type", "(i256, i256) -> ()"),
                        ("sym_name", "\"kernel1\""),
                        ("gpu.kernel", "unit"),
                    ],
                )?)
                .add_regions(vec![region])
                .build();

            module_block.append_operation(func);

            module_block.append_operation(
                operation::Builder::new("gpu.module_end", Location::unknown(&self.context)).build(),
            );

            module_region.append_block(module_block);

            let gpu_module =
                operation::Builder::new("gpu.module", Location::unknown(&self.context))
                    .add_attributes(&[self.named_attribute("sym_name", "\"kernels\"")?])
                    .add_regions(vec![module_region])
                    .build();

            gpu_module
        };

        self.module.body().append_operation(gpu_module);

        let main_function = {
            let region = Region::new();
            let block = Block::new(&[]);

            let index_op = block.append_operation(
                operation::Builder::new("arith.constant", Location::unknown(&self.context))
                    .add_results(&[index_type])
                    .add_attributes(&[
                        self.named_attribute("value", &format!("1 : {}", index_type))?
                    ])
                    .build(),
            );
            let index_value = index_op.result(0)?.into();

            let dynamic_shared_memory_size_op = block.append_operation(
                operation::Builder::new("arith.constant", Location::unknown(&self.context))
                    .add_results(&[i32_type])
                    .add_attributes(&[self.named_attribute("value", &format!("0 : {}", i32_type))?])
                    .build(),
            );
            let dynamic_shared_memory_size = dynamic_shared_memory_size_op.result(0)?.into();

            let arg1_op = block.append_operation(
                operation::Builder::new("arith.constant", Location::unknown(&self.context))
                    .add_results(&[i256_type])
                    .add_attributes(
                        &[self.named_attribute("value", &format!("4 : {}", i256_type))?],
                    )
                    .build(),
            );
            let arg1 = arg1_op.result(0)?;
            let arg2_op = block.append_operation(
                operation::Builder::new("arith.constant", Location::unknown(&self.context))
                    .add_results(&[i256_type])
                    .add_attributes(
                        &[self.named_attribute("value", &format!("2 : {}", i256_type))?],
                    )
                    .build(),
            );
            let arg2 = arg2_op.result(0)?;

            let gpu_launch =
                operation::Builder::new("gpu.launch_func", Location::unknown(&self.context))
                    .add_attributes(&NamedAttribute::new_parsed_vec(
                        &self.context,
                        &[
                            ("kernel", "@kernels::@kernel1"),
                            ("operand_segment_sizes", "array<i32: 0, 1, 1, 1, 1, 1, 1, 1, 2>"),
                        ],
                    )?)
                    .add_operands(&[
                        index_value,
                        index_value,
                        index_value,
                        index_value,
                        index_value,
                        index_value,
                        dynamic_shared_memory_size,
                        arg1.into(),
                        arg2.into(),
                    ])
                    .build();

            block.append_operation(gpu_launch);

            let main_ret = self.op_const(&block, "0", self.i32_type());
            self.op_return(&block, &[main_ret.result(0)?.into()]);
            region.append_block(block);

            self.op_func("main", "() -> i32", vec![region], true, true)?
        };

        self.module.body().append_operation(main_function);

        let op = self.module.as_operation();

        if op.verify() {
            Ok(op)
        } else {
            Err(color_eyre::eyre::eyre!("error verifiying"))
        }
    }
}

// TODO: Add other supported comparisons.
//   Source: https://mlir.llvm.org/docs/Dialects/ArithOps/#arithcmpi-mlirarithcmpiop
#[derive(Clone, Copy, Debug, Default, Eq, Hash, PartialEq)]
pub enum CmpOp {
    #[default]
    Equal,
    UnsignedGreaterEqual,
    UnsignedLess,
}

impl CmpOp {
    pub const fn to_mlir_val(&self) -> &'static str {
        match self {
            Self::Equal => "0",
            Self::UnsignedGreaterEqual => "9",
            Self::UnsignedLess => "6",
        }
    }
}<|MERGE_RESOLUTION|>--- conflicted
+++ resolved
@@ -28,7 +28,6 @@
 #[derive(Debug, Clone, PartialEq, Eq)]
 pub enum SierraType<'ctx> {
     Simple(Type<'ctx>),
-<<<<<<< HEAD
     Struct {
         ty: Type<'ctx>,
         field_types: Vec<Self>,
@@ -40,9 +39,6 @@
         storage_type: Type<'ctx>, // the array
         variants_types: Vec<Self>,
     },
-=======
-    Struct { ty: Type<'ctx>, field_types: Vec<Self> },
->>>>>>> d87cf18b
 }
 
 impl<'ctx> SierraType<'ctx> {
