use cairo_lang_sierra::program::{GenFunction, GenericArg, Program, StatementIdx, TypeDeclaration};
use color_eyre::Result;
use itertools::Itertools;
use melior_next::ir::Value;

use crate::{
    compiler::{fn_attributes::FnAttributes, mlir_ops::CmpOp, Compiler, Storage},
    libfuncs::lib_func_def::PositionalArg,
    types::is_omitted_builtin_type,
};

use self::user_func_def::UserFuncDef;

pub mod user_func_def;

impl<'ctx> Compiler<'ctx> {
    pub fn process_functions(&'ctx self, storage: &mut Storage<'ctx>) -> Result<()> {
        // First, create the user func defs without internal block information
        self.save_nonflow_function_info_to_storage(self.program, storage);

        // Add a wrapper around the main function to print the felt representation of its returns if the option to do so was passed
        self.create_wrappers_if_necessary(storage)?;

        Ok(())
    }

    pub fn create_wrappers_if_necessary(&'ctx self, storage: &mut Storage<'ctx>) -> Result<()> {
        for func in self.program.funcs.iter() {
            let func_name = func.id.debug_name.as_ref().unwrap().as_str();

            if self.main_print && should_create_wrapper(func_name) {
                self.create_felt_representation_wrapper(func_name, func, storage)?;
            }
        }

        Ok(())
    }

    pub fn create_felt_representation_wrapper(
        &'ctx self,
        wrapped_func_name: &str,
        func: &GenFunction<StatementIdx>,
        storage: &mut Storage<'ctx>,
    ) -> Result<()> {
        let userfunc_def = storage.userfuncs.get(wrapped_func_name).unwrap().clone();

        let arg_types = userfunc_def.args.iter().map(|arg| arg.ty.get_type()).collect_vec();
        let ret_types = userfunc_def
            .return_types
            .iter()
            .map(|arg| (arg.ty.clone(), func.signature.ret_types[arg.loc].clone()))
            .collect_vec();

        // We need to collect the sierra type declarations to know how to convert the mlir types to their felt representation
        // This is especially important for enums
        let ret_type_declarations = ret_types
            .iter()
            .map(|(mlir_type, type_id)| {
                (
                    mlir_type,
                    self.program.type_declarations.iter().find(|decl| decl.id == *type_id).unwrap(),
                )
            })
            .collect_vec();

        // Create a list of types for which to generate print functions, with no duplicates
        // For complex types, their components types must be added to the list before them
        let types_to_print = get_all_types_to_print(
            &ret_type_declarations.iter().map(|(_t, decl)| (*decl).clone()).collect_vec(),
            self.program,
        );

        for type_decl in types_to_print {
            let type_category = type_decl.long_id.generic_id.0.as_str();
            match type_category {
                "felt252" => self.create_print_felt(storage)?,
                "NonZero" => todo!("Print box felt representation"),
                "Box" => todo!("Print box felt representation"),
                "Nullable" => {
                    let arg_type = storage
                        .types
                        .get(&type_decl.id.id.to_string())
                        .cloned()
                        .expect("Type should be registered");
                    self.create_print_nullable(&arg_type, type_decl.clone(), storage)?
                }
                "Struct" => {
                    let arg_type = storage
                        .types
                        .get(&type_decl.id.id.to_string())
                        .expect("Type should be registered");
                    self.create_print_struct(arg_type, type_decl.clone())?
                }
                "Enum" => {
                    let arg_type = storage
                        .types
                        .get(&type_decl.id.id.to_string())
                        .expect("Type should be registered")
                        .clone();
                    self.create_print_enum(&arg_type, type_decl.clone(), storage)?
                }
                "Array" => {
                    let arg_type = storage
                        .types
                        .get(&type_decl.id.id.to_string())
                        .expect("Type should be registered")
                        .clone();
                    self.create_print_array(&arg_type, type_decl.clone(), storage)?
                }
                "u8" | "u16" | "u32" | "u64" | "u128" => {
                    let uint_type = storage
                        .types
                        .get(&type_decl.id.id.to_string())
                        .expect("Type should be registered")
                        .clone();
                    self.create_print_uint(&uint_type, type_decl, storage)?
                }
                "EcPoint" => {
                    self.create_print_felt(storage)?;
                    let ec_point_type = storage
                        .types
                        .get(&type_decl.id.id.to_string())
                        .expect("Type should be registered")
                        .clone();
                    self.create_print_ec_point(&ec_point_type, type_decl)?;
                }
                _ => todo!("Felt representation for {}", type_category),
            }
        }

        let block = self.new_block(&arg_types);

        let arg_values = (0..block.argument_count())
            .map(|idx| block.argument(idx).map(|arg| arg.into()))
            .collect::<Result<Vec<Value>, melior_next::Error>>()?;

        let mlir_ret_types = ret_types.iter().map(|(t, _id)| t.get_type()).collect_vec();

        // First, call the wrapped function
        let raw_res = self.op_func_call(&block, wrapped_func_name, &arg_values, &mlir_ret_types)?;

        let success_block = self.new_block(&[]);

        let ret_type_name = ret_types[0].1.debug_name.as_ref().unwrap();

        // Create a block for panic processing if the result is a panic enum
        let panic_block = if ret_type_name.starts_with("core::PanicResult::<") {
            Some(self.new_block(&[]))
        } else {
            None
        };

        // Then, print whether or not the execution was successful
        if let Some(panic_block) = &panic_block {
            let panic_enum_type = &ret_types[0].0;
            let panic_value = raw_res.result(0)?.into();
            // Get the tag from the panic enum to determine whether execution was successful or not
            let panic_enum_tag_op =
                self.call_enum_get_tag(&block, panic_value, panic_enum_type, storage)?;
            let panic_enum_tag = panic_enum_tag_op.result(0)?.into();
            let zero_op = self.op_const(&block, "0", panic_enum_type.get_enum_tag_type().unwrap());
            let zero = zero_op.result(0)?.into();
            // If it equals 0 then it's a success
            let is_success_op = self.op_cmp(&block, CmpOp::Equal, panic_enum_tag, zero);
            let is_success = is_success_op.result(0)?.into();

            // Create a block for printing the error message if execution failed
            self.op_cond_br(&block, is_success, &success_block, panic_block, &[], &[]);

            self.call_print_panic_message(
                panic_block,
                ret_type_name.as_str(),
                panic_value,
                panic_enum_type,
                storage,
            )?;
            self.op_return(panic_block, &[]);
        } else {
            self.op_br(&block, &success_block, &[]);
        }

        self.call_dprintf(&success_block, "Success\n", &[], storage)?;

        // If gas was enabled, print the remaining gas.
        /*
        if self.gas.is_some() {
            let (_, current_gas_op) = self.call_get_gas_counter(&success_block)?;
            let current_gas_value = current_gas_op.result(0)?.into();
            let lower = self.op_trunc(&success_block, current_gas_value, self.u64_type());
            let shift_amount = self.op_u128_const(&success_block, "64");
            let upper_shifted =
                self.op_shru(&success_block, current_gas_value, shift_amount.result(0)?.into());
            let upper =
                self.op_trunc(&success_block, upper_shifted.result(0)?.into(), self.u64_type());
            self.call_dprintf(
                &success_block,
                "Remaining gas: %lX%016lX\n",
                &[upper.result(0)?.into(), lower.result(0)?.into()],
                storage,
            )?;
        }
        */

        // Finally, print the result if it was, or the error message if not
        for (position, (_, type_decl)) in ret_type_declarations.iter().enumerate() {
            let type_name = type_decl.id.debug_name.as_ref().unwrap().as_str();
            if is_omitted_builtin_type(type_name) {
                continue;
            }
            let result_val = raw_res.result(position)?;
            self.op_func_call(
                &success_block,
                &format!("print_{}", type_name),
                &[result_val.into()],
                &[],
            )?;
        }

        self.op_return(&success_block, &[]);

        let all_blocks = if let Some(panic_block) = panic_block {
            vec![block, success_block, panic_block]
        } else {
            vec![block, success_block]
        };

        // Currently this wrapper is only put on the entrypoint, so we call it main
        // We might want to change this in the future
        self.create_function(
            "main",
            all_blocks,
            &[],
            FnAttributes { public: true, emit_c_interface: true, ..Default::default() },
        )
    }

    fn save_nonflow_function_info_to_storage(
        &self,
        program: &Program,
        storage: &mut Storage<'ctx>,
    ) {
        for func in program.funcs.iter() {
            let func_name = func.id.debug_name.as_ref().unwrap().to_string();

            let param_types = func
                .params
                .iter()
                .enumerate()
                .filter_map(|(idx, param)| {
                    if is_omitted_builtin_type(&param.ty.debug_name.as_ref().unwrap().to_string()) {
                        None
                    } else {
                        Some(PositionalArg {
                            loc: idx,
                            ty: storage
                                .types
                                .get(&param.ty.id.to_string())
                                .expect("Userfunc arg type should have been registered")
                                .clone(),
                        })
                    }
                })
                .collect_vec();
            let return_types = func
                .signature
                .ret_types
                .iter()
                .enumerate()
                .filter_map(|(idx, ty)| {
                    if is_omitted_builtin_type(&ty.debug_name.as_ref().unwrap().to_string()) {
                        None
                    } else {
                        Some(PositionalArg {
                            loc: idx,
                            ty: storage
                                .types
                                .get(&ty.id.to_string())
                                .expect("Userfunc ret type should have been registered")
                                .clone(),
                        })
                    }
                })
                .collect_vec();

            storage.userfuncs.insert(func_name, UserFuncDef { args: param_types, return_types });
        }
    }
}

// Currently this checks whether the function in question is the main function,
// but it could be switched for anything later
fn should_create_wrapper(raw_func_name: &str) -> bool {
    let parts = raw_func_name.split("::").collect::<Vec<_>>();
    parts.len() == 3 && parts[0] == parts[1] && parts[2] == "main"
}

// Produces an ordered list of all types and component types
#[allow(clippy::cognitive_complexity)]
fn get_all_types_to_print(
    type_declarations: &[TypeDeclaration],
    program: &Program,
) -> Vec<TypeDeclaration> {
    let mut types_to_print = vec![];
    for type_decl in type_declarations {
        let type_category = type_decl.long_id.generic_id.0.as_str();
        match type_category {
            "felt252" | "u8" | "u16" | "u32" | "u64" | "u128" => {
                if !types_to_print.contains(type_decl) {
                    types_to_print.push(type_decl.clone());
                }
            }
            "NonZero" => todo!("Print box felt representation"),
            "Box" => todo!("Print box felt representation"),
            "Struct" => {
                let field_type_declarations = type_decl.long_id.generic_args[1..].iter().map(|member_type| match member_type {
                    GenericArg::Type(type_id) => type_id,
                    _ => panic!("Struct type declaration arguments after the first should all be resolved"),
                }).map(|member_type_id| program.type_declarations.iter().find(|decl| decl.id == *member_type_id).unwrap())
                .map(|component_type_decl| get_all_types_to_print(&[component_type_decl.clone()], program));

                for type_decls in field_type_declarations {
                    for type_decl in type_decls {
                        if !types_to_print.contains(&type_decl) {
                            types_to_print.push(type_decl);
                        }
                    }
                }
                if !types_to_print.contains(type_decl) {
                    types_to_print.push(type_decl.clone());
                }
            }
            "Enum" => {
                let field_type_declarations = type_decl.long_id.generic_args[1..].iter().map(|member_type| match member_type {
                    GenericArg::Type(type_id) => type_id,
                    _ => panic!("Enum type declaration arguments after the first should all be resolved"),
                }).map(|member_type_id| program.type_declarations.iter().find(|decl| decl.id == *member_type_id).unwrap())
                .map(|component_type_decl| get_all_types_to_print(&[component_type_decl.clone()], program));

                for type_decls in field_type_declarations {
                    for type_decl in type_decls {
                        if !types_to_print.contains(&type_decl) {
                            types_to_print.push(type_decl);
                        }
                    }
                }
                if !types_to_print.contains(type_decl) {
                    types_to_print.push(type_decl.clone());
                }
            }
            "Array" => {
                let array_type = match &type_decl.long_id.generic_args[0] {
                    GenericArg::Type(type_id) => type_id,
                    _ => panic!(
                        "Struct type declaration arguments after the first should all be resolved"
                    ),
                };

                for ty in &program.type_declarations {
                    if ty.id == *array_type {
                        let types_to_print_here = get_all_types_to_print(&[ty.clone()], program);
                        for type_decl in types_to_print_here {
                            if !types_to_print.contains(&type_decl) {
                                types_to_print.push(type_decl);
                            }
                        }
                        break;
                    }
                }

                if !types_to_print.contains(type_decl) {
                    types_to_print.push(type_decl.clone());
                }
            }
            "Nullable" => {
                let nullable_type = match &type_decl.long_id.generic_args[0] {
                    GenericArg::Type(type_id) => type_id,
                    _ => panic!(
                        "Struct type declaration arguments after the first should all be resolved"
                    ),
                };

                for ty in &program.type_declarations {
                    if ty.id == *nullable_type {
                        let types_to_print_here = get_all_types_to_print(&[ty.clone()], program);
                        for type_decl in types_to_print_here {
                            if !types_to_print.contains(&type_decl) {
                                types_to_print.push(type_decl);
                            }
                        }
                        break;
                    }
                }

                if !types_to_print.contains(type_decl) {
                    types_to_print.push(type_decl.clone());
                }
            }
<<<<<<< HEAD
            "u8" | "u16" | "u32" | "u64" | "u128" => {
                if !types_to_print.contains(type_decl) {
                    types_to_print.push(type_decl.clone());
                }
            }
            "EcPoint" => {
                if !types_to_print.contains(type_decl) {
                    types_to_print.push(type_decl.clone());
                }
            }
=======
>>>>>>> 5cdbad09
            // Specifically omit these types
            type_category if is_omitted_builtin_type(type_category) => {}
            _ => todo!("Felt representation for {}", type_category),
        }
    }
    types_to_print
}<|MERGE_RESOLUTION|>--- conflicted
+++ resolved
@@ -395,19 +395,11 @@
                     types_to_print.push(type_decl.clone());
                 }
             }
-<<<<<<< HEAD
-            "u8" | "u16" | "u32" | "u64" | "u128" => {
-                if !types_to_print.contains(type_decl) {
-                    types_to_print.push(type_decl.clone());
-                }
-            }
             "EcPoint" => {
                 if !types_to_print.contains(type_decl) {
                     types_to_print.push(type_decl.clone());
                 }
             }
-=======
->>>>>>> 5cdbad09
             // Specifically omit these types
             type_category if is_omitted_builtin_type(type_category) => {}
             _ => todo!("Felt representation for {}", type_category),
