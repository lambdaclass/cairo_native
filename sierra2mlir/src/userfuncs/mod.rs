--- conflicted
+++ resolved
@@ -119,13 +119,7 @@
                         .clone();
                     self.create_print_uint(&uint_type, type_decl, storage)?
                 }
-<<<<<<< HEAD
-                "U128MulGuarantee" => {
-                    self.create_print_u128_mul_guarantee(type_decl.clone(), storage)?
-                }
-=======
                 "U128MulGuarantee" => self.create_print_u128_mul_guarantee()?,
->>>>>>> 342af5a9
                 _ => todo!("Felt representation for {}", type_category),
             }
         }
