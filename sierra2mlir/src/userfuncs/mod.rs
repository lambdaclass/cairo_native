--- conflicted
+++ resolved
@@ -368,11 +368,7 @@
                 }
             }
             // Specifically omit these types
-<<<<<<< HEAD
             "Bitwise" | "Pedersen" | "Poseidon" | "RangeCheck" => {}
-=======
-            "Bitwise" | "Pedersen" | "RangeCheck" => {}
->>>>>>> 79b90517
             _ => todo!("Felt representation for {}", type_category),
         }
     }
