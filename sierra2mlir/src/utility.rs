use std::{
    env,
    path::{Path, PathBuf},
    process::{Command, Stdio},
};

use itertools::Itertools;

use cairo_lang_sierra::program::{GenericArg, TypeDeclaration};
use melior_next::{
    dialect::cf,
    ir::{Block, Location, OperationRef, Region, Type, TypeLike, Value, ValueLike},
};

use crate::{
    compiler::{fn_attributes::FnAttributes, mlir_ops::CmpOp, Compiler, Storage},
    sierra_type::SierraType,
    statements::Variable,
};
use color_eyre::Result;

impl<'ctx> Compiler<'ctx> {
    /// Packages the given blocks in a function and adds it to module.body()
    /// `blocks` must not be empty
    pub fn create_function(
        &self,
        name: &str,
        blocks: Vec<Block>,
        ret_types: &[Type],
        attributes: FnAttributes,
    ) -> Result<()> {
        // Need to first collect the arguments, as r#type does not outlive the argument
        let mut args = vec![];
        for arg_index in 0..blocks[0].argument_count() {
            args.push(blocks[0].argument(arg_index)?);
        }
        let args = args;
        let arg_types = args.iter().map(|arg| arg.r#type()).collect_vec();

        let function_signature = create_fn_signature(&arg_types, ret_types);

        let region = Region::new();
        for block in blocks {
            region.append_block(block);
        }

        let func = self.op_func(name, &function_signature, vec![region], attributes)?;
        self.module.body().append_operation(func);

        Ok(())
    }

    /// creates the implementation for the print felt method: "print_felt(value: i256) -> ()"
    pub fn create_print_felt(&'ctx self, storage: &mut Storage<'ctx>) -> Result<()> {
        let arg_types = [self.felt_type()];
        let block = self.new_block(&arg_types);

        let argument = block.argument(0)?;
        let mut current_value = Variable::Param { argument };
        let mut value_type = self.felt_type();

        let mut bit_width = current_value.get_value().r#type().get_width().unwrap();

        // We need to make sure the bit width is a power of 2.
        let rounded_up_bitwidth = bit_width.next_power_of_two();

        if bit_width != rounded_up_bitwidth {
            value_type = Type::integer(&self.context, rounded_up_bitwidth);
            let res = self.op_zext(&block, current_value.get_value(), value_type);
            current_value = Variable::Local { op: res, result_idx: 0 };
        }

        bit_width = rounded_up_bitwidth;

        while bit_width > 0 {
            let shift_by_constant_op =
                self.op_const(&block, &bit_width.saturating_sub(32).to_string(), value_type);
            let shift_by = shift_by_constant_op.result(0)?.into();

            let shift_op = self.op_shrs(&block, current_value.get_value(), shift_by);
            let shift_result = shift_op.result(0)?.into();

            let truncated_op = self.op_trunc(&block, shift_result, self.i32_type());
            let truncated = truncated_op.result(0)?.into();
            self.call_dprintf(&block, "%08X\0", &[truncated], storage)?;

            bit_width = bit_width.saturating_sub(32);
        }

        self.call_dprintf(&block, "\n\0", &[], storage)?;

        self.op_return(&block, &[]);

        self.create_function("print_felt252", vec![block], &[], FnAttributes::libfunc(false, false))
    }

    pub fn create_print_struct(
        &'ctx self,
        struct_type: &SierraType,
        sierra_type_declaration: TypeDeclaration,
    ) -> Result<()> {
        let block = self.new_block(&[struct_type.get_type()]);

        let arg = block.argument(0)?;

        let struct_name = sierra_type_declaration.id.debug_name.unwrap();

        let component_type_ids =
            sierra_type_declaration.long_id.generic_args[1..].iter().map(|member_type| {
                match member_type {
                    GenericArg::Type(type_id) => type_id,
                    _ => panic!(
                        "Struct type declaration arguments after the first should all be resolved"
                    ),
                }
            });

        let field_types = struct_type
            .get_field_types()
            .expect("Attempted to create struct print for simple type");

        for (index, component_type_id) in component_type_ids.enumerate() {
            let component_type_name = component_type_id.debug_name.as_ref().unwrap();
            let component_type = &field_types[index];
            let extract_op =
                self.op_llvm_extractvalue(&block, index, arg.into(), *component_type)?;
            let component_value = extract_op.result(0)?;
            self.op_func_call(
                &block,
                &format!("print_{}", component_type_name),
                &[component_value.into()],
                &[],
            )?;
        }

        self.op_return(&block, &[]);

        self.create_function(
            &format!("print_{}", struct_name.as_str()),
            vec![block],
            &[],
            FnAttributes::libfunc(false, false),
        )
    }

    pub fn create_print_nullable(
        &'ctx self,
        struct_type: &SierraType,
        sierra_type_declaration: TypeDeclaration,
        storage: &mut Storage<'ctx>,
    ) -> Result<()> {
        let region = Region::new();
        let block = region.append_block(Block::new(&[(
            struct_type.get_type(),
            Location::unknown(&self.context),
        )]));

        let arg = block.argument(0)?.into();

        let function_type = create_fn_signature(&[struct_type.get_type()], &[]);

        let value_type_name = sierra_type_declaration.id.debug_name.unwrap();

        let is_null_op = self.op_llvm_extractvalue(&block, 1, arg, self.bool_type())?;
        let is_null = is_null_op.result(0)?.into();

        let is_null_block = region.append_block(Block::new(&[]));
        let is_nonnull_block = region.append_block(Block::new(&[]));

        self.op_cond_br(&block, is_null, &is_nonnull_block, &is_null_block, &[], &[]);

        self.call_dprintf(&is_null_block, "0\n", &[], storage)?;
        self.op_return(&is_null_block, &[]);

        let component_type_id = match &sierra_type_declaration.long_id.generic_args[0] {
            GenericArg::Type(x) => x.debug_name.as_ref().unwrap().as_str(),
            _ => unreachable!(),
        };
        // 0 is the element type
        let value_op = self.op_llvm_extractvalue(
            &is_nonnull_block,
            0,
            arg,
            struct_type.get_field_types().unwrap()[0],
        )?;
        let value = value_op.result(0)?.into();
        self.op_func_call(
            &is_nonnull_block,
            &format!("print_{}", component_type_id),
            &[value],
            &[],
        )?;
        self.op_return(&is_nonnull_block, &[]);

        let func = self.op_func(
            &format!("print_{}", value_type_name.as_str()),
            &function_type,
            vec![region],
            FnAttributes::libfunc(false, false),
        )?;

        self.module.body().append_operation(func);

        Ok(())
    }

    /// like cairo runner, prints the tag value and then the enum value
    pub fn create_print_enum(
        &'ctx self,
        enum_sierra_type: &SierraType,
        sierra_type_declaration: TypeDeclaration,
        storage: &mut Storage<'ctx>,
    ) -> Result<()> {
        let enum_type = enum_sierra_type.get_type();

        let entry_block = self.new_block(&[enum_type]);

        let enum_value: Value = entry_block.argument(0)?.into();

        // if its a panic enum wrapper, don't print the tag, as they are meant to be invisible
        let is_panic_enum = match &sierra_type_declaration.long_id.generic_args[0] {
            GenericArg::UserType(x) => {
                x.debug_name.as_ref().unwrap().starts_with("core::PanicResult::")
            }
            _ => unreachable!(),
        };

        let variants_types = if let SierraType::Enum { variants_types, .. } = enum_sierra_type {
            variants_types
        } else {
            panic!("sierra_type_declaration should be a enum")
        };

        // get the tag
        let tag_op = self.call_enum_get_tag(&entry_block, enum_value, enum_sierra_type, storage)?;
        let tag = tag_op.result(0)?.into();

        // create a block for each variant of the enum
        let variant_blocks =
            variants_types.iter().map(|var_ty| (self.new_block(&[]), var_ty)).collect_vec();

        // default block
        let default_block = self.new_block(&[]);
        self.op_return(&default_block, &[]);

        if !is_panic_enum {
            // Print the tag. Extending it to 32 bits allows for better printf portability
            let tag_32bit = self.op_zext(&entry_block, tag, self.u32_type());
            self.call_dprintf(&entry_block, "%X\n\0", &[tag_32bit.result(0)?.into()], storage)?;
        }

        let blockrefs = variant_blocks.iter().map(|x| &x.0).collect_vec();
        let case_values = (0..variants_types.len()).map(|x| x.to_string()).collect_vec();

        let blockrefs_with_ops = blockrefs.iter().map(|x| (*x, [].as_slice())).collect_vec();
        entry_block.append_operation(cf::switch(
            &self.context,
            &case_values,
            tag,
            (&default_block, &[]),
            blockrefs_with_ops.as_slice(),
            Location::unknown(&self.context),
        ));

        // Sierra type id of each variant type, used to work out which print functions to delegate to
        let component_type_ids = sierra_type_declaration.long_id.generic_args[1..]
            .iter()
            .map(|member_type| match member_type {
                GenericArg::Type(type_id) => type_id,
                _ => panic!(
                    "Struct type declaration arguments after the first should all be resolved"
                ),
            })
            .collect_vec();

        let enum_felt_width = enum_sierra_type.get_felt_representation_width();

        let enum_name = sierra_type_declaration.id.debug_name.unwrap();

        for (i, (block, var_ty)) in variant_blocks.iter().enumerate() {
            let variant_felt_width = var_ty.get_felt_representation_width();
            let unused_felt_count = enum_felt_width - 1 - variant_felt_width;
            if unused_felt_count != 0 && !is_panic_enum {
                self.call_dprintf(block, &"0\n".repeat(unused_felt_count), &[], storage)?;
            }

            let component_type_name = component_type_ids[i].debug_name.as_ref().unwrap();

            let value_op = self.call_enum_get_data_as_variant_type(
                block,
                &enum_name,
                enum_value,
                enum_sierra_type,
                i,
                storage,
            )?;
            let value = value_op.result(0)?.into();
            self.op_func_call(block, &format!("print_{}", component_type_name), &[value], &[])?;
            self.op_return(block, &[]);
        }

        let mut all_blocks = vec![entry_block];
        all_blocks.extend(variant_blocks.into_iter().map(|(b, _)| b));
        all_blocks.push(default_block);

        self.create_function(
            &format!("print_{}", enum_name.as_str()),
            all_blocks,
            &[],
            FnAttributes::libfunc(false, false),
        )
    }

    pub fn create_print_array(
        &'ctx self,
        array_type: &SierraType,
        sierra_type_declaration: TypeDeclaration,
        storage: &mut Storage<'ctx>,
    ) -> Result<()> {
        let entry_block = self.new_block(&[array_type.get_type()]);

        let array_value_type_id = match &sierra_type_declaration.long_id.generic_args[0] {
            GenericArg::Type(type_id) => type_id,
            _ => panic!("Struct type declaration arguments after the first should all be resolved"),
        };

        let array_value = entry_block.argument(0)?.into();

        let lower_bound_op = self.op_u32_const(&entry_block, "0");
        let lower_bound: Value = lower_bound_op.result(0)?.into();

        let upper_bound_op =
            self.call_array_len_impl(&entry_block, array_value, array_type, storage)?;
        let upper_bound: Value = upper_bound_op.result(0)?.into();

        let step_op = self.op_u32_const(&entry_block, "1");
        let step: Value = step_op.result(0)?.into();

        let check_block = self.new_block(&[self.u32_type()]);
        let loop_block = self.new_block(&[self.u32_type()]);
        let end_block = self.new_block(&[]);

        self.op_br(&entry_block, &check_block, &[lower_bound]);

        let lower_bound = check_block.argument(0)?.into();
        let cmp_op = self.op_cmp(&check_block, CmpOp::UnsignedLessThan, lower_bound, upper_bound);
        let cmp = cmp_op.result(0)?.into();
        self.op_cond_br(
            &check_block,
            cmp,
            &loop_block,
            &end_block,
            &[check_block.argument(0)?.into()],
            &[],
        );

        // for loop body
        let idx = loop_block.argument(0)?.into();

        // get the data at the given index
        let element_op =
            self.call_array_get_unchecked(&loop_block, array_value, idx, array_type, storage)?;
        let element = element_op.result(0)?.into();

        let array_value_type_name = array_value_type_id.debug_name.as_ref().unwrap();
        self.op_func_call(
            &loop_block,
            &format!("print_{}", array_value_type_name),
            &[element],
            &[],
        )?;

        let new_idx_op = self.op_add(&loop_block, idx, step);
        let new_idx = new_idx_op.result(0)?.into();

        self.op_br(&loop_block, &check_block, &[new_idx]);

        self.op_return(&end_block, &[]);

        let array_type_name = sierra_type_declaration.id.debug_name.unwrap();

        self.create_function(
            &format!("print_{}", array_type_name.as_str()),
            vec![entry_block, check_block, loop_block, end_block],
            &[],
            FnAttributes::libfunc(false, false),
        )
    }

    pub fn create_print_uint(
        &'ctx self,
        uint_type: &SierraType,
        sierra_type_declaration: TypeDeclaration,
        storage: &mut Storage<'ctx>,
    ) -> Result<()> {
        let block = self.new_block(&[uint_type.get_type()]);

        let arg = block.argument(0)?.into();

        let uint_name = sierra_type_declaration.id.debug_name.unwrap();

        match uint_name.as_str() {
            "u8" => {
                let value_32bit = self.op_zext(&block, arg, self.u32_type());
                self.call_dprintf(&block, "%X\n", &[value_32bit.result(0)?.into()], storage)?;
            }
            "u16" => {
                let value_32bit = self.op_zext(&block, arg, self.u32_type());
                self.call_dprintf(&block, "%X\n", &[value_32bit.result(0)?.into()], storage)?;
            }
            "u32" => {
                self.call_dprintf(&block, "%X\n", &[arg], storage)?;
            }
            "u64" => self.call_dprintf(&block, "%lX\n", &[arg], storage)?,
            "u128" => {
                let lower = self.op_trunc(&block, arg, self.u64_type());
                let shift_amount = self.op_u128_const(&block, "64");
                let upper_shifted = self.op_shru(&block, arg, shift_amount.result(0)?.into());
                let upper = self.op_trunc(&block, upper_shifted.result(0)?.into(), self.u64_type());
                self.call_dprintf(
                    &block,
                    "%lX%016lX\n",
                    &[upper.result(0)?.into(), lower.result(0)?.into()],
                    storage,
                )?;
            }
            _ => unreachable!("Encountered unexpected type {} when creating uint print", uint_name),
        }

        self.op_return(&block, &[]);

        self.create_function(
            &format!("print_{}", uint_name.as_str()),
            vec![block],
            &[],
            FnAttributes::libfunc(false, false),
        )
    }

    /// Utility method to create a print_felt call.
    pub fn call_print_felt(&'ctx self, block: &Block<'ctx>, value: Value) -> Result<()> {
        self.op_func_call(block, "print_felt", &[value], &[])?;
        Ok(())
    }

<<<<<<< HEAD
    pub fn create_print_u128_mul_guarantee(
        &'ctx self,
        sierra_type_declaration: TypeDeclaration,
        storage: &mut Storage<'ctx>,
    ) -> Result<()> {
=======
    pub fn create_print_u128_mul_guarantee(&'ctx self) -> Result<()> {
>>>>>>> 342af5a9
        let block = self.new_block(&[SierraType::create_u128_guarantee_type(self).get_type()]);
        let value = block.argument(0)?.into();

        let l0 = self.op_llvm_extractvalue(&block, 0, value, self.u128_type())?;
        let l1 = self.op_llvm_extractvalue(&block, 1, value, self.u128_type())?;
        let l2 = self.op_llvm_extractvalue(&block, 2, value, self.u128_type())?;
        let l3 = self.op_llvm_extractvalue(&block, 3, value, self.u128_type())?;

        self.op_func_call(&block, "print_u128", &[l0.result(0)?.into()], &[])?;
        self.op_func_call(&block, "print_u128", &[l1.result(0)?.into()], &[])?;
        self.op_func_call(&block, "print_u128", &[l2.result(0)?.into()], &[])?;
        self.op_func_call(&block, "print_u128", &[l3.result(0)?.into()], &[])?;

        self.op_return(&block, &[]);

        self.create_function(
            "print_U128MulGuarantee",
            vec![block],
            &[],
            FnAttributes::libfunc(false, false),
        )
    }

    pub fn inline_u128_mul_guarantee<'a, 'b: 'a>(
        &'ctx self,
        block: &'b Block<'a>,
        lhs: Value,
        rhs: Value,
    ) -> Result<(OperationRef<'a>, OperationRef<'a>, OperationRef<'a>)> {
        let op_zext_lhs = self.op_zext(block, lhs, self.u256_type());
        let op_zext_rhs = self.op_zext(block, rhs, self.u256_type());

        let op_mul =
            self.op_mul(block, op_zext_lhs.result(0)?.into(), op_zext_rhs.result(0)?.into());

        let op_mul_lo = self.op_trunc(block, op_mul.result(0)?.into(), self.u128_type());
        let op_mul_hi = {
            let op_const = self.op_const(block, "128", self.u256_type());
            let op_shru = self.op_shru(block, op_mul.result(0)?.into(), op_const.result(0)?.into());
            self.op_trunc(block, op_shru.result(0)?.into(), self.u128_type())
        };

        let u128_guarantee_ty = self.llvm_struct_type(
            &[self.u128_type(), self.u128_type(), self.u128_type(), self.u128_type()],
            false,
        );

        let u128_guarantee_struct_op = self.op_llvm_undef(block, u128_guarantee_ty);
        let u128_guarantee_struct = u128_guarantee_struct_op.result(0)?.into();

        let u128_guarantee_struct_insert_op =
            self.op_llvm_insertvalue(block, 0, u128_guarantee_struct, lhs, u128_guarantee_ty)?;
        let u128_guarantee_struct = u128_guarantee_struct_insert_op.result(0)?.into();
        let u128_guarantee_struct_insert_op =
            self.op_llvm_insertvalue(block, 1, u128_guarantee_struct, rhs, u128_guarantee_ty)?;
        let u128_guarantee_struct = u128_guarantee_struct_insert_op.result(0)?.into();

        let op_mul_hi_val = op_mul_hi.result(0)?.into();
        let u128_guarantee_struct_insert_op = self.op_llvm_insertvalue(
            block,
            2,
            u128_guarantee_struct,
            op_mul_hi_val,
            u128_guarantee_ty,
        )?;
        let u128_guarantee_struct = u128_guarantee_struct_insert_op.result(0)?.into();

        let op_mul_lo_val = op_mul_lo.result(0)?.into();
        let u128_guarantee_struct_insert_op = self.op_llvm_insertvalue(
            block,
            3,
            u128_guarantee_struct,
            op_mul_lo_val,
            u128_guarantee_ty,
        )?;

        Ok((op_mul_hi, op_mul_lo, u128_guarantee_struct_insert_op))
    }
}

pub fn create_fn_signature(params: &[Type], return_types: &[Type]) -> String {
    format!(
        "({}) -> {}",
        params.iter().map(|x| x.to_string()).join(", "),
        &format!("({})", return_types.iter().map(|x| x.to_string()).join(", ")),
    )
}

fn find_mlir_prefix() -> PathBuf {
    env::var_os("MLIR_SYS_160_PREFIX").map_or_else(
        || {
            let cmd_output = Command::new("../scripts/find-llvm.sh")
                .stdout(Stdio::piped())
                .spawn()
                .unwrap()
                .wait_with_output()
                .unwrap();

            PathBuf::from(String::from_utf8(cmd_output.stdout).unwrap().trim())
        },
        |x| Path::new(x.to_str().unwrap()).to_owned(),
    )
}

pub fn run_llvm_config(args: &[&str]) -> String {
    let prefix = find_mlir_prefix();
    let llvm_config = prefix.join("bin/llvm-config");

    let output = Command::new(llvm_config)
        .args(args)
        .stdout(Stdio::piped())
        .spawn()
        .unwrap()
        .wait_with_output()
        .unwrap();

    String::from_utf8(output.stdout).unwrap()
}

pub fn get_type_id(generic_arg: &GenericArg) -> String {
    match generic_arg {
        GenericArg::Type(type_id) => type_id.id.to_string(),
        _ => unreachable!("Generic argument expected to be a Type, found {:?}", generic_arg),
    }
}<|MERGE_RESOLUTION|>--- conflicted
+++ resolved
@@ -443,15 +443,7 @@
         Ok(())
     }
 
-<<<<<<< HEAD
-    pub fn create_print_u128_mul_guarantee(
-        &'ctx self,
-        sierra_type_declaration: TypeDeclaration,
-        storage: &mut Storage<'ctx>,
-    ) -> Result<()> {
-=======
     pub fn create_print_u128_mul_guarantee(&'ctx self) -> Result<()> {
->>>>>>> 342af5a9
         let block = self.new_block(&[SierraType::create_u128_guarantee_type(self).get_type()]);
         let value = block.argument(0)?.into();
 
