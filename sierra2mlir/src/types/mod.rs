--- conflicted
+++ resolved
@@ -233,12 +233,8 @@
 }
 
 pub fn is_omitted_builtin_type(type_name: &str) -> bool {
-<<<<<<< HEAD
     type_name == "Bitwise"
         || type_name == "Pedersen"
         || type_name == "Poseidon"
         || type_name == "RangeCheck"
-=======
-    type_name == "Bitwise" || type_name == "Pedersen" || type_name == "RangeCheck"
->>>>>>> 79b90517
 }