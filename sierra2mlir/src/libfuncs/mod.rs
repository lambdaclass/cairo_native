--- conflicted
+++ resolved
@@ -341,10 +341,10 @@
                     self.create_libfunc_hades_permutation(func_decl, storage)?;
                 }
                 "ec_point_zero" => {
-                    self.create_libfunc_ec_point_zero(func_decl, parent_block, storage)?;
+                    self.create_libfunc_ec_point_zero(func_decl, storage)?;
                 }
                 "ec_point_unwrap" => {
-                    self.create_libfunc_ec_point_unwrap(func_decl, parent_block, storage)?;
+                    self.create_libfunc_ec_point_unwrap(func_decl, storage)?;
                 }
                 "ec_point_from_x_nz" => {
                     self.register_libfunc_ec_point_from_x_nz(func_decl, storage);
@@ -2244,13 +2244,67 @@
         );
     }
 
-<<<<<<< HEAD
+    pub fn register_withdraw_gas(
+        &'ctx self,
+        func_decl: &LibfuncDeclaration,
+        storage: &mut Storage<'ctx>,
+    ) {
+        let id = func_decl.id.debug_name.as_ref().unwrap().to_string();
+
+        storage.libfuncs.insert(
+            id,
+            SierraLibFunc::Branching {
+                args: vec![],
+                return_types: vec![
+                    // fallthrough: success
+                    vec![],
+                    // jump: failure
+                    vec![],
+                ],
+            },
+        );
+    }
+
+    pub fn create_libfunc_get_available_gas(
+        &'ctx self,
+        func_decl: &LibfuncDeclaration,
+        storage: &mut Storage<'ctx>,
+    ) -> Result<()> {
+        let id = func_decl.id.debug_name.as_ref().unwrap().to_string();
+
+        let block = Block::new(&[]);
+
+        let (_, gas_value_op) = self.call_get_gas_counter(&block)?;
+
+        self.op_return(&block, &[gas_value_op.result(0)?.into()]);
+
+        storage.libfuncs.insert(
+            id.clone(),
+            SierraLibFunc::Function {
+                args: vec![],
+                return_types: vec![PositionalArg {
+                    loc: 1,
+                    ty: SierraType::Simple(self.u128_type()),
+                }],
+            },
+        );
+
+        self.create_function(
+            &id,
+            vec![block],
+            &[self.u128_type()],
+            FnAttributes::libfunc(false, true),
+        )?;
+
+        Ok(())
+    }
+
     pub fn create_libfunc_ec_point_zero(
         &'ctx self,
         func_decl: &LibfuncDeclaration,
-        parent_block: BlockRef<'ctx>,
-        storage: &mut Storage<'ctx>,
-    ) -> Result<()> {
+        storage: &mut Storage<'ctx>,
+    ) -> Result<()> {
+        let parent_block = self.module.body();
         mlir_asm! { parent_block =>
             func.func @ec_point_zero() -> !llvm.struct<packed (i256, i256, i1)> {
                 // Allocate temporary buffers.
@@ -2310,9 +2364,9 @@
     pub fn create_libfunc_ec_point_unwrap(
         &'ctx self,
         func_decl: &LibfuncDeclaration,
-        parent_block: BlockRef<'ctx>,
-        storage: &mut Storage<'ctx>,
-    ) -> Result<()> {
+        storage: &mut Storage<'ctx>,
+    ) -> Result<()> {
+        let parent_block = self.module.body();
         mlir_asm! { parent_block =>
             func.func @ec_point_unwrap(%0 : !llvm.struct<packed (i256, i256, i1)>) -> (i256, i256) {
                 %1 = llvm.extractvalue %0[0] : !llvm.struct<packed (i256, i256, i1)>
@@ -2350,60 +2404,5 @@
                 ],
             },
         );
-=======
-    pub fn register_withdraw_gas(
-        &'ctx self,
-        func_decl: &LibfuncDeclaration,
-        storage: &mut Storage<'ctx>,
-    ) {
-        let id = func_decl.id.debug_name.as_ref().unwrap().to_string();
-
-        storage.libfuncs.insert(
-            id,
-            SierraLibFunc::Branching {
-                args: vec![],
-                return_types: vec![
-                    // fallthrough: success
-                    vec![],
-                    // jump: failure
-                    vec![],
-                ],
-            },
-        );
-    }
-
-    pub fn create_libfunc_get_available_gas(
-        &'ctx self,
-        func_decl: &LibfuncDeclaration,
-        storage: &mut Storage<'ctx>,
-    ) -> Result<()> {
-        let id = func_decl.id.debug_name.as_ref().unwrap().to_string();
-
-        let block = Block::new(&[]);
-
-        let (_, gas_value_op) = self.call_get_gas_counter(&block)?;
-
-        self.op_return(&block, &[gas_value_op.result(0)?.into()]);
-
-        storage.libfuncs.insert(
-            id.clone(),
-            SierraLibFunc::Function {
-                args: vec![],
-                return_types: vec![PositionalArg {
-                    loc: 1,
-                    ty: SierraType::Simple(self.u128_type()),
-                }],
-            },
-        );
-
-        self.create_function(
-            &id,
-            vec![block],
-            &[self.u128_type()],
-            FnAttributes::libfunc(false, true),
-        )?;
-
-        Ok(())
->>>>>>> 5cdbad09
     }
 }