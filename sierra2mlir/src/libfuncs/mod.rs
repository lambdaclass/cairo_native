use std::cmp::Ordering;

use cairo_lang_sierra::program::{GenericArg, LibfuncDeclaration};
use color_eyre::Result;
use itertools::Itertools;
use melior_next::ir::{Block, BlockRef, Location, Region, Type, TypeLike, Value, ValueLike};
use num_bigint::BigInt;
use num_traits::Signed;
use tracing::debug;

use crate::{
<<<<<<< HEAD
    compiler::{CmpOp, Compiler, FnAttributes, SierraType, Storage},
    types::DEFAULT_PRIME,
=======
    compiler::{CmpOp, Compiler, SierraType, Storage},
    types::{is_omitted_builtin_type, DEFAULT_PRIME},
>>>>>>> bb36b7aa
    utility::create_fn_signature,
};

use self::lib_func_def::{PositionalArg, SierraLibFunc};

pub mod lib_func_def;
pub mod sierra_enum;

#[derive(Debug, Clone, Copy)]
pub enum BoolBinaryOp {
    And,
    Xor,
    Or,
}

impl<'ctx> Compiler<'ctx> {
    pub fn process_libfuncs(&'ctx self, storage: &mut Storage<'ctx>) -> Result<()> {
        for func_decl in &self.program.libfunc_declarations {
            let id = func_decl.id.id;
            let name = func_decl.long_id.generic_id.0.as_str();
            debug!(name, id, "processing libfunc decl");

            let parent_block = self.module.body();

            match name {
                // no-ops
                // NOTE jump stops being a nop if return types are stored
                "branch_align"
                | "revoke_ap_tracking"
                | "disable_ap_tracking"
                | "drop"
                | "jump"
                | "alloc_local"
                | "finalize_locals" => self.register_nop(func_decl, storage),
                "function_call" => continue, // Skip function call because it works differently than all the others
                "felt252_const" => {
                    self.create_libfunc_felt_const(func_decl, self.felt_type(), storage)?;
                }
                "felt252_add" => {
                    self.create_libfunc_felt_add(func_decl, parent_block, storage)?;
                }
                "felt252_sub" => {
                    self.create_libfunc_felt_sub(func_decl, parent_block, storage)?;
                }
                "felt252_mul" => {
                    self.create_libfunc_felt_mul(func_decl, parent_block, storage)?;
                }
                "felt252_div" => {
                    self.create_libfunc_felt_div(func_decl, parent_block, storage)?;
                }
                "felt252_is_zero" => {
                    // Note no actual function is created here, however types are registered
                    self.register_libfunc_int_is_zero(func_decl, self.felt_type(), storage);
                }
                "dup" => {
                    self.register_libfunc_dup(func_decl, storage)?;
                }
                "snapshot_take" => {
                    self.register_libfunc_snapshot_take(func_decl, storage)?;
                }
                "enum_init" => {
                    self.create_libfunc_enum_init(func_decl, parent_block, storage)?;
                }
                "enum_match" => {
                    // Note no actual function is created here, however types are registered
                    self.register_libfunc_enum_match(func_decl, storage);
                }
                "struct_construct" => {
                    self.create_libfunc_struct_construct(func_decl, parent_block, storage)?;
                }
                "struct_deconstruct" => {
                    self.create_libfunc_struct_deconstruct(func_decl, parent_block, storage)?;
                }
<<<<<<< HEAD
                "store_temp" | "rename" | "unbox" => {
                    self.create_identity_function(func_decl, storage)?;
=======
                "store_temp" | "rename" => {
                    self.register_identity_function(func_decl, storage)?;
>>>>>>> bb36b7aa
                }
                "u8_const" => {
                    self.create_libfunc_uint_const(func_decl, self.u8_type(), storage);
                }
                "u16_const" => {
                    self.create_libfunc_uint_const(func_decl, self.u16_type(), storage);
                }
                "u32_const" => {
                    self.create_libfunc_uint_const(func_decl, self.u32_type(), storage);
                }
                "u64_const" => {
                    self.create_libfunc_uint_const(func_decl, self.u64_type(), storage);
                }
                "u128_const" => {
                    self.create_libfunc_uint_const(func_decl, self.u128_type(), storage);
                }
                "u8_is_zero" => {
                    self.register_libfunc_int_is_zero(func_decl, self.u8_type(), storage);
                }
                "u16_is_zero" => {
                    self.register_libfunc_int_is_zero(func_decl, self.u16_type(), storage);
                }
                "u32_is_zero" => {
                    self.register_libfunc_int_is_zero(func_decl, self.u32_type(), storage);
                }
                "u64_is_zero" => {
                    self.register_libfunc_int_is_zero(func_decl, self.u64_type(), storage);
                }
                "u128_is_zero" => {
                    self.register_libfunc_int_is_zero(func_decl, self.u128_type(), storage);
                }
                "u8_to_felt252" => {
                    self.create_libfunc_uint_to_felt252(
                        func_decl,
                        parent_block,
                        storage,
                        self.u8_type(),
                    )?;
                }
                "u16_to_felt252" => {
                    self.create_libfunc_uint_to_felt252(
                        func_decl,
                        parent_block,
                        storage,
                        self.u16_type(),
                    )?;
                }
                "u32_to_felt252" => {
                    self.create_libfunc_uint_to_felt252(
                        func_decl,
                        parent_block,
                        storage,
                        self.u32_type(),
                    )?;
                }
                "u64_to_felt252" => {
                    self.create_libfunc_uint_to_felt252(
                        func_decl,
                        parent_block,
                        storage,
                        self.u64_type(),
                    )?;
                }
                "u128_to_felt252" => {
                    self.create_libfunc_uint_to_felt252(
                        func_decl,
                        parent_block,
                        storage,
                        self.u128_type(),
                    )?;
                }
                "u8_wide_mul" => {
                    self.create_libfunc_uint_wide_mul(
                        func_decl,
                        parent_block,
                        storage,
                        self.u8_type(),
                        self.u16_type(),
                    )?;
                }
                "u16_wide_mul" => {
                    self.create_libfunc_uint_wide_mul(
                        func_decl,
                        parent_block,
                        storage,
                        self.u16_type(),
                        self.u32_type(),
                    )?;
                }
                "u32_wide_mul" => {
                    self.create_libfunc_uint_wide_mul(
                        func_decl,
                        parent_block,
                        storage,
                        self.u32_type(),
                        self.u64_type(),
                    )?;
                }
                "u64_wide_mul" => {
                    self.create_libfunc_uint_wide_mul(
                        func_decl,
                        parent_block,
                        storage,
                        self.u64_type(),
                        self.u128_type(),
                    )?;
                }
                "u128_wide_mul" => {
                    self.create_libfunc_u128_wide_mul(func_decl, parent_block, storage)?;
                }
                "u8_safe_divmod" => {
                    self.create_libfunc_uint_safe_divmod(
                        func_decl,
                        parent_block,
                        storage,
                        self.u8_type(),
                    )?;
                }
                "u16_safe_divmod" => {
                    self.create_libfunc_uint_safe_divmod(
                        func_decl,
                        parent_block,
                        storage,
                        self.u16_type(),
                    )?;
                }
                "u32_safe_divmod" => {
                    self.create_libfunc_uint_safe_divmod(
                        func_decl,
                        parent_block,
                        storage,
                        self.u32_type(),
                    )?;
                }
                "u64_safe_divmod" => {
                    self.create_libfunc_uint_safe_divmod(
                        func_decl,
                        parent_block,
                        storage,
                        self.u64_type(),
                    )?;
                }
                "u128_safe_divmod" => {
                    self.create_libfunc_uint_safe_divmod(
                        func_decl,
                        parent_block,
                        storage,
                        self.u128_type(),
                    )?;
                }
                "bitwise" => {
                    self.create_libfunc_bitwise(func_decl, parent_block, storage)?;
                }
                "upcast" => {
                    self.create_libfunc_upcast(func_decl, parent_block, storage)?;
                }
                "bool_or_impl" => {
                    self.create_libfunc_bool_binop_impl(
                        func_decl,
                        parent_block,
                        storage,
                        BoolBinaryOp::Or,
                    )?;
                }
                "bool_and_impl" => {
                    self.create_libfunc_bool_binop_impl(
                        func_decl,
                        parent_block,
                        storage,
                        BoolBinaryOp::And,
                    )?;
                }
                "bool_xor_impl" => {
                    self.create_libfunc_bool_binop_impl(
                        func_decl,
                        parent_block,
                        storage,
                        BoolBinaryOp::Xor,
                    )?;
                }
                "bool_not_impl" => {
                    self.create_libfunc_bool_not_impl(func_decl, parent_block, storage)?;
                }
                "bool_to_felt252" => {
                    self.create_libfunc_bool_to_felt252(func_decl, parent_block, storage)?;
                }
                "array_new" => {
                    self.create_libfunc_array_new(func_decl, parent_block, storage)?;
                }
                "array_append" => {
                    self.create_libfunc_array_append(func_decl, parent_block, storage)?;
                }
                "array_len" => {
                    self.create_libfunc_array_len(func_decl, parent_block, storage)?;
                }
                "array_get" => {
                    self.register_libfunc_array_get(func_decl, storage);
                }
                _ => todo!(
                    "unhandled libfunc: {:?}",
                    func_decl.id.debug_name.as_ref().unwrap().as_str()
                ),
            }
        }

        debug!(types = ?storage.types, "processed");
        Ok(())
    }

    fn register_nop(&self, func_decl: &LibfuncDeclaration, storage: &mut Storage<'ctx>) {
        let id = func_decl.id.debug_name.as_ref().unwrap().to_string();
        storage.libfuncs.insert(id, SierraLibFunc::create_function_all_args(vec![], vec![]));
    }

    pub fn create_libfunc_felt_const(
        &'ctx self,
        func_decl: &LibfuncDeclaration,
        ty: Type<'ctx>,
        storage: &mut Storage<'ctx>,
    ) -> Result<()> {
        let arg = match func_decl.long_id.generic_args.as_slice() {
            [GenericArg::Value(value)] => value.to_string(),
            _ => unreachable!("Expected generic arg of const creation function to be a Value"),
        };

        let arg_value = arg.parse::<BigInt>()?;
        let wrapped_arg_value = if arg_value.is_negative() {
            DEFAULT_PRIME.parse::<BigInt>()? + arg_value
        } else {
            arg_value
        };

        let id = func_decl.id.debug_name.as_ref().unwrap().to_string();

        storage.libfuncs.insert(
            id,
            SierraLibFunc::create_constant(SierraType::Simple(ty), wrapped_arg_value.to_string()),
        );

        Ok(())
    }

    pub fn create_libfunc_uint_const(
        &'ctx self,
        func_decl: &LibfuncDeclaration,
        ty: Type<'ctx>,
        storage: &mut Storage<'ctx>,
    ) {
        let arg = match func_decl.long_id.generic_args.as_slice() {
            [GenericArg::Value(value)] => value.to_string(),
            _ => unreachable!("Expected generic arg of const creation function to be a Value"),
        };

        let id = func_decl.id.debug_name.as_ref().unwrap().to_string();

        storage.libfuncs.insert(id, SierraLibFunc::create_constant(SierraType::Simple(ty), arg));
    }

    pub fn create_libfunc_struct_construct(
        &'ctx self,
        func_decl: &LibfuncDeclaration,
        parent_block: BlockRef<'ctx>,
        storage: &mut Storage<'ctx>,
    ) -> Result<()> {
        let id = func_decl.id.debug_name.as_ref().unwrap().to_string();
        let arg_type = match &func_decl.long_id.generic_args[0] {
            GenericArg::UserType(_) => todo!(),
            GenericArg::Type(type_id) => {
                storage.types.get(&type_id.id.to_string()).cloned().expect("type to exist")
            }
            GenericArg::Value(_) => todo!(),
            GenericArg::UserFunc(_) => todo!(),
            GenericArg::Libfunc(_) => todo!(),
        };

        let args =
            arg_type.get_field_types().expect("arg should be a struct type and have field types");
        let args_with_location =
            args.iter().map(|x| (*x, Location::unknown(&self.context))).collect_vec();

        let region = Region::new();

        let block = Block::new(&args_with_location);

        let mut struct_type_op = self.op_llvm_struct_from_types(&block, &args);

        for i in 0..block.argument_count() {
            let arg = block.argument(i)?;
            let struct_value = struct_type_op.result(0)?.into();
            struct_type_op =
                self.op_llvm_insertvalue(&block, i, struct_value, arg.into(), arg_type.get_type())?;
        }

        let struct_value: Value = struct_type_op.result(0)?.into();
        self.op_return(&block, &[struct_value]);

        let function_type = create_fn_signature(&args, &[arg_type.get_type()]);

        region.append_block(block);

        let func =
            self.op_func(&id, &function_type, vec![region], FnAttributes::libfunc(false, true))?;

        storage.libfuncs.insert(
            id,
            SierraLibFunc::create_function_all_args(
                arg_type.get_field_sierra_types().unwrap().to_vec(),
                vec![arg_type],
            ),
        );

        parent_block.append_operation(func);

        Ok(())
    }

    /// Extract (destructure) each struct member (in order) into variables.
    pub fn create_libfunc_struct_deconstruct(
        &'ctx self,
        func_decl: &LibfuncDeclaration,
        parent_block: BlockRef<'ctx>,
        storage: &mut Storage<'ctx>,
    ) -> Result<()> {
        let struct_type = storage
            .types
            .get(&match &func_decl.long_id.generic_args[0] {
                GenericArg::Type(x) => x.id.to_string(),
                _ => todo!("handler other types (error?)"),
            })
            .expect("struct type not found");
        let (struct_ty, field_types) = match struct_type {
            SierraType::Struct { ty, field_types } => (*ty, field_types.as_slice()),
            _ => todo!("handle non-struct types (error)"),
        };

        let region = Region::new();
        region.append_block({
            let block = Block::new(&[(struct_ty, Location::unknown(&self.context))]);

            let struct_value = block.argument(0)?;

            let mut result_ops = Vec::with_capacity(field_types.len());
            for (i, arg_ty) in field_types.iter().enumerate() {
                let op_ref =
                    self.op_llvm_extractvalue(&block, i, struct_value.into(), arg_ty.get_type())?;
                result_ops.push(op_ref);
            }

            let result_values: Vec<_> =
                result_ops.iter().map(|x| x.result(0).map(Into::into)).try_collect()?;
            self.op_return(&block, &result_values);

            block
        });

        let fn_id = func_decl.id.debug_name.as_deref().unwrap().to_string();
        let fn_ty = create_fn_signature(
            &[struct_ty],
            field_types.iter().map(|x| x.get_type()).collect::<Vec<_>>().as_slice(),
        );
        let fn_op =
            self.op_func(&fn_id, &fn_ty, vec![region], FnAttributes::libfunc(false, true))?;

        let return_types = field_types.to_vec();
        let struct_type = struct_type.clone();
        storage.libfuncs.insert(
            fn_id,
            SierraLibFunc::create_function_all_args(vec![struct_type], return_types),
        );

        parent_block.append_operation(fn_op);
        Ok(())
    }

    pub fn register_identity_function(
        &'ctx self,
        func_decl: &LibfuncDeclaration,
        storage: &mut Storage<'ctx>,
    ) -> Result<()> {
        let id = func_decl.id.debug_name.as_ref().unwrap().to_string();

        let results = match &func_decl.long_id.generic_args[0] {
            GenericArg::UserType(_) => todo!(),
            GenericArg::Type(type_id) => {
                if is_omitted_builtin_type(type_id.debug_name.as_ref().unwrap().as_str()) {
                    vec![]
                } else {
                    vec![PositionalArg {
                        loc: 0,
                        ty: storage
                            .types
                            .get(&type_id.id.to_string())
                            .expect("type to exist")
                            .clone(),
                    }]
                }
            }
            GenericArg::Value(_) => todo!(),
            GenericArg::UserFunc(_) => todo!(),
            GenericArg::Libfunc(_) => todo!(),
        };
        storage.libfuncs.insert(id, SierraLibFunc::InlineDataflow(results));

        Ok(())
    }

    pub fn register_libfunc_dup(
        &'ctx self,
        func_decl: &LibfuncDeclaration,
        storage: &mut Storage<'ctx>,
    ) -> Result<()> {
        let id = func_decl.id.debug_name.as_ref().unwrap().to_string();
        let results = match &func_decl.long_id.generic_args[0] {
            GenericArg::UserType(_) => todo!(),
            GenericArg::Type(type_id) => {
                if is_omitted_builtin_type(type_id.debug_name.as_ref().unwrap().as_str()) {
                    vec![]
                } else {
                    let arg_type =
                        storage.types.get(&type_id.id.to_string()).expect("type to exist").clone();
                    vec![
                        PositionalArg { loc: 0, ty: arg_type.clone() },
                        PositionalArg { loc: 0, ty: arg_type },
                    ]
                }
            }
            GenericArg::Value(_) => todo!(),
            GenericArg::UserFunc(_) => todo!(),
            GenericArg::Libfunc(_) => todo!(),
        };

        storage.libfuncs.insert(id, SierraLibFunc::InlineDataflow(results));

        Ok(())
    }

    pub fn register_libfunc_snapshot_take(
        &'ctx self,
        func_decl: &LibfuncDeclaration,
        storage: &mut Storage<'ctx>,
    ) -> Result<()> {
        let id = func_decl.id.debug_name.as_ref().unwrap().to_string();
        let arg_type = match &func_decl.long_id.generic_args[0] {
            GenericArg::UserType(_) => todo!(),
            GenericArg::Type(type_id) => {
                storage.types.get(&type_id.id.to_string()).expect("type to exist").clone()
            }
            GenericArg::Value(_) => todo!(),
            GenericArg::UserFunc(_) => todo!(),
            GenericArg::Libfunc(_) => todo!(),
        };

        storage.libfuncs.insert(
            id,
            SierraLibFunc::InlineDataflow(vec![
                LibFuncArg { loc: 0, ty: arg_type.clone() },
                LibFuncArg { loc: 0, ty: arg_type },
            ]),
        );

        Ok(())
    }

    pub fn create_libfunc_felt_add(
        &'ctx self,
        func_decl: &LibfuncDeclaration,
        parent_block: BlockRef<'ctx>,
        storage: &mut Storage<'ctx>,
    ) -> Result<()> {
        let id = func_decl.id.debug_name.as_ref().unwrap().to_string();
        let sierra_felt_type = SierraType::Simple(self.felt_type());
        let felt_type = sierra_felt_type.get_type();
        let felt_type_location = sierra_felt_type.get_type_location(&self.context);

        let region = Region::new();
        // Block in which the calculation occurs
        let entry_block = Block::new(&[felt_type_location, felt_type_location]);
        // Block for wrapping values >= PRIME
        let gte_prime_block = Block::new(&[]);
        // Block for returning values < PRIME
        let in_range_block = Block::new(&[]);

        // res = lhs + rhs
        let lhs = entry_block.argument(0)?.into();
        let rhs = entry_block.argument(1)?.into();
        let res_op = self.op_add(&entry_block, lhs, rhs);
        let res = res_op.result(0)?.into();

        // gt_prime <=> res_result >= PRIME
        let prime_op = self.prime_constant(&entry_block);
        let prime = prime_op.result(0)?.into();
        let gte_prime_op = self.op_cmp(&entry_block, CmpOp::UnsignedGreaterEqual, res, prime);
        let gte_prime = gte_prime_op.result(0)?.into();

        // if gt_prime
        self.op_cond_br(&entry_block, gte_prime, &gte_prime_block, &in_range_block, &[], &[])?;

        //gt prime block
        let wrapped_res_op = self.op_sub(&gte_prime_block, res, prime);
        let wrapped_res = wrapped_res_op.result(0)?.into();
        self.op_return(&gte_prime_block, &[wrapped_res]);

        //in range block
        self.op_return(&in_range_block, &[res]);

        region.append_block(entry_block);
        region.append_block(in_range_block);
        region.append_block(gte_prime_block);
        let func = self.op_func(
            &id,
            &create_fn_signature(&[felt_type, felt_type], &[felt_type]),
            vec![region],
            FnAttributes::libfunc(false, true),
        )?;

        parent_block.append_operation(func);
        storage.libfuncs.insert(
            id,
            SierraLibFunc::create_function_all_args(
                vec![sierra_felt_type.clone(), sierra_felt_type.clone()],
                vec![sierra_felt_type],
            ),
        );
        Ok(())
    }

    pub fn create_libfunc_felt_sub(
        &'ctx self,
        func_decl: &LibfuncDeclaration,
        parent_block: BlockRef<'ctx>,
        storage: &mut Storage<'ctx>,
    ) -> Result<()> {
        let id = func_decl.id.debug_name.as_ref().unwrap().to_string();
        let sierra_felt_type = SierraType::Simple(self.felt_type());
        let felt_type = sierra_felt_type.get_type();
        let felt_type_location = sierra_felt_type.get_type_location(&self.context);

        let region = Region::new();
        // Block in which the calculation occurs
        let entry_block = Block::new(&[felt_type_location, felt_type_location]);
        // Block for wrapping values < 0
        let lt_zero_block = Block::new(&[]);
        // Block for returning values >= 0
        let in_range_block = Block::new(&[]);

        // res = lhs - rhs
        let lhs = entry_block.argument(0)?.into();
        let rhs = entry_block.argument(1)?.into();
        let res_op = self.op_sub(&entry_block, lhs, rhs);
        let res = res_op.result(0)?.into();

        // lt_zero <=> res_result < 0
        let zero_op = self.op_const(&entry_block, "0", felt_type);
        let zero = zero_op.result(0)?.into();
        let lt_zero_op = self.op_cmp(&entry_block, CmpOp::SignedLessThan, res, zero);
        let lt_zero = lt_zero_op.result(0)?.into();

        // if gt_prime
        self.op_cond_br(&entry_block, lt_zero, &lt_zero_block, &in_range_block, &[], &[])?;

        //lt zero block
        let prime_op = self.prime_constant(&lt_zero_block);
        let prime = prime_op.result(0)?.into();
        let wrapped_res_op = self.op_add(&lt_zero_block, res, prime);
        let wrapped_res = wrapped_res_op.result(0)?.into();
        self.op_return(&lt_zero_block, &[wrapped_res]);

        //in range block
        self.op_return(&in_range_block, &[res]);

        region.append_block(entry_block);
        region.append_block(in_range_block);
        region.append_block(lt_zero_block);
        let func = self.op_func(
            &id,
            &create_fn_signature(&[felt_type, felt_type], &[felt_type]),
            vec![region],
            FnAttributes::libfunc(false, true),
        )?;

        parent_block.append_operation(func);
        storage.libfuncs.insert(
            id,
            SierraLibFunc::create_function_all_args(
                vec![sierra_felt_type.clone(), sierra_felt_type.clone()],
                vec![sierra_felt_type],
            ),
        );
        Ok(())
    }

    pub fn create_libfunc_felt_mul(
        &'ctx self,
        func_decl: &LibfuncDeclaration,
        parent_block: BlockRef<'ctx>,
        storage: &mut Storage<'ctx>,
    ) -> Result<()> {
        let id = func_decl.id.debug_name.as_ref().unwrap().to_string();
        let sierra_felt_type = SierraType::Simple(self.felt_type());
        let felt_type = sierra_felt_type.get_type();
        let felt_type_location = sierra_felt_type.get_type_location(&self.context);

        let region = Region::new();
        let block = Block::new(&[felt_type_location, felt_type_location]);

        // Need to first widen arguments so we can accurately calculate the non-modular product before wrapping it back into range
        let wide_type = self.double_felt_type();
        let lhs = block.argument(0)?.into();
        let rhs = block.argument(1)?.into();
        let lhs_wide_op = self.op_zext(&block, lhs, wide_type);
        let rhs_wide_op = self.op_zext(&block, rhs, wide_type);
        let lhs_wide = lhs_wide_op.result(0)?.into();
        let rhs_wide = rhs_wide_op.result(0)?.into();

        // res_wide = lhs_wide * rhs_wide
        let res_wide_op = self.op_mul(&block, lhs_wide, rhs_wide);
        let res_wide = res_wide_op.result(0)?.into();

        //res = res_wide mod PRIME
        let in_range_op = self.op_felt_modulo(&block, res_wide)?;
        let in_range = in_range_op.result(0)?.into();
        let res_op = self.op_trunc(&block, in_range, felt_type);
        let res = res_op.result(0)?.into();

        self.op_return(&block, &[res]);

        region.append_block(block);
        let func = self.op_func(
            &id,
            &create_fn_signature(&[felt_type, felt_type], &[felt_type]),
            vec![region],
            FnAttributes::libfunc(false, true),
        )?;
        parent_block.append_operation(func);

        storage.libfuncs.insert(
            id,
            SierraLibFunc::create_function_all_args(
                vec![sierra_felt_type.clone(), sierra_felt_type.clone()],
                vec![sierra_felt_type],
            ),
        );
        Ok(())
    }

    pub fn create_libfunc_felt_div(
        &'ctx self,
        func_decl: &LibfuncDeclaration,
        parent_block: BlockRef<'ctx>,
        storage: &mut Storage<'ctx>,
    ) -> Result<()> {
        let id = func_decl.id.debug_name.as_ref().unwrap().to_string();
        let sierra_felt_type = SierraType::Simple(self.felt_type());
        let felt_type = sierra_felt_type.get_type();
        let felt_type_location = sierra_felt_type.get_type_location(&self.context);

        let region = Region::new();
        let block = Block::new(&[felt_type_location, felt_type_location]);

        // res = lhs / rhs (where / is modular division)
        let lhs = block.argument(0)?.into();
        let rhs = block.argument(1)?.into();
        let res_op = self.op_felt_div(&region, &block, lhs, rhs)?;
        let res = res_op.result(0)?.into();

        self.op_return(&block, &[res]);

        region.append_block(block);
        let func = self.op_func(
            &id,
            &create_fn_signature(&[felt_type, felt_type], &[felt_type]),
            vec![region],
            FnAttributes::libfunc(false, true),
        )?;
        parent_block.append_operation(func);

        storage.libfuncs.insert(
            id,
            SierraLibFunc::create_function_all_args(
                vec![sierra_felt_type.clone(), sierra_felt_type.clone()],
                vec![sierra_felt_type],
            ),
        );
        Ok(())
    }

    pub fn register_libfunc_int_is_zero(
        &'ctx self,
        func_decl: &LibfuncDeclaration,
        op_type: Type<'ctx>,
        storage: &mut Storage<'ctx>,
    ) {
        let id = func_decl.id.debug_name.as_ref().unwrap().to_string();
        storage.libfuncs.insert(
            id,
            SierraLibFunc::Branching {
                args: vec![PositionalArg { loc: 0, ty: SierraType::Simple(op_type) }],
                return_types: vec![
                    vec![],
                    vec![PositionalArg { loc: 0, ty: SierraType::Simple(op_type) }],
                ],
            },
        );
    }

    pub fn register_libfunc_enum_match(
        &'ctx self,
        func_decl: &LibfuncDeclaration,
        storage: &mut Storage<'ctx>,
    ) {
        let id = func_decl.id.debug_name.as_ref().unwrap().to_string();

        let arg = if let GenericArg::Type(x) = &func_decl.long_id.generic_args[0] {
            x
        } else {
            unreachable!("enum_match argument should be a type")
        };

        let arg_type = storage.types.get(&arg.id.to_string()).cloned().expect("type should exist");

        if let SierraType::Enum {
            ty: _,
            tag_type: _,
            storage_bytes_len: _,
            storage_type: _,
            variants_types,
        } = arg_type.clone()
        {
            storage.libfuncs.insert(
                id,
                SierraLibFunc::Branching {
                    args: vec![PositionalArg { loc: 0, ty: arg_type }],
                    return_types: variants_types
                        .into_iter()
                        .map(|x| vec![PositionalArg { loc: 0, ty: x }])
                        .collect_vec(),
                },
            );
        } else {
            panic!("enum_match arg_type should be a enum")
        }
    }

    pub fn register_libfunc_array_get(
        &'ctx self,
        func_decl: &LibfuncDeclaration,
        storage: &mut Storage<'ctx>,
    ) {
        let id = func_decl.id.debug_name.as_ref().unwrap().to_string();

        let arg = if let GenericArg::Type(x) = &func_decl.long_id.generic_args[0] {
            x
        } else {
            unreachable!("array_get argument should be a type")
        };

        let arg_type = storage.types.get(&arg.id.to_string()).cloned().expect("type should exist");

        let sierra_type = SierraType::Array {
            ty: self.struct_type(&[self.u32_type(), self.u32_type(), self.llvm_ptr_type()]),
            len_type: self.u32_type(),
            element_type: Box::new(arg_type.clone()),
        };

        if let SierraType::Array { element_type, .. } = &sierra_type {
            storage.libfuncs.insert(
                id,
                SierraLibFunc::Function(LibFuncDef {
                    args: vec![
                        LibFuncArg { loc: 1, ty: sierra_type.clone() },
                        LibFuncArg { loc: 2, ty: *element_type.clone() },
                    ],
                    return_types: vec![vec![sierra_type]],
                }),
            );
        }
    }

    pub fn create_libfunc_uint_to_felt252(
        &'ctx self,
        func_decl: &LibfuncDeclaration,
        parent_block: BlockRef<'ctx>,
        storage: &mut Storage<'ctx>,
        src_type: Type<'ctx>,
    ) -> Result<()> {
        let region = Region::new();
        let block =
            region.append_block(Block::new(&[(src_type, Location::unknown(&self.context))]));

        let op_zext = self.op_zext(&block, block.argument(0)?.into(), self.felt_type());
        self.op_return(&block, &[op_zext.result(0)?.into()]);

        let id = func_decl.id.debug_name.as_ref().unwrap().to_string();
        let func = self.op_func(
            &id,
            &create_fn_signature(&[src_type], &[self.felt_type()]),
            vec![region],
            FnAttributes::libfunc(false, true),
        )?;

        storage.libfuncs.insert(
            id,
            SierraLibFunc::create_function_all_args(
                vec![SierraType::Simple(src_type)],
                vec![SierraType::Simple(self.felt_type())],
            ),
        );
        parent_block.append_operation(func);

        Ok(())
    }

    pub fn create_libfunc_uint_wide_mul(
        &'ctx self,
        func_decl: &LibfuncDeclaration,
        parent_block: BlockRef<'ctx>,
        storage: &mut Storage<'ctx>,
        src_type: Type<'ctx>,
        dst_type: Type<'ctx>,
    ) -> Result<()> {
        let region = Region::new();
        let block = region.append_block(Block::new(&[
            (src_type, Location::unknown(&self.context)),
            (src_type, Location::unknown(&self.context)),
        ]));

        let op_zext_lhs = self.op_zext(&block, block.argument(0)?.into(), dst_type);
        let op_zext_rhs = self.op_zext(&block, block.argument(1)?.into(), dst_type);

        let op_mul =
            self.op_mul(&block, op_zext_lhs.result(0)?.into(), op_zext_rhs.result(0)?.into());
        self.op_return(&block, &[op_mul.result(0)?.into()]);

        let id = func_decl.id.debug_name.as_ref().unwrap().to_string();
        let func = self.op_func(
            &id,
            &create_fn_signature(&[src_type, src_type], &[dst_type]),
            vec![region],
            FnAttributes::libfunc(false, true),
        )?;

        storage.libfuncs.insert(
            id,
            SierraLibFunc::create_function_all_args(
                vec![SierraType::Simple(src_type), SierraType::Simple(src_type)],
                vec![SierraType::Simple(dst_type)],
            ),
        );
        parent_block.append_operation(func);

        Ok(())
    }

    pub fn create_libfunc_u128_wide_mul(
        &'ctx self,
        func_decl: &LibfuncDeclaration,
        parent_block: BlockRef<'ctx>,
        storage: &mut Storage<'ctx>,
    ) -> Result<()> {
        let region = Region::new();
        let block = region.append_block(Block::new(&[
            (self.u128_type(), Location::unknown(&self.context)),
            (self.u128_type(), Location::unknown(&self.context)),
        ]));

        let op_zext_lhs = self.op_zext(&block, block.argument(0)?.into(), self.u256_type());
        let op_zext_rhs = self.op_zext(&block, block.argument(1)?.into(), self.u256_type());

        let op_mul =
            self.op_mul(&block, op_zext_lhs.result(0)?.into(), op_zext_rhs.result(0)?.into());

        let op_mul_lo = self.op_trunc(&block, op_mul.result(0)?.into(), self.u128_type());
        let op_mul_hi = {
            let op_const = self.op_const(&block, "128", self.u256_type());
            let op_shru =
                self.op_shru(&block, op_mul.result(0)?.into(), op_const.result(0)?.into());
            self.op_trunc(&block, op_shru.result(0)?.into(), self.u128_type())
        };

        self.op_return(&block, &[op_mul_hi.result(0)?.into(), op_mul_lo.result(0)?.into()]);

        let id = func_decl.id.debug_name.as_ref().unwrap().to_string();
        let func = self.op_func(
            &id,
            &create_fn_signature(
                &[self.u128_type(), self.u128_type()],
                &[self.u128_type(), self.u128_type()],
            ),
            vec![region],
            FnAttributes::libfunc(false, true),
        )?;

        storage.libfuncs.insert(
            id,
            SierraLibFunc::Function {
                // Skip the range check argument and return
                args: vec![
                    PositionalArg { loc: 1, ty: SierraType::Simple(self.u128_type()) },
                    PositionalArg { loc: 2, ty: SierraType::Simple(self.u128_type()) },
                ],
                return_types: vec![
                    PositionalArg { loc: 1, ty: SierraType::Simple(self.u128_type()) },
                    PositionalArg { loc: 2, ty: SierraType::Simple(self.u128_type()) },
                ],
            },
        );
        parent_block.append_operation(func);

        Ok(())
    }

    pub fn create_libfunc_uint_safe_divmod(
        &'ctx self,
        func_decl: &LibfuncDeclaration,
        parent_block: BlockRef<'ctx>,
        storage: &mut Storage<'ctx>,
        src_type: Type<'ctx>,
    ) -> Result<()> {
        let region = Region::new();
        let block = region.append_block(Block::new(&[
            (src_type, Location::unknown(&self.context)),
            (src_type, Location::unknown(&self.context)),
        ]));

        let lhs = block.argument(0)?.into();
        let rhs = block.argument(1)?.into();

        let op_div = self.op_div(&block, lhs, rhs);
        let op_rem = self.op_rem(&block, lhs, rhs);

        self.op_return(&block, &[op_div.result(0)?.into(), op_rem.result(0)?.into()]);

        let id = func_decl.id.debug_name.as_ref().unwrap().to_string();
        let func = self.op_func(
            &id,
            &create_fn_signature(&[src_type, src_type], &[src_type, src_type]),
            vec![region],
            FnAttributes::libfunc(false, true),
        )?;

        storage.libfuncs.insert(
            id,
            SierraLibFunc::Function {
                // Skip range check
                args: vec![
                    PositionalArg { loc: 1, ty: SierraType::Simple(src_type) },
                    PositionalArg { loc: 2, ty: SierraType::Simple(src_type) },
                ],
                return_types: vec![
                    PositionalArg { loc: 1, ty: SierraType::Simple(src_type) },
                    PositionalArg { loc: 2, ty: SierraType::Simple(src_type) },
                ],
            },
        );
        parent_block.append_operation(func);

        Ok(())
    }

    pub fn create_libfunc_bitwise(
        &'ctx self,
        func_decl: &LibfuncDeclaration,
        parent_block: BlockRef<'ctx>,
        storage: &mut Storage<'ctx>,
    ) -> Result<()> {
        let data_in = &[self.u128_type(), self.u128_type()];
        let data_out = &[self.u128_type(), self.u128_type(), self.u128_type()];

        let region = Region::new();
        region.append_block({
            let block = self.new_block(data_in);

            let lhs = block.argument(0)?;
            let rhs = block.argument(1)?;
            let to = self.u128_type();

            let and_ref = self.op_and(&block, lhs.into(), rhs.into(), to);
            let xor_ref = self.op_xor(&block, lhs.into(), rhs.into(), to);
            let or_ref = self.op_or(&block, lhs.into(), rhs.into(), to);

            self.op_return(
                &block,
                &[and_ref.result(0)?.into(), xor_ref.result(0)?.into(), or_ref.result(0)?.into()],
            );

            block
        });

        let fn_id = func_decl.id.debug_name.as_deref().unwrap().to_string();
        let fn_ty = create_fn_signature(data_in, data_out);
        let fn_op =
            self.op_func(&fn_id, &fn_ty, vec![region], FnAttributes::libfunc(false, true))?;

        storage.libfuncs.insert(
            fn_id,
            SierraLibFunc::Function {
                // Skip bitwise argument and return
                args: vec![
                    PositionalArg { loc: 1, ty: SierraType::Simple(data_in[0]) },
                    PositionalArg { loc: 2, ty: SierraType::Simple(data_in[1]) },
                ],
                return_types: data_out
                    .iter()
                    .enumerate()
                    .map(|(idx, ty)| PositionalArg { loc: idx + 1, ty: SierraType::Simple(*ty) })
                    .collect_vec(),
            },
        );

        parent_block.append_operation(fn_op);
        Ok(())
    }

    pub fn create_libfunc_upcast(
        &'ctx self,
        func_decl: &LibfuncDeclaration,
        parent_block: BlockRef<'ctx>,
        storage: &mut Storage<'ctx>,
    ) -> Result<()> {
        let id = func_decl.id.debug_name.as_ref().unwrap().to_string();

        let src_sierra_type = storage
            .types
            .get(&match &func_decl.long_id.generic_args[0] {
                GenericArg::Type(x) => x.id.to_string(),
                _ => todo!("invalid generic kind"),
            })
            .expect("type to exist")
            .clone();
        let dst_sierra_type = storage
            .types
            .get(&match &func_decl.long_id.generic_args[1] {
                GenericArg::Type(x) => x.id.to_string(),
                _ => todo!("invalid generic kind"),
            })
            .expect("type to exist")
            .clone();

        let src_type = src_sierra_type.get_type();
        let dst_type = dst_sierra_type.get_type();

        match src_type.get_width().unwrap().cmp(&dst_type.get_width().unwrap()) {
            Ordering::Less => {
                let region = Region::new();
                let block = Block::new(&[(src_type, Location::unknown(&self.context))]);

                let op_ref = self.op_zext(&block, block.argument(0)?.into(), dst_type);

                self.op_return(&block, &[op_ref.result(0)?.into()]);
                region.append_block(block);

                let func = self.op_func(
                    &id,
                    &create_fn_signature(&[src_type], &[dst_type]),
                    vec![region],
                    FnAttributes::libfunc(false, true),
                )?;

                storage.libfuncs.insert(
                    id,
                    SierraLibFunc::create_function_all_args(
                        vec![src_sierra_type],
                        vec![dst_sierra_type],
                    ),
                );

                parent_block.append_operation(func);
            }
            Ordering::Equal => {
                // Similar to store_local and rename, create a libfuncdef that tells statement processing to just forward its argument
                self.register_identity_function(func_decl, storage)?;
            }
            Ordering::Greater => todo!("invalid generics for libfunc `upcast`"),
        }

        Ok(())
    }

    /// 2 boolean enums -> 1 bool enum
    pub fn create_libfunc_bool_binop_impl(
        &'ctx self,
        func_decl: &LibfuncDeclaration,
        parent_block: BlockRef<'ctx>,
        storage: &mut Storage<'ctx>,
        bool_op: BoolBinaryOp,
    ) -> Result<()> {
        let data_in = &[self.boolean_enum_type(), self.boolean_enum_type()];
        let data_out = &[self.boolean_enum_type()];

        let bool_variant = SierraType::Struct {
            ty: self.struct_type(&[Type::none(&self.context)]),
            field_types: vec![],
        };

        let bool_sierra_type = SierraType::Enum {
            ty: self.boolean_enum_type(),
            tag_type: self.u16_type(),
            storage_bytes_len: 0,
            storage_type: Type::parse(&self.context, "!llvm.array<0 x i8>").unwrap(),
            variants_types: vec![bool_variant.clone(), bool_variant],
        };

        let region = Region::new();
        region.append_block({
            let block = self.new_block(data_in);

            let lhs = block.argument(0)?;
            let rhs = block.argument(1)?;

            let lhs_tag_value_op =
                self.op_llvm_extractvalue(&block, 0, lhs.into(), self.u16_type())?;
            let lhs_tag_value: Value = lhs_tag_value_op.result(0)?.into();

            let rhs_tag_value_op =
                self.op_llvm_extractvalue(&block, 0, rhs.into(), self.u16_type())?;
            let rhs_tag_value: Value = rhs_tag_value_op.result(0)?.into();

            let bool_op_ref = match bool_op {
                BoolBinaryOp::And => {
                    self.op_and(&block, lhs_tag_value, rhs_tag_value, self.u16_type())
                }
                BoolBinaryOp::Xor => {
                    self.op_xor(&block, lhs_tag_value, rhs_tag_value, self.u16_type())
                }
                BoolBinaryOp::Or => {
                    self.op_or(&block, lhs_tag_value, rhs_tag_value, self.u16_type())
                }
            };

            let enum_op = self.op_llvm_struct(&block, self.boolean_enum_type());
            let enum_value: Value = enum_op.result(0)?.into();

            let enum_res = self.op_llvm_insertvalue(
                &block,
                0,
                enum_value,
                bool_op_ref.result(0)?.into(),
                self.boolean_enum_type(),
            )?;

            self.op_return(&block, &[enum_res.result(0)?.into()]);

            block
        });

        let fn_id = func_decl.id.debug_name.as_deref().unwrap().to_string();
        let fn_ty = create_fn_signature(data_in, data_out);
        let fn_op =
            self.op_func(&fn_id, &fn_ty, vec![region], FnAttributes::libfunc(false, true))?;

        storage.libfuncs.insert(
            fn_id,
            SierraLibFunc::create_function_all_args(
                vec![bool_sierra_type.clone(), bool_sierra_type.clone()],
                vec![bool_sierra_type.clone()],
            ),
        );

        parent_block.append_operation(fn_op);
        Ok(())
    }

    pub fn create_libfunc_bool_not_impl(
        &'ctx self,
        func_decl: &LibfuncDeclaration,
        parent_block: BlockRef<'ctx>,
        storage: &mut Storage<'ctx>,
    ) -> Result<()> {
        let data_in = &[self.boolean_enum_type()];
        let data_out = &[self.boolean_enum_type()];

        let bool_variant = SierraType::Struct {
            ty: self.struct_type(&[Type::none(&self.context)]),
            field_types: vec![],
        };

        let bool_sierra_type = SierraType::Enum {
            ty: self.boolean_enum_type(),
            tag_type: self.u16_type(),
            storage_bytes_len: 0,
            storage_type: Type::parse(&self.context, "!llvm.array<0 x i8>").unwrap(),
            variants_types: vec![bool_variant.clone()],
        };

        let region = Region::new();
        region.append_block({
            let block = self.new_block(data_in);

            let lhs = block.argument(0)?;

            let lhs_tag_value_op =
                self.op_llvm_extractvalue(&block, 0, lhs.into(), self.u16_type())?;
            let lhs_tag_value: Value = lhs_tag_value_op.result(0)?.into();

            let const_1_op = self.op_const(&block, "1", self.u16_type());

            let bool_op_ref =
                self.op_xor(&block, lhs_tag_value, const_1_op.result(0)?.into(), self.u16_type());

            let enum_op = self.op_llvm_struct(&block, self.boolean_enum_type());
            let enum_value: Value = enum_op.result(0)?.into();

            let enum_res = self.op_llvm_insertvalue(
                &block,
                0,
                enum_value,
                bool_op_ref.result(0)?.into(),
                self.boolean_enum_type(),
            )?;

            self.op_return(&block, &[enum_res.result(0)?.into()]);

            block
        });

        let fn_id = func_decl.id.debug_name.as_deref().unwrap().to_string();
        let fn_ty = create_fn_signature(data_in, data_out);
        let fn_op =
            self.op_func(&fn_id, &fn_ty, vec![region], FnAttributes::libfunc(false, true))?;

        storage.libfuncs.insert(
            fn_id,
            SierraLibFunc::create_function_all_args(
                vec![bool_sierra_type.clone()],
                vec![bool_sierra_type],
            ),
        );

        parent_block.append_operation(fn_op);
        Ok(())
    }

    /// bool to felt
    ///
    /// Sierra:
    /// `extern fn bool_to_felt252(a: bool) -> felt252 implicits() nopanic;`
    pub fn create_libfunc_bool_to_felt252(
        &'ctx self,
        func_decl: &LibfuncDeclaration,
        parent_block: BlockRef<'ctx>,
        storage: &mut Storage<'ctx>,
    ) -> Result<()> {
        let data_in = &[self.boolean_enum_type()];
        let data_out = &[self.felt_type()];

        let bool_variant = SierraType::Struct {
            ty: self.struct_type(&[Type::none(&self.context)]),
            field_types: vec![],
        };

        let bool_sierra_type = SierraType::Enum {
            ty: self.boolean_enum_type(),
            tag_type: self.u16_type(),
            storage_bytes_len: 0,
            storage_type: Type::parse(&self.context, "!llvm.array<0 x i8>").unwrap(),
            variants_types: vec![bool_variant.clone()],
        };

        let region = Region::new();
        region.append_block({
            let block = self.new_block(data_in);

            let bool_enum = block.argument(0)?;

            let tag_value_op =
                self.op_llvm_extractvalue(&block, 0, bool_enum.into(), self.u16_type())?;
            let tag_value: Value = tag_value_op.result(0)?.into();

            let felt_value = self.op_zext(&block, tag_value, self.felt_type());

            self.op_return(&block, &[felt_value.result(0)?.into()]);

            block
        });

        let fn_id = func_decl.id.debug_name.as_deref().unwrap().to_string();
        let fn_ty = create_fn_signature(data_in, data_out);
        let fn_op =
            self.op_func(&fn_id, &fn_ty, vec![region], FnAttributes::libfunc(false, true))?;

        storage.libfuncs.insert(
            fn_id,
            SierraLibFunc::create_function_all_args(
                vec![bool_sierra_type],
                vec![SierraType::Simple(self.felt_type())],
            ),
        );

        parent_block.append_operation(fn_op);
        Ok(())
    }

    // `extern fn array_new<T>() -> Array<T> nopanic;`
    // in sierra: `array_new<felt252>() -> ([0]);`
    pub fn create_libfunc_array_new(
        &'ctx self,
        func_decl: &LibfuncDeclaration,
        parent_block: BlockRef<'ctx>,
        storage: &mut Storage<'ctx>,
    ) -> Result<()> {
        let id = func_decl.id.debug_name.as_ref().unwrap().to_string();
        let arg_type = match &func_decl.long_id.generic_args[0] {
            GenericArg::UserType(_) => todo!(),
            GenericArg::Type(type_id) => {
                storage.types.get(&type_id.id.to_string()).cloned().expect("type to exist")
            }
            GenericArg::Value(_) => todo!(),
            GenericArg::UserFunc(_) => todo!(),
            GenericArg::Libfunc(_) => todo!(),
        };

        let region = Region::new();

        let block = Block::new(&[]);

        let sierra_type = SierraType::Array {
            ty: self.struct_type(&[self.u32_type(), self.u32_type(), self.llvm_ptr_type()]),
            len_type: self.u32_type(),
            element_type: Box::new(arg_type.clone()),
        };

        let array_value_op = self.op_llvm_struct(&block, sierra_type.get_type());
        let array_value: Value = array_value_op.result(0)?.into();

        let array_len_op = self.op_u32_const(&block, "0");
        let array_len = array_len_op.result(0)?.into();

        let array_capacity_op = self.op_u32_const(&block, "8");
        let array_capacity = array_capacity_op.result(0)?.into();

        let array_element_size_bytes = arg_type.get_width() / 8;

        // length
        let insert_op =
            self.op_llvm_insertvalue(&block, 0, array_value, array_len, sierra_type.get_type())?;
        let array_value: Value = insert_op.result(0)?.into();

        // capacity
        let insert_op = self.op_llvm_insertvalue(
            &block,
            1,
            array_value,
            array_capacity,
            sierra_type.get_type(),
        )?;
        let array_value: Value = insert_op.result(0)?.into();

        // 8 here is the capacity
        let const_arr_size_bytes_op =
            self.op_const(&block, &(array_element_size_bytes * 8).to_string(), self.u64_type());
        let const_arr_size_bytes = const_arr_size_bytes_op.result(0)?;

        let null_ptr_op = self.op_llvm_nullptr(&block);
        let null_ptr = null_ptr_op.result(0)?;

        let ptr_op = self.call_realloc(&block, null_ptr.into(), const_arr_size_bytes.into())?;
        let ptr_val = ptr_op.result(0)?;

        let insert_op = self.op_llvm_insertvalue(
            &block,
            2,
            array_value,
            ptr_val.into(),
            sierra_type.get_type(),
        )?;
        let array_value: Value = insert_op.result(0)?.into();

        self.op_return(&block, &[array_value]);

        let function_type = create_fn_signature(&[], &[sierra_type.get_type()]);

        region.append_block(block);

        let func =
            self.op_func(&id, &function_type, vec![region], FnAttributes::libfunc(false, true))?;

        storage.libfuncs.insert(id, SierraLibFunc::create_simple(vec![], vec![sierra_type]));

        parent_block.append_operation(func);

        Ok(())
    }

    // `extern fn array_append<T>(ref arr: Array<T>, value: T) nopanic;`
    // in sierra `array_append<T>([0], [1]) -> ([2]);`
    pub fn create_libfunc_array_append(
        &'ctx self,
        func_decl: &LibfuncDeclaration,
        parent_block: BlockRef<'ctx>,
        storage: &mut Storage<'ctx>,
    ) -> Result<()> {
        let id = func_decl.id.debug_name.as_ref().unwrap().to_string();
        let arg_type = match &func_decl.long_id.generic_args[0] {
            GenericArg::UserType(_) => todo!(),
            GenericArg::Type(type_id) => {
                storage.types.get(&type_id.id.to_string()).cloned().expect("type to exist")
            }
            GenericArg::Value(_) => todo!(),
            GenericArg::UserFunc(_) => todo!(),
            GenericArg::Libfunc(_) => todo!(),
        };
        let region = Region::new();

        let sierra_type = SierraType::Array {
            ty: self.struct_type(&[self.u32_type(), self.u32_type(), self.llvm_ptr_type()]),
            len_type: self.u32_type(),
            element_type: Box::new(arg_type.clone()),
        };

        let block = region.append_block(Block::new(&[
            sierra_type.get_type_location(&self.context),
            arg_type.get_type_location(&self.context),
        ]));

        let array_type = sierra_type.get_type();
        let array_type_with_loc = sierra_type.get_type_location(&self.context);

        let array_value = block.argument(0)?;
        let append_value = block.argument(1)?;

        // check if len < capacity
        let array_len_op =
            self.op_llvm_extractvalue(&block, 0, array_value.into(), self.u32_type())?;
        let array_len = array_len_op.result(0)?;

        let array_capacity_op =
            self.op_llvm_extractvalue(&block, 1, array_value.into(), self.u32_type())?;
        let array_capacity = array_capacity_op.result(0)?;

        let realloc_block = region.append_block(Block::new(&[]));
        let append_value_block = region.append_block(Block::new(&[array_type_with_loc]));

        let is_less =
            self.op_cmp(&block, CmpOp::UnsignedLess, array_len.into(), array_capacity.into());

        self.op_cond_br(
            &block,
            is_less.result(0)?.into(),
            &append_value_block,
            &realloc_block,
            &[array_value.into()],
            &[],
        )?;

        // reallocate with more capacity, for now with a simple algorithm:
        // new_capacity = capacity * 2
        let const_2_op = self.op_u32_const(&realloc_block, "2");
        let const_2 = const_2_op.result(0)?;

        let new_capacity_op = self.op_mul(&realloc_block, array_capacity.into(), const_2.into());
        let new_capacity = new_capacity_op.result(0)?.into();

        let new_capacity_as_u64_op = self.op_zext(&realloc_block, new_capacity, self.u64_type());
        let new_capacity_as_u64 = new_capacity_as_u64_op.result(0)?;

        let data_ptr_op =
            self.op_llvm_extractvalue(&realloc_block, 2, array_value.into(), self.llvm_ptr_type())?;
        let data_ptr: Value = data_ptr_op.result(0)?.into();

        let new_ptr_op = self.call_realloc(&realloc_block, data_ptr, new_capacity_as_u64.into())?;
        let new_ptr = new_ptr_op.result(0)?.into();

        // change the ptr
        let insert_ptr_op =
            self.op_llvm_insertvalue(&realloc_block, 2, array_value.into(), new_ptr, array_type)?;
        let array_value = insert_ptr_op.result(0)?;

        // update the capacity
        let insert_ptr_op = self.op_llvm_insertvalue(
            &realloc_block,
            1,
            array_value.into(),
            new_capacity,
            array_type,
        )?;
        let array_value = insert_ptr_op.result(0)?;

        self.op_br(&realloc_block, &append_value_block, &[array_value.into()]);

        // append value and len + 1
        let array_value = append_value_block.argument(0)?;

        // get the data pointer
        let data_ptr_op = self.op_llvm_extractvalue(
            &append_value_block,
            2,
            array_value.into(),
            self.llvm_ptr_type(),
        )?;
        let data_ptr: Value = data_ptr_op.result(0)?.into();

        // get the pointer to the data index
        let value_ptr_op = self.op_llvm_gep_dynamic(
            &append_value_block,
            &[array_len.into()],
            data_ptr,
            arg_type.get_type(),
        )?;
        let value_ptr = value_ptr_op.result(0)?.into();
        // update the value
        self.op_llvm_store(&append_value_block, append_value.into(), value_ptr)?;

        // increment the length
        let const_1 = self.op_const(&append_value_block, "1", array_len.r#type());
        let len_plus_1 =
            self.op_add(&append_value_block, array_len.into(), const_1.result(0)?.into());

        let insert_op = self.op_llvm_insertvalue(
            &append_value_block,
            0,
            array_value.into(),
            len_plus_1.result(0)?.into(),
            array_type,
        )?;
        let array_value = insert_op.result(0)?;

        self.op_return(&append_value_block, &[array_value.into()]);

        let function_type = create_fn_signature(
            &[sierra_type.get_type(), arg_type.get_type()],
            &[sierra_type.get_type()],
        );

        let func =
            self.op_func(&id, &function_type, vec![region], FnAttributes::libfunc(false, true))?;

        storage.libfuncs.insert(
            id,
            SierraLibFunc::create_simple(vec![sierra_type.clone(), arg_type], vec![sierra_type]),
        );

        parent_block.append_operation(func);

        Ok(())
    }

    pub fn create_libfunc_array_len(
        &'ctx self,
        func_decl: &LibfuncDeclaration,
        parent_block: BlockRef<'ctx>,
        storage: &mut Storage<'ctx>,
    ) -> Result<()> {
        let id = func_decl.id.debug_name.as_ref().unwrap().to_string();
        let arg_type = match &func_decl.long_id.generic_args[0] {
            GenericArg::UserType(_) => todo!(),
            GenericArg::Type(type_id) => {
                storage.types.get(&type_id.id.to_string()).cloned().expect("type to exist")
            }
            GenericArg::Value(_) => todo!(),
            GenericArg::UserFunc(_) => todo!(),
            GenericArg::Libfunc(_) => todo!(),
        };
        let region = Region::new();

        let sierra_type = SierraType::Array {
            ty: self.struct_type(&[self.u32_type(), self.u32_type(), self.llvm_ptr_type()]),
            len_type: self.u32_type(),
            element_type: Box::new(arg_type.clone()),
        };

        let block =
            region.append_block(Block::new(&[sierra_type.get_type_location(&self.context)]));

        let array_type = sierra_type.get_type();
        let array_value = block.argument(0)?;

        // check if len < capacity
        let array_len_op =
            self.op_llvm_extractvalue(&block, 0, array_value.into(), self.u32_type())?;
        let array_len = array_len_op.result(0)?.into();

        self.op_return(&block, &[array_len]);

        let function_type = create_fn_signature(&[array_type], &[self.u32_type()]);

        let func =
            self.op_func(&id, &function_type, vec![region], FnAttributes::libfunc(false, true))?;

        storage.libfuncs.insert(
            id,
            SierraLibFunc::create_simple(
                vec![sierra_type],
                vec![SierraType::Simple(self.u32_type())],
            ),
        );

        parent_block.append_operation(func);

        Ok(())
    }
}<|MERGE_RESOLUTION|>--- conflicted
+++ resolved
@@ -9,13 +9,8 @@
 use tracing::debug;
 
 use crate::{
-<<<<<<< HEAD
     compiler::{CmpOp, Compiler, FnAttributes, SierraType, Storage},
-    types::DEFAULT_PRIME,
-=======
-    compiler::{CmpOp, Compiler, SierraType, Storage},
     types::{is_omitted_builtin_type, DEFAULT_PRIME},
->>>>>>> bb36b7aa
     utility::create_fn_signature,
 };
 
@@ -89,13 +84,8 @@
                 "struct_deconstruct" => {
                     self.create_libfunc_struct_deconstruct(func_decl, parent_block, storage)?;
                 }
-<<<<<<< HEAD
                 "store_temp" | "rename" | "unbox" => {
-                    self.create_identity_function(func_decl, storage)?;
-=======
-                "store_temp" | "rename" => {
                     self.register_identity_function(func_decl, storage)?;
->>>>>>> bb36b7aa
                 }
                 "u8_const" => {
                     self.create_libfunc_uint_const(func_decl, self.u8_type(), storage);
@@ -551,8 +541,8 @@
         storage.libfuncs.insert(
             id,
             SierraLibFunc::InlineDataflow(vec![
-                LibFuncArg { loc: 0, ty: arg_type.clone() },
-                LibFuncArg { loc: 0, ty: arg_type },
+                PositionalArg { loc: 0, ty: arg_type.clone() },
+                PositionalArg { loc: 0, ty: arg_type },
             ]),
         );
 
@@ -863,13 +853,16 @@
         if let SierraType::Array { element_type, .. } = &sierra_type {
             storage.libfuncs.insert(
                 id,
-                SierraLibFunc::Function(LibFuncDef {
+                SierraLibFunc::Branching {
                     args: vec![
-                        LibFuncArg { loc: 1, ty: sierra_type.clone() },
-                        LibFuncArg { loc: 2, ty: *element_type.clone() },
+                        PositionalArg { loc: 1, ty: sierra_type.clone() },
+                        PositionalArg { loc: 2, ty: *element_type.clone() },
                     ],
-                    return_types: vec![vec![sierra_type]],
-                }),
+                    return_types: vec![
+                        vec![/* todo: array element type here i think */],
+                        vec![PositionalArg { loc: 0, ty: sierra_type }],
+                    ],
+                },
             );
         }
     }
@@ -1472,7 +1465,9 @@
         let func =
             self.op_func(&id, &function_type, vec![region], FnAttributes::libfunc(false, true))?;
 
-        storage.libfuncs.insert(id, SierraLibFunc::create_simple(vec![], vec![sierra_type]));
+        storage
+            .libfuncs
+            .insert(id, SierraLibFunc::create_function_all_args(vec![], vec![sierra_type]));
 
         parent_block.append_operation(func);
 
@@ -1624,7 +1619,10 @@
 
         storage.libfuncs.insert(
             id,
-            SierraLibFunc::create_simple(vec![sierra_type.clone(), arg_type], vec![sierra_type]),
+            SierraLibFunc::create_function_all_args(
+                vec![sierra_type.clone(), arg_type],
+                vec![sierra_type],
+            ),
         );
 
         parent_block.append_operation(func);
@@ -1676,7 +1674,7 @@
 
         storage.libfuncs.insert(
             id,
-            SierraLibFunc::create_simple(
+            SierraLibFunc::create_function_all_args(
                 vec![sierra_type],
                 vec![SierraType::Simple(self.u32_type())],
             ),
