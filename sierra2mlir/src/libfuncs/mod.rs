--- conflicted
+++ resolved
@@ -947,7 +947,6 @@
         );
     }
 
-<<<<<<< HEAD
     pub fn register_libfunc_uint_overflowing_op(
         &'ctx self,
         func_decl: &LibfuncDeclaration,
@@ -966,7 +965,10 @@
                     vec![PositionalArg { loc: 1, ty: SierraType::Simple(op_type) }],
                     vec![PositionalArg { loc: 1, ty: SierraType::Simple(op_type) }],
                 ],
-=======
+            },
+        );
+    }
+
     pub fn register_libfunc_downcast(
         &'ctx self,
         func_decl: &LibfuncDeclaration,
@@ -995,7 +997,6 @@
             SierraLibFunc::Branching {
                 args: vec![PositionalArg { loc: 1, ty: from_type }],
                 return_types: vec![vec![PositionalArg { loc: 1, ty: to_type }], vec![]],
->>>>>>> 4cc40cca
             },
         );
     }
