use std::cmp::Ordering;

use cairo_lang_sierra::program::{GenericArg, LibfuncDeclaration};
use color_eyre::Result;
use itertools::Itertools;
use melior_next::ir::{Block, BlockRef, Location, Region, Type, TypeLike, Value, ValueLike};
use num_bigint::BigInt;
use num_traits::Signed;
use tracing::debug;

use crate::compiler::fn_attributes::FnAttributes;
use crate::compiler::mlir_ops::CmpOp;
use crate::{
    compiler::{Compiler, Storage},
    sierra_type::SierraType,
    types::{is_omitted_builtin_type, DEFAULT_PRIME},
    utility::create_fn_signature,
};

use self::lib_func_def::{PositionalArg, SierraLibFunc};
use melior_asm::mlir_asm;

pub mod lib_func_def;
pub mod sierra_enum;

#[derive(Debug, Clone, Copy)]
pub enum BoolBinaryOp {
    And,
    Xor,
    Or,
}

impl<'ctx> Compiler<'ctx> {
    pub fn process_libfuncs(&'ctx self, storage: &mut Storage<'ctx>) -> Result<()> {
        for func_decl in &self.program.libfunc_declarations {
            let id = func_decl.id.id;
            let name = func_decl.long_id.generic_id.0.as_str();
            debug!(name, id, "processing libfunc decl");

            let parent_block = self.module.body();

            match name {
                // no-ops
                // NOTE jump stops being a nop if return types are stored
                "branch_align"
                | "revoke_ap_tracking"
                | "disable_ap_tracking"
                | "drop"
                | "jump"
                | "alloc_local"
                | "finalize_locals" => self.register_nop(func_decl, storage),
                "store_local" => self.register_store_local(func_decl, storage)?,
                "function_call" => continue, // Skip function call because it works differently than all the others
                "felt252_const" => {
                    self.create_libfunc_felt_const(func_decl, self.felt_type(), storage)?;
                }
                "felt252_add" => {
                    self.create_libfunc_felt_add(func_decl, parent_block, storage)?;
                }
                "felt252_sub" => {
                    self.create_libfunc_felt_sub(func_decl, parent_block, storage)?;
                }
                "felt252_mul" => {
                    self.create_libfunc_felt_mul(func_decl, parent_block, storage)?;
                }
                "felt252_div" => {
                    self.create_libfunc_felt_div(func_decl, parent_block, storage)?;
                }
                "felt252_is_zero" => {
                    // Note no actual function is created here, however types are registered
                    self.register_libfunc_int_is_zero(func_decl, self.felt_type(), storage);
                }
                "dup" => {
                    self.register_libfunc_dup(func_decl, storage)?;
                }
                "snapshot_take" => {
                    self.register_libfunc_snapshot_take(func_decl, storage)?;
                }
                "enum_init" => {
                    self.create_libfunc_enum_init(func_decl, parent_block, storage)?;
                }
                "enum_match" => {
                    // Note no actual function is created here, however types are registered
                    self.register_libfunc_enum_match(func_decl, storage);
                }
                "struct_construct" => {
                    self.create_libfunc_struct_construct(func_decl, parent_block, storage)?;
                }
                "struct_deconstruct" => {
                    self.create_libfunc_struct_deconstruct(func_decl, parent_block, storage)?;
                }
                "null" => {
                    self.create_libfunc_null(func_decl, parent_block, storage)?;
                }
                "nullable_from_box" => {
                    self.create_libfunc_nullable_from_box(func_decl, parent_block, storage)?;
                }
                "match_nullable" => {
                    self.register_match_nullable(func_decl, storage);
                }
                "store_temp" | "rename" | "unbox" | "into_box" => {
                    self.register_identity_function(func_decl, storage)?;
                }
                "u8_const" => {
                    self.create_libfunc_uint_const(func_decl, self.u8_type(), storage);
                }
                "u16_const" => {
                    self.create_libfunc_uint_const(func_decl, self.u16_type(), storage);
                }
                "u32_const" => {
                    self.create_libfunc_uint_const(func_decl, self.u32_type(), storage);
                }
                "u64_const" => {
                    self.create_libfunc_uint_const(func_decl, self.u64_type(), storage);
                }
                "u128_const" => {
                    self.create_libfunc_uint_const(func_decl, self.u128_type(), storage);
                }
                "u8_is_zero" => {
                    self.register_libfunc_int_is_zero(func_decl, self.u8_type(), storage);
                }
                "u16_is_zero" => {
                    self.register_libfunc_int_is_zero(func_decl, self.u16_type(), storage);
                }
                "u32_is_zero" => {
                    self.register_libfunc_int_is_zero(func_decl, self.u32_type(), storage);
                }
                "u64_is_zero" => {
                    self.register_libfunc_int_is_zero(func_decl, self.u64_type(), storage);
                }
                "u128_is_zero" => {
                    self.register_libfunc_int_is_zero(func_decl, self.u128_type(), storage);
                }
                "u8_to_felt252" => {
                    self.create_libfunc_uint_to_felt252(
                        func_decl,
                        parent_block,
                        storage,
                        self.u8_type(),
                    )?;
                }
                "u16_to_felt252" => {
                    self.create_libfunc_uint_to_felt252(
                        func_decl,
                        parent_block,
                        storage,
                        self.u16_type(),
                    )?;
                }
                "u32_to_felt252" => {
                    self.create_libfunc_uint_to_felt252(
                        func_decl,
                        parent_block,
                        storage,
                        self.u32_type(),
                    )?;
                }
                "u64_to_felt252" => {
                    self.create_libfunc_uint_to_felt252(
                        func_decl,
                        parent_block,
                        storage,
                        self.u64_type(),
                    )?;
                }
                "u128_to_felt252" => {
                    self.create_libfunc_uint_to_felt252(
                        func_decl,
                        parent_block,
                        storage,
                        self.u128_type(),
                    )?;
                }
                "u8_wide_mul" => {
                    self.create_libfunc_uint_wide_mul(
                        func_decl,
                        parent_block,
                        storage,
                        self.u8_type(),
                        self.u16_type(),
                    )?;
                }
                "u16_wide_mul" => {
                    self.create_libfunc_uint_wide_mul(
                        func_decl,
                        parent_block,
                        storage,
                        self.u16_type(),
                        self.u32_type(),
                    )?;
                }
                "u32_wide_mul" => {
                    self.create_libfunc_uint_wide_mul(
                        func_decl,
                        parent_block,
                        storage,
                        self.u32_type(),
                        self.u64_type(),
                    )?;
                }
                "u64_wide_mul" => {
                    self.create_libfunc_uint_wide_mul(
                        func_decl,
                        parent_block,
                        storage,
                        self.u64_type(),
                        self.u128_type(),
                    )?;
                }
                "u128_wide_mul" => {
                    self.create_libfunc_u128_wide_mul(func_decl, parent_block, storage)?;
                }
                "u8_safe_divmod" => {
                    self.create_libfunc_uint_safe_divmod(
                        func_decl,
                        parent_block,
                        storage,
                        self.u8_type(),
                    )?;
                }
                "u16_safe_divmod" => {
                    self.create_libfunc_uint_safe_divmod(
                        func_decl,
                        parent_block,
                        storage,
                        self.u16_type(),
                    )?;
                }
                "u32_safe_divmod" => {
                    self.create_libfunc_uint_safe_divmod(
                        func_decl,
                        parent_block,
                        storage,
                        self.u32_type(),
                    )?;
                }
                "u64_safe_divmod" => {
                    self.create_libfunc_uint_safe_divmod(
                        func_decl,
                        parent_block,
                        storage,
                        self.u64_type(),
                    )?;
                }
                "u128_safe_divmod" => {
                    self.create_libfunc_uint_safe_divmod(
                        func_decl,
                        parent_block,
                        storage,
                        self.u128_type(),
                    )?;
                }
                "u8_eq" => {
                    self.register_libfunc_int_eq(func_decl, self.u8_type(), storage);
                }
                "u16_eq" => {
                    self.register_libfunc_int_eq(func_decl, self.u16_type(), storage);
                }
                "u32_eq" => {
                    self.register_libfunc_int_eq(func_decl, self.u32_type(), storage);
                }
                "u64_eq" => {
                    self.register_libfunc_int_eq(func_decl, self.u64_type(), storage);
                }
                "u128_eq" => {
                    self.register_libfunc_int_eq(func_decl, self.u128_type(), storage);
                }
                "u8_le" => {
                    self.register_libfunc_int_le(func_decl, self.u8_type(), storage);
                }
                "u16_le" => {
                    self.register_libfunc_int_le(func_decl, self.u16_type(), storage);
                }
                "u32_le" => {
                    self.register_libfunc_int_le(func_decl, self.u32_type(), storage);
                }
                "u64_le" => {
                    self.register_libfunc_int_le(func_decl, self.u64_type(), storage);
                }
                "u128_le" => {
                    self.register_libfunc_int_le(func_decl, self.u128_type(), storage);
                }
                "u8_lt" => {
                    self.register_libfunc_int_lt(func_decl, self.u8_type(), storage);
                }
                "u16_lt" => {
                    self.register_libfunc_int_lt(func_decl, self.u16_type(), storage);
                }
                "u32_lt" => {
                    self.register_libfunc_int_lt(func_decl, self.u32_type(), storage);
                }
                "u64_lt" => {
                    self.register_libfunc_int_lt(func_decl, self.u64_type(), storage);
                }
                "u128_lt" => {
                    self.register_libfunc_int_lt(func_decl, self.u128_type(), storage);
                }
                "u8_overflowing_add" | "u8_overflowing_sub" => {
                    self.register_libfunc_uint_overflowing_op(func_decl, self.u8_type(), storage);
                }
                "u16_overflowing_add" | "u16_overflowing_sub" => {
                    self.register_libfunc_uint_overflowing_op(func_decl, self.u16_type(), storage);
                }
                "u32_overflowing_add" | "u32_overflowing_sub" => {
                    self.register_libfunc_uint_overflowing_op(func_decl, self.u32_type(), storage);
                }
                "u64_overflowing_add" | "u64_overflowing_sub" => {
                    self.register_libfunc_uint_overflowing_op(func_decl, self.u64_type(), storage);
                }
                "u128_overflowing_add" | "u128_overflowing_sub" => {
                    self.register_libfunc_uint_overflowing_op(func_decl, self.u128_type(), storage);
                }
                "u8_try_from_felt252" => {
                    self.register_libfunc_uint_try_from_felt252(func_decl, self.u8_type(), storage);
                }
                "u16_try_from_felt252" => {
                    self.register_libfunc_uint_try_from_felt252(
                        func_decl,
                        self.u16_type(),
                        storage,
                    );
                }
                "u32_try_from_felt252" => {
                    self.register_libfunc_uint_try_from_felt252(
                        func_decl,
                        self.u32_type(),
                        storage,
                    );
                }
                "u64_try_from_felt252" => {
                    self.register_libfunc_uint_try_from_felt252(
                        func_decl,
                        self.u64_type(),
                        storage,
                    );
                }
                "u128_try_from_felt252" => {
                    self.register_libfunc_uint_try_from_felt252(
                        func_decl,
                        self.u128_type(),
                        storage,
                    );
                }
                "bitwise" => {
                    self.create_libfunc_bitwise(func_decl, parent_block, storage)?;
                }
                "upcast" => {
                    self.create_libfunc_upcast(func_decl, parent_block, storage)?;
                }
                "downcast" => {
                    self.register_libfunc_downcast(func_decl, storage);
                }
                "bool_or_impl" => {
                    self.create_libfunc_bool_binop_impl(
                        func_decl,
                        parent_block,
                        storage,
                        BoolBinaryOp::Or,
                    )?;
                }
                "bool_and_impl" => {
                    self.create_libfunc_bool_binop_impl(
                        func_decl,
                        parent_block,
                        storage,
                        BoolBinaryOp::And,
                    )?;
                }
                "bool_xor_impl" => {
                    self.create_libfunc_bool_binop_impl(
                        func_decl,
                        parent_block,
                        storage,
                        BoolBinaryOp::Xor,
                    )?;
                }
                "bool_not_impl" => {
                    self.create_libfunc_bool_not_impl(func_decl, parent_block, storage)?;
                }
                "bool_to_felt252" => {
                    self.create_libfunc_bool_to_felt252(func_decl, parent_block, storage)?;
                }
                "array_new" => {
                    self.create_libfunc_array_new(func_decl, parent_block, storage)?;
                }
                "array_append" => {
                    self.create_libfunc_array_append(func_decl, parent_block, storage)?;
                }
                "array_len" => {
                    self.create_libfunc_array_len(func_decl, parent_block, storage)?;
                }
                "array_get" => {
                    self.register_libfunc_array_get(func_decl, storage);
                }
                "array_pop_front" => {
                    self.register_libfunc_array_pop_front(func_decl, storage);
                }
                "print" => {
                    self.create_libfunc_print(func_decl, parent_block, storage)?;
                }
                "pedersen" => {
                    self.create_libfunc_pedersen(func_decl, parent_block, storage)?;
                }
                _ => todo!(
                    "unhandled libfunc: {:?}",
                    func_decl.id.debug_name.as_ref().unwrap().as_str()
                ),
            }
        }

        debug!(types = ?storage.types, "processed");
        Ok(())
    }

    fn register_nop(&self, func_decl: &LibfuncDeclaration, storage: &mut Storage<'ctx>) {
        let id = func_decl.id.debug_name.as_ref().unwrap().to_string();
        storage.libfuncs.insert(id, SierraLibFunc::create_function_all_args(vec![], vec![]));
    }

    pub fn create_libfunc_felt_const(
        &'ctx self,
        func_decl: &LibfuncDeclaration,
        ty: Type<'ctx>,
        storage: &mut Storage<'ctx>,
    ) -> Result<()> {
        let arg = match func_decl.long_id.generic_args.as_slice() {
            [GenericArg::Value(value)] => value.to_string(),
            _ => unreachable!("Expected generic arg of const creation function to be a Value"),
        };

        let arg_value = arg.parse::<BigInt>()?;
        let wrapped_arg_value = if arg_value.is_negative() {
            DEFAULT_PRIME.parse::<BigInt>()? + arg_value
        } else {
            arg_value
        };

        let id = func_decl.id.debug_name.as_ref().unwrap().to_string();

        storage.libfuncs.insert(
            id,
            SierraLibFunc::create_constant(SierraType::Simple(ty), wrapped_arg_value.to_string()),
        );

        Ok(())
    }

    pub fn create_libfunc_uint_const(
        &'ctx self,
        func_decl: &LibfuncDeclaration,
        ty: Type<'ctx>,
        storage: &mut Storage<'ctx>,
    ) {
        let arg = match func_decl.long_id.generic_args.as_slice() {
            [GenericArg::Value(value)] => value.to_string(),
            _ => unreachable!("Expected generic arg of const creation function to be a Value"),
        };

        let id = func_decl.id.debug_name.as_ref().unwrap().to_string();

        storage.libfuncs.insert(id, SierraLibFunc::create_constant(SierraType::Simple(ty), arg));
    }

    pub fn create_libfunc_struct_construct(
        &'ctx self,
        func_decl: &LibfuncDeclaration,
        parent_block: BlockRef<'ctx>,
        storage: &mut Storage<'ctx>,
    ) -> Result<()> {
        let id = func_decl.id.debug_name.as_ref().unwrap().to_string();
        let arg_type = match &func_decl.long_id.generic_args[0] {
            GenericArg::UserType(_) => todo!(),
            GenericArg::Type(type_id) => {
                storage.types.get(&type_id.id.to_string()).cloned().expect("type to exist")
            }
            GenericArg::Value(_) => todo!(),
            GenericArg::UserFunc(_) => todo!(),
            GenericArg::Libfunc(_) => todo!(),
        };

        let args =
            arg_type.get_field_types().expect("arg should be a struct type and have field types");
        let args_with_location =
            args.iter().map(|x| (*x, Location::unknown(&self.context))).collect_vec();

        let region = Region::new();

        let block = Block::new(&args_with_location);

        let struct_type = self.llvm_struct_type(&args, false);
        let mut struct_type_op = self.op_llvm_undef(&block, struct_type);

        for i in 0..block.argument_count() {
            let arg = block.argument(i)?;
            let struct_value = struct_type_op.result(0)?.into();
            struct_type_op =
                self.op_llvm_insertvalue(&block, i, struct_value, arg.into(), arg_type.get_type())?;
        }

        let struct_value: Value = struct_type_op.result(0)?.into();
        self.op_return(&block, &[struct_value]);

        let function_type = create_fn_signature(&args, &[arg_type.get_type()]);

        region.append_block(block);

        let func =
            self.op_func(&id, &function_type, vec![region], FnAttributes::libfunc(false, true))?;

        storage.libfuncs.insert(
            id,
            SierraLibFunc::create_function_all_args(
                arg_type.get_field_sierra_types().unwrap().to_vec(),
                vec![arg_type],
            ),
        );

        parent_block.append_operation(func);

        Ok(())
    }

    /// Extract (destructure) each struct member (in order) into variables.
    pub fn create_libfunc_struct_deconstruct(
        &'ctx self,
        func_decl: &LibfuncDeclaration,
        parent_block: BlockRef<'ctx>,
        storage: &mut Storage<'ctx>,
    ) -> Result<()> {
        let struct_type = storage
            .types
            .get(&match &func_decl.long_id.generic_args[0] {
                GenericArg::Type(x) => x.id.to_string(),
                _ => todo!("handler other types (error?)"),
            })
            .expect("struct type not found");
        let (struct_ty, field_types) = match struct_type {
            SierraType::Struct { ty, field_types } => (*ty, field_types.as_slice()),
            _ => todo!("handle non-struct types (error)"),
        };

        let region = Region::new();
        region.append_block({
            let block = Block::new(&[(struct_ty, Location::unknown(&self.context))]);

            let struct_value = block.argument(0)?;

            let mut result_ops = Vec::with_capacity(field_types.len());
            for (i, arg_ty) in field_types.iter().enumerate() {
                let op_ref =
                    self.op_llvm_extractvalue(&block, i, struct_value.into(), arg_ty.get_type())?;
                result_ops.push(op_ref);
            }

            let result_values: Vec<_> =
                result_ops.iter().map(|x| x.result(0).map(Into::into)).try_collect()?;
            self.op_return(&block, &result_values);

            block
        });

        let fn_id = func_decl.id.debug_name.as_deref().unwrap().to_string();
        let fn_ty = create_fn_signature(
            &[struct_ty],
            field_types.iter().map(|x| x.get_type()).collect::<Vec<_>>().as_slice(),
        );
        let fn_op =
            self.op_func(&fn_id, &fn_ty, vec![region], FnAttributes::libfunc(false, true))?;

        let return_types = field_types.to_vec();
        let struct_type = struct_type.clone();
        storage.libfuncs.insert(
            fn_id,
            SierraLibFunc::create_function_all_args(vec![struct_type], return_types),
        );

        parent_block.append_operation(fn_op);
        Ok(())
    }

    pub fn register_identity_function(
        &'ctx self,
        func_decl: &LibfuncDeclaration,
        storage: &mut Storage<'ctx>,
    ) -> Result<()> {
        let id = func_decl.id.debug_name.as_ref().unwrap().to_string();

        let results = match &func_decl.long_id.generic_args[0] {
            GenericArg::Type(type_id) => {
                if is_omitted_builtin_type(type_id.debug_name.as_ref().unwrap().as_str()) {
                    vec![]
                } else {
                    vec![PositionalArg {
                        loc: 0,
                        ty: storage
                            .types
                            .get(&type_id.id.to_string())
                            .expect("type to exist")
                            .clone(),
                    }]
                }
            }
            _ => unreachable!("Generic argument to {} should be a Type", id),
        };
        storage.libfuncs.insert(id, SierraLibFunc::InlineDataflow(results));

        Ok(())
    }

    pub fn register_store_local(
        &'ctx self,
        func_decl: &LibfuncDeclaration,
        storage: &mut Storage<'ctx>,
    ) -> Result<()> {
        let id = func_decl.id.debug_name.as_ref().unwrap().to_string();

        // Since we don't model locals the same as sierra, store_local can just return its payload
        let results = match &func_decl.long_id.generic_args[0] {
            GenericArg::Type(type_id) => {
                if is_omitted_builtin_type(type_id.debug_name.as_ref().unwrap().as_str()) {
                    vec![]
                } else {
                    // Skip over the first argument, which is the uninitialized local variable
                    vec![PositionalArg {
                        loc: 1,
                        ty: storage
                            .types
                            .get(&type_id.id.to_string())
                            .expect("type to exist")
                            .clone(),
                    }]
                }
            }
            _ => unreachable!("Argument to store_local should be a Type"),
        };
        storage.libfuncs.insert(id, SierraLibFunc::InlineDataflow(results));

        Ok(())
    }

    pub fn register_libfunc_dup(
        &'ctx self,
        func_decl: &LibfuncDeclaration,
        storage: &mut Storage<'ctx>,
    ) -> Result<()> {
        let id = func_decl.id.debug_name.as_ref().unwrap().to_string();
        let results = match &func_decl.long_id.generic_args[0] {
            GenericArg::UserType(_) => todo!(),
            GenericArg::Type(type_id) => {
                if is_omitted_builtin_type(type_id.debug_name.as_ref().unwrap().as_str()) {
                    vec![]
                } else {
                    let arg_type =
                        storage.types.get(&type_id.id.to_string()).expect("type to exist").clone();
                    vec![
                        PositionalArg { loc: 0, ty: arg_type.clone() },
                        PositionalArg { loc: 0, ty: arg_type },
                    ]
                }
            }
            GenericArg::Value(_) => todo!(),
            GenericArg::UserFunc(_) => todo!(),
            GenericArg::Libfunc(_) => todo!(),
        };

        storage.libfuncs.insert(id, SierraLibFunc::InlineDataflow(results));

        Ok(())
    }

    pub fn register_libfunc_snapshot_take(
        &'ctx self,
        func_decl: &LibfuncDeclaration,
        storage: &mut Storage<'ctx>,
    ) -> Result<()> {
        let id = func_decl.id.debug_name.as_ref().unwrap().to_string();
        let arg_type = match &func_decl.long_id.generic_args[0] {
            GenericArg::UserType(_) => todo!(),
            GenericArg::Type(type_id) => {
                storage.types.get(&type_id.id.to_string()).expect("type to exist").clone()
            }
            GenericArg::Value(_) => todo!(),
            GenericArg::UserFunc(_) => todo!(),
            GenericArg::Libfunc(_) => todo!(),
        };

        storage.libfuncs.insert(
            id,
            SierraLibFunc::InlineDataflow(vec![
                PositionalArg { loc: 0, ty: arg_type.clone() },
                PositionalArg { loc: 0, ty: arg_type },
            ]),
        );

        Ok(())
    }

    pub fn create_libfunc_felt_add(
        &'ctx self,
        func_decl: &LibfuncDeclaration,
        parent_block: BlockRef<'ctx>,
        storage: &mut Storage<'ctx>,
    ) -> Result<()> {
        let id = func_decl.id.debug_name.as_ref().unwrap().to_string();
        let sierra_felt_type = SierraType::Simple(self.felt_type());
        let felt_type = sierra_felt_type.get_type();
        let felt_type_location = sierra_felt_type.get_type_location(&self.context);

        let region = Region::new();
        // Block in which the calculation occurs
        let entry_block = Block::new(&[felt_type_location, felt_type_location]);
        // Block for wrapping values >= PRIME
        let gte_prime_block = Block::new(&[]);
        // Block for returning values < PRIME
        let in_range_block = Block::new(&[]);

        // res = lhs + rhs
        let lhs = entry_block.argument(0)?.into();
        let rhs = entry_block.argument(1)?.into();
        let res_op = self.op_add(&entry_block, lhs, rhs);
        let res = res_op.result(0)?.into();

        // gt_prime <=> res_result >= PRIME
        let prime_op = self.prime_constant(&entry_block);
        let prime = prime_op.result(0)?.into();
        let gte_prime_op = self.op_cmp(&entry_block, CmpOp::UnsignedGreaterThanEqual, res, prime);
        let gte_prime = gte_prime_op.result(0)?.into();

        // if gt_prime
        self.op_cond_br(&entry_block, gte_prime, &gte_prime_block, &in_range_block, &[], &[]);

        //gt prime block
        let wrapped_res_op = self.op_sub(&gte_prime_block, res, prime);
        let wrapped_res = wrapped_res_op.result(0)?.into();
        self.op_return(&gte_prime_block, &[wrapped_res]);

        //in range block
        self.op_return(&in_range_block, &[res]);

        region.append_block(entry_block);
        region.append_block(in_range_block);
        region.append_block(gte_prime_block);
        let func = self.op_func(
            &id,
            &create_fn_signature(&[felt_type, felt_type], &[felt_type]),
            vec![region],
            FnAttributes::libfunc(false, true),
        )?;

        parent_block.append_operation(func);
        storage.libfuncs.insert(
            id,
            SierraLibFunc::create_function_all_args(
                vec![sierra_felt_type.clone(), sierra_felt_type.clone()],
                vec![sierra_felt_type],
            ),
        );
        Ok(())
    }

    pub fn create_libfunc_felt_sub(
        &'ctx self,
        func_decl: &LibfuncDeclaration,
        parent_block: BlockRef<'ctx>,
        storage: &mut Storage<'ctx>,
    ) -> Result<()> {
        let id = func_decl.id.debug_name.as_ref().unwrap().to_string();
        let sierra_felt_type = SierraType::Simple(self.felt_type());
        let felt_type = sierra_felt_type.get_type();
        let felt_type_location = sierra_felt_type.get_type_location(&self.context);

        let region = Region::new();
        // Block in which the calculation occurs
        let entry_block = Block::new(&[felt_type_location, felt_type_location]);
        // Block for wrapping values < 0
        let lt_zero_block = Block::new(&[]);
        // Block for returning values >= 0
        let in_range_block = Block::new(&[]);

        // res = lhs - rhs
        let lhs = entry_block.argument(0)?.into();
        let rhs = entry_block.argument(1)?.into();
        let res_op = self.op_sub(&entry_block, lhs, rhs);
        let res = res_op.result(0)?.into();

        // lt_zero <=> res_result < 0
        let zero_op = self.op_const(&entry_block, "0", felt_type);
        let zero = zero_op.result(0)?.into();
        let lt_zero_op = self.op_cmp(&entry_block, CmpOp::SignedLessThan, res, zero);
        let lt_zero = lt_zero_op.result(0)?.into();

        // if gt_prime
        self.op_cond_br(&entry_block, lt_zero, &lt_zero_block, &in_range_block, &[], &[]);

        //lt zero block
        let prime_op = self.prime_constant(&lt_zero_block);
        let prime = prime_op.result(0)?.into();
        let wrapped_res_op = self.op_add(&lt_zero_block, res, prime);
        let wrapped_res = wrapped_res_op.result(0)?.into();
        self.op_return(&lt_zero_block, &[wrapped_res]);

        //in range block
        self.op_return(&in_range_block, &[res]);

        region.append_block(entry_block);
        region.append_block(in_range_block);
        region.append_block(lt_zero_block);
        let func = self.op_func(
            &id,
            &create_fn_signature(&[felt_type, felt_type], &[felt_type]),
            vec![region],
            FnAttributes::libfunc(false, true),
        )?;

        parent_block.append_operation(func);
        storage.libfuncs.insert(
            id,
            SierraLibFunc::create_function_all_args(
                vec![sierra_felt_type.clone(), sierra_felt_type.clone()],
                vec![sierra_felt_type],
            ),
        );
        Ok(())
    }

    pub fn create_libfunc_felt_mul(
        &'ctx self,
        func_decl: &LibfuncDeclaration,
        parent_block: BlockRef<'ctx>,
        storage: &mut Storage<'ctx>,
    ) -> Result<()> {
        let id = func_decl.id.debug_name.as_ref().unwrap().to_string();
        let sierra_felt_type = SierraType::Simple(self.felt_type());
        let felt_type = sierra_felt_type.get_type();
        let felt_type_location = sierra_felt_type.get_type_location(&self.context);

        let region = Region::new();
        let block = Block::new(&[felt_type_location, felt_type_location]);

        // Need to first widen arguments so we can accurately calculate the non-modular product before wrapping it back into range
        let wide_type = self.double_felt_type();
        let lhs = block.argument(0)?.into();
        let rhs = block.argument(1)?.into();
        let lhs_wide_op = self.op_zext(&block, lhs, wide_type);
        let rhs_wide_op = self.op_zext(&block, rhs, wide_type);
        let lhs_wide = lhs_wide_op.result(0)?.into();
        let rhs_wide = rhs_wide_op.result(0)?.into();

        // res_wide = lhs_wide * rhs_wide
        let res_wide_op = self.op_mul(&block, lhs_wide, rhs_wide);
        let res_wide = res_wide_op.result(0)?.into();

        //res = res_wide mod PRIME
        let in_range_op = self.op_felt_modulo(&block, res_wide)?;
        let in_range = in_range_op.result(0)?.into();
        let res_op = self.op_trunc(&block, in_range, felt_type);
        let res = res_op.result(0)?.into();

        self.op_return(&block, &[res]);

        region.append_block(block);
        let func = self.op_func(
            &id,
            &create_fn_signature(&[felt_type, felt_type], &[felt_type]),
            vec![region],
            FnAttributes::libfunc(false, true),
        )?;
        parent_block.append_operation(func);

        storage.libfuncs.insert(
            id,
            SierraLibFunc::create_function_all_args(
                vec![sierra_felt_type.clone(), sierra_felt_type.clone()],
                vec![sierra_felt_type],
            ),
        );
        Ok(())
    }

    pub fn create_libfunc_felt_div(
        &'ctx self,
        func_decl: &LibfuncDeclaration,
        parent_block: BlockRef<'ctx>,
        storage: &mut Storage<'ctx>,
    ) -> Result<()> {
        let id = func_decl.id.debug_name.as_ref().unwrap().to_string();
        let sierra_felt_type = SierraType::Simple(self.felt_type());
        let felt_type = sierra_felt_type.get_type();
        let felt_type_location = sierra_felt_type.get_type_location(&self.context);

        let region = Region::new();
        let block = Block::new(&[felt_type_location, felt_type_location]);

        // res = lhs / rhs (where / is modular division)
        let lhs = block.argument(0)?.into();
        let rhs = block.argument(1)?.into();
        let res_op = self.op_felt_div(&region, &block, lhs, rhs)?;
        let res = res_op.result(0)?.into();

        self.op_return(&block, &[res]);

        region.append_block(block);
        let func = self.op_func(
            &id,
            &create_fn_signature(&[felt_type, felt_type], &[felt_type]),
            vec![region],
            FnAttributes::libfunc(false, true),
        )?;
        parent_block.append_operation(func);

        storage.libfuncs.insert(
            id,
            SierraLibFunc::create_function_all_args(
                vec![sierra_felt_type.clone(), sierra_felt_type.clone()],
                vec![sierra_felt_type],
            ),
        );
        Ok(())
    }

    pub fn register_libfunc_int_is_zero(
        &'ctx self,
        func_decl: &LibfuncDeclaration,
        op_type: Type<'ctx>,
        storage: &mut Storage<'ctx>,
    ) {
        let id = func_decl.id.debug_name.as_ref().unwrap().to_string();
        storage.libfuncs.insert(
            id,
            SierraLibFunc::Branching {
                args: vec![PositionalArg { loc: 0, ty: SierraType::Simple(op_type) }],
                return_types: vec![
                    vec![],
                    vec![PositionalArg { loc: 0, ty: SierraType::Simple(op_type) }],
                ],
            },
        );
    }

    pub fn register_libfunc_int_eq(
        &'ctx self,
        func_decl: &LibfuncDeclaration,
        op_type: Type<'ctx>,
        storage: &mut Storage<'ctx>,
    ) {
        let id = func_decl.id.debug_name.as_ref().unwrap().to_string();
        storage.libfuncs.insert(
            id,
            SierraLibFunc::Branching {
                args: vec![
                    PositionalArg { loc: 0, ty: SierraType::Simple(op_type) },
                    PositionalArg { loc: 1, ty: SierraType::Simple(op_type) },
                ],
                return_types: vec![vec![], vec![]],
            },
        );
    }

    pub fn register_libfunc_int_le(
        &'ctx self,
        func_decl: &LibfuncDeclaration,
        op_type: Type<'ctx>,
        storage: &mut Storage<'ctx>,
    ) {
        let id = func_decl.id.debug_name.as_ref().unwrap().to_string();
        storage.libfuncs.insert(
            id,
            SierraLibFunc::Branching {
                args: vec![
                    PositionalArg { loc: 1, ty: SierraType::Simple(op_type) },
                    PositionalArg { loc: 2, ty: SierraType::Simple(op_type) },
                ],
                return_types: vec![vec![], vec![]],
            },
        );
    }

    pub fn register_libfunc_int_lt(
        &'ctx self,
        func_decl: &LibfuncDeclaration,
        op_type: Type<'ctx>,
        storage: &mut Storage<'ctx>,
    ) {
        let id = func_decl.id.debug_name.as_ref().unwrap().to_string();
        storage.libfuncs.insert(
            id,
            SierraLibFunc::Branching {
                args: vec![
                    PositionalArg { loc: 1, ty: SierraType::Simple(op_type) },
                    PositionalArg { loc: 2, ty: SierraType::Simple(op_type) },
                ],
                return_types: vec![vec![], vec![]],
            },
        );
    }

    pub fn register_libfunc_uint_overflowing_op(
        &'ctx self,
        func_decl: &LibfuncDeclaration,
        op_type: Type<'ctx>,
        storage: &mut Storage<'ctx>,
    ) {
        let id = func_decl.id.debug_name.as_ref().unwrap().to_string();
        storage.libfuncs.insert(
            id,
            SierraLibFunc::Branching {
                args: vec![
                    PositionalArg { loc: 1, ty: SierraType::Simple(op_type) },
                    PositionalArg { loc: 2, ty: SierraType::Simple(op_type) },
                ],
                return_types: vec![
                    vec![PositionalArg { loc: 1, ty: SierraType::Simple(op_type) }],
                    vec![PositionalArg { loc: 1, ty: SierraType::Simple(op_type) }],
                ],
            },
        );
    }

    pub fn register_libfunc_uint_try_from_felt252(
        &'ctx self,
        func_decl: &LibfuncDeclaration,
        op_type: Type<'ctx>,
        storage: &mut Storage<'ctx>,
    ) {
        let id = func_decl.id.debug_name.as_ref().unwrap().to_string();
        storage.libfuncs.insert(
            id,
            SierraLibFunc::Branching {
                args: vec![PositionalArg { loc: 1, ty: SierraType::Simple(self.felt_type()) }],
                return_types: vec![
                    vec![PositionalArg { loc: 1, ty: SierraType::Simple(op_type) }],
                    vec![],
                ],
            },
        );
    }

    pub fn register_libfunc_downcast(
        &'ctx self,
        func_decl: &LibfuncDeclaration,
        storage: &mut Storage<'ctx>,
    ) {
        let libfunc_id = func_decl.id.debug_name.as_ref().unwrap().to_string();

        let from_type = &func_decl.long_id.generic_args[0];
        let to_type = &func_decl.long_id.generic_args[1];

        let from_type = match from_type {
            GenericArg::Type(id) => {
                storage.types.get(&id.id.to_string()).cloned().expect("type should exist")
            }
            _ => unreachable!(),
        };
        let to_type = match to_type {
            GenericArg::Type(id) => {
                storage.types.get(&id.id.to_string()).cloned().expect("type should exist")
            }
            _ => unreachable!(),
        };

        storage.libfuncs.insert(
            libfunc_id,
            SierraLibFunc::Branching {
                args: vec![PositionalArg { loc: 1, ty: from_type }],
                return_types: vec![vec![PositionalArg { loc: 1, ty: to_type }], vec![]],
            },
        );
    }

    pub fn register_libfunc_enum_match(
        &'ctx self,
        func_decl: &LibfuncDeclaration,
        storage: &mut Storage<'ctx>,
    ) {
        let id = func_decl.id.debug_name.as_ref().unwrap().to_string();

        let arg = if let GenericArg::Type(x) = &func_decl.long_id.generic_args[0] {
            x
        } else {
            unreachable!("enum_match argument should be a type")
        };

        let arg_type = storage.types.get(&arg.id.to_string()).cloned().expect("type should exist");

        if let SierraType::Enum {
            ty: _,
            tag_type: _,
            storage_bytes_len: _,
            storage_type: _,
            variants_types,
        } = arg_type.clone()
        {
            storage.libfuncs.insert(
                id,
                SierraLibFunc::Branching {
                    args: vec![PositionalArg { loc: 0, ty: arg_type }],
                    return_types: variants_types
                        .into_iter()
                        .map(|x| vec![PositionalArg { loc: 0, ty: x }])
                        .collect_vec(),
                },
            );
        } else {
            panic!("enum_match arg_type should be a enum")
        }
    }

    pub fn register_libfunc_array_get(
        &'ctx self,
        func_decl: &LibfuncDeclaration,
        storage: &mut Storage<'ctx>,
    ) {
        let id = func_decl.id.debug_name.as_ref().unwrap().to_string();

        let arg = if let GenericArg::Type(x) = &func_decl.long_id.generic_args[0] {
            x
        } else {
            unreachable!("array_get argument should be a type")
        };

        let arg_type = storage.types.get(&arg.id.to_string()).cloned().expect("type should exist");

        let sierra_type = SierraType::create_array_type(self, arg_type.clone());

        // 2 branches:
        // - falthrough with return args: 0 = rangecheck, 1 = the value at index
        // - branch jump: if out of bounds jump, return arg 0 = range check

        storage.libfuncs.insert(
            id,
            SierraLibFunc::Branching {
                args: vec![
                    PositionalArg { loc: 1, ty: sierra_type.clone() }, // array
                    PositionalArg { loc: 2, ty: SierraType::Simple(self.u32_type()) }, // index
                ],
                return_types: vec![
                    vec![PositionalArg { loc: 1, ty: arg_type }], // fallthrough
                    vec![],                                       // panic branch
                ],
            },
        );
    }

    pub fn register_libfunc_array_pop_front(
        &'ctx self,
        func_decl: &LibfuncDeclaration,
        storage: &mut Storage<'ctx>,
    ) {
        let id = func_decl.id.debug_name.as_ref().unwrap().to_string();

        let arg = if let GenericArg::Type(x) = &func_decl.long_id.generic_args[0] {
            x
        } else {
            unreachable!("array_pop_front argument should be a type")
        };

        let arg_type = storage.types.get(&arg.id.to_string()).cloned().expect("type should exist");

        let sierra_type = SierraType::create_array_type(self, arg_type.clone());

        storage.libfuncs.insert(
            id,
            SierraLibFunc::Branching {
                args: vec![
                    PositionalArg { loc: 0, ty: sierra_type.clone() }, // array
                ],
                return_types: vec![
                    // fallthrough (pop returned something): array, popped value
                    vec![
                        PositionalArg { loc: 0, ty: sierra_type.clone() },
                        PositionalArg { loc: 1, ty: arg_type },
                    ],
                    // jump (pop returned none): array
                    vec![PositionalArg { loc: 0, ty: sierra_type }],
                ],
            },
        );
    }

    pub fn create_libfunc_uint_to_felt252(
        &'ctx self,
        func_decl: &LibfuncDeclaration,
        parent_block: BlockRef<'ctx>,
        storage: &mut Storage<'ctx>,
        src_type: Type<'ctx>,
    ) -> Result<()> {
        let region = Region::new();
        let block =
            region.append_block(Block::new(&[(src_type, Location::unknown(&self.context))]));

        let op_zext = self.op_zext(&block, block.argument(0)?.into(), self.felt_type());
        self.op_return(&block, &[op_zext.result(0)?.into()]);

        let id = func_decl.id.debug_name.as_ref().unwrap().to_string();
        let func = self.op_func(
            &id,
            &create_fn_signature(&[src_type], &[self.felt_type()]),
            vec![region],
            FnAttributes::libfunc(false, true),
        )?;

        storage.libfuncs.insert(
            id,
            SierraLibFunc::create_function_all_args(
                vec![SierraType::Simple(src_type)],
                vec![SierraType::Simple(self.felt_type())],
            ),
        );
        parent_block.append_operation(func);

        Ok(())
    }

    pub fn create_libfunc_uint_wide_mul(
        &'ctx self,
        func_decl: &LibfuncDeclaration,
        parent_block: BlockRef<'ctx>,
        storage: &mut Storage<'ctx>,
        src_type: Type<'ctx>,
        dst_type: Type<'ctx>,
    ) -> Result<()> {
        let region = Region::new();
        let block = region.append_block(Block::new(&[
            (src_type, Location::unknown(&self.context)),
            (src_type, Location::unknown(&self.context)),
        ]));

        let op_zext_lhs = self.op_zext(&block, block.argument(0)?.into(), dst_type);
        let op_zext_rhs = self.op_zext(&block, block.argument(1)?.into(), dst_type);

        let op_mul =
            self.op_mul(&block, op_zext_lhs.result(0)?.into(), op_zext_rhs.result(0)?.into());
        self.op_return(&block, &[op_mul.result(0)?.into()]);

        let id = func_decl.id.debug_name.as_ref().unwrap().to_string();
        let func = self.op_func(
            &id,
            &create_fn_signature(&[src_type, src_type], &[dst_type]),
            vec![region],
            FnAttributes::libfunc(false, true),
        )?;

        storage.libfuncs.insert(
            id,
            SierraLibFunc::create_function_all_args(
                vec![SierraType::Simple(src_type), SierraType::Simple(src_type)],
                vec![SierraType::Simple(dst_type)],
            ),
        );
        parent_block.append_operation(func);

        Ok(())
    }

    pub fn create_libfunc_u128_wide_mul(
        &'ctx self,
        func_decl: &LibfuncDeclaration,
        parent_block: BlockRef<'ctx>,
        storage: &mut Storage<'ctx>,
    ) -> Result<()> {
        let region = Region::new();
        let block = region.append_block(Block::new(&[
            (self.u128_type(), Location::unknown(&self.context)),
            (self.u128_type(), Location::unknown(&self.context)),
        ]));

        let op_zext_lhs = self.op_zext(&block, block.argument(0)?.into(), self.u256_type());
        let op_zext_rhs = self.op_zext(&block, block.argument(1)?.into(), self.u256_type());

        let op_mul =
            self.op_mul(&block, op_zext_lhs.result(0)?.into(), op_zext_rhs.result(0)?.into());

        let op_mul_lo = self.op_trunc(&block, op_mul.result(0)?.into(), self.u128_type());
        let op_mul_hi = {
            let op_const = self.op_const(&block, "128", self.u256_type());
            let op_shru =
                self.op_shru(&block, op_mul.result(0)?.into(), op_const.result(0)?.into());
            self.op_trunc(&block, op_shru.result(0)?.into(), self.u128_type())
        };

        self.op_return(&block, &[op_mul_hi.result(0)?.into(), op_mul_lo.result(0)?.into()]);

        let id = func_decl.id.debug_name.as_ref().unwrap().to_string();
        let func = self.op_func(
            &id,
            &create_fn_signature(
                &[self.u128_type(), self.u128_type()],
                &[self.u128_type(), self.u128_type()],
            ),
            vec![region],
            FnAttributes::libfunc(false, true),
        )?;

        storage.libfuncs.insert(
            id,
            SierraLibFunc::Function {
                // Skip the range check argument and return
                args: vec![
                    PositionalArg { loc: 1, ty: SierraType::Simple(self.u128_type()) },
                    PositionalArg { loc: 2, ty: SierraType::Simple(self.u128_type()) },
                ],
                return_types: vec![
                    PositionalArg { loc: 1, ty: SierraType::Simple(self.u128_type()) },
                    PositionalArg { loc: 2, ty: SierraType::Simple(self.u128_type()) },
                ],
            },
        );
        parent_block.append_operation(func);

        Ok(())
    }

    pub fn create_libfunc_uint_safe_divmod(
        &'ctx self,
        func_decl: &LibfuncDeclaration,
        parent_block: BlockRef<'ctx>,
        storage: &mut Storage<'ctx>,
        src_type: Type<'ctx>,
    ) -> Result<()> {
        let region = Region::new();
        let block = region.append_block(Block::new(&[
            (src_type, Location::unknown(&self.context)),
            (src_type, Location::unknown(&self.context)),
        ]));

        let lhs = block.argument(0)?.into();
        let rhs = block.argument(1)?.into();

        let op_div = self.op_div(&block, lhs, rhs);
        let op_rem = self.op_rem(&block, lhs, rhs);

        self.op_return(&block, &[op_div.result(0)?.into(), op_rem.result(0)?.into()]);

        let id = func_decl.id.debug_name.as_ref().unwrap().to_string();
        let func = self.op_func(
            &id,
            &create_fn_signature(&[src_type, src_type], &[src_type, src_type]),
            vec![region],
            FnAttributes::libfunc(false, true),
        )?;

        storage.libfuncs.insert(
            id,
            SierraLibFunc::Function {
                // Skip range check
                args: vec![
                    PositionalArg { loc: 1, ty: SierraType::Simple(src_type) },
                    PositionalArg { loc: 2, ty: SierraType::Simple(src_type) },
                ],
                return_types: vec![
                    PositionalArg { loc: 1, ty: SierraType::Simple(src_type) },
                    PositionalArg { loc: 2, ty: SierraType::Simple(src_type) },
                ],
            },
        );
        parent_block.append_operation(func);

        Ok(())
    }

    pub fn create_libfunc_bitwise(
        &'ctx self,
        func_decl: &LibfuncDeclaration,
        parent_block: BlockRef<'ctx>,
        storage: &mut Storage<'ctx>,
    ) -> Result<()> {
        let data_in = &[self.u128_type(), self.u128_type()];
        let data_out = &[self.u128_type(), self.u128_type(), self.u128_type()];

        let region = Region::new();
        region.append_block({
            let block = self.new_block(data_in);

            let lhs = block.argument(0)?;
            let rhs = block.argument(1)?;
            let to = self.u128_type();

            let and_ref = self.op_and(&block, lhs.into(), rhs.into(), to);
            let xor_ref = self.op_xor(&block, lhs.into(), rhs.into(), to);
            let or_ref = self.op_or(&block, lhs.into(), rhs.into(), to);

            self.op_return(
                &block,
                &[and_ref.result(0)?.into(), xor_ref.result(0)?.into(), or_ref.result(0)?.into()],
            );

            block
        });

        let fn_id = func_decl.id.debug_name.as_deref().unwrap().to_string();
        let fn_ty = create_fn_signature(data_in, data_out);
        let fn_op =
            self.op_func(&fn_id, &fn_ty, vec![region], FnAttributes::libfunc(false, true))?;

        storage.libfuncs.insert(
            fn_id,
            SierraLibFunc::Function {
                // Skip bitwise argument and return
                args: vec![
                    PositionalArg { loc: 1, ty: SierraType::Simple(data_in[0]) },
                    PositionalArg { loc: 2, ty: SierraType::Simple(data_in[1]) },
                ],
                return_types: data_out
                    .iter()
                    .enumerate()
                    .map(|(idx, ty)| PositionalArg { loc: idx + 1, ty: SierraType::Simple(*ty) })
                    .collect_vec(),
            },
        );

        parent_block.append_operation(fn_op);
        Ok(())
    }

    pub fn create_libfunc_upcast(
        &'ctx self,
        func_decl: &LibfuncDeclaration,
        parent_block: BlockRef<'ctx>,
        storage: &mut Storage<'ctx>,
    ) -> Result<()> {
        let id = func_decl.id.debug_name.as_ref().unwrap().to_string();

        let src_sierra_type = storage
            .types
            .get(&match &func_decl.long_id.generic_args[0] {
                GenericArg::Type(x) => x.id.to_string(),
                _ => todo!("invalid generic kind"),
            })
            .expect("type to exist")
            .clone();
        let dst_sierra_type = storage
            .types
            .get(&match &func_decl.long_id.generic_args[1] {
                GenericArg::Type(x) => x.id.to_string(),
                _ => todo!("invalid generic kind"),
            })
            .expect("type to exist")
            .clone();

        let src_type = src_sierra_type.get_type();
        let dst_type = dst_sierra_type.get_type();

        match src_type.get_width().unwrap().cmp(&dst_type.get_width().unwrap()) {
            Ordering::Less => {
                let region = Region::new();
                let block = Block::new(&[(src_type, Location::unknown(&self.context))]);

                let op_ref = self.op_zext(&block, block.argument(0)?.into(), dst_type);

                self.op_return(&block, &[op_ref.result(0)?.into()]);
                region.append_block(block);

                let func = self.op_func(
                    &id,
                    &create_fn_signature(&[src_type], &[dst_type]),
                    vec![region],
                    FnAttributes::libfunc(false, true),
                )?;

                storage.libfuncs.insert(
                    id,
                    SierraLibFunc::create_function_all_args(
                        vec![src_sierra_type],
                        vec![dst_sierra_type],
                    ),
                );

                parent_block.append_operation(func);
            }
            Ordering::Equal => {
                // Similar to store_local and rename, create a libfuncdef that tells statement processing to just forward its argument
                self.register_identity_function(func_decl, storage)?;
            }
            Ordering::Greater => todo!("invalid generics for libfunc `upcast`"),
        }

        Ok(())
    }

    /// 2 boolean enums -> 1 bool enum
    pub fn create_libfunc_bool_binop_impl(
        &'ctx self,
        func_decl: &LibfuncDeclaration,
        parent_block: BlockRef<'ctx>,
        storage: &mut Storage<'ctx>,
        bool_op: BoolBinaryOp,
    ) -> Result<()> {
        let data_in = &[self.boolean_enum_type(), self.boolean_enum_type()];
        let data_out = &[self.boolean_enum_type()];

        let bool_variant = SierraType::Struct {
            ty: self.llvm_struct_type(&[Type::none(&self.context)], false),
            field_types: vec![],
        };

        let bool_sierra_type = SierraType::Enum {
            ty: self.boolean_enum_type(),
            tag_type: self.u16_type(),
            storage_bytes_len: 0,
            storage_type: self.llvm_array_type(self.u8_type(), 0),
            variants_types: vec![bool_variant.clone(), bool_variant],
        };

        let region = Region::new();
        region.append_block({
            let block = self.new_block(data_in);

            let lhs = block.argument(0)?;
            let rhs = block.argument(1)?;

            let lhs_tag_value_op =
                self.op_llvm_extractvalue(&block, 0, lhs.into(), self.u16_type())?;
            let lhs_tag_value: Value = lhs_tag_value_op.result(0)?.into();

            let rhs_tag_value_op =
                self.op_llvm_extractvalue(&block, 0, rhs.into(), self.u16_type())?;
            let rhs_tag_value: Value = rhs_tag_value_op.result(0)?.into();

            let bool_op_ref = match bool_op {
                BoolBinaryOp::And => {
                    self.op_and(&block, lhs_tag_value, rhs_tag_value, self.u16_type())
                }
                BoolBinaryOp::Xor => {
                    self.op_xor(&block, lhs_tag_value, rhs_tag_value, self.u16_type())
                }
                BoolBinaryOp::Or => {
                    self.op_or(&block, lhs_tag_value, rhs_tag_value, self.u16_type())
                }
            };

            let enum_op = self.op_llvm_undef(&block, self.boolean_enum_type());
            let enum_value: Value = enum_op.result(0)?.into();

            let enum_res = self.op_llvm_insertvalue(
                &block,
                0,
                enum_value,
                bool_op_ref.result(0)?.into(),
                self.boolean_enum_type(),
            )?;

            self.op_return(&block, &[enum_res.result(0)?.into()]);

            block
        });

        let fn_id = func_decl.id.debug_name.as_deref().unwrap().to_string();
        let fn_ty = create_fn_signature(data_in, data_out);
        let fn_op =
            self.op_func(&fn_id, &fn_ty, vec![region], FnAttributes::libfunc(false, true))?;

        storage.libfuncs.insert(
            fn_id,
            SierraLibFunc::create_function_all_args(
                vec![bool_sierra_type.clone(), bool_sierra_type.clone()],
                vec![bool_sierra_type.clone()],
            ),
        );

        parent_block.append_operation(fn_op);
        Ok(())
    }

    pub fn create_libfunc_bool_not_impl(
        &'ctx self,
        func_decl: &LibfuncDeclaration,
        parent_block: BlockRef<'ctx>,
        storage: &mut Storage<'ctx>,
    ) -> Result<()> {
        let data_in = &[self.boolean_enum_type()];
        let data_out = &[self.boolean_enum_type()];

        let bool_variant = SierraType::Struct {
            ty: self.llvm_struct_type(&[Type::none(&self.context)], false),
            field_types: vec![],
        };

        let bool_sierra_type = SierraType::Enum {
            ty: self.boolean_enum_type(),
            tag_type: self.u16_type(),
            storage_bytes_len: 0,
            storage_type: self.llvm_array_type(self.u8_type(), 0),
            variants_types: vec![bool_variant.clone()],
        };

        let region = Region::new();
        region.append_block({
            let block = self.new_block(data_in);

            let lhs = block.argument(0)?;

            let lhs_tag_value_op =
                self.op_llvm_extractvalue(&block, 0, lhs.into(), self.u16_type())?;
            let lhs_tag_value: Value = lhs_tag_value_op.result(0)?.into();

            let const_1_op = self.op_const(&block, "1", self.u16_type());

            let bool_op_ref =
                self.op_xor(&block, lhs_tag_value, const_1_op.result(0)?.into(), self.u16_type());

            let enum_op = self.op_llvm_undef(&block, self.boolean_enum_type());
            let enum_value: Value = enum_op.result(0)?.into();

            let enum_res = self.op_llvm_insertvalue(
                &block,
                0,
                enum_value,
                bool_op_ref.result(0)?.into(),
                self.boolean_enum_type(),
            )?;

            self.op_return(&block, &[enum_res.result(0)?.into()]);

            block
        });

        let fn_id = func_decl.id.debug_name.as_deref().unwrap().to_string();
        let fn_ty = create_fn_signature(data_in, data_out);
        let fn_op =
            self.op_func(&fn_id, &fn_ty, vec![region], FnAttributes::libfunc(false, true))?;

        storage.libfuncs.insert(
            fn_id,
            SierraLibFunc::create_function_all_args(
                vec![bool_sierra_type.clone()],
                vec![bool_sierra_type],
            ),
        );

        parent_block.append_operation(fn_op);
        Ok(())
    }

    /// bool to felt
    ///
    /// Sierra:
    /// `extern fn bool_to_felt252(a: bool) -> felt252 implicits() nopanic;`
    pub fn create_libfunc_bool_to_felt252(
        &'ctx self,
        func_decl: &LibfuncDeclaration,
        parent_block: BlockRef<'ctx>,
        storage: &mut Storage<'ctx>,
    ) -> Result<()> {
        let data_in = &[self.boolean_enum_type()];
        let data_out = &[self.felt_type()];

        let bool_variant = SierraType::Struct {
            ty: self.llvm_struct_type(&[Type::none(&self.context)], false),
            field_types: vec![],
        };

        let bool_sierra_type = SierraType::Enum {
            ty: self.boolean_enum_type(),
            tag_type: self.u16_type(),
            storage_bytes_len: 0,
            storage_type: self.llvm_array_type(self.u8_type(), 0),
            variants_types: vec![bool_variant.clone()],
        };

        let region = Region::new();
        region.append_block({
            let block = self.new_block(data_in);

            let bool_enum = block.argument(0)?;

            let tag_value_op =
                self.op_llvm_extractvalue(&block, 0, bool_enum.into(), self.u16_type())?;
            let tag_value: Value = tag_value_op.result(0)?.into();

            let felt_value = self.op_zext(&block, tag_value, self.felt_type());

            self.op_return(&block, &[felt_value.result(0)?.into()]);

            block
        });

        let fn_id = func_decl.id.debug_name.as_deref().unwrap().to_string();
        let fn_ty = create_fn_signature(data_in, data_out);
        let fn_op =
            self.op_func(&fn_id, &fn_ty, vec![region], FnAttributes::libfunc(false, true))?;

        storage.libfuncs.insert(
            fn_id,
            SierraLibFunc::create_function_all_args(
                vec![bool_sierra_type],
                vec![SierraType::Simple(self.felt_type())],
            ),
        );

        parent_block.append_operation(fn_op);
        Ok(())
    }

    // `extern fn array_new<T>() -> Array<T> nopanic;`
    // in sierra: `array_new<felt252>() -> ([0]);`
    pub fn create_libfunc_array_new(
        &'ctx self,
        func_decl: &LibfuncDeclaration,
        parent_block: BlockRef<'ctx>,
        storage: &mut Storage<'ctx>,
    ) -> Result<()> {
        let id = func_decl.id.debug_name.as_ref().unwrap().to_string();
        let arg_type = match &func_decl.long_id.generic_args[0] {
            GenericArg::Type(type_id) => {
                storage.types.get(&type_id.id.to_string()).cloned().expect("type to exist")
            }
            _ => unreachable!(),
        };

        let region = Region::new();

        let block = Block::new(&[]);

        let sierra_type = SierraType::create_array_type(self, arg_type.clone());

        let array_value_op = self.op_llvm_undef(&block, sierra_type.get_type());
        let array_value: Value = array_value_op.result(0)?.into();

        let array_len_op = self.op_u32_const(&block, "0");
        let array_len = array_len_op.result(0)?.into();

        let array_capacity_op = self.op_u32_const(&block, "8");
        let array_capacity = array_capacity_op.result(0)?.into();

        let array_element_size_bytes = (arg_type.get_width() + 7) / 8;

        // length
        let insert_op =
            self.op_llvm_insertvalue(&block, 0, array_value, array_len, sierra_type.get_type())?;
        let array_value: Value = insert_op.result(0)?.into();

        // capacity
        let insert_op = self.op_llvm_insertvalue(
            &block,
            1,
            array_value,
            array_capacity,
            sierra_type.get_type(),
        )?;
        let array_value: Value = insert_op.result(0)?.into();

        // 8 here is the capacity
        let const_arr_size_bytes_op =
            self.op_const(&block, &(array_element_size_bytes * 8).to_string(), self.u64_type());
        let const_arr_size_bytes = const_arr_size_bytes_op.result(0)?;

        let null_ptr_op = self.op_llvm_nullptr(&block);
        let null_ptr = null_ptr_op.result(0)?;

        let ptr_op =
            self.call_realloc(&block, null_ptr.into(), const_arr_size_bytes.into(), storage)?;
        let ptr_val = ptr_op.result(0)?;

        let insert_op = self.op_llvm_insertvalue(
            &block,
            2,
            array_value,
            ptr_val.into(),
            sierra_type.get_type(),
        )?;
        let array_value: Value = insert_op.result(0)?.into();

        self.op_return(&block, &[array_value]);

        let function_type = create_fn_signature(&[], &[sierra_type.get_type()]);

        region.append_block(block);

        let func =
            self.op_func(&id, &function_type, vec![region], FnAttributes::libfunc(false, true))?;

        storage
            .libfuncs
            .insert(id, SierraLibFunc::create_function_all_args(vec![], vec![sierra_type]));

        parent_block.append_operation(func);

        Ok(())
    }

    // `extern fn array_append<T>(ref arr: Array<T>, value: T) nopanic;`
    // in sierra `array_append<T>([0], [1]) -> ([2]);`
    pub fn create_libfunc_array_append(
        &'ctx self,
        func_decl: &LibfuncDeclaration,
        parent_block: BlockRef<'ctx>,
        storage: &mut Storage<'ctx>,
    ) -> Result<()> {
        let id = func_decl.id.debug_name.as_ref().unwrap().to_string();
        let arg_type = match &func_decl.long_id.generic_args[0] {
            GenericArg::UserType(_) => todo!(),
            GenericArg::Type(type_id) => {
                storage.types.get(&type_id.id.to_string()).cloned().expect("type to exist")
            }
            GenericArg::Value(_) => todo!(),
            GenericArg::UserFunc(_) => todo!(),
            GenericArg::Libfunc(_) => todo!(),
        };
        let region = Region::new();

        let sierra_type = SierraType::create_array_type(self, arg_type.clone());

        let block = region.append_block(Block::new(&[
            sierra_type.get_type_location(&self.context),
            arg_type.get_type_location(&self.context),
        ]));

        let array_type = sierra_type.get_type();
        let array_type_with_loc = sierra_type.get_type_location(&self.context);

        let array_value = block.argument(0)?.into();
        let append_value = block.argument(1)?.into();

        // check if len < capacity
        let array_len_op = self.call_array_len_impl(&block, array_value, &sierra_type, storage)?;
        let array_len = array_len_op.result(0)?.into();

        let array_capacity_op =
            self.call_array_capacity_impl(&block, array_value, &sierra_type, storage)?;
        let array_capacity = array_capacity_op.result(0)?.into();

        let realloc_block = region.append_block(Block::new(&[]));
        let append_value_block = region.append_block(Block::new(&[array_type_with_loc]));

        let is_less = self.op_cmp(&block, CmpOp::UnsignedLessThan, array_len, array_capacity);

        self.op_cond_br(
            &block,
            is_less.result(0)?.into(),
            &append_value_block,
            &realloc_block,
            &[array_value],
            &[],
        );

        // reallocate with more capacity, for now with a simple algorithm:
        // new_capacity = capacity * 2
        let const_2_op = self.op_u32_const(&realloc_block, "2");
        let const_2 = const_2_op.result(0)?;

        let new_capacity_op = self.op_mul(&realloc_block, array_capacity, const_2.into());
        let new_capacity = new_capacity_op.result(0)?.into();

        let new_capacity_as_u64_op = self.op_zext(&realloc_block, new_capacity, self.u64_type());
        let new_capacity_as_u64 = new_capacity_as_u64_op.result(0)?;

        let data_ptr_op =
            self.op_llvm_extractvalue(&realloc_block, 2, array_value, self.llvm_ptr_type())?;
        let data_ptr: Value = data_ptr_op.result(0)?.into();

        let new_ptr_op =
            self.call_realloc(&realloc_block, data_ptr, new_capacity_as_u64.into(), storage)?;
        let new_ptr = new_ptr_op.result(0)?.into();

        // change the ptr
        let insert_ptr_op =
            self.op_llvm_insertvalue(&realloc_block, 2, array_value, new_ptr, array_type)?;
        let array_value = insert_ptr_op.result(0)?;

        // update the capacity
        let insert_ptr_op = self.op_llvm_insertvalue(
            &realloc_block,
            1,
            array_value.into(),
            new_capacity,
            array_type,
        )?;
        let array_value = insert_ptr_op.result(0)?;

        self.op_br(&realloc_block, &append_value_block, &[array_value.into()]);

        // append value and len + 1
        let array_value = append_value_block.argument(0)?;

        // get the data pointer
        let data_ptr_op = self.op_llvm_extractvalue(
            &append_value_block,
            2,
            array_value.into(),
            self.llvm_ptr_type(),
        )?;
        let data_ptr: Value = data_ptr_op.result(0)?.into();

        // get the pointer to the data index
        let value_ptr_op = self.op_llvm_gep_dynamic(
            &append_value_block,
            &[array_len],
            data_ptr,
            arg_type.get_type(),
        )?;
        let value_ptr = value_ptr_op.result(0)?.into();
        // update the value
        self.op_llvm_store(&append_value_block, append_value, value_ptr)?;

        // increment the length
        let const_1 = self.op_const(&append_value_block, "1", array_len.r#type());
        let len_plus_1 = self.op_add(&append_value_block, array_len, const_1.result(0)?.into());

        let insert_op = self.op_llvm_insertvalue(
            &append_value_block,
            0,
            array_value.into(),
            len_plus_1.result(0)?.into(),
            array_type,
        )?;
        let array_value = insert_op.result(0)?;

        self.op_return(&append_value_block, &[array_value.into()]);

        let function_type = create_fn_signature(
            &[sierra_type.get_type(), arg_type.get_type()],
            &[sierra_type.get_type()],
        );

        let func =
            self.op_func(&id, &function_type, vec![region], FnAttributes::libfunc(false, true))?;

        storage.libfuncs.insert(
            id,
            SierraLibFunc::create_function_all_args(
                vec![sierra_type.clone(), arg_type],
                vec![sierra_type],
            ),
        );

        parent_block.append_operation(func);

        Ok(())
    }

    pub fn create_libfunc_array_len(
        &'ctx self,
        func_decl: &LibfuncDeclaration,
        parent_block: BlockRef<'ctx>,
        storage: &mut Storage<'ctx>,
    ) -> Result<()> {
        let id = func_decl.id.debug_name.as_ref().unwrap().to_string();
        let arg_type = match &func_decl.long_id.generic_args[0] {
            GenericArg::Type(type_id) => {
                storage.types.get(&type_id.id.to_string()).cloned().expect("type to exist")
            }
            _ => unreachable!("Generic arg for array_len should be a Type"),
        };
        let region = Region::new();

        let sierra_type = SierraType::create_array_type(self, arg_type.clone());

        let block =
            region.append_block(Block::new(&[sierra_type.get_type_location(&self.context)]));

        let arg = block.argument(0)?.into();
        let impl_call = self.call_array_len_impl(&block, arg, &sierra_type, storage)?;
        let impl_result = impl_call.result(0)?.into();

        self.op_return(&block, &[impl_result]);

        // TODO replace self.u32_type() once a helper to get array properties from a SierraType is implemented
        let function_type = create_fn_signature(&[sierra_type.get_type()], &[self.u32_type()]);

        let func =
            self.op_func(&id, &function_type, vec![region], FnAttributes::libfunc(false, true))?;

        storage.libfuncs.insert(
            id,
            SierraLibFunc::create_function_all_args(
                vec![sierra_type],
                vec![SierraType::Simple(self.u32_type())],
            ),
        );

        parent_block.append_operation(func);

        Ok(())
    }

    pub fn create_libfunc_print(
        &'ctx self,
        func_decl: &LibfuncDeclaration,
        parent_block: BlockRef<'ctx>,
        storage: &mut Storage<'ctx>,
    ) -> Result<()> {
        mlir_asm! { parent_block, opt(
            "--convert-scf-to-cf",
            "--convert-linalg-to-loops",
            "--lower-affine",
            "--convert-scf-to-cf",
            "--canonicalize",
            "--cse",
            "--convert-linalg-to-llvm",
            "--convert-vector-to-llvm=reassociate-fp-reductions",
            "--convert-math-to-llvm",
            "--expand-strided-metadata",
            "--lower-affine",
            "--convert-memref-to-llvm",
            "--convert-func-to-llvm",
            "--convert-index-to-llvm",
            "--reconcile-unrealized-casts",
        ) =>
            func.func @print(%0 : !llvm.struct<packed (i32, i32, !llvm.ptr)>) -> () {
                // Allocate buffer.
                %1 = memref.alloca() : memref<126xi8>

                // Copy "[DEBUG] ".
                %2 = memref.get_global @lit0 : memref<8xi8>
                %3 = memref.subview %1[0][8][1] : memref<126xi8> to memref<8xi8>
                memref.copy %2, %3 : memref<8xi8> to memref<8xi8>

                // Copy " (raw: ".
                %4 = memref.get_global @lit1 : memref<7xi8>
                %5 = memref.subview %1[39][7][1] : memref<126xi8> to memref<7xi8, strided<[1], offset: 39>>
                memref.copy %4, %5 : memref<7xi8> to memref<7xi8, strided<[1], offset: 39>>

                // For each element in the array:
                %6 = index.constant 0
                %7 = llvm.extractvalue %0[0] : !llvm.struct<packed (i32, i32, !llvm.ptr)>
                %8 = index.castu %7 : i32 to index
                %9 = index.constant 1
                scf.for %10 = %6 to %8 step %9 {
                    // Load element to print.
                    %11 = llvm.extractvalue %0[2] : !llvm.struct<packed (i32, i32, !llvm.ptr)>

                    %12 = llvm.ptrtoint %11 : !llvm.ptr to i64
                    %13 = arith.constant 5 : i64
                    %14 = index.castu %10 : index to i64
                    %15 = arith.shli %14, %13 : i64
                    %16 = arith.addi %12, %15 : i64
                    %17 = llvm.inttoptr %16 : i64 to !llvm.ptr
                    %18 = llvm.load %17 : !llvm.ptr -> i256

                    // Copy string value replacing zeros with spaces.
                    %19 = index.constant 32
                    %20 = memref.subview %1[8][32][1] : memref<126xi8> to memref<32xi8, strided<[1], offset: 8>>
                    scf.for %21 = %6 to %19 step %9 {
                        // Compute byte to write.
                        %22 = index.constant 3
                        %23 = index.shl %21, %22
                        %24 = index.castu %23 : index to i256
                        %25 = arith.shrui %18, %24 : i256
                        %26 = arith.trunci %25 : i256 to i8

                        // Map null byte (0) to ' '.
                        %27 = arith.constant 0 : i8
                        %28 = arith.cmpi eq, %26, %27 : i8
                        %29 = arith.constant 32 : i8
                        %30 = arith.select %28, %29, %26 : i8

                        // Write byte into the buffer.
                        %31 = index.constant 30
                        %32 = index.sub %31, %21
                        memref.store %30, %20[%32] : memref<32xi8, strided<[1], offset: 8>>
                    }

                    // Run algorithm to write decimal value.
                    %33 = memref.alloca() : memref<77xi8>
                    %34 = func.call @felt252_bin2dec(%33, %18) : (memref<77xi8>, i256) -> index

                    // Copy the result.
                    %35 = index.constant 76
                    %36 = index.sub %35, %34
                    %37 = memref.subview %33[%34][%36][1] : memref<77xi8> to memref<?xi8, strided<[1], offset: ?>>
                    %38 = memref.subview %1[46][%36][1] : memref<126xi8> to memref<?xi8, strided<[1], offset: 46>>
                    memref.copy %37, %38 : memref<?xi8, strided<[1], offset: ?>> to memref<?xi8, strided<[1], offset: 46>>

                    // Copy ")\0".
                    %39 = index.constant 46
                    %40 = index.add %39, %36
                    %41 = memref.subview %1[%40][2][1] : memref<126xi8> to memref<2xi8, strided<[1], offset: ?>>
                    %42 = memref.get_global @lit2 : memref<2xi8>
                    memref.copy %42, %41 : memref<2xi8> to memref<2xi8, strided<[1], offset: ?>>

                    // Call `puts()`.
                    %43 = arith.constant 0 : i8
                    %44 = index.constant 125
                    memref.store %43, %1[%44] : memref<126xi8>
                    %45 = memref.extract_aligned_pointer_as_index %1 : memref<126xi8> -> index
                    %46 = index.castu %45 : index to i64
                    %47 = llvm.inttoptr %46 : i64 to !llvm.ptr
                    func.call @puts(%47) : (!llvm.ptr) -> i32
                }

                func.return
            }

            func.func @felt252_bin2dec(%0 : memref<77xi8>, %1 : i256) -> index {
                // Clear the buffer to zero.
                %2 = memref.extract_aligned_pointer_as_index %0 : memref<77xi8> -> index
                %3 = index.castu %2 : index to i64
                %4 = llvm.inttoptr %3 : i64 to !llvm.ptr<i8>
                %5 = arith.constant 0 : i8
                %6 = arith.constant 77 : i32
                %7 = arith.constant 0 : i1
                "llvm.intr.memset"(%4, %5, %6, %7) : (!llvm.ptr<i8>, i8, i32, i1) -> ()

                // Count number of bits required.
                %8 = math.ctlz %1 : i256
                %9 = arith.trunci %8 : i256 to i8
                %10 = arith.subi %5, %9 : i8

                // Handle special case: zero.
                %11 = arith.constant 0 : i8
                %12 = arith.cmpi eq, %10, %11 : i8
                %13 = scf.if %12 -> index {
                    // Write a zero at the end and return the index.
                    %14 = arith.constant 48 : i8
                    %15 = index.constant 75
                    memref.store %14, %0[%15] : memref<77xi8>
                    scf.yield %15 : index
                } else {
                    // For each (required) bit in MSB to LSB order:
                    %16 = index.constant 0
                    %17 = index.castu %10 : i8 to index
                    %18 = index.constant 1
                    scf.for %19 = %16 to %17 step %18 {
                        %20 = index.sub %17, %18
                        %21 = index.sub %20, %19
                        %22 = index.castu %21 : index to i256
                        %23 = arith.shrui %1, %22 : i256
                        %24 = arith.trunci %23 : i256 to i1

                        // Shift & add.
                        %25 = index.constant 76
                        scf.for %26 = %16 to %25 step %18 iter_args(%27 = %24) -> i1 {
                            // Load byte.
                            %28 = index.constant 75
                            %29 = index.sub %28, %26
                            %30 = memref.load %0[%29] : memref<77xi8>

                            // Add 3 if value >= 5.
                            %31 = arith.constant 5 : i8
                            %32 = arith.cmpi uge, %30, %31 : i8
                            %33 = arith.constant 3 : i8
                            %34 = arith.addi %30, %33 : i8
                            %35 = arith.select %32, %34, %30 : i8

                            // Shift 1 bit to the left.
                            %36 = arith.constant 1 : i8
                            %37 = arith.shli %35, %36 : i8

                            // Insert carry-in bit and truncate to 4 bits.
                            %38 = llvm.zext %27 : i1 to i8
                            %39 = arith.ori %37, %38 : i8
                            %40 = arith.constant 15 : i8
                            %41 = arith.andi %39, %40 : i8

                            // Store byte.
                            memref.store %41, %0[%29] : memref<77xi8>

                            // Extract carry and send it to the next iteration.
                            %42 = arith.shrui %35, %33 : i8
                            %43 = arith.trunci %42 : i8 to i1
                            scf.yield %43 : i1
                        }
                    }

                    // Find first non-zero digit index.
                    %44 = scf.while (%45 = %16) : (index) -> (index) {
                        %46 = memref.load %0[%45] : memref<77xi8>
                        %47 = arith.cmpi eq, %46, %5 : i8
                        scf.condition(%47) %45 : index
                    } do {
                    ^0(%48 : index):
                        %49 = index.add %48, %18
                        scf.yield %49 : index
                    }

                    // Convert BCD to ascii digits.
                    %50 = index.constant 76
                    scf.for %51 = %44 to %50 step %18 {
                        %52 = memref.load %0[%51] : memref<77xi8>
                        %53 = arith.constant 48 : i8
                        %54 = arith.addi %52, %53 : i8
                        memref.store %54, %0[%51] : memref<77xi8>
                    }

                    scf.yield %44 : index
                }

                // Return the first digit offset.
                return %13 : index
            }

            func.func private @puts(!llvm.ptr) -> i32

            memref.global "private" constant @lit0 : memref<8xi8> = dense<[91, 68, 69, 66, 85, 71, 93, 32]>
            memref.global "private" constant @lit1 : memref<7xi8> = dense<[32, 40, 114, 97, 119, 58, 32]>
            memref.global "private" constant @lit2 : memref<2xi8> = dense<[41, 0]>
        };

        let id = func_decl.id.debug_name.as_deref().unwrap();
        storage.libfuncs.insert(
            id.to_string(),
            SierraLibFunc::create_function_all_args(
                vec![SierraType::Array {
                    ty: self.llvm_struct_type(
                        &[self.u32_type(), self.u32_type(), self.llvm_ptr_type()],
                        false,
                    ),
                    len_type: self.u32_type(),
                    element_type: Box::new(SierraType::Simple(self.felt_type())),
                }],
                vec![],
            ),
        );

        Ok(())
    }

<<<<<<< HEAD
    pub fn create_libfunc_pedersen(
=======
    pub fn create_libfunc_null(
>>>>>>> 327bf158
        &'ctx self,
        func_decl: &LibfuncDeclaration,
        parent_block: BlockRef<'ctx>,
        storage: &mut Storage<'ctx>,
    ) -> Result<()> {
<<<<<<< HEAD
        mlir_asm! { parent_block =>
            func.func @pedersen(%0 : i256, %1 : i256) -> i256 {
                // Allocate temporary buffers.
                %2 = memref.alloca() : memref<32xi8>
                %3 = memref.alloca() : memref<32xi8>
                %4 = memref.alloca() : memref<32xi8>

                // Swap endianness (LE -> BE).
                // TODO: Find a way to check the target's endianness.
                %5 = llvm.call_intrinsic "llvm.bswap.i256"(%0) : (i256) -> i256
                %6 = llvm.call_intrinsic "llvm.bswap.i256"(%1) : (i256) -> i256

                // Store lhs and rhs into the temporary buffers.
                %7 = index.constant 0
                %8 = memref.view %3[%7][] : memref<32xi8> to memref<i256>
                %9 = memref.view %4[%7][] : memref<32xi8> to memref<i256>
                memref.store %5, %8[] : memref<i256>
                memref.store %6, %9[] : memref<i256>

                // Call the auxiliary library's pedersen function.
                %10 = memref.extract_aligned_pointer_as_index %2 : memref<32xi8> -> index
                %11 = memref.extract_aligned_pointer_as_index %3 : memref<32xi8> -> index
                %12 = memref.extract_aligned_pointer_as_index %4 : memref<32xi8> -> index
                %13 = index.castu %10 : index to i64
                %14 = index.castu %11 : index to i64
                %15 = index.castu %12 : index to i64
                %16 = llvm.inttoptr %13 : i64 to !llvm.ptr
                %17 = llvm.inttoptr %14 : i64 to !llvm.ptr
                %18 = llvm.inttoptr %15 : i64 to !llvm.ptr
                func.call @sierra2mlir_util_pedersen(%16, %17, %18) : (!llvm.ptr, !llvm.ptr, !llvm.ptr) -> ()

                // Load dst from the temporary buffer.
                %19 = memref.view %2[%7][] : memref<32xi8> to memref<i256>
                %20 = memref.load %19[] : memref<i256>

                // Swap endianness (BE -> LE).
                // TODO: Find a way to check the target's endianness.
                %21 = llvm.call_intrinsic "llvm.bswap.i256"(%20) : (i256) -> i256

                return %21 : i256
            }

            func.func private @sierra2mlir_util_pedersen(!llvm.ptr, !llvm.ptr, !llvm.ptr)
        }

        let id = func_decl.id.debug_name.as_deref().unwrap();
        storage.libfuncs.insert(
            id.to_string(),
            SierraLibFunc::Function {
                args: vec![
                    PositionalArg { loc: 1, ty: SierraType::Simple(self.felt_type()) },
                    PositionalArg { loc: 2, ty: SierraType::Simple(self.felt_type()) },
                ],
                return_types: vec![PositionalArg {
                    loc: 1,
                    ty: SierraType::Simple(self.felt_type()),
                }],
            },
        );

        Ok(())
=======
        let id = func_decl.id.debug_name.as_ref().unwrap().to_string();
        let arg_type = match &func_decl.long_id.generic_args[0] {
            GenericArg::Type(type_id) => {
                storage.types.get(&type_id.id.to_string()).cloned().expect("type to exist")
            }
            _ => unreachable!(),
        };

        let region = Region::new();

        let block = Block::new(&[]);

        let nullable_sierra_type = SierraType::create_nullable_type(self, arg_type.clone());
        let struct_type_op = self.op_llvm_undef(&block, nullable_sierra_type.get_type());

        let const_0 = self.op_const(&block, "0", self.bool_type());
        let struct_value = struct_type_op.result(0)?.into();
        let struct_type_op = self.op_llvm_insertvalue(
            &block,
            1,
            struct_value,
            const_0.result(0)?.into(),
            nullable_sierra_type.get_type(),
        )?;

        let struct_value: Value = struct_type_op.result(0)?.into();
        self.op_return(&block, &[struct_value]);

        let function_type = create_fn_signature(&[], &[nullable_sierra_type.get_type()]);

        region.append_block(block);

        let func =
            self.op_func(&id, &function_type, vec![region], FnAttributes::libfunc(false, true))?;

        storage.libfuncs.insert(
            id,
            SierraLibFunc::create_function_all_args(vec![], vec![nullable_sierra_type]),
        );

        parent_block.append_operation(func);

        Ok(())
    }

    pub fn create_libfunc_nullable_from_box(
        &'ctx self,
        func_decl: &LibfuncDeclaration,
        parent_block: BlockRef<'ctx>,
        storage: &mut Storage<'ctx>,
    ) -> Result<()> {
        let id = func_decl.id.debug_name.as_ref().unwrap().to_string();
        let arg_type = match &func_decl.long_id.generic_args[0] {
            GenericArg::UserType(_) => todo!(),
            GenericArg::Type(type_id) => {
                storage.types.get(&type_id.id.to_string()).cloned().expect("type to exist")
            }
            GenericArg::Value(_) => todo!(),
            GenericArg::UserFunc(_) => todo!(),
            GenericArg::Libfunc(_) => todo!(),
        };

        let region = Region::new();

        let block = Block::new(&[arg_type.get_type_location(&self.context)]);

        let nullable_sierra_type = SierraType::create_nullable_type(self, arg_type.clone());
        let struct_type_op = self.op_llvm_undef(&block, nullable_sierra_type.get_type());

        let const_1 = self.op_const(&block, "1", self.bool_type());
        let struct_value = struct_type_op.result(0)?.into();
        let struct_type_op = self.op_llvm_insertvalue(
            &block,
            1,
            struct_value,
            const_1.result(0)?.into(),
            nullable_sierra_type.get_type(),
        )?;
        let struct_value: Value = struct_type_op.result(0)?.into();

        let struct_type_op = self.op_llvm_insertvalue(
            &block,
            0,
            struct_value,
            block.argument(0)?.into(),
            nullable_sierra_type.get_type(),
        )?;
        let struct_value: Value = struct_type_op.result(0)?.into();

        self.op_return(&block, &[struct_value]);

        let function_type =
            create_fn_signature(&[arg_type.get_type()], &[nullable_sierra_type.get_type()]);

        region.append_block(block);

        let func =
            self.op_func(&id, &function_type, vec![region], FnAttributes::libfunc(false, true))?;

        storage.libfuncs.insert(
            id,
            SierraLibFunc::create_function_all_args(vec![arg_type], vec![nullable_sierra_type]),
        );

        parent_block.append_operation(func);

        Ok(())
    }

    pub fn register_match_nullable(
        &'ctx self,
        func_decl: &LibfuncDeclaration,
        storage: &mut Storage<'ctx>,
    ) {
        let id = func_decl.id.debug_name.as_ref().unwrap().to_string();

        let arg = if let GenericArg::Type(x) = &func_decl.long_id.generic_args[0] {
            x
        } else {
            unreachable!("match_nullable argument should be a type")
        };

        let arg_type = storage.types.get(&arg.id.to_string()).cloned().expect("type should exist");
        let nullable_type = SierraType::create_nullable_type(self, arg_type.clone());

        storage.libfuncs.insert(
            id,
            SierraLibFunc::Branching {
                args: vec![
                    PositionalArg { loc: 0, ty: nullable_type }, // array
                ],
                return_types: vec![
                    // fallthrough: null, nothing
                    vec![],
                    // jump: value
                    vec![PositionalArg { loc: 0, ty: arg_type }],
                ],
            },
        );
>>>>>>> 327bf158
    }
}<|MERGE_RESOLUTION|>--- conflicted
+++ resolved
@@ -2205,79 +2205,12 @@
         Ok(())
     }
 
-<<<<<<< HEAD
-    pub fn create_libfunc_pedersen(
-=======
     pub fn create_libfunc_null(
->>>>>>> 327bf158
         &'ctx self,
         func_decl: &LibfuncDeclaration,
         parent_block: BlockRef<'ctx>,
         storage: &mut Storage<'ctx>,
     ) -> Result<()> {
-<<<<<<< HEAD
-        mlir_asm! { parent_block =>
-            func.func @pedersen(%0 : i256, %1 : i256) -> i256 {
-                // Allocate temporary buffers.
-                %2 = memref.alloca() : memref<32xi8>
-                %3 = memref.alloca() : memref<32xi8>
-                %4 = memref.alloca() : memref<32xi8>
-
-                // Swap endianness (LE -> BE).
-                // TODO: Find a way to check the target's endianness.
-                %5 = llvm.call_intrinsic "llvm.bswap.i256"(%0) : (i256) -> i256
-                %6 = llvm.call_intrinsic "llvm.bswap.i256"(%1) : (i256) -> i256
-
-                // Store lhs and rhs into the temporary buffers.
-                %7 = index.constant 0
-                %8 = memref.view %3[%7][] : memref<32xi8> to memref<i256>
-                %9 = memref.view %4[%7][] : memref<32xi8> to memref<i256>
-                memref.store %5, %8[] : memref<i256>
-                memref.store %6, %9[] : memref<i256>
-
-                // Call the auxiliary library's pedersen function.
-                %10 = memref.extract_aligned_pointer_as_index %2 : memref<32xi8> -> index
-                %11 = memref.extract_aligned_pointer_as_index %3 : memref<32xi8> -> index
-                %12 = memref.extract_aligned_pointer_as_index %4 : memref<32xi8> -> index
-                %13 = index.castu %10 : index to i64
-                %14 = index.castu %11 : index to i64
-                %15 = index.castu %12 : index to i64
-                %16 = llvm.inttoptr %13 : i64 to !llvm.ptr
-                %17 = llvm.inttoptr %14 : i64 to !llvm.ptr
-                %18 = llvm.inttoptr %15 : i64 to !llvm.ptr
-                func.call @sierra2mlir_util_pedersen(%16, %17, %18) : (!llvm.ptr, !llvm.ptr, !llvm.ptr) -> ()
-
-                // Load dst from the temporary buffer.
-                %19 = memref.view %2[%7][] : memref<32xi8> to memref<i256>
-                %20 = memref.load %19[] : memref<i256>
-
-                // Swap endianness (BE -> LE).
-                // TODO: Find a way to check the target's endianness.
-                %21 = llvm.call_intrinsic "llvm.bswap.i256"(%20) : (i256) -> i256
-
-                return %21 : i256
-            }
-
-            func.func private @sierra2mlir_util_pedersen(!llvm.ptr, !llvm.ptr, !llvm.ptr)
-        }
-
-        let id = func_decl.id.debug_name.as_deref().unwrap();
-        storage.libfuncs.insert(
-            id.to_string(),
-            SierraLibFunc::Function {
-                args: vec![
-                    PositionalArg { loc: 1, ty: SierraType::Simple(self.felt_type()) },
-                    PositionalArg { loc: 2, ty: SierraType::Simple(self.felt_type()) },
-                ],
-                return_types: vec![PositionalArg {
-                    loc: 1,
-                    ty: SierraType::Simple(self.felt_type()),
-                }],
-            },
-        );
-
-        Ok(())
-=======
         let id = func_decl.id.debug_name.as_ref().unwrap().to_string();
         let arg_type = match &func_decl.long_id.generic_args[0] {
             GenericArg::Type(type_id) => {
@@ -2417,6 +2350,74 @@
                 ],
             },
         );
->>>>>>> 327bf158
+    }
+
+    pub fn create_libfunc_pedersen(
+        &'ctx self,
+        func_decl: &LibfuncDeclaration,
+        parent_block: BlockRef<'ctx>,
+        storage: &mut Storage<'ctx>,
+    ) -> Result<()> {
+        mlir_asm! { parent_block =>
+            func.func @pedersen(%0 : i256, %1 : i256) -> i256 {
+                // Allocate temporary buffers.
+                %2 = memref.alloca() : memref<32xi8>
+                %3 = memref.alloca() : memref<32xi8>
+                %4 = memref.alloca() : memref<32xi8>
+
+                // Swap endianness (LE -> BE).
+                // TODO: Find a way to check the target's endianness.
+                %5 = llvm.call_intrinsic "llvm.bswap.i256"(%0) : (i256) -> i256
+                %6 = llvm.call_intrinsic "llvm.bswap.i256"(%1) : (i256) -> i256
+
+                // Store lhs and rhs into the temporary buffers.
+                %7 = index.constant 0
+                %8 = memref.view %3[%7][] : memref<32xi8> to memref<i256>
+                %9 = memref.view %4[%7][] : memref<32xi8> to memref<i256>
+                memref.store %5, %8[] : memref<i256>
+                memref.store %6, %9[] : memref<i256>
+
+                // Call the auxiliary library's pedersen function.
+                %10 = memref.extract_aligned_pointer_as_index %2 : memref<32xi8> -> index
+                %11 = memref.extract_aligned_pointer_as_index %3 : memref<32xi8> -> index
+                %12 = memref.extract_aligned_pointer_as_index %4 : memref<32xi8> -> index
+                %13 = index.castu %10 : index to i64
+                %14 = index.castu %11 : index to i64
+                %15 = index.castu %12 : index to i64
+                %16 = llvm.inttoptr %13 : i64 to !llvm.ptr
+                %17 = llvm.inttoptr %14 : i64 to !llvm.ptr
+                %18 = llvm.inttoptr %15 : i64 to !llvm.ptr
+                func.call @sierra2mlir_util_pedersen(%16, %17, %18) : (!llvm.ptr, !llvm.ptr, !llvm.ptr) -> ()
+
+                // Load dst from the temporary buffer.
+                %19 = memref.view %2[%7][] : memref<32xi8> to memref<i256>
+                %20 = memref.load %19[] : memref<i256>
+
+                // Swap endianness (BE -> LE).
+                // TODO: Find a way to check the target's endianness.
+                %21 = llvm.call_intrinsic "llvm.bswap.i256"(%20) : (i256) -> i256
+
+                return %21 : i256
+            }
+
+            func.func private @sierra2mlir_util_pedersen(!llvm.ptr, !llvm.ptr, !llvm.ptr)
+        }
+
+        let id = func_decl.id.debug_name.as_deref().unwrap();
+        storage.libfuncs.insert(
+            id.to_string(),
+            SierraLibFunc::Function {
+                args: vec![
+                    PositionalArg { loc: 1, ty: SierraType::Simple(self.felt_type()) },
+                    PositionalArg { loc: 2, ty: SierraType::Simple(self.felt_type()) },
+                ],
+                return_types: vec![PositionalArg {
+                    loc: 1,
+                    ty: SierraType::Simple(self.felt_type()),
+                }],
+            },
+        );
+
+        Ok(())
     }
 }