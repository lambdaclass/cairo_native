--- conflicted
+++ resolved
@@ -401,16 +401,14 @@
                 "pedersen" => {
                     self.create_libfunc_pedersen(func_decl, parent_block, storage)?;
                 }
-<<<<<<< HEAD
+                "hades_permutation" => {
+                    self.create_libfunc_hades_permutation(func_decl, parent_block, storage)?;
+                }
                 "ec_point_zero" => {
                     self.create_libfunc_ec_point_zero(func_decl, parent_block, storage)?;
                 }
                 "ec_point_unwrap" => {
                     self.create_libfunc_ec_point_unwrap(func_decl, parent_block, storage)?;
-=======
-                "hades_permutation" => {
-                    self.create_libfunc_hades_permutation(func_decl, parent_block, storage)?;
->>>>>>> 8e9941e3
                 }
                 _ => todo!(
                     "unhandled libfunc: {:?}",
