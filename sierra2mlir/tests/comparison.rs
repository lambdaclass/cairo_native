use std::path::{Path, PathBuf};
use std::process::{Command, Stdio};
use std::sync::Arc;
use std::{env, fs};

use cairo_felt::Felt252;
use cairo_lang_compiler::CompilerConfig;
use cairo_lang_runner::{RunResult, SierraCasmRunner};
use cairo_lang_sierra::program::Program;
use cairo_lang_sierra::ProgramParser;
use cfg_match::cfg_match;
use color_eyre::eyre::WrapErr;
use color_eyre::Result;
use itertools::Itertools;
use num_bigint::BigUint;
use num_traits::Num;
use sierra2mlir::compile;
use sierra2mlir::types::DEFAULT_PRIME;
use test_case::test_case;

// Tests behaviour of the generated MLIR against the behaviour of starkware's own sierra runner
// Such tests must be an argumentless main function consisting of calls to the function in question

<<<<<<< HEAD
#[test_case("array/example_array")]
=======
#[test_case("array/append")]
#[test_case("array/index_invalid")]
#[test_case("array/pop_front_invalid")]
// #[test_case("array/pop_front_valid")]
#[test_case("fib_counter")]
#[test_case("fib_local")]
>>>>>>> 59206b5c
#[test_case("bitwise/and")]
#[test_case("bitwise/or")]
#[test_case("bitwise/xor")]
#[test_case("bool/and")]
#[test_case("bool/not")]
#[test_case("bool/or")]
#[test_case("bool/to_felt252")]
#[test_case("bool/xor")]
#[test_case("enums/enum_init")]
#[test_case("enums/enum_match")]
#[test_case("enums/single_value")]
#[test_case("felt_ops/add")]
// #[test_case("felt_ops/div")] - div blocked on panic and array
#[test_case("felt_ops/felt_is_zero")]
#[test_case("felt_ops/mul")]
#[test_case("felt_ops/negation")]
#[test_case("felt_ops/sub")]
#[test_case("fib_counter")]
#[test_case("fib_local")]
#[test_case("pedersen")]
#[test_case("returns/enums")]
#[test_case("returns/simple")]
#[test_case("returns/tuple")]
#[test_case("structs/basic")]
#[test_case("structs/bigger")]
#[test_case("structs/enum_member")]
#[test_case("structs/nested")]
#[test_case("uint/compare")]
#[test_case("uint/consts")]
#[test_case("uint/downcasts")]
#[test_case("uint/safe_divmod")]
#[test_case("uint/uint_addition")]
#[test_case("uint/uint_subtraction")]
#[test_case("uint/upcasts")]
#[test_case("uint/wide_mul")]
fn comparison_test(test_name: &str) -> Result<(), String> {
    let program = compile_sierra_program(test_name);
    compile_to_mlir_with_consistency_check(test_name, &program);
    let llvm_result = run_mlir(test_name)?;

    let casm_result = run_sierra_via_casm(program);

    match casm_result {
        Ok(result) => match result.value {
            // Casm runner succeeded
            cairo_lang_runner::RunResultValue::Success(casm_values) => {
                println!("llvm result: {:?}\n", llvm_result);
                println!("Casm result: {:?}\n", casm_values);
                // Since the casm runner succeeded, we expect that llvm program didn't panic
                let llvm_result = llvm_result.unwrap();
                assert_eq!(
                    casm_values.len(),
                    llvm_result.len(),
                    "Casm values and llvm values are of different lengths"
                );
                let prime = DEFAULT_PRIME.parse::<BigUint>().unwrap();
                for i in 0..casm_values.len() {
                    assert!(
                        llvm_result[i] < prime,
                        "Test no. {} of {} failed. {} >= PRIME. Expected {} (-{})",
                        i + 1,
                        test_name,
                        llvm_result[i],
                        casm_values[i],
                        prime - casm_values[i].to_biguint()
                    );
                    assert_eq!(
                        casm_values[i].to_biguint(),
                        llvm_result[i],
                        "Test no. {} of {} failed. {}(casm) != {}(llvm) (-{} != -{})",
                        i + 1,
                        test_name,
                        casm_values[i],
                        llvm_result[i],
                        prime.clone() - casm_values[i].to_biguint(),
                        prime - llvm_result[i].clone()
                    )
                }
            }
            cairo_lang_runner::RunResultValue::Panic(panic_data) => {
                // The casm runner panicked, so we expect that lli returned a (controlled) failure
                let casm_panic_message = get_string_from_felts(panic_data);
                if llvm_result.is_ok() {
                    panic!("Casm runner panicked with error message: \"{}\", but llvm run returned: {:?}", casm_panic_message, llvm_result.unwrap());
                }
                let llvm_panic_message = llvm_result.unwrap_err();

                assert_eq!(
                    llvm_panic_message, casm_panic_message,
                    "LLvm panic message (lhs) should equal casm panic message (rhs)"
                );
            }
        },
        Err(_) => {
            todo!("Comparison tests where the cairo runner fails");
        }
    }
    Ok(())
}

fn compile_sierra_program(test_name: &str) -> Program {
    let test_path = Path::new(".").join("tests").join("comparison").join(test_name);
    let sierra_path = test_path.with_extension("sierra");
    let cairo_path = test_path.with_extension("cairo");

    if sierra_path.exists() {
        let sierra_code =
            fs::read_to_string(format!("./tests/comparison/{test_name}.sierra")).unwrap();
        ProgramParser::new().parse(&sierra_code).unwrap()
    } else if cairo_path.exists() {
        let program_ptr = cairo_lang_compiler::compile_cairo_project_at_path(
            &cairo_path,
            CompilerConfig { replace_ids: true, ..Default::default() },
        )
        .expect("Cairo compilation failed");
        let program = Arc::try_unwrap(program_ptr).unwrap();
        fs::write(sierra_path, program.to_string()).unwrap();
        program
    } else {
        panic!("Cannot find {test_name}.sierra or {test_name}.cairo")
    }
}

fn compile_to_mlir_with_consistency_check(test_name: &str, program: &Program) {
    let out_dir = get_outdir();
    let test_file_name = flatten_test_name(test_name);
    let compiled_code = compile(program, false, false, true, 1).unwrap();
    let optimised_compiled_code = compile(program, false, false, true, 1).unwrap();
    let mlir_file = out_dir.join(format!("{test_file_name}.mlir")).display().to_string();
    let optimised_mlir_file =
        out_dir.join(format!("{test_file_name}-opt.mlir")).display().to_string();
    std::fs::write(mlir_file.as_str(), &compiled_code).unwrap();
    std::fs::write(optimised_mlir_file.as_str(), &optimised_compiled_code).unwrap();
    for _ in 0..5 {
        let repeat_compiled_code = compile(program, false, false, true, 1).unwrap();
        if compiled_code != repeat_compiled_code {
            let mlir_repeat_file =
                out_dir.join(format!("{test_file_name}-repeat.mlir")).display().to_string();
            std::fs::write(mlir_repeat_file.as_str(), &repeat_compiled_code).unwrap();
        }
        assert_eq!(
            compiled_code, repeat_compiled_code,
            "Repeat compilation produced differing code"
        );
    }
}

// Invokes starkware's runner that compiles sierra to casm and runs it
// This provides us with the intended results to compare against
fn run_sierra_via_casm(program: Program) -> Result<RunResult> {
    let runner =
        SierraCasmRunner::new(program, None).with_context(|| "Failed setting up runner.")?;

    runner.run_function("::main", &[], None).with_context(|| "Failed to run the function.")
}

// Runs the test file via reading the mlir file, compiling it to llir, then invoking lli to run it
fn run_mlir(test_name: &str) -> Result<Result<Vec<BigUint>, String>, String> {
    let out_dir = get_outdir();

    // Allows folders of comparison tests without write producing a file not found
    let test_file_name = flatten_test_name(test_name);

    let mlir_file = out_dir.join(format!("{test_file_name}.mlir")).display().to_string();
    let optimised_mlir_file =
        out_dir.join(format!("{test_file_name}-opt.mlir")).display().to_string();
    let output_file = out_dir.join(format!("{test_file_name}.ll")).display().to_string();
    let optimised_output_file =
        out_dir.join(format!("{test_file_name}-opt.ll")).display().to_string();

    let result = run_mlir_file_via_llvm(&mlir_file, &output_file)?;
    let optimised_result = run_mlir_file_via_llvm(&optimised_mlir_file, &optimised_output_file)?;

    assert_eq!(
        result, optimised_result,
        "Compiling with the optimised flag produced different behaviour"
    );

    Ok(result)
}

// Outer result is for whether lli succeeded and produced a parsable result
// Inner result is for whether the program panicked
fn run_mlir_file_via_llvm(
    mlir_file: &str,
    output_file: &str,
) -> Result<Result<Vec<BigUint>, String>, String> {
    let mlir_prefix = find_mlir_prefix();
    let lli_path = mlir_prefix.join("bin").join("lli");
    let mlir_translate_path = mlir_prefix.join("bin").join("mlir-translate");

    let mlir_output = Command::new(mlir_translate_path)
        .arg("--mlir-to-llvmir")
        .arg("-o")
        .arg(output_file)
        .arg(mlir_file)
        .stdout(Stdio::piped())
        .stderr(Stdio::piped())
        .spawn()
        .unwrap()
        .wait_with_output()
        .unwrap();

    if !mlir_output.stdout.is_empty() || !mlir_output.stderr.is_empty() {
        println!(
            "Mlir_output ({}):\n    stdout: {}\n    stderr: {}",
            mlir_file,
            String::from_utf8(mlir_output.stdout).unwrap(),
            String::from_utf8(mlir_output.stderr).unwrap()
        );
    }

    let ld_env = library_preload_env_var();
    let lli_cmd = Command::new(lli_path)
        .arg(output_file)
        .env(ld_env, env!("S2M_UTILS_PATH"))
        .stdout(Stdio::piped())
        .stderr(Stdio::piped())
        .spawn()
        .unwrap();
    let lli_output = lli_cmd.wait_with_output().unwrap();
    dbg!(lli_output.status);

    if !lli_output.stderr.is_empty() {
        return Err(format!(
            "lli failed with output: {}",
            String::from_utf8(lli_output.stderr).unwrap()
        ));
    }

    let output = std::str::from_utf8(&lli_output.stdout).unwrap().trim();

    parse_llvm_result(output).ok_or("Unable to parse llvm result".to_string())
}

// Parses the human-readable output from running the llir code into a raw list of outputs
// Option is for whether it was parsable
// Result is for whether the run succeeded or failed
fn parse_llvm_result(res: &str) -> Option<Result<Vec<BigUint>, String>> {
    println!("Parsing llvm result: '{}', length: {}", res, res.chars().count());
    let lines = res.split('\n').collect_vec();
    if !lines.is_empty() && lines[0] == "Success" {
        Some(Ok(lines
            .iter()
            .skip(1)
            .filter(|s| !s.is_empty())
            .map(|x| BigUint::from_str_radix(x, 16).unwrap())
            .collect()))
    } else if !lines.is_empty() && lines[0] == "Program panicked" {
        Some(Err(lines[1..].join("\n")))
    } else {
        None
    }
}

fn flatten_test_name(test_name: &str) -> String {
    test_name.replace('_', "__").replace('/', "_")
}

fn get_outdir() -> PathBuf {
    Path::new(".").join("tests").join("comparison").join("out")
}

fn find_mlir_prefix() -> PathBuf {
    match env::var_os("MLIR_SYS_160_PREFIX") {
        Some(x) => Path::new(x.to_str().unwrap()).to_owned(),
        None => {
            let cmd_output = Command::new("../scripts/find-llvm.sh")
                .stdout(Stdio::piped())
                .spawn()
                .unwrap()
                .wait_with_output()
                .unwrap();

            PathBuf::from(String::from_utf8(cmd_output.stdout).unwrap().trim())
        }
    }
}

<<<<<<< HEAD
pub const fn library_preload_env_var() -> &'static str {
    cfg_match! {
        target_os = "linux" => "LD_PRELOAD",
        target_os = "macos" => "DYLD_INSERT_LIBRARIES",
        _ => compile_error!("Unsupported OS."),
=======
fn get_string_from_felts(felts: Vec<Felt252>) -> String {
    let char_data = felts.iter().flat_map(|felt| felt.to_be_bytes()).collect_vec();
    println!("Parsing char_data {:?}", char_data);
    let zero_count_opt = char_data.iter().position(|c| *c != 0);
    println!("Zero count {:?}", zero_count_opt);

    if let Some(zero_count) = zero_count_opt {
        String::from_utf8_lossy(&char_data[zero_count..char_data.len()]).to_string()
    } else {
        "".to_string()
>>>>>>> 59206b5c
    }
}<|MERGE_RESOLUTION|>--- conflicted
+++ resolved
@@ -21,16 +21,7 @@
 // Tests behaviour of the generated MLIR against the behaviour of starkware's own sierra runner
 // Such tests must be an argumentless main function consisting of calls to the function in question
 
-<<<<<<< HEAD
-#[test_case("array/example_array")]
-=======
 #[test_case("array/append")]
-#[test_case("array/index_invalid")]
-#[test_case("array/pop_front_invalid")]
-// #[test_case("array/pop_front_valid")]
-#[test_case("fib_counter")]
-#[test_case("fib_local")]
->>>>>>> 59206b5c
 #[test_case("bitwise/and")]
 #[test_case("bitwise/or")]
 #[test_case("bitwise/xor")]
@@ -310,13 +301,14 @@
     }
 }
 
-<<<<<<< HEAD
 pub const fn library_preload_env_var() -> &'static str {
     cfg_match! {
         target_os = "linux" => "LD_PRELOAD",
         target_os = "macos" => "DYLD_INSERT_LIBRARIES",
         _ => compile_error!("Unsupported OS."),
-=======
+    }
+}
+
 fn get_string_from_felts(felts: Vec<Felt252>) -> String {
     let char_data = felts.iter().flat_map(|felt| felt.to_be_bytes()).collect_vec();
     println!("Parsing char_data {:?}", char_data);
@@ -327,6 +319,5 @@
         String::from_utf8_lossy(&char_data[zero_count..char_data.len()]).to_string()
     } else {
         "".to_string()
->>>>>>> 59206b5c
     }
 }