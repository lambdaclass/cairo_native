#![allow(clippy::items_after_test_module)]

use std::path::{Path, PathBuf};
use std::process::{Command, Stdio};
use std::sync::Arc;
use std::{env, fs};

use cairo_felt::Felt252;
use cairo_lang_compiler::CompilerConfig;
use cairo_lang_runner::{RunResult, SierraCasmRunner};
use cairo_lang_sierra::program::Program;
use cairo_lang_sierra::ProgramParser;
use cfg_match::cfg_match;
use color_eyre::eyre::WrapErr;
use color_eyre::Result;
use itertools::Itertools;
use num_bigint::BigUint;
use num_traits::Num;
use sierra2mlir::compile;
use sierra2mlir::types::DEFAULT_PRIME;
use test_case::test_case;

// Tests behaviour of the generated MLIR against the behaviour of starkware's own sierra runner
// Such tests must be an argumentless main function consisting of calls to the function in question

#[test_case("array/append", None)]
#[test_case("array/append", Some(100000))]
#[test_case("array/index_invalid", None)]
#[test_case("array/index_invalid", Some(10000))]
#[test_case("array/pop_front_invalid", None)]
#[test_case("array/pop_front_invalid", Some(10000))]
// #[test_case("array/pop_front_valid")]
#[test_case("bitwise/and", None)]
#[test_case("bitwise/and", Some(100000))]
#[test_case("bitwise/or", None)]
#[test_case("bitwise/or", Some(100000))]
#[test_case("bitwise/xor", None)]
#[test_case("bitwise/xor", Some(100000))]
#[test_case("bool/and", None)]
#[test_case("bool/and", Some(100000))]
#[test_case("bool/not", None)]
#[test_case("bool/not", Some(100000))]
#[test_case("bool/or", None)]
#[test_case("bool/or", Some(100000))]
#[test_case("bool/to_felt252", None)]
#[test_case("bool/to_felt252", Some(100000))]
#[test_case("bool/xor", None)]
#[test_case("bool/xor", Some(100000))]
#[test_case("enums/enum_init", None)]
#[test_case("enums/enum_init", Some(100000))]
#[test_case("enums/enum_match", None)]
#[test_case("enums/enum_match", Some(100000))]
#[test_case("enums/single_value", None)]
#[test_case("enums/single_value", Some(100000))]
#[test_case("felt_ops/add", None)]
#[test_case("felt_ops/add", Some(100000))]
// #[test_case("felt_ops/div")] - div blocked on panic and array
#[test_case("felt_ops/felt_is_zero", None)]
#[test_case("felt_ops/felt_is_zero", Some(100000))]
#[test_case("felt_ops/mul", None)]
#[test_case("felt_ops/mul", Some(100000))]
#[test_case("felt_ops/negation", None)]
#[test_case("felt_ops/negation", Some(100000))]
#[test_case("felt_ops/sub", None)]
#[test_case("felt_ops/sub", Some(100000))]
#[test_case("fib_counter", None)] // can't use gas until gas::withdraw_gas is used/implemented due to recursion.
#[test_case("fib_local", None)] // can't use gas until gas::withdraw_gas is used/implemented due to recursion.
#[test_case("nullable/test_nullable", None)]
#[test_case("nullable/test_nullable", Some(100000))]
#[test_case("pedersen", None)]
#[test_case("pedersen", Some(50000))]
#[test_case("poseidon", None)]
#[test_case("poseidon", Some(50000))]
#[test_case("returns/enums", None)]
#[test_case("returns/enums", Some(100000))]
#[test_case("returns/simple", None)]
#[test_case("returns/simple", Some(100000))]
#[test_case("returns/tuple", None)]
#[test_case("returns/tuple", Some(100000))]
#[test_case("structs/basic", None)]
#[test_case("structs/basic", Some(100000))]
#[test_case("structs/bigger", None)]
#[test_case("structs/bigger", Some(100000))]
#[test_case("structs/enum_member", None)]
#[test_case("structs/enum_member", Some(100000))]
#[test_case("structs/nested", None)]
#[test_case("structs/nested", Some(100000))]
#[test_case("uint/compare", None)]
#[test_case("uint/compare", Some(100000))]
#[test_case("uint/consts", None)]
#[test_case("uint/consts", Some(100000))]
#[test_case("uint/downcasts", None)]
#[test_case("uint/downcasts", Some(100000))]
#[test_case("uint/safe_divmod", None)]
#[test_case("uint/safe_divmod", Some(200000))]
#[test_case("uint/uint_addition", None)]
#[test_case("uint/uint_addition", Some(100000))]
#[test_case("uint/uint_subtraction", None)]
#[test_case("uint/uint_subtraction", Some(100000))]
#[test_case("uint/upcasts", None)]
#[test_case("uint/upcasts", Some(100000))]
#[test_case("uint/wide_mul", None)]
#[test_case("uint/wide_mul", Some(100000))]
#[test_case("gas/available_gas", Some(200))]
fn comparison_test(test_name: &str, available_gas: Option<usize>) -> Result<(), String> {
    let program = compile_sierra_program(test_name);
    compile_to_mlir_with_consistency_check(test_name, &program, available_gas);
    let llvm_result = run_mlir(test_name)?;

    let casm_result = run_sierra_via_casm(program, available_gas);

    match casm_result {
        Ok(result) => match result.value {
            // Casm runner succeeded
            cairo_lang_runner::RunResultValue::Success(casm_values) => {
                println!("llvm result: {:?}\n", llvm_result);
                println!("Casm result: {:?}\n", casm_values);
                // Since the casm runner succeeded, we expect that llvm program didn't panic
                let llvm_result = llvm_result.unwrap();
                assert_eq!(
                    casm_values.len(),
                    llvm_result.len(),
                    "Casm values and llvm values are of different lengths"
                );
                let prime = DEFAULT_PRIME.parse::<BigUint>().unwrap();
                for i in 0..casm_values.len() {
                    assert!(
                        llvm_result[i] < prime,
                        "Test no. {} of {} failed. {} >= PRIME. Expected {} (-{})",
                        i + 1,
                        test_name,
                        llvm_result[i],
                        casm_values[i],
                        prime - casm_values[i].to_biguint()
                    );
                    assert_eq!(
                        casm_values[i].to_biguint(),
                        llvm_result[i],
                        "Test no. {} of {} failed. {}(casm) != {}(llvm) (-{} != -{})",
                        i + 1,
                        test_name,
                        casm_values[i],
                        llvm_result[i],
                        prime.clone() - casm_values[i].to_biguint(),
                        prime - llvm_result[i].clone()
                    )
                }
            }
            cairo_lang_runner::RunResultValue::Panic(panic_data) => {
                // The casm runner panicked, so we expect that lli returned a (controlled) failure
                let casm_panic_message = get_string_from_felts(panic_data);
                if llvm_result.is_ok() {
                    panic!("Casm runner panicked with error message: \"{}\", but llvm run returned: {:?}", casm_panic_message, llvm_result.unwrap());
                }
                let llvm_panic_message = llvm_result.unwrap_err();

                assert_eq!(
                    llvm_panic_message, casm_panic_message,
                    "LLvm panic message (lhs) should equal casm panic message (rhs)"
                );
            }
        },
        Err(_) => {
            todo!("Comparison tests where the cairo runner fails");
        }
    }
    Ok(())
}

fn compile_sierra_program(test_name: &str) -> Program {
    let test_path = Path::new(".").join("tests").join("comparison").join(test_name);
    let sierra_path = test_path.with_extension("sierra");
    let cairo_path = test_path.with_extension("cairo");

    if sierra_path.exists() {
        let sierra_code =
            fs::read_to_string(format!("./tests/comparison/{test_name}.sierra")).unwrap();
        ProgramParser::new().parse(&sierra_code).unwrap()
    } else if cairo_path.exists() {
        let program_ptr = cairo_lang_compiler::compile_cairo_project_at_path(
            &cairo_path,
            CompilerConfig { replace_ids: true, ..Default::default() },
        )
        .expect("Cairo compilation failed");
        let program = Arc::try_unwrap(program_ptr).unwrap();
        fs::write(sierra_path, program.to_string()).unwrap();
        program
    } else {
        panic!("Cannot find {test_name}.sierra or {test_name}.cairo")
    }
}

fn compile_to_mlir_with_consistency_check(
    test_name: &str,
    program: &Program,
    available_gas: Option<usize>,
) {
    let out_dir = get_outdir();
    let test_file_name = flatten_test_name(test_name);
    let compiled_code = compile(program, false, false, true, 1, available_gas).unwrap();
    let optimised_compiled_code = compile(program, false, false, true, 1, available_gas).unwrap();
    let mlir_file = out_dir.join(format!("{test_file_name}.mlir")).display().to_string();
    let optimised_mlir_file =
        out_dir.join(format!("{test_file_name}-opt.mlir")).display().to_string();
    std::fs::write(mlir_file.as_str(), &compiled_code).unwrap();
    std::fs::write(optimised_mlir_file.as_str(), &optimised_compiled_code).unwrap();
    for _ in 0..5 {
        let repeat_compiled_code = compile(program, false, false, true, 1, available_gas).unwrap();
        if compiled_code != repeat_compiled_code {
            let mlir_repeat_file =
                out_dir.join(format!("{test_file_name}-repeat.mlir")).display().to_string();
            std::fs::write(mlir_repeat_file.as_str(), &repeat_compiled_code).unwrap();
        }
        assert_eq!(
            compiled_code, repeat_compiled_code,
            "Repeat compilation produced differing code"
        );
    }
}

// Invokes starkware's runner that compiles sierra to casm and runs it
// This provides us with the intended results to compare against
<<<<<<< HEAD
fn run_sierra_via_casm(program: Program, available_gas: Option<usize>) -> Result<RunResult> {
    let runner = SierraCasmRunner::new(program, available_gas.map(|_| Default::default()))
        .with_context(|| "Failed setting up runner.")?;

    runner.run_function("::main", &[], available_gas).with_context(|| "Failed to run the function.")
=======
fn run_sierra_via_casm(program: Program) -> Result<RunResult> {
    let runner = SierraCasmRunner::new(program, None, Default::default())
        .with_context(|| "Failed setting up runner.")?;

    let func = runner.find_function("::main")?;
    runner
        .run_function(func, &[], None, Default::default())
        .with_context(|| "Failed to run the function.")
>>>>>>> 85a4296d
}

// Runs the test file via reading the mlir file, compiling it to llir, then invoking lli to run it
fn run_mlir(test_name: &str) -> Result<Result<Vec<BigUint>, String>, String> {
    let out_dir = get_outdir();

    // Allows folders of comparison tests without write producing a file not found
    let test_file_name = flatten_test_name(test_name);

    let mlir_file = out_dir.join(format!("{test_file_name}.mlir")).display().to_string();
    let optimised_mlir_file =
        out_dir.join(format!("{test_file_name}-opt.mlir")).display().to_string();
    let output_file = out_dir.join(format!("{test_file_name}.ll")).display().to_string();
    let optimised_output_file =
        out_dir.join(format!("{test_file_name}-opt.ll")).display().to_string();

    let result = run_mlir_file_via_llvm(&mlir_file, &output_file)?;
    let optimised_result = run_mlir_file_via_llvm(&optimised_mlir_file, &optimised_output_file)?;

    assert_eq!(
        result, optimised_result,
        "Compiling with the optimised flag produced different behaviour"
    );

    Ok(result)
}

// Outer result is for whether lli succeeded and produced a parsable result
// Inner result is for whether the program panicked
fn run_mlir_file_via_llvm(
    mlir_file: &str,
    output_file: &str,
) -> Result<Result<Vec<BigUint>, String>, String> {
    let mlir_prefix = find_mlir_prefix();
    let lli_path = mlir_prefix.join("bin").join("lli");
    let mlir_translate_path = mlir_prefix.join("bin").join("mlir-translate");

    let mlir_output = Command::new(mlir_translate_path)
        .arg("--mlir-to-llvmir")
        .arg("-o")
        .arg(output_file)
        .arg(mlir_file)
        .stdout(Stdio::piped())
        .stderr(Stdio::piped())
        .spawn()
        .unwrap()
        .wait_with_output()
        .unwrap();

    if !mlir_output.stdout.is_empty() || !mlir_output.stderr.is_empty() {
        println!(
            "Mlir_output ({}):\n    stdout: {}\n    stderr: {}",
            mlir_file,
            String::from_utf8(mlir_output.stdout).unwrap(),
            String::from_utf8(mlir_output.stderr).unwrap()
        );
    }

    let ld_env = library_preload_env_var();
    let lli_cmd = Command::new(lli_path)
        .arg(output_file)
        .env(ld_env, env!("S2M_UTILS_PATH"))
        .stdout(Stdio::piped())
        .stderr(Stdio::piped())
        .spawn()
        .unwrap();
    let lli_output = lli_cmd.wait_with_output().unwrap();
    dbg!(lli_output.status);

    if !lli_output.stderr.is_empty() {
        return Err(format!(
            "lli failed with output: {}",
            String::from_utf8(lli_output.stderr).unwrap()
        ));
    }

    let output = std::str::from_utf8(&lli_output.stdout).unwrap().trim();

    parse_llvm_result(output).ok_or("Unable to parse llvm result".to_string())
}

// Parses the human-readable output from running the llir code into a raw list of outputs
// Option is for whether it was parsable
// Result is for whether the run succeeded or failed
fn parse_llvm_result(res: &str) -> Option<Result<Vec<BigUint>, String>> {
    println!("Parsing llvm result: '{}', length: {}", res, res.chars().count());
    let lines = res.split('\n').collect_vec();
    if !lines.is_empty() && lines[0] == "Success" {
        Some(Ok(lines
            .iter()
            .skip(1)
            .filter(|s| !s.is_empty())
            .map(|x| BigUint::from_str_radix(x, 16).unwrap())
            .collect()))
    } else if !lines.is_empty() && lines[0] == "Program panicked" {
        Some(Err(lines[1..].join("\n")))
    } else {
        None
    }
}

fn flatten_test_name(test_name: &str) -> String {
    test_name.replace('_', "__").replace('/', "_")
}

fn get_outdir() -> PathBuf {
    Path::new(".").join("tests").join("comparison").join("out")
}

fn find_mlir_prefix() -> PathBuf {
    match env::var_os("MLIR_SYS_160_PREFIX") {
        Some(x) => Path::new(x.to_str().unwrap()).to_owned(),
        None => {
            let cmd_output = Command::new("../scripts/find-llvm.sh")
                .stdout(Stdio::piped())
                .spawn()
                .unwrap()
                .wait_with_output()
                .unwrap();

            PathBuf::from(String::from_utf8(cmd_output.stdout).unwrap().trim())
        }
    }
}

fn get_string_from_felts(felts: Vec<Felt252>) -> String {
    let char_data = felts.iter().flat_map(|felt| felt.to_be_bytes()).collect_vec();
    println!("Parsing char_data {:?}", char_data);
    let zero_count_opt = char_data.iter().position(|c| *c != 0);
    println!("Zero count {:?}", zero_count_opt);

    if let Some(zero_count) = zero_count_opt {
        String::from_utf8_lossy(&char_data[zero_count..char_data.len()]).to_string()
    } else {
        "".to_string()
    }
}

pub const fn library_preload_env_var() -> &'static str {
    cfg_match! {
        target_os = "linux" => "LD_PRELOAD",
        target_os = "macos" => "DYLD_INSERT_LIBRARIES",
        _ => compile_error!("Unsupported OS."),
    }
}<|MERGE_RESOLUTION|>--- conflicted
+++ resolved
@@ -220,22 +220,14 @@
 
 // Invokes starkware's runner that compiles sierra to casm and runs it
 // This provides us with the intended results to compare against
-<<<<<<< HEAD
 fn run_sierra_via_casm(program: Program, available_gas: Option<usize>) -> Result<RunResult> {
-    let runner = SierraCasmRunner::new(program, available_gas.map(|_| Default::default()))
-        .with_context(|| "Failed setting up runner.")?;
-
-    runner.run_function("::main", &[], available_gas).with_context(|| "Failed to run the function.")
-=======
-fn run_sierra_via_casm(program: Program) -> Result<RunResult> {
     let runner = SierraCasmRunner::new(program, None, Default::default())
         .with_context(|| "Failed setting up runner.")?;
 
     let func = runner.find_function("::main")?;
     runner
-        .run_function(func, &[], None, Default::default())
+        .run_function(func, &[], available_gas, Default::default())
         .with_context(|| "Failed to run the function.")
->>>>>>> 85a4296d
 }
 
 // Runs the test file via reading the mlir file, compiling it to llir, then invoking lli to run it
