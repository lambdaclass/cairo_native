macro_rules! impl_tests {
    ( $( $name:ident ),* $(,)? ) => {
        $(
            #[test]
            fn $name() {
                use std::fs::read_to_string;

                let program_path = concat!("../examples/", stringify!($name), ".sierra");
                let sierra_source =
                    read_to_string(program_path).expect("Could not read Sierra source code");

                sierra2mlir::compile(&sierra_source, false, false, None).expect("Error compiling sierra program");
            }
        )*
    };
}

impl_tests!(
    casts,
    destructure,
    felt_is_zero,
    fib,
    fib_simple,
    print_test,
    program,
    simple,
<<<<<<< HEAD
    types,
    uint,
=======
    simple_enum,
    types,
>>>>>>> 59c77c32
);<|MERGE_RESOLUTION|>--- conflicted
+++ resolved
@@ -24,11 +24,7 @@
     print_test,
     program,
     simple,
-<<<<<<< HEAD
+    simple_enum,
     types,
     uint,
-=======
-    simple_enum,
-    types,
->>>>>>> 59c77c32
 );