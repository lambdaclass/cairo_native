--- conflicted
+++ resolved
@@ -15,7 +15,6 @@
     };
 }
 
-<<<<<<< HEAD
 impl_tests!(
     casts,
     destructure,
@@ -27,7 +26,4 @@
     simple,
     simple_enum,
     types,
-);
-=======
-impl_tests!(casts, destructure, felt_is_zero, fib, fib_simple, print_test, program, simple, types);
->>>>>>> 9d94af22
+);