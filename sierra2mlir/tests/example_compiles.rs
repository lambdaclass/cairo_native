--- conflicted
+++ resolved
@@ -20,34 +20,22 @@
 }
 
 impl_tests!(
-<<<<<<< HEAD
-    //bitwise,
-    boolean,
-    casts,
-    destructure,
-    //felt_div,
-=======
-    example_array,
     bitwise,
     boolean,
     casts,
     destructure,
     enum_match,
->>>>>>> c0a01594
+    example_array,
+    //felt_div,
     felt_is_zero,
     fib_simple,
     fib,
+    index_array
     print_test,
-<<<<<<< HEAD
-    simple,
-=======
-    program,
->>>>>>> c0a01594
     simple_enum,
     simple,
     types,
     uint,
-<<<<<<< HEAD
 );
 
 fn load_program(input: &Path) -> Program {
@@ -65,8 +53,4 @@
             .unwrap(),
         _ => todo!("unknown file extension"),
     }
-}
-=======
-    index_array
-);
->>>>>>> c0a01594
+}