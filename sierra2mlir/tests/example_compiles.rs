--- conflicted
+++ resolved
@@ -1,5 +1,5 @@
 macro_rules! impl_tests {
-    ( $( $name:ident ),* ) => {
+    ( $( $name:ident ),* $(,)? ) => {
         $(
             #[test]
             fn $name() {
@@ -15,16 +15,14 @@
     };
 }
 
-<<<<<<< HEAD
-impl_tests!(casts, felt_is_zero, fib, fib_simple, print_test, program, simple, types);
-=======
 impl_tests!(
+    casts,
     destructure,
     felt_is_zero,
     fib,
     fib_simple,
+    print_test,
     program,
     simple,
-    types
-);
->>>>>>> ae9c5560
+    types,
+);