--- conflicted
+++ resolved
@@ -16,13 +16,10 @@
 color-eyre = "0.6.2"
 itertools = "0.10.5"
 melior-next = { git = "https://github.com/edg-l/melior-next", rev = "33d89f76a742bdc7c211b07df307688f6411a40c"}
-regex = "1.7.3"
-<<<<<<< HEAD
-tracing = "0.1.37"
-=======
 num-bigint = "0.4.3"
 num-traits = "0.2.15"
->>>>>>> 9e816e91
+regex = "1.7.3"
+tracing = "0.1.37"
 
 [dev-dependencies]
 cairo-lang-runner = { git = "https://github.com/starkware-libs/cairo", tag = "v1.0.0-alpha.6" }
