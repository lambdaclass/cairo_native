--- conflicted
+++ resolved
@@ -323,21 +323,12 @@
         .execute_contract(
             fn_id,
             &[
-<<<<<<< HEAD
-                JitValue::Felt252(Felt252::from_bytes_be(b"name")),
-                JitValue::Felt252(Felt252::from_bytes_be(b"symbol")),
-                JitValue::Felt252(Felt252::new(0)),
-                JitValue::Felt252(Felt252::new(i64::MAX)),
-                JitValue::Felt252(Felt252::new(4)),
-                JitValue::Felt252(Felt252::new(6)),
-=======
-                JITValue::Felt252(Felt::from_bytes_be_slice(b"name")),
-                JITValue::Felt252(Felt::from_bytes_be_slice(b"symbol")),
-                JITValue::Felt252(Felt::from(0)),
-                JITValue::Felt252(Felt::from(i64::MAX)),
-                JITValue::Felt252(Felt::from(4)),
-                JITValue::Felt252(Felt::from(6)),
->>>>>>> 52f8e190
+                JitValue::Felt252(Felt::from_bytes_be_slice(b"name")),
+                JitValue::Felt252(Felt::from_bytes_be_slice(b"symbol")),
+                JitValue::Felt252(Felt::from(0)),
+                JitValue::Felt252(Felt::from(i64::MAX)),
+                JitValue::Felt252(Felt::from(4)),
+                JitValue::Felt252(Felt::from(6)),
             ],
             u64::MAX.into(),
         )
