--- conflicted
+++ resolved
@@ -276,11 +276,7 @@
     }
 
     fn cheatcode(&mut self, _selector: Felt, _input: &[Felt]) -> Vec<Felt> {
-<<<<<<< HEAD
-        std::unimplemented!();
-=======
         unimplemented!();
->>>>>>> 0b77a8b9
     }
 }
 
