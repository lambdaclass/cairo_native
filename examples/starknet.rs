--- conflicted
+++ resolved
@@ -336,16 +336,7 @@
     let native_executor = JitNativeExecutor::from_native_module(native_program, Default::default());
 
     let result = native_executor
-<<<<<<< HEAD
-        .invoke_contract_dynamic(
-            fn_id,
-            &[Felt::from(1)],
-            Some(u128::MAX),
-            SyscallHandler::new(),
-        )
-=======
-        .invoke_contract_dynamic(fn_id, &[Felt::ONE], Some(u128::MAX), SyscallHandler)
->>>>>>> 0b3fe0a1
+        .invoke_contract_dynamic(fn_id, &[Felt::ONE], Some(u128::MAX), SyscallHandler::new())
         .expect("failed to execute the given contract");
 
     println!();
