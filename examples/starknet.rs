--- conflicted
+++ resolved
@@ -322,15 +322,7 @@
     let native_executor = JitNativeExecutor::new(native_program);
 
     let result = native_executor
-<<<<<<< HEAD
-        .execute_contract(
-            fn_id,
-            &[JitValue::Felt252(Felt252::new(1))],
-            u64::MAX.into(),
-        )
-=======
-        .execute_contract(fn_id, &[JITValue::Felt252(Felt::from(1))], u64::MAX.into())
->>>>>>> 52f8e190
+        .execute_contract(fn_id, &[JitValue::Felt252(Felt::from(1))], u64::MAX.into())
         .expect("failed to execute the given contract");
 
     println!();
