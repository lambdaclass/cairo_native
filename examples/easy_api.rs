--- conflicted
+++ resolved
@@ -1,12 +1,7 @@
 use cairo_native::context::NativeContext;
-<<<<<<< HEAD
 use cairo_native::executor::JitNativeExecutor;
 use cairo_native::values::JitValue;
-=======
-use cairo_native::executor::NativeExecutor;
-use cairo_native::values::JITValue;
 use starknet_types_core::felt::Felt;
->>>>>>> 52f8e190
 use std::path::Path;
 
 fn main() {
@@ -22,11 +17,7 @@
     let native_program = native_context.compile(&sierra_program).unwrap();
 
     // The parameters of the entry point.
-<<<<<<< HEAD
-    let params = &[JitValue::Felt252(Felt252::from_bytes_be(b"user"))];
-=======
-    let params = &[JITValue::Felt252(Felt::from_bytes_be_slice(b"user"))];
->>>>>>> 52f8e190
+    let params = &[JitValue::Felt252(Felt::from_bytes_be_slice(b"user"))];
 
     // Find the entry point id by its name.
     let entry_point = "hello::hello::greet";
