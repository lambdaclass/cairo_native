This patch is applied to the downloaded corelib, to remove tests for
unimplemented libfuncs. This patch allows us to not need to add the full corelib
to the repository.

To generate the patch:
1. Extract corelib to cairo2/corelib and cairo2/corelib_1
2. Modify the corelib
3. Run `diff -crN cairo2/corelib_1/ cairo2/corelib > corelib.patch`

diff --color=auto -crN cairo2/corelib_1/src/starknet/account.cairo cairo2/corelib/src/starknet/account.cairo
*** cairo2/corelib_1/src/starknet/account.cairo	Sun Dec 14 15:13:21 2025
--- cairo2/corelib/src/starknet/account.cairo	Thu Dec 18 12:52:06 2025
***************
*** 51,919 ****
      fn __execute__(ref self: TContractState, calls: Array<Call>) -> Array<Span<felt252>>;
  }
  
- 
- // Generate code.
- 
- impl AccountContractDispatcherStore<> of starknet::Store<AccountContractDispatcher> {
-     fn read(
-         address_domain: u32, base: starknet::storage_access::StorageBaseAddress,
-     ) -> starknet::SyscallResult<AccountContractDispatcher> {
-         let __store_derive_address_domain__ = address_domain;
-         let __store_derive_base__ = base;
-         let contract_address = core::internal::InferDestruct::<
-             starknet::ContractAddress,
-         > {
-             value: starknet::Store::<
-                 starknet::ContractAddress,
-             >::read(__store_derive_address_domain__, __store_derive_base__)?,
-         };
-         starknet::SyscallResult::Ok(
-             AccountContractDispatcher { contract_address: contract_address.value },
-         )
-     }
-     fn write(
-         address_domain: u32,
-         base: starknet::storage_access::StorageBaseAddress,
-         value: AccountContractDispatcher,
-     ) -> starknet::SyscallResult<()> {
-         let __store_derive_address_domain__ = address_domain;
-         let __store_derive_base__ = base;
-         let AccountContractDispatcher { contract_address } = value;
-         let contract_address = core::internal::InferDestruct::<
-             starknet::ContractAddress,
-         > { value: contract_address };
-         starknet::Store::<
-             starknet::ContractAddress,
-         >::write(__store_derive_address_domain__, __store_derive_base__, contract_address.value)?;
-         starknet::SyscallResult::Ok(())
-     }
-     fn read_at_offset(
-         address_domain: u32, base: starknet::storage_access::StorageBaseAddress, offset: u8,
-     ) -> starknet::SyscallResult<AccountContractDispatcher> {
-         let __store_derive_address_domain__ = address_domain;
-         let __store_derive_base__ = base;
-         let __store_derive_offset__ = offset;
-         let contract_address = core::internal::InferDestruct::<
-             starknet::ContractAddress,
-         > {
-             value: starknet::Store::<
-                 starknet::ContractAddress,
-             >::read_at_offset(
-                 __store_derive_address_domain__, __store_derive_base__, __store_derive_offset__,
-             )?,
-         };
-         starknet::SyscallResult::Ok(
-             AccountContractDispatcher { contract_address: contract_address.value },
-         )
-     }
-     #[inline(always)]
-     fn write_at_offset(
-         address_domain: u32,
-         base: starknet::storage_access::StorageBaseAddress,
-         offset: u8,
-         value: AccountContractDispatcher,
-     ) -> starknet::SyscallResult<()> {
-         let __store_derive_address_domain__ = address_domain;
-         let __store_derive_base__ = base;
-         let __store_derive_offset__ = offset;
-         let AccountContractDispatcher { contract_address } = value;
-         let contract_address = core::internal::InferDestruct::<
-             starknet::ContractAddress,
-         > { value: contract_address };
-         starknet::Store::<
-             starknet::ContractAddress,
-         >::write_at_offset(
-             __store_derive_address_domain__,
-             __store_derive_base__,
-             __store_derive_offset__,
-             contract_address.value,
-         )?;
-         starknet::SyscallResult::Ok(())
-     }
-     #[inline(always)]
-     fn size() -> u8 {
-         starknet::Store::<starknet::ContractAddress>::size()
-     }
- }
- 
- #[derive(Drop, Copy)]
- #[doc(hidden)]
- pub struct AccountContractDispatcherSubPointers {
-     pub contract_address: starknet::storage::StoragePointer<starknet::ContractAddress>,
- }
- #[doc(hidden)]
- impl AccountContractDispatcherSubPointersImpl of starknet::storage::SubPointers<
-     AccountContractDispatcher,
- > {
-     type SubPointersType = AccountContractDispatcherSubPointers;
-     fn sub_pointers(
-         self: starknet::storage::StoragePointer<AccountContractDispatcher>,
-     ) -> AccountContractDispatcherSubPointers {
-         let base_address = self.__storage_pointer_address__;
-         let mut current_offset = self.__storage_pointer_offset__;
-         let __contract_address_value__ = starknet::storage::StoragePointer {
-             __storage_pointer_address__: base_address, __storage_pointer_offset__: current_offset,
-         };
-         AccountContractDispatcherSubPointers { contract_address: __contract_address_value__ }
-     }
- }
- #[derive(Drop, Copy)]
- #[doc(hidden)]
- pub struct AccountContractDispatcherSubPointersMut {
-     pub contract_address: starknet::storage::StoragePointer<
-         starknet::storage::Mutable<starknet::ContractAddress>,
-     >,
- }
- #[doc(hidden)]
- impl AccountContractDispatcherSubPointersMutImpl of starknet::storage::SubPointersMut<
-     AccountContractDispatcher,
- > {
-     type SubPointersType = AccountContractDispatcherSubPointersMut;
-     fn sub_pointers_mut(
-         self: starknet::storage::StoragePointer<
-             starknet::storage::Mutable<AccountContractDispatcher>,
-         >,
-     ) -> AccountContractDispatcherSubPointersMut {
-         let base_address = self.__storage_pointer_address__;
-         let mut current_offset = self.__storage_pointer_offset__;
-         let __contract_address_value__ = starknet::storage::StoragePointer {
-             __storage_pointer_address__: base_address, __storage_pointer_offset__: current_offset,
-         };
-         AccountContractDispatcherSubPointersMut { contract_address: __contract_address_value__ }
-     }
- }
- 
- impl AccountContractLibraryDispatcherStore<> of starknet::Store<AccountContractLibraryDispatcher> {
-     fn read(
-         address_domain: u32, base: starknet::storage_access::StorageBaseAddress,
-     ) -> starknet::SyscallResult<AccountContractLibraryDispatcher> {
-         let __store_derive_address_domain__ = address_domain;
-         let __store_derive_base__ = base;
-         let class_hash = core::internal::InferDestruct::<
-             starknet::ClassHash,
-         > {
-             value: starknet::Store::<
-                 starknet::ClassHash,
-             >::read(__store_derive_address_domain__, __store_derive_base__)?,
-         };
-         starknet::SyscallResult::Ok(
-             AccountContractLibraryDispatcher { class_hash: class_hash.value },
-         )
-     }
-     fn write(
-         address_domain: u32,
-         base: starknet::storage_access::StorageBaseAddress,
-         value: AccountContractLibraryDispatcher,
-     ) -> starknet::SyscallResult<()> {
-         let __store_derive_address_domain__ = address_domain;
-         let __store_derive_base__ = base;
-         let AccountContractLibraryDispatcher { class_hash } = value;
-         let class_hash = core::internal::InferDestruct::<starknet::ClassHash> { value: class_hash };
-         starknet::Store::<
-             starknet::ClassHash,
-         >::write(__store_derive_address_domain__, __store_derive_base__, class_hash.value)?;
-         starknet::SyscallResult::Ok(())
-     }
-     fn read_at_offset(
-         address_domain: u32, base: starknet::storage_access::StorageBaseAddress, offset: u8,
-     ) -> starknet::SyscallResult<AccountContractLibraryDispatcher> {
-         let __store_derive_address_domain__ = address_domain;
-         let __store_derive_base__ = base;
-         let __store_derive_offset__ = offset;
-         let class_hash = core::internal::InferDestruct::<
-             starknet::ClassHash,
-         > {
-             value: starknet::Store::<
-                 starknet::ClassHash,
-             >::read_at_offset(
-                 __store_derive_address_domain__, __store_derive_base__, __store_derive_offset__,
-             )?,
-         };
-         starknet::SyscallResult::Ok(
-             AccountContractLibraryDispatcher { class_hash: class_hash.value },
-         )
-     }
-     #[inline(always)]
-     fn write_at_offset(
-         address_domain: u32,
-         base: starknet::storage_access::StorageBaseAddress,
-         offset: u8,
-         value: AccountContractLibraryDispatcher,
-     ) -> starknet::SyscallResult<()> {
-         let __store_derive_address_domain__ = address_domain;
-         let __store_derive_base__ = base;
-         let __store_derive_offset__ = offset;
-         let AccountContractLibraryDispatcher { class_hash } = value;
-         let class_hash = core::internal::InferDestruct::<starknet::ClassHash> { value: class_hash };
-         starknet::Store::<
-             starknet::ClassHash,
-         >::write_at_offset(
-             __store_derive_address_domain__,
-             __store_derive_base__,
-             __store_derive_offset__,
-             class_hash.value,
-         )?;
-         starknet::SyscallResult::Ok(())
-     }
-     #[inline(always)]
-     fn size() -> u8 {
-         starknet::Store::<starknet::ClassHash>::size()
-     }
- }
- 
- #[derive(Drop, Copy)]
- #[doc(hidden)]
- pub struct AccountContractLibraryDispatcherSubPointers {
-     pub class_hash: starknet::storage::StoragePointer<starknet::ClassHash>,
- }
- #[doc(hidden)]
- impl AccountContractLibraryDispatcherSubPointersImpl of starknet::storage::SubPointers<
-     AccountContractLibraryDispatcher,
- > {
-     type SubPointersType = AccountContractLibraryDispatcherSubPointers;
-     fn sub_pointers(
-         self: starknet::storage::StoragePointer<AccountContractLibraryDispatcher>,
-     ) -> AccountContractLibraryDispatcherSubPointers {
-         let base_address = self.__storage_pointer_address__;
-         let mut current_offset = self.__storage_pointer_offset__;
-         let __class_hash_value__ = starknet::storage::StoragePointer {
-             __storage_pointer_address__: base_address, __storage_pointer_offset__: current_offset,
-         };
-         AccountContractLibraryDispatcherSubPointers { class_hash: __class_hash_value__ }
-     }
- }
- #[derive(Drop, Copy)]
- #[doc(hidden)]
- pub struct AccountContractLibraryDispatcherSubPointersMut {
-     pub class_hash: starknet::storage::StoragePointer<
-         starknet::storage::Mutable<starknet::ClassHash>,
-     >,
- }
- #[doc(hidden)]
- impl AccountContractLibraryDispatcherSubPointersMutImpl of starknet::storage::SubPointersMut<
-     AccountContractLibraryDispatcher,
- > {
-     type SubPointersType = AccountContractLibraryDispatcherSubPointersMut;
-     fn sub_pointers_mut(
-         self: starknet::storage::StoragePointer<
-             starknet::storage::Mutable<AccountContractLibraryDispatcher>,
-         >,
-     ) -> AccountContractLibraryDispatcherSubPointersMut {
-         let base_address = self.__storage_pointer_address__;
-         let mut current_offset = self.__storage_pointer_offset__;
-         let __class_hash_value__ = starknet::storage::StoragePointer {
-             __storage_pointer_address__: base_address, __storage_pointer_offset__: current_offset,
-         };
-         AccountContractLibraryDispatcherSubPointersMut { class_hash: __class_hash_value__ }
-     }
- }
- 
- impl AccountContractSafeLibraryDispatcherStore<> of starknet::Store<
-     AccountContractSafeLibraryDispatcher,
- > {
-     fn read(
-         address_domain: u32, base: starknet::storage_access::StorageBaseAddress,
-     ) -> starknet::SyscallResult<AccountContractSafeLibraryDispatcher> {
-         let __store_derive_address_domain__ = address_domain;
-         let __store_derive_base__ = base;
-         let class_hash = core::internal::InferDestruct::<
-             starknet::ClassHash,
-         > {
-             value: starknet::Store::<
-                 starknet::ClassHash,
-             >::read(__store_derive_address_domain__, __store_derive_base__)?,
-         };
-         starknet::SyscallResult::Ok(
-             AccountContractSafeLibraryDispatcher { class_hash: class_hash.value },
-         )
-     }
-     fn write(
-         address_domain: u32,
-         base: starknet::storage_access::StorageBaseAddress,
-         value: AccountContractSafeLibraryDispatcher,
-     ) -> starknet::SyscallResult<()> {
-         let __store_derive_address_domain__ = address_domain;
-         let __store_derive_base__ = base;
-         let AccountContractSafeLibraryDispatcher { class_hash } = value;
-         let class_hash = core::internal::InferDestruct::<starknet::ClassHash> { value: class_hash };
-         starknet::Store::<
-             starknet::ClassHash,
-         >::write(__store_derive_address_domain__, __store_derive_base__, class_hash.value)?;
-         starknet::SyscallResult::Ok(())
-     }
-     fn read_at_offset(
-         address_domain: u32, base: starknet::storage_access::StorageBaseAddress, offset: u8,
-     ) -> starknet::SyscallResult<AccountContractSafeLibraryDispatcher> {
-         let __store_derive_address_domain__ = address_domain;
-         let __store_derive_base__ = base;
-         let __store_derive_offset__ = offset;
-         let class_hash = core::internal::InferDestruct::<
-             starknet::ClassHash,
-         > {
-             value: starknet::Store::<
-                 starknet::ClassHash,
-             >::read_at_offset(
-                 __store_derive_address_domain__, __store_derive_base__, __store_derive_offset__,
-             )?,
-         };
-         starknet::SyscallResult::Ok(
-             AccountContractSafeLibraryDispatcher { class_hash: class_hash.value },
-         )
-     }
-     #[inline(always)]
-     fn write_at_offset(
-         address_domain: u32,
-         base: starknet::storage_access::StorageBaseAddress,
-         offset: u8,
-         value: AccountContractSafeLibraryDispatcher,
-     ) -> starknet::SyscallResult<()> {
-         let __store_derive_address_domain__ = address_domain;
-         let __store_derive_base__ = base;
-         let __store_derive_offset__ = offset;
-         let AccountContractSafeLibraryDispatcher { class_hash } = value;
-         let class_hash = core::internal::InferDestruct::<starknet::ClassHash> { value: class_hash };
-         starknet::Store::<
-             starknet::ClassHash,
-         >::write_at_offset(
-             __store_derive_address_domain__,
-             __store_derive_base__,
-             __store_derive_offset__,
-             class_hash.value,
-         )?;
-         starknet::SyscallResult::Ok(())
-     }
-     #[inline(always)]
-     fn size() -> u8 {
-         starknet::Store::<starknet::ClassHash>::size()
-     }
- }
- 
- #[derive(Drop, Copy)]
- #[doc(hidden)]
- pub struct AccountContractSafeLibraryDispatcherSubPointers {
-     pub class_hash: starknet::storage::StoragePointer<starknet::ClassHash>,
- }
- #[doc(hidden)]
- impl AccountContractSafeLibraryDispatcherSubPointersImpl of starknet::storage::SubPointers<
-     AccountContractSafeLibraryDispatcher,
- > {
-     type SubPointersType = AccountContractSafeLibraryDispatcherSubPointers;
-     fn sub_pointers(
-         self: starknet::storage::StoragePointer<AccountContractSafeLibraryDispatcher>,
-     ) -> AccountContractSafeLibraryDispatcherSubPointers {
-         let base_address = self.__storage_pointer_address__;
-         let mut current_offset = self.__storage_pointer_offset__;
-         let __class_hash_value__ = starknet::storage::StoragePointer {
-             __storage_pointer_address__: base_address, __storage_pointer_offset__: current_offset,
-         };
-         AccountContractSafeLibraryDispatcherSubPointers { class_hash: __class_hash_value__ }
-     }
- }
- #[derive(Drop, Copy)]
- #[doc(hidden)]
- pub struct AccountContractSafeLibraryDispatcherSubPointersMut {
-     pub class_hash: starknet::storage::StoragePointer<
-         starknet::storage::Mutable<starknet::ClassHash>,
-     >,
- }
- #[doc(hidden)]
- impl AccountContractSafeLibraryDispatcherSubPointersMutImpl of starknet::storage::SubPointersMut<
-     AccountContractSafeLibraryDispatcher,
- > {
-     type SubPointersType = AccountContractSafeLibraryDispatcherSubPointersMut;
-     fn sub_pointers_mut(
-         self: starknet::storage::StoragePointer<
-             starknet::storage::Mutable<AccountContractSafeLibraryDispatcher>,
-         >,
-     ) -> AccountContractSafeLibraryDispatcherSubPointersMut {
-         let base_address = self.__storage_pointer_address__;
-         let mut current_offset = self.__storage_pointer_offset__;
-         let __class_hash_value__ = starknet::storage::StoragePointer {
-             __storage_pointer_address__: base_address, __storage_pointer_offset__: current_offset,
-         };
-         AccountContractSafeLibraryDispatcherSubPointersMut { class_hash: __class_hash_value__ }
-     }
- }
- 
- impl AccountContractSafeDispatcherStore<> of starknet::Store<AccountContractSafeDispatcher> {
-     fn read(
-         address_domain: u32, base: starknet::storage_access::StorageBaseAddress,
-     ) -> starknet::SyscallResult<AccountContractSafeDispatcher> {
-         let __store_derive_address_domain__ = address_domain;
-         let __store_derive_base__ = base;
-         let contract_address = core::internal::InferDestruct::<
-             starknet::ContractAddress,
-         > {
-             value: starknet::Store::<
-                 starknet::ContractAddress,
-             >::read(__store_derive_address_domain__, __store_derive_base__)?,
-         };
-         starknet::SyscallResult::Ok(
-             AccountContractSafeDispatcher { contract_address: contract_address.value },
-         )
-     }
-     fn write(
-         address_domain: u32,
-         base: starknet::storage_access::StorageBaseAddress,
-         value: AccountContractSafeDispatcher,
-     ) -> starknet::SyscallResult<()> {
-         let __store_derive_address_domain__ = address_domain;
-         let __store_derive_base__ = base;
-         let AccountContractSafeDispatcher { contract_address } = value;
-         let contract_address = core::internal::InferDestruct::<
-             starknet::ContractAddress,
-         > { value: contract_address };
-         starknet::Store::<
-             starknet::ContractAddress,
-         >::write(__store_derive_address_domain__, __store_derive_base__, contract_address.value)?;
-         starknet::SyscallResult::Ok(())
-     }
-     fn read_at_offset(
-         address_domain: u32, base: starknet::storage_access::StorageBaseAddress, offset: u8,
-     ) -> starknet::SyscallResult<AccountContractSafeDispatcher> {
-         let __store_derive_address_domain__ = address_domain;
-         let __store_derive_base__ = base;
-         let __store_derive_offset__ = offset;
-         let contract_address = core::internal::InferDestruct::<
-             starknet::ContractAddress,
-         > {
-             value: starknet::Store::<
-                 starknet::ContractAddress,
-             >::read_at_offset(
-                 __store_derive_address_domain__, __store_derive_base__, __store_derive_offset__,
-             )?,
-         };
-         starknet::SyscallResult::Ok(
-             AccountContractSafeDispatcher { contract_address: contract_address.value },
-         )
-     }
-     #[inline(always)]
-     fn write_at_offset(
-         address_domain: u32,
-         base: starknet::storage_access::StorageBaseAddress,
-         offset: u8,
-         value: AccountContractSafeDispatcher,
-     ) -> starknet::SyscallResult<()> {
-         let __store_derive_address_domain__ = address_domain;
-         let __store_derive_base__ = base;
-         let __store_derive_offset__ = offset;
-         let AccountContractSafeDispatcher { contract_address } = value;
-         let contract_address = core::internal::InferDestruct::<
-             starknet::ContractAddress,
-         > { value: contract_address };
-         starknet::Store::<
-             starknet::ContractAddress,
-         >::write_at_offset(
-             __store_derive_address_domain__,
-             __store_derive_base__,
-             __store_derive_offset__,
-             contract_address.value,
-         )?;
-         starknet::SyscallResult::Ok(())
-     }
-     #[inline(always)]
-     fn size() -> u8 {
-         starknet::Store::<starknet::ContractAddress>::size()
-     }
- }
- 
- #[derive(Drop, Copy)]
- #[doc(hidden)]
- pub struct AccountContractSafeDispatcherSubPointers {
-     pub contract_address: starknet::storage::StoragePointer<starknet::ContractAddress>,
- }
- #[doc(hidden)]
- impl AccountContractSafeDispatcherSubPointersImpl of starknet::storage::SubPointers<
-     AccountContractSafeDispatcher,
- > {
-     type SubPointersType = AccountContractSafeDispatcherSubPointers;
-     fn sub_pointers(
-         self: starknet::storage::StoragePointer<AccountContractSafeDispatcher>,
-     ) -> AccountContractSafeDispatcherSubPointers {
-         let base_address = self.__storage_pointer_address__;
-         let mut current_offset = self.__storage_pointer_offset__;
-         let __contract_address_value__ = starknet::storage::StoragePointer {
-             __storage_pointer_address__: base_address, __storage_pointer_offset__: current_offset,
-         };
-         AccountContractSafeDispatcherSubPointers { contract_address: __contract_address_value__ }
-     }
- }
- #[derive(Drop, Copy)]
- #[doc(hidden)]
- pub struct AccountContractSafeDispatcherSubPointersMut {
-     pub contract_address: starknet::storage::StoragePointer<
-         starknet::storage::Mutable<starknet::ContractAddress>,
-     >,
- }
- #[doc(hidden)]
- impl AccountContractSafeDispatcherSubPointersMutImpl of starknet::storage::SubPointersMut<
-     AccountContractSafeDispatcher,
- > {
-     type SubPointersType = AccountContractSafeDispatcherSubPointersMut;
-     fn sub_pointers_mut(
-         self: starknet::storage::StoragePointer<
-             starknet::storage::Mutable<AccountContractSafeDispatcher>,
-         >,
-     ) -> AccountContractSafeDispatcherSubPointersMut {
-         let base_address = self.__storage_pointer_address__;
-         let mut current_offset = self.__storage_pointer_offset__;
-         let __contract_address_value__ = starknet::storage::StoragePointer {
-             __storage_pointer_address__: base_address, __storage_pointer_offset__: current_offset,
-         };
-         AccountContractSafeDispatcherSubPointersMut { contract_address: __contract_address_value__ }
-     }
- }
- 
- pub trait AccountContractDispatcherTrait<T> {
-     /// An entry point that is called to check if the account is willing to pay for the declaration
-     /// of the class with the given hash.
-     /// The entry point should return `starknet::VALIDATED` if the account is willing to pay
-     /// for the declaration.
-     fn __validate_declare__(self: T, class_hash: felt252) -> felt252;
- 
-     /// An entry point that is called to check if the account is willing to pay for
-     /// executing a given set of calls.
-     /// The entry point should return `starknet::VALIDATED` if the account is willing to pay
-     /// for the execution, in which case `__execute__` will be called on the same set of calls.
-     fn __validate__(self: T, calls: Array<Call>) -> felt252;
- 
-     /// An entry point that is called to execute a given set of calls.
-     /// This entry point should block the deprecated v0 invoke transactions as they do not go
-     /// through the `__validate__` entry point.
-     fn __execute__(self: T, calls: Array<Call>) -> Array<Span<felt252>>;
- }
- 
- #[derive(Copy, Drop, Serde)]
- pub struct AccountContractDispatcher {
-     pub contract_address: starknet::ContractAddress,
- }
- 
- impl AccountContractDispatcherImpl of AccountContractDispatcherTrait<AccountContractDispatcher> {
-     /// An entry point that is called to check if the account is willing to pay for the declaration
-     /// of the class with the given hash.
-     /// The entry point should return `starknet::VALIDATED` if the account is willing to pay
-     /// for the declaration.
-     fn __validate_declare__(self: AccountContractDispatcher, class_hash: felt252) -> felt252 {
-         let mut __calldata__ = core::traits::Default::default();
-         core::serde::Serde::<felt252>::serialize(@class_hash, ref __calldata__);
- 
-         let mut __dispatcher_return_data__ = starknet::syscalls::call_contract_syscall(
-             self.contract_address,
-             0x289da278a8dc833409cabfdad1581e8e7d40e42dcaed693fa4008dcdb4963b3,
-             core::array::ArrayTrait::span(@__calldata__),
-         );
-         let mut __dispatcher_return_data__ = starknet::SyscallResultTrait::unwrap_syscall(
-             __dispatcher_return_data__,
-         );
-         core::option::OptionTrait::expect(
-             core::serde::Serde::<felt252>::deserialize(ref __dispatcher_return_data__),
-             'Returned data too short',
-         )
-     }
- 
-     /// An entry point that is called to check if the account is willing to pay for
-     /// executing a given set of calls.
-     /// The entry point should return `starknet::VALIDATED` if the account is willing to pay
-     /// for the execution, in which case `__execute__` will be called on the same set of calls.
-     fn __validate__(self: AccountContractDispatcher, calls: Array<Call>) -> felt252 {
-         let mut __calldata__ = core::traits::Default::default();
-         core::serde::Serde::<Array<Call>>::serialize(@calls, ref __calldata__);
- 
-         let mut __dispatcher_return_data__ = starknet::syscalls::call_contract_syscall(
-             self.contract_address,
-             0x162da33a4585851fe8d3af3c2a9c60b557814e221e0d4f30ff0b2189d9c7775,
-             core::array::ArrayTrait::span(@__calldata__),
-         );
-         let mut __dispatcher_return_data__ = starknet::SyscallResultTrait::unwrap_syscall(
-             __dispatcher_return_data__,
-         );
-         core::option::OptionTrait::expect(
-             core::serde::Serde::<felt252>::deserialize(ref __dispatcher_return_data__),
-             'Returned data too short',
-         )
-     }
- 
-     /// An entry point that is called to execute a given set of calls.
-     /// This entry point should block the deprecated v0 invoke transactions as they do not go
-     /// through the `__validate__` entry point.
-     fn __execute__(self: AccountContractDispatcher, calls: Array<Call>) -> Array<Span<felt252>> {
-         let mut __calldata__ = core::traits::Default::default();
-         core::serde::Serde::<Array<Call>>::serialize(@calls, ref __calldata__);
- 
-         let mut __dispatcher_return_data__ = starknet::syscalls::call_contract_syscall(
-             self.contract_address,
-             0x15d40a3d6ca2ac30f4031e42be28da9b056fef9bb7357ac5e85627ee876e5ad,
-             core::array::ArrayTrait::span(@__calldata__),
-         );
-         let mut __dispatcher_return_data__ = starknet::SyscallResultTrait::unwrap_syscall(
-             __dispatcher_return_data__,
-         );
-         core::option::OptionTrait::expect(
-             core::serde::Serde::<Array<Span<felt252>>>::deserialize(ref __dispatcher_return_data__),
-             'Returned data too short',
-         )
-     }
- }
- 
- #[derive(Copy, Drop, Serde)]
- pub struct AccountContractLibraryDispatcher {
-     pub class_hash: starknet::ClassHash,
- }
- 
- impl AccountContractLibraryDispatcherImpl of AccountContractDispatcherTrait<
-     AccountContractLibraryDispatcher,
- > {
-     /// An entry point that is called to check if the account is willing to pay for the declaration
-     /// of the class with the given hash.
-     /// The entry point should return `starknet::VALIDATED` if the account is willing to pay
-     /// for the declaration.
-     fn __validate_declare__(
-         self: AccountContractLibraryDispatcher, class_hash: felt252,
-     ) -> felt252 {
-         let mut __calldata__ = core::traits::Default::default();
-         core::serde::Serde::<felt252>::serialize(@class_hash, ref __calldata__);
- 
-         let mut __dispatcher_return_data__ = starknet::syscalls::library_call_syscall(
-             self.class_hash,
-             0x289da278a8dc833409cabfdad1581e8e7d40e42dcaed693fa4008dcdb4963b3,
-             core::array::ArrayTrait::span(@__calldata__),
-         );
-         let mut __dispatcher_return_data__ = starknet::SyscallResultTrait::unwrap_syscall(
-             __dispatcher_return_data__,
-         );
-         core::option::OptionTrait::expect(
-             core::serde::Serde::<felt252>::deserialize(ref __dispatcher_return_data__),
-             'Returned data too short',
-         )
-     }
- 
-     /// An entry point that is called to check if the account is willing to pay for
-     /// executing a given set of calls.
-     /// The entry point should return `starknet::VALIDATED` if the account is willing to pay
-     /// for the execution, in which case `__execute__` will be called on the same set of calls.
-     fn __validate__(self: AccountContractLibraryDispatcher, calls: Array<Call>) -> felt252 {
-         let mut __calldata__ = core::traits::Default::default();
-         core::serde::Serde::<Array<Call>>::serialize(@calls, ref __calldata__);
- 
-         let mut __dispatcher_return_data__ = starknet::syscalls::library_call_syscall(
-             self.class_hash,
-             0x162da33a4585851fe8d3af3c2a9c60b557814e221e0d4f30ff0b2189d9c7775,
-             core::array::ArrayTrait::span(@__calldata__),
-         );
-         let mut __dispatcher_return_data__ = starknet::SyscallResultTrait::unwrap_syscall(
-             __dispatcher_return_data__,
-         );
-         core::option::OptionTrait::expect(
-             core::serde::Serde::<felt252>::deserialize(ref __dispatcher_return_data__),
-             'Returned data too short',
-         )
-     }
- 
-     /// An entry point that is called to execute a given set of calls.
-     /// This entry point should block the deprecated v0 invoke transactions as they do not go
-     /// through the `__validate__` entry point.
-     fn __execute__(
-         self: AccountContractLibraryDispatcher, calls: Array<Call>,
-     ) -> Array<Span<felt252>> {
-         let mut __calldata__ = core::traits::Default::default();
-         core::serde::Serde::<Array<Call>>::serialize(@calls, ref __calldata__);
- 
-         let mut __dispatcher_return_data__ = starknet::syscalls::library_call_syscall(
-             self.class_hash,
-             0x15d40a3d6ca2ac30f4031e42be28da9b056fef9bb7357ac5e85627ee876e5ad,
-             core::array::ArrayTrait::span(@__calldata__),
-         );
-         let mut __dispatcher_return_data__ = starknet::SyscallResultTrait::unwrap_syscall(
-             __dispatcher_return_data__,
-         );
-         core::option::OptionTrait::expect(
-             core::serde::Serde::<Array<Span<felt252>>>::deserialize(ref __dispatcher_return_data__),
-             'Returned data too short',
-         )
-     }
- }
- 
- pub trait AccountContractSafeDispatcherTrait<T> {
-     #[unstable(feature: "safe_dispatcher")]
-     /// An entry point that is called to check if the account is willing to pay for the declaration
-     /// of the class with the given hash.
-     /// The entry point should return `starknet::VALIDATED` if the account is willing to pay
-     /// for the declaration.
-     fn __validate_declare__(self: T, class_hash: felt252) -> starknet::SyscallResult<felt252>;
-     #[unstable(feature: "safe_dispatcher")]
-     /// An entry point that is called to check if the account is willing to pay for
-     /// executing a given set of calls.
-     /// The entry point should return `starknet::VALIDATED` if the account is willing to pay
-     /// for the execution, in which case `__execute__` will be called on the same set of calls.
-     fn __validate__(self: T, calls: Array<Call>) -> starknet::SyscallResult<felt252>;
-     #[unstable(feature: "safe_dispatcher")]
-     /// An entry point that is called to execute a given set of calls.
-     /// This entry point should block the deprecated v0 invoke transactions as they do not go
-     /// through the `__validate__` entry point.
-     fn __execute__(self: T, calls: Array<Call>) -> starknet::SyscallResult<Array<Span<felt252>>>;
- }
- 
- #[derive(Copy, Drop, Serde)]
- pub struct AccountContractSafeLibraryDispatcher {
-     pub class_hash: starknet::ClassHash,
- }
- 
- impl AccountContractSafeLibraryDispatcherImpl of AccountContractSafeDispatcherTrait<
-     AccountContractSafeLibraryDispatcher,
- > {
-     /// An entry point that is called to check if the account is willing to pay for the declaration
-     /// of the class with the given hash.
-     /// The entry point should return `starknet::VALIDATED` if the account is willing to pay
-     /// for the declaration.
-     fn __validate_declare__(
-         self: AccountContractSafeLibraryDispatcher, class_hash: felt252,
-     ) -> starknet::SyscallResult<felt252> {
-         let mut __calldata__ = core::traits::Default::default();
-         core::serde::Serde::<felt252>::serialize(@class_hash, ref __calldata__);
- 
-         let mut __dispatcher_return_data__ = starknet::syscalls::library_call_syscall(
-             self.class_hash,
-             0x289da278a8dc833409cabfdad1581e8e7d40e42dcaed693fa4008dcdb4963b3,
-             core::array::ArrayTrait::span(@__calldata__),
-         );
-         let mut __dispatcher_return_data__ = __dispatcher_return_data__?;
-         Result::Ok(
-             core::option::OptionTrait::expect(
-                 core::serde::Serde::<felt252>::deserialize(ref __dispatcher_return_data__),
-                 'Returned data too short',
-             ),
-         )
-     }
- 
-     /// An entry point that is called to check if the account is willing to pay for
-     /// executing a given set of calls.
-     /// The entry point should return `starknet::VALIDATED` if the account is willing to pay
-     /// for the execution, in which case `__execute__` will be called on the same set of calls.
-     fn __validate__(
-         self: AccountContractSafeLibraryDispatcher, calls: Array<Call>,
-     ) -> starknet::SyscallResult<felt252> {
-         let mut __calldata__ = core::traits::Default::default();
-         core::serde::Serde::<Array<Call>>::serialize(@calls, ref __calldata__);
- 
-         let mut __dispatcher_return_data__ = starknet::syscalls::library_call_syscall(
-             self.class_hash,
-             0x162da33a4585851fe8d3af3c2a9c60b557814e221e0d4f30ff0b2189d9c7775,
-             core::array::ArrayTrait::span(@__calldata__),
-         );
-         let mut __dispatcher_return_data__ = __dispatcher_return_data__?;
-         Result::Ok(
-             core::option::OptionTrait::expect(
-                 core::serde::Serde::<felt252>::deserialize(ref __dispatcher_return_data__),
-                 'Returned data too short',
-             ),
-         )
-     }
- 
-     /// An entry point that is called to execute a given set of calls.
-     /// This entry point should block the deprecated v0 invoke transactions as they do not go
-     /// through the `__validate__` entry point.
-     fn __execute__(
-         self: AccountContractSafeLibraryDispatcher, calls: Array<Call>,
-     ) -> starknet::SyscallResult<Array<Span<felt252>>> {
-         let mut __calldata__ = core::traits::Default::default();
-         core::serde::Serde::<Array<Call>>::serialize(@calls, ref __calldata__);
- 
-         let mut __dispatcher_return_data__ = starknet::syscalls::library_call_syscall(
-             self.class_hash,
-             0x15d40a3d6ca2ac30f4031e42be28da9b056fef9bb7357ac5e85627ee876e5ad,
-             core::array::ArrayTrait::span(@__calldata__),
-         );
-         let mut __dispatcher_return_data__ = __dispatcher_return_data__?;
-         Result::Ok(
-             core::option::OptionTrait::expect(
-                 core::serde::Serde::<
-                     Array<Span<felt252>>,
-                 >::deserialize(ref __dispatcher_return_data__),
-                 'Returned data too short',
-             ),
-         )
-     }
- }
- 
- 
- #[derive(Copy, Drop, Serde)]
- pub struct AccountContractSafeDispatcher {
-     pub contract_address: starknet::ContractAddress,
- }
- 
- impl AccountContractSafeDispatcherImpl of AccountContractSafeDispatcherTrait<
-     AccountContractSafeDispatcher,
- > {
-     /// An entry point that is called to check if the account is willing to pay for the declaration
-     /// of the class with the given hash.
-     /// The entry point should return `starknet::VALIDATED` if the account is willing to pay
-     /// for the declaration.
-     fn __validate_declare__(
-         self: AccountContractSafeDispatcher, class_hash: felt252,
-     ) -> starknet::SyscallResult<felt252> {
-         let mut __calldata__ = core::traits::Default::default();
-         core::serde::Serde::<felt252>::serialize(@class_hash, ref __calldata__);
- 
-         let mut __dispatcher_return_data__ = starknet::syscalls::call_contract_syscall(
-             self.contract_address,
-             0x289da278a8dc833409cabfdad1581e8e7d40e42dcaed693fa4008dcdb4963b3,
-             core::array::ArrayTrait::span(@__calldata__),
-         );
-         let mut __dispatcher_return_data__ = __dispatcher_return_data__?;
-         Result::Ok(
-             core::option::OptionTrait::expect(
-                 core::serde::Serde::<felt252>::deserialize(ref __dispatcher_return_data__),
-                 'Returned data too short',
-             ),
-         )
-     }
- 
-     /// An entry point that is called to check if the account is willing to pay for
-     /// executing a given set of calls.
-     /// The entry point should return `starknet::VALIDATED` if the account is willing to pay
-     /// for the execution, in which case `__execute__` will be called on the same set of calls.
-     fn __validate__(
-         self: AccountContractSafeDispatcher, calls: Array<Call>,
-     ) -> starknet::SyscallResult<felt252> {
-         let mut __calldata__ = core::traits::Default::default();
-         core::serde::Serde::<Array<Call>>::serialize(@calls, ref __calldata__);
- 
-         let mut __dispatcher_return_data__ = starknet::syscalls::call_contract_syscall(
-             self.contract_address,
-             0x162da33a4585851fe8d3af3c2a9c60b557814e221e0d4f30ff0b2189d9c7775,
-             core::array::ArrayTrait::span(@__calldata__),
-         );
-         let mut __dispatcher_return_data__ = __dispatcher_return_data__?;
-         Result::Ok(
-             core::option::OptionTrait::expect(
-                 core::serde::Serde::<felt252>::deserialize(ref __dispatcher_return_data__),
-                 'Returned data too short',
-             ),
-         )
-     }
- 
-     /// An entry point that is called to execute a given set of calls.
-     /// This entry point should block the deprecated v0 invoke transactions as they do not go
-     /// through the `__validate__` entry point.
-     fn __execute__(
-         self: AccountContractSafeDispatcher, calls: Array<Call>,
-     ) -> starknet::SyscallResult<Array<Span<felt252>>> {
-         let mut __calldata__ = core::traits::Default::default();
-         core::serde::Serde::<Array<Call>>::serialize(@calls, ref __calldata__);
- 
-         let mut __dispatcher_return_data__ = starknet::syscalls::call_contract_syscall(
-             self.contract_address,
-             0x15d40a3d6ca2ac30f4031e42be28da9b056fef9bb7357ac5e85627ee876e5ad,
-             core::array::ArrayTrait::span(@__calldata__),
-         );
-         let mut __dispatcher_return_data__ = __dispatcher_return_data__?;
-         Result::Ok(
-             core::option::OptionTrait::expect(
-                 core::serde::Serde::<
-                     Array<Span<felt252>>,
-                 >::deserialize(ref __dispatcher_return_data__),
-                 'Returned data too short',
-             ),
-         )
-     }
- }
--- 51,53 ----
diff --color=auto -crN cairo2/corelib_1/src/test/dict_test.cairo cairo2/corelib/src/test/dict_test.cairo
*** cairo2/corelib_1/src/test/dict_test.cairo	Sun Dec 14 15:13:21 2025
--- cairo2/corelib/src/test/dict_test.cairo	Thu Dec 18 12:33:31 2025
***************
*** 177,186 ****
      assert_eq!(dict[0], 2);
  }
  
! #[test]
! fn test_array_from_squash_dict() {
!     let mut dict: Felt252Dict<u32> = (0..5_u32).into_iter().map(|x| (x.into(), x)).collect();
!     assert_eq!(
!         dict.squash().into_entries(), array![(0, 0, 0), (1, 0, 1), (2, 0, 2), (3, 0, 3), (4, 0, 4)],
!     );
! }
--- 177,186 ----
      assert_eq!(dict[0], 2);
  }
  
! // #[test]
! // fn test_array_from_squash_dict() {
! //     let mut dict: Felt252Dict<u32> = (0..5_u32).into_iter().map(|x| (x.into(), x)).collect();
! //     assert_eq!(
! //         dict.squash().into_entries(), array![(0, 0, 0), (1, 0, 1), (2, 0, 2), (3, 0, 3), (4, 0, 4)],
! //     );
! // }
diff --color=auto -crN cairo2/corelib_1/src/test/gas_reserve_test.cairo cairo2/corelib/src/test/gas_reserve_test.cairo
*** cairo2/corelib_1/src/test/gas_reserve_test.cairo	Sun Dec 14 15:13:21 2025
--- cairo2/corelib/src/test/gas_reserve_test.cairo	Thu Dec 18 12:33:31 2025
***************
*** 1,29 ****
! use core::gas::{GasReserve, gas_reserve_create, gas_reserve_utilize};
  
  // Allow implicitly dropping GasReserve instances.
! impl GasReserveDrop of Drop<GasReserve> {}
  
! #[test]
! fn test_create_and_utilize_gas_reserve() {
!     let gas0 = crate::testing::get_available_gas();
  
!     // Buy and redeposit a GasReserve.
!     let reserve1 = gas_reserve_create(1000).unwrap();
!     let gas1 = crate::testing::get_available_gas();
!     gas_reserve_utilize(reserve1);
!     let gas2 = crate::testing::get_available_gas();
  
!     // Buy the rest of the available gas.
!     let reserve2 = gas_reserve_create(gas2).unwrap();
!     let gas3 = crate::testing::get_available_gas();
  
!     // Try to buy another reserve. This should fail.
!     let reserve3_opt = gas_reserve_create(1);
  
!     gas_reserve_utilize(reserve2);
!     assert!(reserve3_opt.is_none());
  
!     assert_eq!(gas1, gas0 - 1000);
!     assert_eq!(gas2, gas0);
!     assert_eq!(gas3, 0);
! }
--- 1,29 ----
! // use core::gas::{GasReserve, gas_reserve_create, gas_reserve_utilize};
  
  // Allow implicitly dropping GasReserve instances.
! // impl GasReserveDrop of Drop<GasReserve> {}
  
! // #[test]
! // fn test_create_and_utilize_gas_reserve() {
! //     let gas0 = crate::testing::get_available_gas();
  
! //     // Buy and redeposit a GasReserve.
! //     let reserve1 = gas_reserve_create(1000).unwrap();
! //     let gas1 = crate::testing::get_available_gas();
! //     gas_reserve_utilize(reserve1);
! //     let gas2 = crate::testing::get_available_gas();
  
! //     // Buy the rest of the available gas.
! //     let reserve2 = gas_reserve_create(gas2).unwrap();
! //     let gas3 = crate::testing::get_available_gas();
  
! //     // Try to buy another reserve. This should fail.
! //     let reserve3_opt = gas_reserve_create(1);
  
! //     gas_reserve_utilize(reserve2);
! //     assert!(reserve3_opt.is_none());
  
! //     assert_eq!(gas1, gas0 - 1000);
! //     assert_eq!(gas2, gas0);
! //     assert_eq!(gas3, 0);
! // }
diff --color=auto -crN cairo2/corelib_1/src/test/hash_test.cairo cairo2/corelib/src/test/hash_test.cairo
*** cairo2/corelib_1/src/test/hash_test.cairo	Sun Dec 14 15:13:21 2025
--- cairo2/corelib/src/test/hash_test.cairo	Thu Dec 18 12:33:31 2025
***************
*** 1,4 ****
! use crate::blake::{blake2s_compress, blake2s_finalize};
  use crate::hash::{HashStateExTrait, HashStateTrait};
  use crate::poseidon::PoseidonTrait;
  use crate::test::test_utils::assert_eq;
--- 1,4 ----
! // use crate::blake::{blake2s_compress, blake2s_finalize};
  use crate::hash::{HashStateExTrait, HashStateTrait};
  use crate::poseidon::PoseidonTrait;
  use crate::test::test_utils::assert_eq;
***************
*** 88,131 ****
  }
  
  
! #[test]
! fn test_blake2s() {
!     let state = BoxTrait::new([0_u32; 8]);
!     let msg = BoxTrait::new([0_u32; 16]);
!     let byte_count = 64_u32;
!     assert_eq!(
!         blake2s_compress(state, byte_count, msg).unbox(),
!         [
!             0xe816e42a, 0x7d9875d8, 0xfda62c55, 0xa2c6f449, 0xca7af611, 0xdd2f7629, 0xbcd92323,
!             0x15c3ab3b,
!         ],
!     );
!     assert_eq!(
!         blake2s_finalize(state, byte_count, msg).unbox(),
!         [
!             0x7a59305, 0x56b8b489, 0xbe3bb37e, 0x58ec6ba0, 0x2f53d5d3, 0x26cd7988, 0xde14c740,
!             0x3e3f372e,
!         ],
!     );
! }
  
! #[test]
! fn test_blake2s_with_abc() {
!     // hashing `abc` as it is done in RFC 7693 Appendix B.
!     // Initial state is the IV, with keylen 0 and output length 32.
!     let state = BoxTrait::new(
!         [
!             0x6A09E667 ^ (0x01010000 ^ 0x20), 0xBB67AE85, 0x3C6EF372, 0xA54FF53A, 0x510E527F,
!             0x9B05688C, 0x1F83D9AB, 0x5BE0CD19,
!         ],
!     );
!     // Message `abc` padded with zeros.
!     let msg = BoxTrait::new(['cba', 0, 0, 0, 0, 0, 0, 0, 0, 0, 0, 0, 0, 0, 0, 0]);
!     assert_eq!(
!         blake2s_finalize(state, 3, msg).unbox(),
!         [
!             0x8c5e8c50, 0xe2147c32, 0xa32ba7e1, 0x2f45eb4e, 0x208b4537, 0x293ad69e, 0x4c9b994d,
!             0x82596786,
!         ],
!     );
! }
--- 88,131 ----
  }
  
  
! // #[test]
! // fn test_blake2s() {
! //     let state = BoxTrait::new([0_u32; 8]);
! //     let msg = BoxTrait::new([0_u32; 16]);
! //     let byte_count = 64_u32;
! //     assert_eq!(
! //         blake2s_compress(state, byte_count, msg).unbox(),
! //         [
! //             0xe816e42a, 0x7d9875d8, 0xfda62c55, 0xa2c6f449, 0xca7af611, 0xdd2f7629, 0xbcd92323,
! //             0x15c3ab3b,
! //         ],
! //     );
! //     assert_eq!(
! //         blake2s_finalize(state, byte_count, msg).unbox(),
! //         [
! //             0x7a59305, 0x56b8b489, 0xbe3bb37e, 0x58ec6ba0, 0x2f53d5d3, 0x26cd7988, 0xde14c740,
! //             0x3e3f372e,
! //         ],
! //     );
! // }
  
! // #[test]
! // fn test_blake2s_with_abc() {
! //     // hashing `abc` as it is done in RFC 7693 Appendix B.
! //     // Initial state is the IV, with keylen 0 and output length 32.
! //     let state = BoxTrait::new(
! //         [
! //             0x6A09E667 ^ (0x01010000 ^ 0x20), 0xBB67AE85, 0x3C6EF372, 0xA54FF53A, 0x510E527F,
! //             0x9B05688C, 0x1F83D9AB, 0x5BE0CD19,
! //         ],
! //     );
! //     // Message `abc` padded with zeros.
! //     let msg = BoxTrait::new(['cba', 0, 0, 0, 0, 0, 0, 0, 0, 0, 0, 0, 0, 0, 0, 0]);
! //     assert_eq!(
! //         blake2s_finalize(state, 3, msg).unbox(),
! //         [
! //             0x8c5e8c50, 0xe2147c32, 0xa32ba7e1, 0x2f45eb4e, 0x208b4537, 0x293ad69e, 0x4c9b994d,
! //             0x82596786,
! //         ],
! //     );
! // }
diff --color=auto -crN cairo2/corelib_1/src/test/language_features/box_test.cairo cairo2/corelib/src/test/language_features/box_test.cairo
*** cairo2/corelib_1/src/test/language_features/box_test.cairo	Sun Dec 14 15:13:21 2025
--- cairo2/corelib/src/test/language_features/box_test.cairo	Thu Dec 18 12:33:31 2025
***************
*** 7,18 ****
      local_into_box(value)
  }
  
! #[test]
! fn test_local_into_box() {
!     assert_eq!(into_box((1, 2_u256, 3)).unbox(), (1, 2, 3));
!     assert_eq!(into_box(()).unbox(), ());
!     assert_eq!(into_box(Some(6_u8)).unbox(), Some(6));
!     assert_eq!(into_box(None::<u8>).unbox(), None);
!     assert_eq!(into_box(Ok::<u16, u256>(7)).unbox(), Ok(7));
!     assert_eq!(into_box(Err::<u16, u256>(8)).unbox(), Err(8));
! }
--- 7,18 ----
      local_into_box(value)
  }
  
! // #[test]
! // fn test_local_into_box() {
! //     assert_eq!(into_box((1, 2_u256, 3)).unbox(), (1, 2, 3));
! //     assert_eq!(into_box(()).unbox(), ());
! //     assert_eq!(into_box(Some(6_u8)).unbox(), Some(6));
! //     assert_eq!(into_box(None::<u8>).unbox(), None);
! //     assert_eq!(into_box(Ok::<u16, u256>(7)).unbox(), Ok(7));
! //     assert_eq!(into_box(Err::<u16, u256>(8)).unbox(), Err(8));
! // }
diff --color=auto -crN cairo2/corelib_1/src/test/qm31_test.cairo cairo2/corelib/src/test/qm31_test.cairo
*** cairo2/corelib_1/src/test/qm31_test.cairo	Sun Dec 14 15:13:21 2025
--- cairo2/corelib/src/test/qm31_test.cairo	Thu Dec 18 12:33:31 2025
***************
*** 1,67 ****
! use core::qm31::{QM31Trait, m31, qm31, qm31_const};
  
! #[test]
! fn test_qm31_add_and_sub() {
!     let a = qm31_const::<0x544b2fba, 0x673cff77, 0x60713d44, 0x499602d2>();
!     let b = qm31_const::<0x499602d2, 0x544b2fba, 0x673cff77, 0x60713d44>();
!     let c = qm31_const::<0x1de1328d, 0x3b882f32, 0x47ae3cbc, 0x2a074017>();
!     assert!(a + b == c);
!     assert!(b + a == c);
!     assert!(c - a == b);
!     assert!(c - b == a);
! }
  
! #[test]
! fn test_qm31_mul_and_div() {
!     let a = qm31_const::<0x544b2fba, 0x673cff77, 0x60713d44, 0x499602d2>();
!     let b = qm31_const::<0x4b18de99, 0x55f6fb62, 0x6e2290d9, 0x7cd851b9>();
!     let c = qm31_const::<0x38810ab4, 0x5a0fd30a, 0x2527b81e, 0x4b1ed1cd>();
!     assert!(a * b == c);
!     assert!(b * a == c);
!     assert!(c / a == b);
!     assert!(c / b == a);
! }
  
! #[test]
! fn test_qm31_inverse() {
!     let one = qm31_const::<1, 0, 0, 0>();
!     let a = qm31_const::<0x4b18de99, 0x55f6fb62, 0x6e2290d9, 0x7cd851b9>();
!     assert!((one / a) * a == one);
!     let a = qm31_const::<1, 2, 3, 4>();
!     assert!((one / a) * a == one);
!     let a = qm31_const::<0x6849959f, 0x31bf5a51, 0x730c2120, 0x7b0430a5>();
!     assert!((one / a) * a == one);
! }
  
! #[test]
! fn test_pack() {
!     assert!(QM31Trait::new(1, 2, 3, 4) == qm31_const::<1, 2, 3, 4>());
!     assert!(QM31Trait::new(2, 3, 4, 1) == qm31_const::<2, 3, 4, 1>());
!     assert!(QM31Trait::new(3, 4, 1, 2) == qm31_const::<3, 4, 1, 2>());
!     assert!(QM31Trait::new(4, 1, 2, 3) == qm31_const::<4, 1, 2, 3>());
! }
  
! #[test]
! fn test_unpack() {
!     assert_eq!(qm31_const::<1, 2, 3, 4>().unpack(), [1, 2, 3, 4]);
!     assert_eq!(qm31_const::<2, 3, 4, 1>().unpack(), [2, 3, 4, 1]);
!     assert_eq!(qm31_const::<3, 4, 1, 2>().unpack(), [3, 4, 1, 2]);
!     assert_eq!(qm31_const::<4, 1, 2, 3>().unpack(), [4, 1, 2, 3]);
! }
  
! #[test]
! fn test_m31_into_qm31() {
!     assert_eq!(Into::<m31, qm31>::into(1).unpack(), [1, 0, 0, 0]);
!     assert_eq!(Into::<m31, qm31>::into(2).unpack(), [2, 0, 0, 0]);
!     assert_eq!(Into::<m31, qm31>::into(3).unpack(), [3, 0, 0, 0]);
!     assert_eq!(Into::<m31, qm31>::into(4).unpack(), [4, 0, 0, 0]);
! }
! use core::qm31::m31_ops;
  
! #[test]
! fn test_m31_ops() {
!     assert_eq!(m31_ops::add(0x544b2fba, 0x4b18de99), 0x1f640e54);
!     assert_eq!(m31_ops::sub(0x4b18de99, 0x544b2fba), 0x76cdaede);
!     assert_eq!(m31_ops::mul(0x544b2fba, 0x4b18de99), 0x3d3740d1);
!     assert_eq!(m31_ops::div(0x544b2fba, 0x4b18de99), 0x4b887296);
! }
--- 1,67 ----
! // use core::qm31::{QM31Trait, m31, qm31, qm31_const};
  
! // #[test]
! // fn test_qm31_add_and_sub() {
! //     let a = qm31_const::<0x544b2fba, 0x673cff77, 0x60713d44, 0x499602d2>();
! //     let b = qm31_const::<0x499602d2, 0x544b2fba, 0x673cff77, 0x60713d44>();
! //     let c = qm31_const::<0x1de1328d, 0x3b882f32, 0x47ae3cbc, 0x2a074017>();
! //     assert!(a + b == c);
! //     assert!(b + a == c);
! //     assert!(c - a == b);
! //     assert!(c - b == a);
! // }
  
! // #[test]
! // fn test_qm31_mul_and_div() {
! //     let a = qm31_const::<0x544b2fba, 0x673cff77, 0x60713d44, 0x499602d2>();
! //     let b = qm31_const::<0x4b18de99, 0x55f6fb62, 0x6e2290d9, 0x7cd851b9>();
! //     let c = qm31_const::<0x38810ab4, 0x5a0fd30a, 0x2527b81e, 0x4b1ed1cd>();
! //     assert!(a * b == c);
! //     assert!(b * a == c);
! //     assert!(c / a == b);
! //     assert!(c / b == a);
! // }
  
! // #[test]
! // fn test_qm31_inverse() {
! //     let one = qm31_const::<1, 0, 0, 0>();
! //     let a = qm31_const::<0x4b18de99, 0x55f6fb62, 0x6e2290d9, 0x7cd851b9>();
! //     assert!((one / a) * a == one);
! //     let a = qm31_const::<1, 2, 3, 4>();
! //     assert!((one / a) * a == one);
! //     let a = qm31_const::<0x6849959f, 0x31bf5a51, 0x730c2120, 0x7b0430a5>();
! //     assert!((one / a) * a == one);
! // }
  
! // #[test]
! // fn test_pack() {
! //     assert!(QM31Trait::new(1, 2, 3, 4) == qm31_const::<1, 2, 3, 4>());
! //     assert!(QM31Trait::new(2, 3, 4, 1) == qm31_const::<2, 3, 4, 1>());
! //     assert!(QM31Trait::new(3, 4, 1, 2) == qm31_const::<3, 4, 1, 2>());
! //     assert!(QM31Trait::new(4, 1, 2, 3) == qm31_const::<4, 1, 2, 3>());
! // }
  
! // #[test]
! // fn test_unpack() {
! //     assert_eq!(qm31_const::<1, 2, 3, 4>().unpack(), [1, 2, 3, 4]);
! //     assert_eq!(qm31_const::<2, 3, 4, 1>().unpack(), [2, 3, 4, 1]);
! //     assert_eq!(qm31_const::<3, 4, 1, 2>().unpack(), [3, 4, 1, 2]);
! //     assert_eq!(qm31_const::<4, 1, 2, 3>().unpack(), [4, 1, 2, 3]);
! // }
  
! // #[test]
! // fn test_m31_into_qm31() {
! //     assert_eq!(Into::<m31, qm31>::into(1).unpack(), [1, 0, 0, 0]);
! //     assert_eq!(Into::<m31, qm31>::into(2).unpack(), [2, 0, 0, 0]);
! //     assert_eq!(Into::<m31, qm31>::into(3).unpack(), [3, 0, 0, 0]);
! //     assert_eq!(Into::<m31, qm31>::into(4).unpack(), [4, 0, 0, 0]);
! // }
! // use core::qm31::m31_ops;
  
! // #[test]
! // fn test_m31_ops() {
! //     assert_eq!(m31_ops::add(0x544b2fba, 0x4b18de99), 0x1f640e54);
! //     assert_eq!(m31_ops::sub(0x4b18de99, 0x544b2fba), 0x76cdaede);
! //     assert_eq!(m31_ops::mul(0x544b2fba, 0x4b18de99), 0x3d3740d1);
! //     assert_eq!(m31_ops::div(0x544b2fba, 0x4b18de99), 0x4b887296);
! // }
diff --color=auto -crN cairo2/corelib_1/src/test/testing_test.cairo cairo2/corelib/src/test/testing_test.cairo
*** cairo2/corelib_1/src/test/testing_test.cairo	Sun Dec 14 15:13:21 2025
--- cairo2/corelib/src/test/testing_test.cairo	Thu Dec 18 12:33:31 2025
***************
*** 135,152 ****
      t
  }
  
! #[test]
! fn test_get_unspent_gas() {
!     let one = identity(1);
!     let two = identity(2);
!     let prev = crate::testing::get_unspent_gas();
!     let _three = identity(one + two);
!     let after = crate::testing::get_unspent_gas();
!     let expected_cost = 100 // `one + two`.
!         + 300 // `identity(...)`.
!         + 2300; // `get_unspent_gas()`.
!     assert_eq!(prev - after, expected_cost);
! }
  
  #[derive(Drop, Debug, PartialEq)]
  struct NoCopy {
--- 135,152 ----
      t
  }
  
! // #[test]
! // fn test_get_unspent_gas() {
! //     let one = identity(1);
! //     let two = identity(2);
! //     let prev = crate::testing::get_unspent_gas();
! //     let _three = identity(one + two);
! //     let after = crate::testing::get_unspent_gas();
! //     let expected_cost = 100 // `one + two`.
! //         + 300 // `identity(...)`.
! //         + 2300; // `get_unspent_gas()`.
! //     assert_eq!(prev - after, expected_cost);
! // }
  
  #[derive(Drop, Debug, PartialEq)]
<<<<<<< HEAD
  struct NoCopy {
diff --color=auto -crN cairo2/corelib/src/test.cairo cairo2/corelib_1/src/test.cairo
*** cairo2/corelib/src/test.cairo	Mon Aug 25 09:50:36 2025
--- cairo2/corelib_1/src/test.cairo	Wed Sep  3 12:26:58 2025
***************
*** 24,30 ****
  mod option_test;
  mod plugins_test;
  mod print_test;
! mod qm31_test;
  mod range_test;
  mod result_test;
  mod secp256k1_test;
--- 24,30 ----
  mod option_test;
  mod plugins_test;
  mod print_test;
! // mod qm31_test;
  mod range_test;
  mod result_test;
  mod secp256k1_test;
=======
  struct NoCopy {
>>>>>>> 39720696
<|MERGE_RESOLUTION|>--- conflicted
+++ resolved
@@ -907,70 +907,6 @@
 ! //     assert_eq!(
 ! //         dict.squash().into_entries(), array![(0, 0, 0), (1, 0, 1), (2, 0, 2), (3, 0, 3), (4, 0, 4)],
 ! //     );
-! // }
-diff --color=auto -crN cairo2/corelib_1/src/test/gas_reserve_test.cairo cairo2/corelib/src/test/gas_reserve_test.cairo
-*** cairo2/corelib_1/src/test/gas_reserve_test.cairo	Sun Dec 14 15:13:21 2025
---- cairo2/corelib/src/test/gas_reserve_test.cairo	Thu Dec 18 12:33:31 2025
-***************
-*** 1,29 ****
-! use core::gas::{GasReserve, gas_reserve_create, gas_reserve_utilize};
-  
-  // Allow implicitly dropping GasReserve instances.
-! impl GasReserveDrop of Drop<GasReserve> {}
-  
-! #[test]
-! fn test_create_and_utilize_gas_reserve() {
-!     let gas0 = crate::testing::get_available_gas();
-  
-!     // Buy and redeposit a GasReserve.
-!     let reserve1 = gas_reserve_create(1000).unwrap();
-!     let gas1 = crate::testing::get_available_gas();
-!     gas_reserve_utilize(reserve1);
-!     let gas2 = crate::testing::get_available_gas();
-  
-!     // Buy the rest of the available gas.
-!     let reserve2 = gas_reserve_create(gas2).unwrap();
-!     let gas3 = crate::testing::get_available_gas();
-  
-!     // Try to buy another reserve. This should fail.
-!     let reserve3_opt = gas_reserve_create(1);
-  
-!     gas_reserve_utilize(reserve2);
-!     assert!(reserve3_opt.is_none());
-  
-!     assert_eq!(gas1, gas0 - 1000);
-!     assert_eq!(gas2, gas0);
-!     assert_eq!(gas3, 0);
-! }
---- 1,29 ----
-! // use core::gas::{GasReserve, gas_reserve_create, gas_reserve_utilize};
-  
-  // Allow implicitly dropping GasReserve instances.
-! // impl GasReserveDrop of Drop<GasReserve> {}
-  
-! // #[test]
-! // fn test_create_and_utilize_gas_reserve() {
-! //     let gas0 = crate::testing::get_available_gas();
-  
-! //     // Buy and redeposit a GasReserve.
-! //     let reserve1 = gas_reserve_create(1000).unwrap();
-! //     let gas1 = crate::testing::get_available_gas();
-! //     gas_reserve_utilize(reserve1);
-! //     let gas2 = crate::testing::get_available_gas();
-  
-! //     // Buy the rest of the available gas.
-! //     let reserve2 = gas_reserve_create(gas2).unwrap();
-! //     let gas3 = crate::testing::get_available_gas();
-  
-! //     // Try to buy another reserve. This should fail.
-! //     let reserve3_opt = gas_reserve_create(1);
-  
-! //     gas_reserve_utilize(reserve2);
-! //     assert!(reserve3_opt.is_none());
-  
-! //     assert_eq!(gas1, gas0 - 1000);
-! //     assert_eq!(gas2, gas0);
-! //     assert_eq!(gas3, 0);
 ! // }
 diff --color=auto -crN cairo2/corelib_1/src/test/hash_test.cairo cairo2/corelib/src/test/hash_test.cairo
 *** cairo2/corelib_1/src/test/hash_test.cairo	Sun Dec 14 15:13:21 2025
@@ -1288,28 +1224,4 @@
 ! // }
   
   #[derive(Drop, Debug, PartialEq)]
-<<<<<<< HEAD
-  struct NoCopy {
-diff --color=auto -crN cairo2/corelib/src/test.cairo cairo2/corelib_1/src/test.cairo
-*** cairo2/corelib/src/test.cairo	Mon Aug 25 09:50:36 2025
---- cairo2/corelib_1/src/test.cairo	Wed Sep  3 12:26:58 2025
-***************
-*** 24,30 ****
-  mod option_test;
-  mod plugins_test;
-  mod print_test;
-! mod qm31_test;
-  mod range_test;
-  mod result_test;
-  mod secp256k1_test;
---- 24,30 ----
-  mod option_test;
-  mod plugins_test;
-  mod print_test;
-! // mod qm31_test;
-  mod range_test;
-  mod result_test;
-  mod secp256k1_test;
-=======
-  struct NoCopy {
->>>>>>> 39720696
+  struct NoCopy {