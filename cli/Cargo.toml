--- conflicted
+++ resolved
@@ -4,13 +4,8 @@
 edition = "2021"
 
 [dependencies]
-<<<<<<< HEAD
-cairo-lang-compiler = "1.0.0-alpha.7"
-cairo-lang-sierra = "1.0.0-alpha.7"
-=======
 cairo-lang-compiler = { git = "https://github.com/starkware-libs/cairo", tag = "v1.0.0-rc0"}
 cairo-lang-sierra = { git = "https://github.com/starkware-libs/cairo", tag = "v1.0.0-rc0"}
->>>>>>> 85a4296d
 clap = { version = "4.1.13", features = ["derive"] }
 color-eyre = "0.6.2"
 sierra2mlir = { version = "0.1.0", path = "../sierra2mlir" }
