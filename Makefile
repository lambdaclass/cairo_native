.PHONY: usage build book build-dev build-native coverage check test bench bench-ci doc doc-open install clean install-scarb install-scarb-macos build-alexandria runtime test-ci proptest-ci

#
# Environment detection.
#

UNAME := $(shell uname)
CAIRO_2_VERSION=2.7.1

check-llvm:
ifndef MLIR_SYS_180_PREFIX
	$(error Could not find a suitable LLVM 18 toolchain (mlir), please set MLIR_SYS_180_PREFIX env pointing to the LLVM 18 dir)
endif
ifndef TABLEGEN_180_PREFIX
	$(error Could not find a suitable LLVM 18 toolchain (tablegen), please set TABLEGEN_180_PREFIX env pointing to the LLVM 18 dir)
endif
	@echo "LLVM is correctly set at $(MLIR_SYS_180_PREFIX)."

needs-cairo2:
ifeq ($(wildcard ./cairo2/.),)
	$(error You are missing the Starknet Cairo 1 compiler, please run 'make deps' to install the necessary dependencies.)
endif
	./scripts/check-corelib-version.sh $(CAIRO_2_VERSION)

usage:
	@echo "Usage:"
	@echo "    deps:		 Installs the necesarry dependencies."
	@echo "    build:        Builds the cairo-native library and binaries."
	@echo "    build-native: Builds cairo-native with the target-cpu=native rust flag."
	@echo "    build-dev:    Builds cairo-native under a development-optimized profile."
	@echo "    check:        Checks format and lints."
	@echo "    test:         Runs all tests."
	@echo "    proptest:     Runs property tests."
	@echo "    coverage:     Runs all tests and computes test coverage."
	@echo "    doc:          Builds documentation."
	@echo "    doc-open:     Builds and opens documentation in browser."
	@echo "    bench:        Runs the hyperfine benchmark script."
	@echo "    bench-ci:     Runs the criterion benchmarks for CI."
	@echo "    install:      Invokes cargo to install cairo-native."
	@echo "    clean:        Cleans the built artifacts."

build: check-llvm runtime
	cargo build --release --all-features

build-native: check-llvm runtime
	RUSTFLAGS="-C target-cpu=native" cargo build --release --all-features

build-dev: check-llvm
	cargo build --profile optimized-dev --all-features

check: check-llvm
	cargo fmt --all -- --check
	cargo clippy --all-targets --all-features -- -D warnings

test: check-llvm needs-cairo2 build-alexandria runtime-ci
	cargo test --profile ci --features build-cli,with-cheatcode,with-runtime,with-serde

# remove the sed once circuits are implemented.
test-cairo: check-llvm needs-cairo2 build-alexandria runtime-ci
	cargo r --profile ci --bin cairo-native-test -- corelib

proptest: check-llvm needs-cairo2 runtime-ci
	cargo test --profile ci --all-features proptest

test-ci: check-llvm needs-cairo2 build-alexandria runtime-ci
	cargo test --profile ci --features build-cli,with-cheatcode,with-runtime,with-serde

proptest-ci: check-llvm needs-cairo2 runtime-ci
	cargo test --profile ci --all-features proptest

coverage: check-llvm needs-cairo2 build-alexandria runtime-ci
<<<<<<< HEAD
	cargo llvm-cov --verbose --profile ci --features build-cli,with-cheatcode,with-runtime,with-serde --workspace --lcov --output-path lcov.info
	cargo llvm-cov --verbose --profile ci --features build-cli,with-cheatcode,with-runtime,with-serde --lcov --output-path lcov-test.info run --bin cairo-native-test -- tests/corelib-2.7.0
=======
	cargo llvm-cov --verbose --profile ci --all-features --workspace --lcov --output-path lcov.info
	cargo llvm-cov --verbose --profile ci --all-features --lcov --output-path lcov-test.info run --bin cairo-native-test -- corelib
>>>>>>> f3d29265

doc: check-llvm
	cargo doc --all-features --no-deps --workspace

doc-open: check-llvm
	cargo doc --all-features --no-deps --workspace --open

bench: build needs-cairo2 runtime
	./scripts/bench-hyperfine.sh

bench-ci: check-llvm needs-cairo2 runtime
	cargo criterion --features build-cli,with-cheatcode,with-runtime,with-serde

stress-test: check-llvm
	RUST_LOG=cairo_native_stress=DEBUG cargo run --bin cairo-native-stress 1000000 --output cairo-native-stress-logs.jsonl

stress-plot:
	python3 src/bin/cairo-native-stress/plotter.py cairo-native-stress-logs.jsonl

stress-clean:
	rm -rf .aot-cache

install: check-llvm
	RUSTFLAGS="-C target-cpu=native" cargo install --all-features --locked --path .

clean:
	cargo clean

deps:
ifeq ($(UNAME), Linux)
deps: build-cairo-2-compiler install-scarb
endif
ifeq ($(UNAME), Darwin)
deps: deps-macos
endif
	-rm -rf corelib
	-ln -s cairo2/corelib corelib

deps-macos: build-cairo-2-compiler-macos install-scarb-macos
	-brew install llvm@18 --quiet
	@echo "You can execute the env-macos.sh script to setup the needed env variables."

cairo-repo-2-dir = cairo2
cairo-repo-2-dir-macos = cairo2-macos

build-cairo-2-compiler-macos: | $(cairo-repo-2-dir-macos)

$(cairo-repo-2-dir-macos): cairo-${CAIRO_2_VERSION}-macos.tar
	$(MAKE) decompress-cairo SOURCE=$< TARGET=cairo2/

build-cairo-2-compiler: | $(cairo-repo-2-dir)

$(cairo-repo-2-dir): cairo-${CAIRO_2_VERSION}.tar
	$(MAKE) decompress-cairo SOURCE=$< TARGET=cairo2/

decompress-cairo:
	rm -rf $(TARGET) \
	&& tar -xzvf $(SOURCE) \
	&& mv cairo/ $(TARGET)

cairo-%-macos.tar:
	curl -L -o "$@" "https://github.com/starkware-libs/cairo/releases/download/v$*/release-aarch64-apple-darwin.tar"

cairo-%.tar:
	curl -L -o "$@" "https://github.com/starkware-libs/cairo/releases/download/v$*/release-x86_64-unknown-linux-musl.tar.gz"

SCARB_VERSION = 2.7.1

install-scarb:
	curl --proto '=https' --tlsv1.2 -sSf https://docs.swmansion.com/scarb/install.sh| sh -s -- --no-modify-path --version $(SCARB_VERSION)

install-scarb-macos:
	curl --proto '=https' --tlsv1.2 -sSf https://docs.swmansion.com/scarb/install.sh| sh -s -- --version $(SCARB_VERSION)

build-alexandria:
	cd tests/alexandria; scarb build

runtime:
	cargo b --release --all-features -p cairo-native-runtime && cp target/release/libcairo_native_runtime.a .

runtime-ci:
	cargo b --profile ci --all-features -p cairo-native-runtime && cp target/ci/libcairo_native_runtime.a .<|MERGE_RESOLUTION|>--- conflicted
+++ resolved
@@ -69,13 +69,8 @@
 	cargo test --profile ci --all-features proptest
 
 coverage: check-llvm needs-cairo2 build-alexandria runtime-ci
-<<<<<<< HEAD
 	cargo llvm-cov --verbose --profile ci --features build-cli,with-cheatcode,with-runtime,with-serde --workspace --lcov --output-path lcov.info
-	cargo llvm-cov --verbose --profile ci --features build-cli,with-cheatcode,with-runtime,with-serde --lcov --output-path lcov-test.info run --bin cairo-native-test -- tests/corelib-2.7.0
-=======
-	cargo llvm-cov --verbose --profile ci --all-features --workspace --lcov --output-path lcov.info
-	cargo llvm-cov --verbose --profile ci --all-features --lcov --output-path lcov-test.info run --bin cairo-native-test -- corelib
->>>>>>> f3d29265
+	cargo llvm-cov --verbose --profile ci --features build-cli,with-cheatcode,with-runtime,with-serde --lcov --output-path lcov-test.info run --bin cairo-native-test -- corelib
 
 doc: check-llvm
 	cargo doc --all-features --no-deps --workspace
