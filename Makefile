--- conflicted
+++ resolved
@@ -1,9 +1,6 @@
 # Environment detection.
 
 UNAME := $(shell uname)
-<<<<<<< HEAD
-CAIRO_2_VERSION=2.7.0
-=======
 CAIRO_2_VERSION = 2.8.2
 SCARB_VERSION = 2.8.2
 
@@ -29,7 +26,6 @@
 	@echo "    stress-test   Runs a command which runs stress tests."
 	@echo "    stress-plot   Plots the results of the stress test command."
 	@echo "    stress-clean  Clean the cache of AOT compiled code of the stress test command."
->>>>>>> 44d42081
 
 .PHONY: check-llvm
 check-llvm:
@@ -69,13 +65,9 @@
 test: check-llvm needs-cairo2 build-alexandria runtime-ci
 	cargo test --profile ci --all-features
 
-<<<<<<< HEAD
-# remove the sed once circuits are implemented.
-=======
 .PHONY: test-cairo
->>>>>>> 44d42081
 test-cairo: check-llvm needs-cairo2 build-alexandria runtime-ci
-	cargo r --profile ci --bin cairo-native-test -- tests/corelib-2.7.0
+	cargo r --profile ci --bin cairo-native-test -- corelib
 
 .PHONY: proptest
 proptest: check-llvm needs-cairo2 runtime-ci
@@ -171,12 +163,7 @@
 cairo-%.tar:
 	curl -L -o "$@" "https://github.com/starkware-libs/cairo/releases/download/v$*/release-x86_64-unknown-linux-musl.tar.gz"
 
-<<<<<<< HEAD
-SCARB_VERSION = 2.7.0
-
-=======
 .PHONY: install-scarb
->>>>>>> 44d42081
 install-scarb:
 	curl --proto '=https' --tlsv1.2 -sSf https://docs.swmansion.com/scarb/install.sh| sh -s -- --no-modify-path --version $(SCARB_VERSION)
 
