--- conflicted
+++ resolved
@@ -58,7 +58,7 @@
 .PHONY: check
 check: check-llvm
 	cargo fmt --all -- --check
-	cargo clippy --all-targets --features build-cli,with-cheatcode,with-runtime -- -D warnings
+	cargo clippy --all-targets --all-features -- -D warnings
 
 .PHONY: test
 test: check-llvm needs-cairo2 build-alexandria
@@ -87,11 +87,11 @@
 
 .PHONY: doc
 doc: check-llvm
-	cargo doc --features build-cli,with-cheatcode,with-runtime --no-deps --workspace
+	cargo doc --all-features --no-deps --workspace
 
 .PHONY: doc-open
 doc-open: check-llvm
-	cargo doc --features build-cli,with-cheatcode,with-runtime --no-deps --workspace --open
+	cargo doc --all-features --no-deps --workspace --open
 
 .PHONY: bench
 bench: needs-cairo2
@@ -181,19 +181,4 @@
 
 .PHONY: build-alexandria
 build-alexandria:
-<<<<<<< HEAD
-	cd tests/alexandria; scarb build
-
-.PHONY: runtime
-runtime:
-	cargo b --release -p cairo-native-runtime && cp target/release/libcairo_native_runtime.a .
-
-runtime-with-trace-dump:
-	cargo b -p cairo-native-runtime --features=with-trace-dump && cp target/debug/libcairo_native_runtime.a .
-
-.PHONY: runtime-ci
-runtime-ci:
-	cargo b --profile ci -p cairo-native-runtime && cp target/ci/libcairo_native_runtime.a .
-=======
-	cd tests/alexandria; scarb build
->>>>>>> c55c20ba
+	cd tests/alexandria; scarb build