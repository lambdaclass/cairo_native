# Environment detection.

UNAME := $(shell uname)
SCARB_VERSION = 2.12.1
<<<<<<< HEAD
CAIRO_2_VERSION = 2.12.2
=======
CAIRO_2_VERSION = 2.12.1
>>>>>>> 365514fc

# Usage is the default target for newcomers running `make`.
.PHONY: usage
usage: check-llvm needs-cairo2
	@echo "Usage:"
	@echo "    deps:         Installs the necesary dependencies."
	@echo "    build:        Builds the cairo-native library and binaries in release mode."
	@echo "    build-native: Builds cairo-native with the target-cpu=native rust flag."
	@echo "    build-dev:    Builds cairo-native under a development-optimized profile."
	@echo "    check:        Checks format and lints."
	@echo "    test:         Runs all tests."
	@echo "    proptest:     Runs property tests."
	@echo "    coverage:     Runs all tests and computes test coverage."
	@echo "    doc:          Builds documentation."
	@echo "    doc-open:     Builds and opens documentation in browser."
	@echo "    bench:        Runs the hyperfine benchmark script."
	@echo "    bench-ci:     Runs the criterion benchmarks for CI."
	@echo "    install:      Invokes cargo to install cairo-native tools."
	@echo "    clean:        Cleans the built artifacts."
	@echo "    stress-test   Runs a command which runs stress tests."
	@echo "    stress-plot   Plots the results of the stress test command."
	@echo "    stress-clean  Clean the cache of AOT compiled code of the stress test command."

.PHONY: check-llvm
check-llvm:
ifndef MLIR_SYS_190_PREFIX
	$(error Could not find a suitable LLVM 19 toolchain (mlir), please set MLIR_SYS_190_PREFIX env pointing to the LLVM 19 dir)
endif
ifndef TABLEGEN_190_PREFIX
	$(error Could not find a suitable LLVM 19 toolchain (tablegen), please set TABLEGEN_190_PREFIX env pointing to the LLVM 19 dir)
endif
	@echo "LLVM is correctly set at $(MLIR_SYS_190_PREFIX)."

.PHONY: needs-cairo2
needs-cairo2:
ifeq ($(wildcard ./cairo2/.),)
	$(error You are missing the Starknet Cairo 1 compiler, please run 'make deps' to install the necessary dependencies.)
endif
	./scripts/check-corelib-version.sh $(CAIRO_2_VERSION)

.PHONY: build
build: check-llvm
	cargo build --release --features=scarb

.PHONY: build-natives
build-native: check-llvm
	RUSTFLAGS="-C target-cpu=native" cargo build --release --features=scarb

.PHONY: build-dev
build-dev: check-llvm
	cargo build --profile optimized-dev --features=scarb

.PHONY: check
check: check-llvm
	cargo fmt --all -- --check
	cargo clippy --workspace --all-targets --all-features -- -D warnings

.PHONY: test
test: check-llvm needs-cairo2 build-alexandria
	cargo test --profile ci --features=scarb,with-cheatcode,with-debug-utils

.PHONY: test-cairo
test-cairo: check-llvm needs-cairo2
	cargo r --profile ci --bin cairo-native-test -- --compare-with-cairo-vm corelib

.PHONY: proptest
proptest: check-llvm needs-cairo2
	cargo test --profile ci --features=scarb,with-cheatcode,with-debug-utils proptest

.PHONY: test-cli
test-ci: check-llvm needs-cairo2 build-alexandria
	cargo test --profile ci --features=scarb,with-cheatcode,with-debug-utils

.PHONY: proptest-cli
proptest-ci: check-llvm needs-cairo2
	cargo test --profile ci --features=scarb,with-cheatcode,with-debug-utils proptest

.PHONY: coverage
coverage: check-llvm needs-cairo2 build-alexandria
	cargo llvm-cov --verbose --profile ci --features=scarb,with-cheatcode,with-debug-utils --workspace --lcov --output-path lcov.info
	cargo llvm-cov --verbose --profile ci --features=scarb,with-cheatcode,with-debug-utils --lcov --output-path lcov-test.info run --bin cairo-native-test -- corelib

.PHONY: doc
doc: check-llvm
	cargo doc --all-features --no-deps --workspace

.PHONY: doc-open
doc-open: check-llvm
	cargo doc --all-features --no-deps --workspace --open

.PHONY: bench
bench: needs-cairo2
	cargo b --release --bin cairo-native-run
	cargo b --release --bin cairo-native-compile
	./scripts/bench-hyperfine.sh

.PHONY: bench-ci
bench-ci: check-llvm needs-cairo2
	cargo criterion --features=scarb,with-cheatcode,with-debug-utils

.PHONY: stress-test
stress-test: check-llvm
	RUST_LOG=cairo_native_stress=DEBUG cargo run --bin cairo-native-stress 1000000 --output cairo-native-stress-logs.jsonl

.PHONY: stress-plot
stress-plot:
	python3 src/bin/cairo-native-stress/plotter.py cairo-native-stress-logs.jsonl

.PHONY: stress-clean
stress-clean:
	rm -rf .aot-cache

.PHONY: install
install: check-llvm
	RUSTFLAGS="-C target-cpu=native" cargo install --features=scarb,with-cheatcode --locked --path .

.PHONY: clean
clean: stress-clean
	cargo clean

.PHONY: deps
deps:
ifeq ($(UNAME), Linux)
deps: build-cairo-2-compiler install-scarb
endif
ifeq ($(UNAME), Darwin)
deps: deps-macos
endif
	-rm -rf corelib
	-ln -s cairo2/corelib corelib
	patch -p0 -E < corelib.patch

.PHONY: deps-macos
deps-macos: build-cairo-2-compiler-macos install-scarb-macos
	-brew install llvm@19 --quiet
	@echo "You can execute the env-macos.sh script to setup the needed env variables."

# CI use only
.PHONY: deps-ci-linux build-cairo-2-compiler install-scarb
deps-ci-linux:
ifeq ($(UNAME), Linux)
	-wget https://apt.llvm.org/llvm.sh && chmod +x llvm.sh && sudo ./llvm.sh 19
endif

cairo-repo-2-dir = cairo2
cairo-repo-2-dir-macos = cairo2-macos

build-cairo-2-compiler-macos: | $(cairo-repo-2-dir-macos)

$(cairo-repo-2-dir-macos): cairo-${CAIRO_2_VERSION}-macos.tar
	$(MAKE) decompress-cairo SOURCE=$< TARGET=cairo2/

build-cairo-2-compiler: | $(cairo-repo-2-dir)

$(cairo-repo-2-dir): cairo-${CAIRO_2_VERSION}.tar
	$(MAKE) decompress-cairo SOURCE=$< TARGET=cairo2/

.PHONY: decompress-cairo
decompress-cairo:
	rm -rf $(TARGET) \
	&& tar -xzvf $(SOURCE) \
	&& mv cairo/ $(TARGET)

cairo-%-macos.tar:
	curl -L -o "$@" "https://github.com/starkware-libs/cairo/releases/download/v$*/release-aarch64-apple-darwin.tar"

cairo-%.tar:
	curl -L -o "$@" "https://github.com/starkware-libs/cairo/releases/download/v$*/release-x86_64-unknown-linux-musl.tar.gz"

.PHONY: install-scarb
install-scarb:
	curl --proto '=https' --tlsv1.2 -sSf https://docs.swmansion.com/scarb/install.sh | \
	sed 's/bash_completion_block/bash_completions_block/g' | \
	sed 's/fish_completion_block/fish_completions_block/g' | \
	sed 's/zsh_completion_block/zsh_completions_block/g' | \
	sh -s -- --no-modify-path --version $(SCARB_VERSION)

.PHONY: install-scarb-macos
install-scarb-macos:
	curl --proto '=https' --tlsv1.2 -sSf https://docs.swmansion.com/scarb/install.sh | \
	sed 's/bash_completion_block/bash_completions_block/g' | \
	sed 's/fish_completion_block/fish_completions_block/g' | \
	sed 's/zsh_completion_block/zsh_completions_block/g' | \
	sh -s -- --version $(SCARB_VERSION)

.PHONY: build-alexandria
build-alexandria:
	cd tests/alexandria; scarb build<|MERGE_RESOLUTION|>--- conflicted
+++ resolved
@@ -2,11 +2,7 @@
 
 UNAME := $(shell uname)
 SCARB_VERSION = 2.12.1
-<<<<<<< HEAD
 CAIRO_2_VERSION = 2.12.2
-=======
-CAIRO_2_VERSION = 2.12.1
->>>>>>> 365514fc
 
 # Usage is the default target for newcomers running `make`.
 .PHONY: usage
