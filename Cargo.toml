--- conflicted
+++ resolved
@@ -54,12 +54,8 @@
 with-cheatcode = []
 with-debug-utils = []
 with-mem-tracing = []
-<<<<<<< HEAD
-with-runtime = ["dep:cairo-native-runtime"]
-with-trace-dump = ["cairo-native-runtime/with-trace-dump"]
-=======
 with-segfault-catcher = []
->>>>>>> c55c20ba
+with-trace-dump = []
 
 # the aquamarine dep is only used in docs and cannot be detected as used by cargo udeps
 [package.metadata.cargo-udeps.ignore]
