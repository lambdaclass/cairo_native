--- conflicted
+++ resolved
@@ -109,12 +109,7 @@
 sha2 = "0.10.8"                                          # needed for the syscall handler stub
 scarb-metadata = { version = "1.12.0", optional = true }
 scarb-ui = { version = "0.1.5", optional = true }
-<<<<<<< HEAD
-serde_json = { version = "1.0.125" }
-=======
-sec1 = "0.7.3"
 serde_json = { version = "1.0.128" }
->>>>>>> cff7a114
 stats_alloc = "0.1.10"
 
 # for the syscallhandler stub to match blockifier
