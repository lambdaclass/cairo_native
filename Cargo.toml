--- conflicted
+++ resolved
@@ -39,12 +39,12 @@
 [features]
 default = ["build-cli", "with-runtime"]
 build-cli = [
-    "dep:clap",
-    "dep:tracing-subscriber",
-    "dep:anyhow",
-    "dep:cairo-lang-test-plugin",
-    "dep:cairo-lang-runner",
-    "dep:colored",
+  "dep:clap",
+  "dep:tracing-subscriber",
+  "dep:anyhow",
+  "dep:cairo-lang-test-plugin",
+  "dep:cairo-lang-runner",
+  "dep:colored",
 ]
 scarb = ["build-cli", "dep:scarb-ui", "dep:scarb-metadata", "dep:serde_json"]
 with-cheatcode = []
@@ -73,18 +73,11 @@
 mlir-sys = "0.2.2"
 num-bigint = "0.4.4"
 num-traits = "0.2"
-<<<<<<< HEAD
-sierra-emu = { git = "https://github.com/azteca1998/sierra-emu", optional = true }
-starknet-types-core = { version = "=0.1.2", default-features = false, features = [
+sierra-emu = { git = "https://github.com/lambdaclass/sierra-emu", optional = true }
+starknet-types-core = { version = "=0.1.5", default-features = false, features = [
   "std",
   "serde",
   "num-traits",
-=======
-starknet-types-core = { version = "=0.1.5", default-features = false, features = [
-    "std",
-    "serde",
-    "num-traits",
->>>>>>> a40dc168
 ] }
 tempfile = "3.6"
 thiserror = "1.0.59"
@@ -101,15 +94,9 @@
 clap = { version = "4.5", features = ["derive"], optional = true }
 libloading = "0.8.3"
 tracing-subscriber = { version = "0.3.18", features = [
-<<<<<<< HEAD
   "env-filter",
   "json",
   "registry",
-=======
-    "env-filter",
-    "json",
-    "registry",
->>>>>>> a40dc168
 ], optional = true }
 serde = { version = "1.0", features = ["derive"], optional = true }
 anyhow = { version = "1.0", optional = true }
