[package]
name = "cairo-native"
version = "0.1.0"
edition = "2021"
license = "Apache-2.0"
repository = "https://github.com/lambdaclass/cairo_native"
readme = "README.md"
keywords = ["starknet", "cairo", "compiler", "mlir"]

# Explicitly set the resolver to the default for edition >= 2021
# https://doc.rust-lang.org/edition-guide/rust-2021/default-cargo-resolver.html
resolver = "2"

[[bin]]
name = "cairo-native-dump"
required-features = ["build-cli"]

[[bin]]
name = "cairo-native-run"
required-features = ["build-cli"]

[features]
default = ["build-cli", "with-runtime"]
build-cli = ["clap", "tracing-subscriber"]
with-debug-utils = []
with-runtime = ["cairo-native-runtime"]

[dependencies]
bumpalo = "3.14"
cairo-lang-compiler = "2.3.1"
cairo-lang-defs = "2.3.1"
cairo-lang-diagnostics = "2.3.1"
cairo-lang-filesystem = "2.3.1"
cairo-lang-lowering = "2.3.1"
cairo-lang-sierra = "2.3.1"
cairo-lang-sierra-generator = "2.3.1"
educe = "0.5.5"
id-arena = "2.2"
itertools = "0.12"
lazy_static = "1.4"
libc = "0.2.147"
llvm-sys = "170.0.0"
melior = { version = "0.14.1", features = ["ods-dialects"] }
mlir-sys = "0.2.1"
num-bigint = "0.4.4"
num-traits = "0.2"
starknet-types-core = { git = "https://github.com/starknet-io/types-rs.git", rev = "4bc8a5db3c86f017e8be7dc43531a2cb6db011c0", default-features = false, features = ["serde"] }
tempfile = "3.6"
thiserror = "1.0"
tracing = "0.1"
<<<<<<< HEAD
llvm-sys = "170.0.0"
tempfile = "3.6"
starknet-types-core = { version = "0.0.4", default-features = false, features = ["serde"] }
=======
>>>>>>> 6b244ff2


# CLI dependencies
cairo-lang-sierra-ap-change = "2.3.1"
cairo-lang-sierra-gas = "2.3.1"
cairo-lang-starknet = "2.3.1"
cairo-lang-utils = "2.3.1"
cairo-native-runtime = { path = "runtime", optional = true }
clap = { version = "4.3", features = ["derive"], optional = true }
libloading = "0.8.1"
tracing-subscriber = { version = "0.3", features = [
    "env-filter",
], optional = true }

[dev-dependencies]
cairo-felt = "0.8.5"
cairo-lang-runner = "2.3.1"
criterion = { version = "0.5.1", features = ["html_reports"] }
lambdaworks-math = "0.1"
pretty_assertions_sorted = "1.2.3"
proptest = "1.2"
test-case = "3.2.1"
walkdir = "2"
serde_json = { version = "1.0"}

[build-dependencies]
cc = "1.0"

[profile.optimized-dev]
inherits = "dev"
opt-level = 3

[profile.release]
lto = true
codegen-units = 1

# Set the settings for build scripts and proc-macros.
[profile.dev.build-override]
opt-level = 3

# On dev optimize dependencies a bit so it's not as slow.
[profile.dev.package."*"]
opt-level = 1

[[bench]]
name = "compile_time"
harness = false

[[bench]]
name = "libfuncs"
harness = false

[workspace]
members = ["runtime"]<|MERGE_RESOLUTION|>--- conflicted
+++ resolved
@@ -44,16 +44,10 @@
 mlir-sys = "0.2.1"
 num-bigint = "0.4.4"
 num-traits = "0.2"
-starknet-types-core = { git = "https://github.com/starknet-io/types-rs.git", rev = "4bc8a5db3c86f017e8be7dc43531a2cb6db011c0", default-features = false, features = ["serde"] }
+starknet-types-core = { version = "0.0.4", default-features = false, features = ["serde"] }
 tempfile = "3.6"
 thiserror = "1.0"
 tracing = "0.1"
-<<<<<<< HEAD
-llvm-sys = "170.0.0"
-tempfile = "3.6"
-starknet-types-core = { version = "0.0.4", default-features = false, features = ["serde"] }
-=======
->>>>>>> 6b244ff2
 
 
 # CLI dependencies
