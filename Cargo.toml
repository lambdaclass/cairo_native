--- conflicted
+++ resolved
@@ -27,11 +27,7 @@
 
 [dependencies]
 bumpalo = "3.14"
-<<<<<<< HEAD
-cairo-felt = "0.8.5"
-=======
 cairo-felt = "0.8.2"
->>>>>>> 38b7d6e2
 cairo-lang-compiler = "2.3.1"
 cairo-lang-defs = "2.3.1"
 cairo-lang-diagnostics = "2.3.1"
