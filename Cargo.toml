--- conflicted
+++ resolved
@@ -1,9 +1,4 @@
-<<<<<<< HEAD
-[package]
-name = "cairo-native"
-=======
 [workspace.package]
->>>>>>> 9a0f5397
 version = "0.5.0-rc.6"
 edition = "2021"
 license = "Apache-2.0"
@@ -101,11 +96,7 @@
 thiserror = "2.0.9"
 tracing = "0.1"
 utf8_iter = "1.0.4"
-<<<<<<< HEAD
-sierra-emu = { path = "debug_utils/sierra-emu", optional = true }
-=======
 sierra-emu = { workspace = true, optional = true }
->>>>>>> 9a0f5397
 
 
 # CLI dependencies
@@ -197,10 +188,7 @@
 members = ["debug_utils/sierra-emu", "debug_utils/casm-data-flow"]
 
 [workspace.dependencies]
-<<<<<<< HEAD
-=======
 sierra-emu = { path = "debug_utils/sierra-emu", version = "0.5.0-rc.6" }
->>>>>>> 9a0f5397
 cairo-lang-casm = "=2.12.0-dev.1"
 cairo-lang-compiler = "=2.12.0-dev.1"
 cairo-lang-defs = "=2.12.0-dev.1"
