--- conflicted
+++ resolved
@@ -47,11 +47,7 @@
 lazy_static = "1.4"
 libc = "0.2.153"
 llvm-sys = "170.0.0"
-<<<<<<< HEAD
-melior = { version = "0.16.2", features = ["ods-dialects"] }
-=======
 melior = { version = "0.17.0", features = ["ods-dialects"] }
->>>>>>> db96ffcf
 mlir-sys = "0.2.1"
 num-bigint = "0.4.4"
 num-traits = "0.2"
@@ -95,11 +91,7 @@
 serde_json = { version = "1.0" }
 
 [build-dependencies]
-<<<<<<< HEAD
-cc = "1.0.90"
-=======
 cc = "1.0.92"
->>>>>>> db96ffcf
 
 [profile.optimized-dev]
 inherits = "dev"
