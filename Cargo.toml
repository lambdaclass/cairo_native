--- conflicted
+++ resolved
@@ -177,10 +177,7 @@
 harness = false
 
 [workspace]
-<<<<<<< HEAD
 members = ["debug_utils/sierra-emu", "debug_utils/casm-data-flow"]
-=======
-members = ["debug_utils/sierra-emu", "debug_utils/sierra2casm-dbg"]
 
 [workspace.dependencies]
 cairo-lang-compiler = "=2.12.0-dev.1"
@@ -202,5 +199,4 @@
 starknet-types-core = { version = "0.1.7", default-features = false }
 num-bigint = "0.4.6"
 num-integer = "0.1.46"
-num-traits = "0.2"
->>>>>>> b6cc8dc7
+num-traits = "0.2"