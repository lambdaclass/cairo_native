[package]
name = "cairo-native"
version = "0.1.0"
edition = "2021"
license = "Apache-2.0"
repository = "https://github.com/lambdaclass/cairo_native"
readme = "README.md"
keywords = ["starknet", "cairo", "compiler", "mlir"]

# Explicitly set the resolver to the default for edition >= 2021
# https://doc.rust-lang.org/edition-guide/rust-2021/default-cargo-resolver.html
resolver = "2"

[[bin]]
name = "cairo-native-dump"
required-features = ["build-cli"]

[[bin]]
name = "cairo-native-run"
required-features = ["build-cli"]

[features]
default = ["build-cli", "with-runtime"]
build-cli = ["clap", "tracing-subscriber"]
with-debug-utils = []
with-runtime = ["cairo-native-runtime"]

[dependencies]
bumpalo = "3.14"
cairo-felt = "0.8.5"
<<<<<<< HEAD
cairo-lang-compiler = "=2.2"
cairo-lang-defs = "=2.2"
cairo-lang-diagnostics = "=2.2"
cairo-lang-filesystem = "=2.2"
cairo-lang-lowering = "=2.2"
cairo-lang-sierra = "=2.2"
cairo-lang-sierra-generator = "=2.2"
educe = "0.4.23"
=======
cairo-lang-compiler = "2.3.1"
cairo-lang-defs = "2.3.1"
cairo-lang-diagnostics = "2.3.1"
cairo-lang-filesystem = "2.3.1"
cairo-lang-lowering = "2.3.1"
cairo-lang-sierra = "2.3.1"
cairo-lang-sierra-generator = "2.3.1"
>>>>>>> 293cdbe1
id-arena = "2.2"
itertools = "0.12"
lazy_static = "1.4"
libc = "0.2.147"
melior = { version = "0.12.2", features = ["ods-dialects"] }
mlir-sys = "0.2.1"
num-bigint = "0.4.4"
num-traits = "0.2"
thiserror = "1.0"
tracing = "0.1"

# CLI dependencies
cairo-native-runtime = { path = "runtime", optional = true }
clap = { version = "4.3", features = ["derive"], optional = true }
<<<<<<< HEAD
=======
serde_json = { version = "1.0", features = [
    "arbitrary_precision",
], optional = true }
>>>>>>> 293cdbe1
tracing-subscriber = { version = "0.3", features = [
    "env-filter",
], optional = true }
cairo-lang-sierra-gas = "2.3.1"
cairo-lang-sierra-ap-change = "2.3.1"
cairo-lang-utils = "2.3.1"
cairo-lang-starknet = "2.3.1"

[dev-dependencies]
cairo-lang-runner = "2.3.1"
lambdaworks-math = "0.1"
num-traits = "0.2"
pretty_assertions_sorted = "1.2.3"
proptest = "1.2"
tempfile = "3.6"
test-case = "3.2.1"

[build-dependencies]
cc = "1.0"

[profile.optimized-dev]
inherits = "dev"
opt-level = 3

[profile.release]
lto = true
codegen-units = 1

[workspace]
members = ["runtime"]<|MERGE_RESOLUTION|>--- conflicted
+++ resolved
@@ -28,16 +28,6 @@
 [dependencies]
 bumpalo = "3.14"
 cairo-felt = "0.8.5"
-<<<<<<< HEAD
-cairo-lang-compiler = "=2.2"
-cairo-lang-defs = "=2.2"
-cairo-lang-diagnostics = "=2.2"
-cairo-lang-filesystem = "=2.2"
-cairo-lang-lowering = "=2.2"
-cairo-lang-sierra = "=2.2"
-cairo-lang-sierra-generator = "=2.2"
-educe = "0.4.23"
-=======
 cairo-lang-compiler = "2.3.1"
 cairo-lang-defs = "2.3.1"
 cairo-lang-diagnostics = "2.3.1"
@@ -45,7 +35,7 @@
 cairo-lang-lowering = "2.3.1"
 cairo-lang-sierra = "2.3.1"
 cairo-lang-sierra-generator = "2.3.1"
->>>>>>> 293cdbe1
+educe = "0.4.23"
 id-arena = "2.2"
 itertools = "0.12"
 lazy_static = "1.4"
@@ -60,12 +50,6 @@
 # CLI dependencies
 cairo-native-runtime = { path = "runtime", optional = true }
 clap = { version = "4.3", features = ["derive"], optional = true }
-<<<<<<< HEAD
-=======
-serde_json = { version = "1.0", features = [
-    "arbitrary_precision",
-], optional = true }
->>>>>>> 293cdbe1
 tracing-subscriber = { version = "0.3", features = [
     "env-filter",
 ], optional = true }
