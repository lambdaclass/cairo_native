[package]
name = "cairo-native"
version = "0.2.0-alpha.3"
edition = "2021"
license = "Apache-2.0"
description = "A compiler to convert Cairo's intermediate representation Sierra code to MLIR."
repository = "https://github.com/lambdaclass/cairo_native"
readme = "README.md"
keywords = ["starknet", "cairo", "compiler", "mlir"]

# Explicitly set the resolver to the default for edition >= 2021
# https://doc.rust-lang.org/edition-guide/rust-2021/default-cargo-resolver.html
resolver = "2"

[[bin]]
name = "cairo-native-dump"
required-features = ["build-cli"]

[[bin]]
name = "cairo-native-run"
required-features = ["build-cli"]

[[bin]]
name = "cairo-native-test"
required-features = ["build-cli"]

[[bin]]
name = "cairo-native-stress"
required-features = ["build-cli"]

[[bin]]
name = "scarb-native-test"
required-features = ["scarb"]

[[bin]]
name = "scarb-native-dump"
required-features = ["scarb"]

[features]
default = ["build-cli", "with-runtime"]
build-cli = [
    "dep:clap",
    "dep:tracing-subscriber",
    "dep:anyhow",
    "dep:cairo-lang-test-plugin",
    "dep:cairo-lang-runner",
    "dep:colored",
]
scarb = ["build-cli", "dep:scarb-ui", "dep:scarb-metadata"]
with-cheatcode = []
with-debug-utils = []
with-mem-tracing = []
with-runtime = ["dep:cairo-native-runtime"]
<<<<<<< HEAD
with-cheatcode = []
with-trace-dump = ["cairo-native-runtime/with-trace-dump"]
=======
>>>>>>> 82c25b37

# the aquamarine dep is only used in docs and cannot be detected as used by cargo udeps
[package.metadata.cargo-udeps.ignore]
normal = ["aquamarine"]

[dependencies]
aquamarine = "0.5.0"
bumpalo = "3.16.0"
cairo-lang-compiler = "2.8.4"
cairo-lang-defs = "2.8.4"
cairo-lang-filesystem = "2.8.4"
cairo-lang-semantic = "2.8.4"
cairo-lang-sierra = "2.8.4"
cairo-lang-sierra-generator = "2.8.4"
cairo-lang-diagnostics = "2.8.4"
educe = "0.5.11" # can't update until https://github.com/magiclen/educe/issues/27
itertools = "0.13.0"
lazy_static = "1.5"
libc = "0.2"
llvm-sys = "191.0.0"
melior = { version = "0.19.0", features = ["ods-dialects"] }
mlir-sys = { version = "0.3.0" }
num-bigint = "0.4.6"
num-traits = "0.2"
starknet-types-core = { version = "0.1.7", default-features = false, features = [
    "std",
    "serde",
    "num-traits",
] }
tempfile = "3.13"
thiserror = "1.0.64"
tracing = "0.1"
utf8_iter = "1.0.4"


# CLI dependencies
cairo-lang-sierra-ap-change = "2.8.4"
cairo-lang-sierra-gas = "2.8.4"
cairo-lang-starknet = "2.8.4"
cairo-lang-utils = "2.8.4"
cairo-lang-starknet-classes = "2.8.4"
cairo-native-runtime = { version = "0.2.0-alpha.3", path = "runtime", optional = true }
clap = { version = "4.5.19", features = ["derive"], optional = true }
libloading = "0.8.5"
tracing-subscriber = { version = "0.3.18", features = [
    "env-filter",
    "json",
    "registry",
], optional = true }
serde = { version = "1.0", features = ["derive"] }
anyhow = { version = "1.0", optional = true }
cairo-lang-test-plugin = { version = "2.8.4", optional = true }
cairo-lang-runner = { version = "2.8.4", optional = true }
colored = { version = "2.1.0", optional = true }
# needed to interface with cairo-lang-*
keccak = "0.1.5"
sha2 = "0.10.8"                                          # needed for the syscall handler stub
scarb-metadata = { version = "1.12.0", optional = true }
scarb-ui = { version = "0.1.5", optional = true }
serde_json = { version = "1.0.128" }
stats_alloc = "0.1.10"

# for the syscallhandler stub to match blockifier
ark-secp256k1 = "0.4.0"
ark-secp256r1 = "0.4.0"
ark-ec = "0.4.2"
ark-ff = "0.4.2"
num-integer = "0.1.46"

[dev-dependencies]
cairo-vm = { version = "1.0.1", features = ["cairo-1-hints"] }
cairo-lang-runner = "2.8.4"
cairo-lang-semantic = { version = "2.8.4", features = ["testing"] }
criterion = { version = "0.5.1", features = ["html_reports"] }
lambdaworks-math = "0.10.0"
pretty_assertions_sorted = "1.2.3"
proptest = "1.5.0"
rstest = "0.23.0"
test-case = "3.3"
walkdir = "2.5.0"
serde_json = { version = "1.0.128" }

[build-dependencies]
cc = "1.1.28"

[profile.optimized-dev]
inherits = "dev"
opt-level = 3

[profile.ci]
inherits = "dev"
opt-level = 3
debug = "line-tables-only"

[profile.release]
lto = true
codegen-units = 1

# Set the settings for build scripts and proc-macros.
[profile.dev.build-override]
opt-level = 3

# On dev optimize dependencies a bit so it's not as slow.
[profile.dev.package."*"]
opt-level = 1

[[bench]]
name = "benches"
harness = false

[[bench]]
name = "compile_time"
harness = false

[[bench]]
name = "libfuncs"
harness = false

[workspace]
members = ["runtime"]<|MERGE_RESOLUTION|>--- conflicted
+++ resolved
@@ -51,11 +51,7 @@
 with-debug-utils = []
 with-mem-tracing = []
 with-runtime = ["dep:cairo-native-runtime"]
-<<<<<<< HEAD
-with-cheatcode = []
 with-trace-dump = ["cairo-native-runtime/with-trace-dump"]
-=======
->>>>>>> 82c25b37
 
 # the aquamarine dep is only used in docs and cannot be detected as used by cargo udeps
 [package.metadata.cargo-udeps.ignore]
