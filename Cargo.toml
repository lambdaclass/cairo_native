[workspace.package]
version = "0.6.1"
edition = "2021"
license = "Apache-2.0"
repository = "https://github.com/lambdaclass/cairo_native"

[package]
name = "cairo-native"
description = "A compiler to convert Cairo's IR Sierra code to MLIR and execute it."
readme = "README.md"
keywords = ["starknet", "cairo", "compiler", "mlir"]
categories = ["compilers"]
version.workspace = true
edition.workspace = true
license.workspace = true
repository.workspace = true

# Explicitly set the resolver to the default for edition >= 2021
# https://doc.rust-lang.org/edition-guide/rust-2021/default-cargo-resolver.html
resolver = "2"

[features]
with-cheatcode = []
with-debug-utils = []
with-mem-tracing = []
with-libfunc-profiling = []
with-segfault-catcher = []
with-trace-dump = ["dep:sierra-emu"]

# the aquamarine dep is only used in docs and cannot be detected as used by cargo udeps
[package.metadata.cargo-udeps.ignore]
normal = ["aquamarine"]

[dependencies]
aquamarine = "0.6.0"
bumpalo = "3.16.0"
cairo-lang-compiler.workspace = true
cairo-lang-filesystem.workspace = true
cairo-lang-runner.workspace = true
cairo-lang-sierra.workspace = true
cairo-lang-sierra-to-casm.workspace = true
educe = "0.5.11" # can't update until https://github.com/magiclen/educe/issues/27
itertools.workspace = true
lazy_static = "1.5"
libc = "0.2"
llvm-sys = "191.0.0"
melior = { workspace = true, features = ["ods-dialects", "helpers"] }
mlir-sys = { version = "0.4.1" }
num-bigint.workspace = true
num-traits.workspace = true
starknet-types-core = { workspace = true, features = [
    "std",
    "serde",
    "num-traits",
] }
tempfile.workspace = true
thiserror = "2.0.9"
tracing = "0.1"
utf8_iter = "1.0.4"
sierra-emu = { workspace = true, optional = true }


# CLI dependencies
cairo-lang-sierra-ap-change.workspace = true
cairo-lang-sierra-gas.workspace = true
cairo-lang-starknet.workspace = true
cairo-lang-utils.workspace = true
cairo-lang-starknet-classes.workspace = true
libloading.workspace = true
serde = { workspace = true, features = ["derive"] }
# needed to interface with cairo-lang-*
keccak = "0.1.5"
sha2 = "0.10.8"                                          # needed for the syscall handler stub
serde_json.workspace = true

# for the syscallhandler stub to match blockifier
ark-secp256k1 = "0.5.0"
ark-secp256r1 = "0.5.0"
ark-ec = "0.5.0"
ark-ff = "0.5.0"
num-integer.workspace = true

# Runtime functions
rand = "0.9.0"
starknet-curve.workspace = true

[dev-dependencies]
cairo-vm = { git = "https://github.com/lambdaclass/cairo-vm", rev = "742e9ae3de8b55f4a5dc44831f06068712f2f0c5", features = ["cairo-1-hints"] }
criterion = { version = "0.5.1", features = ["html_reports"] }
lambdaworks-math = "0.11.0"
pretty_assertions_sorted = "1.2.3"
proptest = "1.5.0"
rstest = "0.24.0"
test-case = "3.3"
walkdir = "2.5.0"
serde_json = { version = "1.0.128" }
rayon = "1.10.0"
tracing-subscriber = { version = "0.3.19", features = ["env-filter", "json", "registry"] }

[profile.optimized-dev]
inherits = "dev"
opt-level = 3

[profile.ci]
inherits = "dev"
opt-level = 3
debug = "line-tables-only"

[profile.release]
lto = true
codegen-units = 1

# Set the settings for build scripts and proc-macros.
[profile.dev.build-override]
opt-level = 3

# On dev optimize dependencies a bit so it's not as slow.
[profile.dev.package."*"]
opt-level = 1

[[bench]]
name = "benches"
harness = false

[[bench]]
name = "compile_time"
harness = false

[[bench]]
name = "libfuncs"
harness = false

[workspace]
members = [
    "debug_utils",
    "debug_utils/sierra-emu",
    "debug_utils/casm-data-flow",
    "debug_utils/cairo-native-stress",
    "binaries/cairo-native-compile",
    "binaries/cairo-native-dump",
    "binaries/cairo-native-run",
    "binaries/cairo-native-test",
    "binaries/scarb-native-dump",
    "binaries/scarb-native-test",
    "binaries/starknet-native-compile",
    "binaries/cairo-native-bin-utils",
]

[workspace.dependencies]
<<<<<<< HEAD
anyhow = "1.0"
=======
sierra-emu = { path = "debug_utils/sierra-emu", version = "0.6.1" }
>>>>>>> 38106a1e
cairo-lang-casm = "=2.12.2"
cairo-lang-compiler = "=2.12.2"
cairo-lang-defs = "=2.12.2"
cairo-lang-filesystem = "=2.12.2"
cairo-lang-runner = "=2.12.2"
cairo-lang-semantic = "=2.12.2"
cairo-lang-sierra = "=2.12.2"
cairo-lang-sierra-ap-change = "=2.12.2"
cairo-lang-sierra-gas = "=2.12.2"
cairo-lang-sierra-generator = "=2.12.2"
cairo-lang-sierra-to-casm = "=2.12.2"
cairo-lang-starknet = "=2.12.2"
cairo-lang-starknet-classes = "=2.12.2"
cairo-lang-test-plugin = "=2.12.2"
cairo-lang-utils = "=2.12.2"
cairo-native-bin-utils.path = "binaries/cairo-native-bin-utils"
cairo-native.path = "."
clap = "4.5.23"
colored = "2.1.0"
itertools = "0.14.0"
libloading = "0.8.6"
melior = "0.21.0"
num-bigint = "0.4.6"
num-integer = "0.1.46"
num-traits = "0.2"
scarb-metadata = "1.12.0"
scarb-ui = "0.1.5"
serde = "1.0.0"
serde_json = "1.0.128"
sierra-emu.path = "debug_utils/sierra-emu"
starknet-crypto = "0.7.3"
starknet-curve = "0.6.0"
starknet-types-core = "0.2.0"
stats_alloc = "0.1.10"
tempfile = "3.15.0"
tracing = "0.1"
tracing-subscriber = "0.3.19"<|MERGE_RESOLUTION|>--- conflicted
+++ resolved
@@ -147,11 +147,7 @@
 ]
 
 [workspace.dependencies]
-<<<<<<< HEAD
 anyhow = "1.0"
-=======
-sierra-emu = { path = "debug_utils/sierra-emu", version = "0.6.1" }
->>>>>>> 38106a1e
 cairo-lang-casm = "=2.12.2"
 cairo-lang-compiler = "=2.12.2"
 cairo-lang-defs = "=2.12.2"
@@ -181,7 +177,7 @@
 scarb-ui = "0.1.5"
 serde = "1.0.0"
 serde_json = "1.0.128"
-sierra-emu.path = "debug_utils/sierra-emu"
+sierra-emu = { path = "debug_utils/sierra-emu", version = "0.6.1" }
 starknet-crypto = "0.7.3"
 starknet-curve = "0.6.0"
 starknet-types-core = "0.2.0"
