--- conflicted
+++ resolved
@@ -86,21 +86,12 @@
 
 
 # CLI dependencies
-<<<<<<< HEAD
-cairo-lang-sierra-ap-change = "=2.10.0-rc.0"
-cairo-lang-sierra-gas = "=2.10.0-rc.0"
-cairo-lang-starknet = "=2.10.0-rc.0"
-cairo-lang-utils = "=2.10.0-rc.0"
-cairo-lang-starknet-classes = "=2.10.0-rc.0"
-cairo-native-runtime = { version = "0.2.9", path = "runtime", optional = true }
-=======
 cairo-lang-sierra-ap-change = "2.10.0-rc.1"
 cairo-lang-sierra-gas = "2.10.0-rc.1"
 cairo-lang-starknet = "2.10.0-rc.1"
 cairo-lang-utils = "2.10.0-rc.1"
 cairo-lang-starknet-classes = "2.10.0-rc.1"
-cairo-native-runtime = { version = "0.2.8", path = "runtime", optional = true }
->>>>>>> e9151aa8
+cairo-native-runtime = { version = "0.2.9", path = "runtime", optional = true }
 clap = { version = "4.5.23", features = ["derive"], optional = true }
 libloading = "0.8.6"
 tracing-subscriber = { version = "0.3.19", features = [
