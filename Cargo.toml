[package]
name = "cairo-native"
version = "0.1.0"
edition = "2021"
license = "Apache-2.0"
description = "A compiler to convert Cairo's intermediate representation Sierra code to MLIR."
repository = "https://github.com/lambdaclass/cairo_native"
readme = "README.md"
keywords = ["starknet", "cairo", "compiler", "mlir"]

# Explicitly set the resolver to the default for edition >= 2021
# https://doc.rust-lang.org/edition-guide/rust-2021/default-cargo-resolver.html
resolver = "2"

[[bin]]
name = "cairo-native-dump"
required-features = ["build-cli"]

[[bin]]
name = "cairo-native-run"
required-features = ["build-cli"]

[[bin]]
name = "cairo-native-test"
required-features = ["build-cli"]

[features]
default = ["build-cli", "with-runtime"]
build-cli = ["dep:clap", "dep:tracing-subscriber", "dep:anyhow", "dep:cairo-lang-test-plugin",
"dep:cairo-lang-runner", "dep:colored", "dep:cairo-felt", "dep:keccak",
"dep:k256", "dep:p256", "dep:sec1"]
with-debug-utils = []
with-runtime = ["dep:cairo-native-runtime"]
with-serde = ["dep:serde"]

[dependencies]
bumpalo = "3.16"
cairo-lang-compiler = "2.6.3"
cairo-lang-defs = "2.6.3"
cairo-lang-diagnostics = "2.6.3"
cairo-lang-filesystem = "2.6.3"
cairo-lang-lowering = "2.6.3"
cairo-lang-semantic = "2.6.3"
cairo-lang-sierra = "2.6.3"
cairo-lang-sierra-generator = "2.6.3"
educe = "0.5.11"
id-arena = "2.2.1"
itertools = "0.12.1"
lazy_static = "1.4"
libc = "0.2.153"
<<<<<<< HEAD
llvm-sys = "170.0.0"
melior = { version = "0.17.1", features = ["ods-dialects"] }
mlir-sys = "=0.2.1" # 0.2.2 is llvm 18
num-bigint = "0.4.5"
num-traits = "0.2.19"
=======
llvm-sys = "180.0.0"
melior = { version = "0.18.1", features = ["ods-dialects"] }
mlir-sys = "0.2.2"
num-bigint = "0.4.4"
num-traits = "0.2"
>>>>>>> cd75446a
starknet-types-core = { version = "0.1.1", default-features = false, features = [
  "serde",
] }
tempfile = "3.10.1"
thiserror = "1.0.60"
tracing = "0.1.40"

# CLI dependencies
cairo-lang-sierra-ap-change = "2.6.3"
cairo-lang-sierra-gas = "2.6.3"
cairo-lang-starknet = "2.6.3"
cairo-lang-utils = "2.6.3"
cairo-lang-starknet-classes = "2.6.3"
cairo-native-runtime = { version = "0.1.0", path = "runtime", optional = true }
<<<<<<< HEAD
clap = { version = "4.5.4", features = ["derive"], optional = true }
libloading = "0.8.3"
tracing-subscriber = { version = "0.3.18", features = [
=======
clap = { version = "4.5", features = ["derive"], optional = true }
libloading = "0.8.3"
tracing-subscriber = { version = "0.3", features = [
>>>>>>> cd75446a
  "env-filter",
], optional = true }
serde = { version = "1.0.201", features = ["derive"], optional = true }
anyhow = { version = "1.0.83", optional = true }
cairo-lang-test-plugin = { version = "2.6.3", optional = true }
cairo-lang-runner = { version = "2.6.3", optional = true }
colored = { version = "2.1.0", optional = true }
# needed to interface with cairo-lang-*
cairo-felt = { version = "0.9.1", optional = true }
keccak = { version = "0.1.5", optional = true }
k256 = { version = "0.13.3", optional = true }
p256 = { version = "0.13.2", optional = true }
sec1 = { version = "0.7.3", optional = true }

[dev-dependencies]
cairo-felt = "0.9.1"
cairo-lang-runner = "2.6.3"
cairo-lang-semantic = { version = "2.6.3", features = ["testing"] }
criterion = { version = "0.5.1", features = ["html_reports"] }
lambdaworks-math = "0.7"
pretty_assertions_sorted = "1.2.3"
proptest = "1.4"
rstest = "0.19.0"
test-case = "3.3.1"
walkdir = "2.5.0"
serde_json = { version = "1.0.117" }

[build-dependencies]
cc = "1.0.96"

[profile.optimized-dev]
inherits = "dev"
opt-level = 3

[profile.ci]
inherits = "dev"
opt-level = 3
debug = "line-tables-only"

[profile.release]
lto = true
codegen-units = 1

# Set the settings for build scripts and proc-macros.
[profile.dev.build-override]
opt-level = 3

# On dev optimize dependencies a bit so it's not as slow.
[profile.dev.package."*"]
opt-level = 1

[[bench]]
name = "benches"
harness = false

[[bench]]
name = "compile_time"
harness = false

[[bench]]
name = "libfuncs"
harness = false

[workspace]
members = ["runtime"]<|MERGE_RESOLUTION|>--- conflicted
+++ resolved
@@ -48,19 +48,11 @@
 itertools = "0.12.1"
 lazy_static = "1.4"
 libc = "0.2.153"
-<<<<<<< HEAD
-llvm-sys = "170.0.0"
-melior = { version = "0.17.1", features = ["ods-dialects"] }
-mlir-sys = "=0.2.1" # 0.2.2 is llvm 18
-num-bigint = "0.4.5"
-num-traits = "0.2.19"
-=======
 llvm-sys = "180.0.0"
 melior = { version = "0.18.1", features = ["ods-dialects"] }
 mlir-sys = "0.2.2"
-num-bigint = "0.4.4"
-num-traits = "0.2"
->>>>>>> cd75446a
+num-bigint = "0.4.5"
+num-traits = "0.2.19"
 starknet-types-core = { version = "0.1.1", default-features = false, features = [
   "serde",
 ] }
@@ -75,15 +67,9 @@
 cairo-lang-utils = "2.6.3"
 cairo-lang-starknet-classes = "2.6.3"
 cairo-native-runtime = { version = "0.1.0", path = "runtime", optional = true }
-<<<<<<< HEAD
 clap = { version = "4.5.4", features = ["derive"], optional = true }
 libloading = "0.8.3"
 tracing-subscriber = { version = "0.3.18", features = [
-=======
-clap = { version = "4.5", features = ["derive"], optional = true }
-libloading = "0.8.3"
-tracing-subscriber = { version = "0.3", features = [
->>>>>>> cd75446a
   "env-filter",
 ], optional = true }
 serde = { version = "1.0.201", features = ["derive"], optional = true }
