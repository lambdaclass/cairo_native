[package]
name = "cairo-native"
version = "0.5.0-rc.4"
edition = "2021"
license = "Apache-2.0"
description = "A compiler to convert Cairo's IR Sierra code to MLIR and execute it."
repository = "https://github.com/lambdaclass/cairo_native"
readme = "README.md"
keywords = ["starknet", "cairo", "compiler", "mlir"]
categories = ["compilers"]

# Explicitly set the resolver to the default for edition >= 2021
# https://doc.rust-lang.org/edition-guide/rust-2021/default-cargo-resolver.html
resolver = "2"

[[bin]]
name = "cairo-native-dump"
required-features = ["build-cli"]

[[bin]]
name = "cairo-native-run"
required-features = ["build-cli"]

[[bin]]
name = "cairo-native-test"
required-features = ["build-cli"]

[[bin]]
name = "cairo-native-stress"
required-features = ["build-cli"]

[[bin]]
name = "scarb-native-test"
required-features = ["scarb"]

[[bin]]
name = "scarb-native-dump"
required-features = ["scarb"]

[[bin]]
name = "starknet-native-compile"
required-features = ["build-cli"]

[features]
default = ["build-cli"]
build-cli = [
    "dep:clap",
    "dep:tracing-subscriber",
    "dep:anyhow",
    "dep:cairo-lang-test-plugin",
    "dep:colored",
]
scarb = ["build-cli", "dep:scarb-ui", "dep:scarb-metadata"]
with-cheatcode = []
with-debug-utils = []
with-mem-tracing = []
with-segfault-catcher = []

# the aquamarine dep is only used in docs and cannot be detected as used by cargo udeps
[package.metadata.cargo-udeps.ignore]
normal = ["aquamarine"]

[dependencies]
aquamarine = "0.6.0"
bumpalo = "3.16.0"
cairo-lang-compiler.workspace = true
cairo-lang-defs.workspace = true
cairo-lang-filesystem.workspace = true
cairo-lang-runner.workspace = true
cairo-lang-semantic.workspace = true
cairo-lang-sierra.workspace = true
cairo-lang-sierra-generator.workspace = true
cairo-lang-sierra-to-casm.workspace = true
educe = "0.5.11" # can't update until https://github.com/magiclen/educe/issues/27
itertools = "0.14.0"
lazy_static = "1.5"
libc = "0.2"
llvm-sys = "191.0.0"
melior = { version = "0.21.0", features = ["ods-dialects", "helpers"] }
mlir-sys = { version = "0.4.1" }
num-bigint.workspace = true
num-traits.workspace = true
starknet-types-core = { workspace = true, default-features = false, features = [
    "std",
    "serde",
    "num-traits",
] }
tempfile = "3.15.0"
thiserror = "2.0.9"
tracing = "0.1"
utf8_iter = "1.0.4"


# CLI dependencies
cairo-lang-sierra-ap-change.workspace = true
cairo-lang-sierra-gas.workspace = true
cairo-lang-starknet.workspace = true
cairo-lang-utils.workspace = true
cairo-lang-starknet-classes.workspace = true
clap = { version = "4.5.23", features = ["derive"], optional = true }
libloading = "0.8.6"
tracing-subscriber = { version = "0.3.19", features = [
    "env-filter",
    "json",
    "registry",
], optional = true }
serde = { version = "1.0", features = ["derive"] }
anyhow = { version = "1.0", optional = true }
cairo-lang-test-plugin = { workspace = true, optional = true }
colored = { version = "2.1.0", optional = true }
# needed to interface with cairo-lang-*
keccak = "0.1.5"
sha2 = "0.10.8"                                          # needed for the syscall handler stub
scarb-metadata = { version = "1.12.0", optional = true }
scarb-ui = { version = "0.1.5", optional = true }
serde_json = { version = "1.0.128" }
stats_alloc = "0.1.10"

# for the syscallhandler stub to match blockifier
ark-secp256k1 = "0.5.0"
ark-secp256r1 = "0.5.0"
ark-ec = "0.5.0"
ark-ff = "0.5.0"
num-integer.workspace = true

# Runtime functions
rand = "0.9.0"
starknet-curve.workspace = true

[dev-dependencies]
cairo-vm = { git = "https://github.com/lambdaclass/cairo-vm", rev = "368e3fb311601a33ff8945e784eaa332f1fd499a", features = ["cairo-1-hints"] }
cairo-lang-semantic = { workspace = true, features = ["testing"] }
criterion = { version = "0.5.1", features = ["html_reports"] }
lambdaworks-math = "0.11.0"
pretty_assertions_sorted = "1.2.3"
proptest = "1.5.0"
rstest = "0.24.0"
test-case = "3.3"
walkdir = "2.5.0"
serde_json = { version = "1.0.128" }
rayon = "1.10.0"

[build-dependencies]
cc = "1.2.7"

[profile.optimized-dev]
inherits = "dev"
opt-level = 3

[profile.ci]
inherits = "dev"
opt-level = 3
debug = "line-tables-only"

[profile.release]
lto = true
codegen-units = 1

# Set the settings for build scripts and proc-macros.
[profile.dev.build-override]
opt-level = 3

# On dev optimize dependencies a bit so it's not as slow.
[profile.dev.package."*"]
opt-level = 1

[[bench]]
name = "benches"
harness = false

[[bench]]
name = "compile_time"
harness = false

[[bench]]
name = "libfuncs"
harness = false

[workspace]
<<<<<<< HEAD
members = ["debug_utils/sierra-emu"]

[workspace.dependencies]
cairo-lang-compiler = "=2.12.0-dev.1"
cairo-lang-defs = "=2.12.0-dev.1"
cairo-lang-filesystem = "=2.12.0-dev.1"
cairo-lang-runner = "=2.12.0-dev.1"
cairo-lang-semantic = "=2.12.0-dev.1"
cairo-lang-sierra = "=2.12.0-dev.1"
cairo-lang-sierra-ap-change = "=2.12.0-dev.1"
cairo-lang-sierra-gas = "=2.12.0-dev.1"
cairo-lang-sierra-generator = "=2.12.0-dev.1"
cairo-lang-sierra-to-casm = "=2.12.0-dev.1"
cairo-lang-starknet = "=2.12.0-dev.1"
cairo-lang-starknet-classes = "=2.12.0-dev.1"
cairo-lang-test-plugin = "=2.12.0-dev.1"
cairo-lang-utils = "=2.12.0-dev.1"
starknet-crypto = "0.7.3"
starknet-curve = "0.5.1"
starknet-types-core = { version = "0.1.7", default-features = false }
num-bigint = "0.4.6"
num-integer = "0.1.46"
num-traits = "0.2"
=======
members = ["debug_utils/sierra-emu", "debug_utils/sierra2casm-dbg"]
>>>>>>> 1ac72396
<|MERGE_RESOLUTION|>--- conflicted
+++ resolved
@@ -177,8 +177,7 @@
 harness = false
 
 [workspace]
-<<<<<<< HEAD
-members = ["debug_utils/sierra-emu"]
+members = ["debug_utils/sierra-emu", "debug_utils/sierra2casm-dbg"]
 
 [workspace.dependencies]
 cairo-lang-compiler = "=2.12.0-dev.1"
@@ -200,7 +199,4 @@
 starknet-types-core = { version = "0.1.7", default-features = false }
 num-bigint = "0.4.6"
 num-integer = "0.1.46"
-num-traits = "0.2"
-=======
-members = ["debug_utils/sierra-emu", "debug_utils/sierra2casm-dbg"]
->>>>>>> 1ac72396
+num-traits = "0.2"