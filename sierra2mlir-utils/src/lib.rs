--- conflicted
+++ resolved
@@ -30,11 +30,6 @@
     dst.copy_from_slice(&res.to_bytes_be());
 }
 
-<<<<<<< HEAD
-/// Compute `ec_point_zero()`.
-///
-/// Its return values are stored in big endian.
-=======
 /// Compute `hades_permutation(op0, op1, op2)` and replace the operands with the results.
 ///
 /// All operands need the values in big endian.
@@ -42,28 +37,12 @@
 /// # Panics
 ///
 /// This function will panic if either operand is out of range for a felt.
->>>>>>> 8e9941e3
 ///
 /// # Safety
 ///
 /// This function is intended to be called from MLIR, deals with pointers, and is therefore
 /// definitely unsafe to use manually.
 #[no_mangle]
-<<<<<<< HEAD
-pub unsafe extern "C" fn sierra2mlir_util_ec_point_zero(x: *mut u8, y: *mut u8, infinite: *mut u8) {
-    // Extract arrays from the pointers.
-    let x = slice::from_raw_parts_mut(x, 32);
-    let y = slice::from_raw_parts_mut(y, 32);
-    let infinite = slice::from_raw_parts_mut(infinite, 1);
-
-    let ec_point =
-        AffinePoint { x: FieldElement::default(), y: FieldElement::default(), infinity: true };
-
-    // Compute pedersen hash and copy the result into `dst`.
-    x.copy_from_slice(&ec_point.x.to_bytes_be());
-    y.copy_from_slice(&ec_point.y.to_bytes_be());
-    infinite.copy_from_slice(&(ec_point.infinity as u8).to_be_bytes());
-=======
 pub unsafe extern "C" fn sierra2mlir_util_hades_permutation(
     op0: *mut u8,
     op1: *mut u8,
@@ -88,5 +67,28 @@
     op0.copy_from_slice(&state[0].to_bytes_be());
     op1.copy_from_slice(&state[1].to_bytes_be());
     op2.copy_from_slice(&state[2].to_bytes_be());
->>>>>>> 8e9941e3
+}
+
+/// Compute `ec_point_zero()`.
+///
+/// Its return values are stored in big endian.
+///
+/// # Safety
+///
+/// This function is intended to be called from MLIR, deals with pointers, and is therefore
+/// definitely unsafe to use manually.
+#[no_mangle]
+pub unsafe extern "C" fn sierra2mlir_util_ec_point_zero(x: *mut u8, y: *mut u8, infinite: *mut u8) {
+    // Extract arrays from the pointers.
+    let x = slice::from_raw_parts_mut(x, 32);
+    let y = slice::from_raw_parts_mut(y, 32);
+    let infinite = slice::from_raw_parts_mut(infinite, 1);
+
+    let ec_point =
+        AffinePoint { x: FieldElement::default(), y: FieldElement::default(), infinity: true };
+
+    // Compute pedersen hash and copy the result into `dst`.
+    x.copy_from_slice(&ec_point.x.to_bytes_be());
+    y.copy_from_slice(&ec_point.y.to_bytes_be());
+    infinite.copy_from_slice(&(ec_point.infinity as u8).to_be_bytes());
 }