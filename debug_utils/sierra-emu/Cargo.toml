--- conflicted
+++ resolved
@@ -39,14 +39,5 @@
 tracing-subscriber = { version = "0.3.18", features = ["env-filter"] }
 
 [dev-dependencies]
-<<<<<<< HEAD
 cairo-lang-compiler = "=2.12.0-dev.1"
-cairo-lang-starknet = "=2.12.0-dev.1"
-
-# On dev optimize dependencies a bit so it's not as slow.
-[profile.dev.package."*"]
-opt-level = 1
-=======
-cairo-lang-compiler = "=2.12.0-dev.0"
-cairo-lang-starknet = "=2.12.0-dev.0"
->>>>>>> f6fe4fb8
+cairo-lang-starknet = "=2.12.0-dev.1"