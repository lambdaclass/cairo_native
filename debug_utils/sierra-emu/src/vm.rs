use crate::{
    debug::libfunc_to_name,
    gas::{BuiltinCosts, GasMetadata},
    starknet::StarknetSyscallHandler,
    ContractExecutionResult, ProgramTrace, StateDump, Value,
};
use cairo_lang_sierra::{
    edit_state,
    extensions::{
        circuit::CircuitTypeConcrete,
        core::{CoreConcreteLibfunc, CoreLibfunc, CoreType, CoreTypeConcrete},
        gas::CostTokenType,
        starknet::StarknetTypeConcrete,
        ConcreteLibfunc, ConcreteType,
    },
    ids::{ConcreteLibfuncId, FunctionId, VarId},
    program::{GenFunction, GenStatement, Invocation, Program, StatementIdx},
    program_registry::ProgramRegistry,
};
use cairo_lang_sierra_to_casm::metadata::MetadataComputationConfig;
use cairo_lang_starknet_classes::{
    casm_contract_class::ENTRY_POINT_COST, compiler_version::VersionId,
    contract_class::ContractEntryPoints,
};
use cairo_lang_utils::ordered_hash_map::OrderedHashMap;
use smallvec::{smallvec, SmallVec};
use starknet_types_core::felt::Felt;
use std::{cmp::Ordering, fmt::Debug, sync::Arc};
use tracing::{debug, trace};

mod ap_tracking;
mod array;
mod bool;
mod bounded_int;
mod r#box;
mod branch_align;
mod bytes31;
mod cast;
mod circuit;
mod r#const;
mod coupon;
mod drop;
mod dup;
mod ec;
mod r#enum;
mod felt252;
mod felt252_dict;
mod felt252_dict_entry;
mod function_call;
mod gas;
<<<<<<< HEAD
mod int;
=======
mod int128;
mod int_range;
>>>>>>> c0b84968
mod jump;
mod mem;
mod nullable;
mod pedersen;
mod poseidon;
mod snapshot_take;
mod starknet;
mod r#struct;
mod uint256;
mod uint512;

#[derive(Clone)]
pub struct VirtualMachine {
    pub program: Arc<Program>,
    pub registry: Arc<ProgramRegistry<CoreType, CoreLibfunc>>,
    frames: Vec<SierraFrame>,
    pub gas: GasMetadata,
    entry_points: Option<ContractEntryPoints>,
    builtin_costs: BuiltinCosts,
}

impl Debug for VirtualMachine {
    fn fmt(&self, f: &mut std::fmt::Formatter<'_>) -> std::fmt::Result {
        f.debug_struct("VirtualMachine")
            .field("frames", &self.frames)
            .field("gas", &self.gas)
            .finish_non_exhaustive()
    }
}

impl VirtualMachine {
    pub fn new(program: Arc<Program>) -> Self {
        let registry = ProgramRegistry::new(&program).unwrap();
        Self {
            gas: GasMetadata::new(&program, Some(MetadataComputationConfig::default())).unwrap(),
            program,
            registry: Arc::new(registry),
            frames: Vec::new(),
            entry_points: None,
            builtin_costs: Default::default(),
        }
    }
}

impl VirtualMachine {
    pub fn new_starknet(
        program: Arc<Program>,
        entry_points: &ContractEntryPoints,
        sierra_version: VersionId,
    ) -> Self {
        let no_eq_solver = match sierra_version.major.cmp(&1) {
            Ordering::Less => false,
            Ordering::Equal => sierra_version.minor >= 4,
            Ordering::Greater => true,
        };

        let registry = ProgramRegistry::new(&program).unwrap();
        Self {
            gas: GasMetadata::new(
                &program,
                Some(MetadataComputationConfig {
                    function_set_costs: entry_points
                        .constructor
                        .iter()
                        .chain(entry_points.external.iter())
                        .chain(entry_points.l1_handler.iter())
                        .map(|x| {
                            (
                                FunctionId::new(x.function_idx as u64),
                                [(CostTokenType::Const, ENTRY_POINT_COST)].into(),
                            )
                        })
                        .collect(),
                    linear_gas_solver: no_eq_solver,
                    linear_ap_change_solver: no_eq_solver,
                    skip_non_linear_solver_comparisons: false,
                    compute_runtime_costs: false,
                }),
            )
            .unwrap(),
            program,
            registry: Arc::new(registry),
            frames: Vec::new(),
            entry_points: Some(entry_points.clone()),
            builtin_costs: Default::default(),
        }
    }

    pub fn registry(&self) -> &ProgramRegistry<CoreType, CoreLibfunc> {
        &self.registry
    }

    /// Utility to call a contract.
    pub fn call_contract<I>(
        &mut self,
        selector: Felt,
        initial_gas: u64,
        calldata: I,
        builtin_costs: Option<BuiltinCosts>,
    ) where
        I: IntoIterator<Item = Felt>,
        I::IntoIter: ExactSizeIterator,
    {
        self.builtin_costs = builtin_costs.unwrap_or_default();
        let args: Vec<_> = calldata.into_iter().map(Value::Felt).collect();
        let entry_points = self.entry_points.as_ref().expect("contract should have");
        let selector_uint = selector.to_biguint();
        let function_idx = entry_points
            .constructor
            .iter()
            .chain(entry_points.external.iter())
            .chain(entry_points.l1_handler.iter())
            .find(|x| x.selector == selector_uint)
            .map(|x| x.function_idx)
            .expect("function id not found");
        let function = &self.program.funcs[function_idx];

        self.push_frame(
            function.id.clone(),
            function
                .signature
                .param_types
                .iter()
                .map(|type_id| {
                    let type_info = self.registry().get_type(type_id).unwrap();
                    match type_info {
                        CoreTypeConcrete::GasBuiltin(_) => Value::U64(initial_gas),
                        // Add the calldata structure
                        CoreTypeConcrete::Struct(inner) => {
                            let member = self.registry().get_type(&inner.members[0]).unwrap();
                            match member {
                                CoreTypeConcrete::Snapshot(inner) => {
                                    let inner = self.registry().get_type(&inner.ty).unwrap();
                                    match inner {
                                        CoreTypeConcrete::Array(inner) => {
                                            let felt_ty = &inner.ty;
                                            Value::Struct(vec![Value::Array {
                                                ty: felt_ty.clone(),
                                                data: args.clone(),
                                            }])
                                        }
                                        _ => unreachable!(),
                                    }
                                }
                                _ => unreachable!(),
                            }
                        }
                        CoreTypeConcrete::BuiltinCosts(_) => {
                            Value::BuiltinCosts(builtin_costs.unwrap_or_default())
                        }
                        CoreTypeConcrete::Starknet(StarknetTypeConcrete::System(_)) => Value::Unit,
                        CoreTypeConcrete::RangeCheck(_)
                        | CoreTypeConcrete::RangeCheck96(_)
                        | CoreTypeConcrete::Circuit(
                            CircuitTypeConcrete::MulMod(_) | CircuitTypeConcrete::AddMod(_),
                        )
                        | CoreTypeConcrete::Pedersen(_)
                        | CoreTypeConcrete::Poseidon(_)
                        | CoreTypeConcrete::Bitwise(_)
                        | CoreTypeConcrete::EcOp(_)
                        | CoreTypeConcrete::SegmentArena(_) => Value::Unit,
                        x => {
                            todo!("{:?}", x.info())
                        }
                    }
                })
                .collect::<Vec<_>>(),
        );
    }

    /// Utility to call a contract.
    pub fn call_program<I>(
        &mut self,
        function: &GenFunction<StatementIdx>,
        initial_gas: u64,
        args: I,
    ) where
        I: IntoIterator<Item = Value>,
        I::IntoIter: ExactSizeIterator,
    {
        let required_gas = self.gas.initial_required_gas(&function.id).unwrap();
        let initial_gas = initial_gas.checked_sub(required_gas).unwrap();

        let mut iter = args.into_iter();
        self.push_frame(
            function.id.clone(),
            function
                .signature
                .param_types
                .iter()
                .map(|type_id| {
                    let type_info = self.registry().get_type(type_id).unwrap();
                    match type_info {
                        CoreTypeConcrete::GasBuiltin(_) => Value::U64(initial_gas),
                        CoreTypeConcrete::RangeCheck(_)
                        | CoreTypeConcrete::RangeCheck96(_)
                        | CoreTypeConcrete::Bitwise(_)
                        | CoreTypeConcrete::Pedersen(_)
                        | CoreTypeConcrete::Poseidon(_)
                        | CoreTypeConcrete::SegmentArena(_)
                        | CoreTypeConcrete::Circuit(
                            CircuitTypeConcrete::AddMod(_) | CircuitTypeConcrete::MulMod(_),
                        ) => Value::Unit,
                        CoreTypeConcrete::Starknet(inner) => match inner {
                            StarknetTypeConcrete::System(_) => Value::Unit,
                            _ => todo!(),
                        },
                        _ => iter.next().unwrap(),
                    }
                })
                .collect::<Vec<_>>(),
        );
    }

    /// Effectively a function call (for entry points).
    pub fn push_frame<I>(&mut self, function_id: FunctionId, args: I)
    where
        I: IntoIterator<Item = Value>,
        I::IntoIter: ExactSizeIterator,
    {
        let function = self.registry.get_function(&function_id).unwrap();

        let args = args.into_iter();
        assert_eq!(args.len(), function.params.len());
        self.frames.push(SierraFrame {
            _function_id: function_id,
            state: function
                .params
                .iter()
                .zip(args)
                .map(|(param, value)| {
                    assert!(value.is(&self.registry, &param.ty));
                    (param.id.clone(), value)
                })
                .collect(),

            pc: function.entry_point,
        })
    }

    /// Run a single statement and return the state before its execution.
    pub fn step(
        &mut self,
        syscall_handler: &mut impl StarknetSyscallHandler,
    ) -> Option<(StatementIdx, OrderedHashMap<VarId, Value>)> {
        let frame = self.frames.last_mut()?;

        let pc_snapshot = frame.pc;
        let state_snapshot = frame.state.clone();

        debug!(
            "Evaluating statement {} ({})",
            frame.pc.0, &self.program.statements[frame.pc.0],
        );
        trace!("values: \n{:#?}\n", state_snapshot);
        match &self.program.statements[frame.pc.0] {
            GenStatement::Invocation(invocation) => {
                let libfunc = self.registry.get_libfunc(&invocation.libfunc_id).unwrap();
                debug!(
                    "Executing invocation of libfunc: {}",
                    libfunc_to_name(libfunc)
                );
                let (state, values) =
                    edit_state::take_args(std::mem::take(&mut frame.state), invocation.args.iter())
                        .unwrap();

                match eval(
                    &self.registry,
                    &invocation.libfunc_id,
                    values,
                    syscall_handler,
                    &self.gas,
                    &frame.pc,
                    self.builtin_costs,
                ) {
                    EvalAction::NormalBranch(branch_idx, results) => {
                        assert_eq!(
                            results.len(),
                            invocation.branches[branch_idx].results.len(),
                            "invocation of {invocation} returned the wrong number of values"
                        );

                        assert!(
                            results
                                .iter()
                                .zip(
                                    &self
                                        .registry
                                        .get_libfunc(&invocation.libfunc_id)
                                        .unwrap()
                                        .branch_signatures()[branch_idx]
                                        .vars
                                )
                                .all(|(value, ret)| value.is(&self.registry, &ret.ty)),
                            "invocation of {} returned an invalid argument",
                            libfunc_to_name(
                                self.registry.get_libfunc(&invocation.libfunc_id).unwrap()
                            )
                        );

                        frame.pc = frame.pc.next(&invocation.branches[branch_idx].target);
                        frame.state = edit_state::put_results(
                            state,
                            invocation.branches[branch_idx].results.iter().zip(results),
                        )
                        .unwrap();
                    }
                    EvalAction::FunctionCall(function_id, args) => {
                        let function = self.registry.get_function(&function_id).unwrap();
                        frame.state = state;
                        self.frames.push(SierraFrame {
                            _function_id: function_id,
                            state: function
                                .params
                                .iter()
                                .map(|param| param.id.clone())
                                .zip(args.iter().cloned())
                                .collect(),

                            pc: function.entry_point,
                        });
                    }
                }
            }
            GenStatement::Return(ids) => {
                let mut curr_frame = self.frames.pop().unwrap();
                if let Some(prev_frame) = self.frames.last_mut() {
                    let (state, values) =
                        edit_state::take_args(std::mem::take(&mut curr_frame.state), ids.iter())
                            .unwrap();
                    assert!(state.is_empty());

                    let target_branch = match &self.program.statements[prev_frame.pc.0] {
                        GenStatement::Invocation(Invocation { branches, .. }) => {
                            assert_eq!(branches.len(), 1);
                            &branches[0]
                        }
                        _ => unreachable!(),
                    };

                    assert_eq!(target_branch.results.len(), values.len());
                    prev_frame.pc = prev_frame.pc.next(&target_branch.target);
                    prev_frame.state = edit_state::put_results(
                        std::mem::take(&mut prev_frame.state),
                        target_branch.results.iter().zip(values),
                    )
                    .unwrap();
                }
            }
        }

        Some((pc_snapshot, state_snapshot))
    }

    /// Run all the statement and return the trace.
    pub fn run_with_trace(
        &mut self,
        syscall_handler: &mut impl StarknetSyscallHandler,
    ) -> ProgramTrace {
        let mut trace = ProgramTrace::new();

        while let Some((statement_idx, state)) = self.step(syscall_handler) {
            trace.push(StateDump::new(statement_idx, state));
        }

        trace
    }

    /// Run all the statement and return the trace.
    pub fn run(
        &mut self,
        syscall_handler: &mut impl StarknetSyscallHandler,
    ) -> Option<ContractExecutionResult> {
        let mut last = None;

        while let Some((statement_idx, state)) = self.step(syscall_handler) {
            last = Some(StateDump::new(statement_idx, state));
        }

        ContractExecutionResult::from_state(&last?)
    }
}

#[derive(Clone, Debug)]
struct SierraFrame {
    _function_id: FunctionId,

    state: OrderedHashMap<VarId, Value>,
    pc: StatementIdx,
}

enum EvalAction {
    NormalBranch(usize, SmallVec<[Value; 2]>),
    FunctionCall(FunctionId, SmallVec<[Value; 2]>),
}

fn eval<'a>(
    registry: &'a ProgramRegistry<CoreType, CoreLibfunc>,
    id: &'a ConcreteLibfuncId,
    args: Vec<Value>,
    syscall_handler: &mut impl StarknetSyscallHandler,
    gas: &GasMetadata,
    statement_idx: &StatementIdx,
    builtin_costs: BuiltinCosts,
) -> EvalAction {
    match registry.get_libfunc(id).unwrap() {
        CoreConcreteLibfunc::ApTracking(selector) => {
            self::ap_tracking::eval(registry, selector, args)
        }
        CoreConcreteLibfunc::Array(selector) => self::array::eval(registry, selector, args),
        CoreConcreteLibfunc::Bool(selector) => self::bool::eval(registry, selector, args),
        CoreConcreteLibfunc::BoundedInt(selector) => {
            self::bounded_int::eval(registry, selector, args)
        }
        CoreConcreteLibfunc::Box(selector) => self::r#box::eval(registry, selector, args),
        CoreConcreteLibfunc::BranchAlign(info) => self::branch_align::eval(registry, info, args),
        CoreConcreteLibfunc::Bytes31(selector) => self::bytes31::eval(registry, selector, args),
        CoreConcreteLibfunc::Cast(selector) => self::cast::eval(registry, selector, args),
        CoreConcreteLibfunc::Circuit(selector) => self::circuit::eval(registry, selector, args),
        CoreConcreteLibfunc::Const(selector) => self::r#const::eval(registry, selector, args),
        CoreConcreteLibfunc::Coupon(selector) => self::coupon::eval(registry, selector, args),
        CoreConcreteLibfunc::CouponCall(_) => todo!(),
        CoreConcreteLibfunc::Debug(_) => todo!(),
        CoreConcreteLibfunc::Drop(info) => self::drop::eval(registry, info, args),
        CoreConcreteLibfunc::Dup(info) => self::dup::eval(registry, info, args),
        CoreConcreteLibfunc::Ec(selector) => self::ec::eval(registry, selector, args),
        CoreConcreteLibfunc::Enum(selector) => self::r#enum::eval(registry, selector, args),
        CoreConcreteLibfunc::Felt252(selector) => self::felt252::eval(registry, selector, args),
        CoreConcreteLibfunc::Felt252Dict(selector) => {
            self::felt252_dict::eval(registry, selector, args)
        }
        CoreConcreteLibfunc::Felt252DictEntry(selector) => {
            self::felt252_dict_entry::eval(registry, selector, args)
        }
        CoreConcreteLibfunc::FunctionCall(info) => self::function_call::eval(registry, info, args),
        CoreConcreteLibfunc::Gas(selector) => {
            self::gas::eval(registry, selector, args, gas, *statement_idx, builtin_costs)
        }
        CoreConcreteLibfunc::Mem(selector) => self::mem::eval(registry, selector, args),
        CoreConcreteLibfunc::Nullable(selector) => self::nullable::eval(registry, selector, args),
        CoreConcreteLibfunc::Pedersen(selector) => self::pedersen::eval(registry, selector, args),
        CoreConcreteLibfunc::Poseidon(selector) => self::poseidon::eval(registry, selector, args),
        CoreConcreteLibfunc::Sint8(selector) => self::int::eval_signed(registry, selector, args),
        CoreConcreteLibfunc::Sint16(selector) => self::int::eval_signed(registry, selector, args),
        CoreConcreteLibfunc::Sint32(selector) => self::int::eval_signed(registry, selector, args),
        CoreConcreteLibfunc::Sint64(selector) => self::int::eval_signed(registry, selector, args),
        CoreConcreteLibfunc::Sint128(selector) => self::int::eval_i128(registry, selector, args),
        CoreConcreteLibfunc::Uint8(selector) => self::int::eval_unsigned(registry, selector, args),
        CoreConcreteLibfunc::Uint16(selector) => self::int::eval_unsigned(registry, selector, args),
        CoreConcreteLibfunc::Uint32(selector) => self::int::eval_unsigned(registry, selector, args),
        CoreConcreteLibfunc::Uint64(selector) => self::int::eval_unsigned(registry, selector, args),
        CoreConcreteLibfunc::Uint128(selector) => self::int::eval_uint128(registry, selector, args),
        CoreConcreteLibfunc::Uint256(selector) => self::uint256::eval(registry, selector, args),
        CoreConcreteLibfunc::Uint512(selector) => self::uint512::eval(registry, selector, args),
        CoreConcreteLibfunc::Struct(selector) => self::r#struct::eval(registry, selector, args),
        CoreConcreteLibfunc::SnapshotTake(info) => self::snapshot_take::eval(registry, info, args),
        CoreConcreteLibfunc::Starknet(selector) => {
            self::starknet::eval(registry, selector, args, syscall_handler)
        }
        CoreConcreteLibfunc::UnconditionalJump(info) => self::jump::eval(registry, info, args),
        CoreConcreteLibfunc::UnwrapNonZero(_info) => {
            let [value] = args.try_into().unwrap();

            EvalAction::NormalBranch(0, smallvec![value])
        }
        CoreConcreteLibfunc::IntRange(selector) => self::int_range::eval(registry, selector, args),
        CoreConcreteLibfunc::Blake(_) => todo!(),
        CoreConcreteLibfunc::QM31(_) => todo!(),
        CoreConcreteLibfunc::Felt252SquashedDict(_) => todo!(),
        CoreConcreteLibfunc::Trace(_) => todo!(),
        CoreConcreteLibfunc::UnsafePanic(_) => todo!(),
    }
}<|MERGE_RESOLUTION|>--- conflicted
+++ resolved
@@ -48,12 +48,8 @@
 mod felt252_dict_entry;
 mod function_call;
 mod gas;
-<<<<<<< HEAD
 mod int;
-=======
-mod int128;
 mod int_range;
->>>>>>> c0b84968
 mod jump;
 mod mem;
 mod nullable;
