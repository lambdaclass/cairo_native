# Cairo Native
[![test](https://github.com/lambdaclass/cairo_native/actions/workflows/ci.yml/badge.svg)](https://github.com/lambdaclass/cairo_native/actions/workflows/ci.yml)
[![mdbook](https://img.shields.io/badge/mdbook-link-blue)](https://lambdaclass.github.io/cairo_native/)

A compiler to convert Cairo's intermediate representation "Sierra" code to machine code via MLIR and LLVM.

## Implemented Library Functions

Done:
1. `alloc_local`
2. `array_append`
3. `array_get`
4. `array_len`
5. `array_new`
6. `array_pop_front_consume`
7. `array_pop_front`
8. `array_snapshot_pop_back`
9. `array_snapshot_pop_front`
10. `bitwise`
11. `bool_and_impl`
12. `bool_not_impl`
13. `bool_or_impl`
14. `bool_to_felt252`
15. `bool_xor_impl`
16. `branch_align`
17. `disable_ap_tracking`
18. `downcast`
19. `drop` (3)
20. `dup` (3)
21. `ec_neg`
22. `ec_point_from_x_nz`
23. `ec_point_is_zero`
24. `ec_point_try_new_nz`
25. `ec_point_unwrap`
26. `ec_point_zero`
27. `ec_state_add_mul`
28. `ec_state_add`
29. `ec_state_init`
30. `ec_state_try_finalize_nz`
31. `enable_ap_tracking`
32. `enum_init`
33. `enum_match`
34. `felt252_add_const` (4)
35. `felt252_add`
36. `felt252_const`
37. `felt252_dict_entry_finalize`
38. `felt252_dict_entry_get`
39. `felt252_dict_new`
40. `felt252_dict_squash`
41. `felt252_div_const` (4)
42. `felt252_div` (4)
43. `felt252_is_zero`
44. `felt252_mul_const` (4)
45. `felt252_mul`
46. `felt252_sub_const` (4)
47. `felt252_sub`
48. `finalize_locals`
49. `function_call`
50. `get_builtin_costs` (5)
51. `into_box` (2)
52. `jump`
53. `match_nullable`
54. `null`
55. `nullable_from_box`
56. `pedersen`
57. `print`
58. `rename`
59. `revoke_ap_tracking` (1)
60. `snapshot_take` (6)
61. `storage_address_from_base_and_offset` (StarkNet)
62. `storage_address_from_base` (StarkNet)
63. `storage_address_to_felt252` (StarkNet)
64. `storage_address_try_from_felt252` (StarkNet)
65. `storage_base_address_const` (StarkNet)
66. `storage_base_address_from_felt252` (StarkNet)
67. `store_local`
68. `store_temp`
69. `struct_construct`
70. `struct_deconstruct`
71. `u128_byte_reverse`
72. `u128_const`
73. `u128_eq`
74. `u128_is_zero`
75. `u128_overflowing_add`
76. `u128_overflowing_sub`
77. `u128_safe_divmod`
78. `u128_sqrt`
79. `u128_to_felt252`
80. `u128s_from_felt252`
81. `u16_const`
82. `u16_eq`
83. `u16_is_zero`
84. `u16_overflowing_add`
85. `u16_overflowing_sub`
86. `u16_safe_divmod`
87. `u16_sqrt`
88. `u16_to_felt252`
89. `u16_try_from_felt252`
90. `u32_const`
91. `u32_eq`
92. `u32_is_zero`
93. `u32_overflowing_add`
94. `u32_overflowing_sub`
95. `u32_safe_divmod`
96. `u32_sqrt`
97. `u32_to_felt252`
98. `u32_try_from_felt252`
99. `u64_const`
100. `u64_eq`
101. `u64_is_zero`
102. `u64_overflowing_add`
103. `u64_overflowing_sub`
104. `u64_safe_divmod`
105. `u64_sqrt`
106. `u64_to_felt252`
107. `u64_try_from_felt252`
108. `u8_const`
109. `u8_eq`
110. `u8_is_zero`
111. `u8_overflowing_add`
112. `u8_overflowing_sub`
113. `u8_safe_divmod`
114. `u8_sqrt`
115. `u8_to_felt252`
116. `u8_try_from_felt252`
117. `unbox` (2)
118. `unwrap_non_zero`
119. `upcast`
120. `withdraw_gas_all` (5)
121. `withdraw_gas` (5)

TODO:
1. `array_slice`
2. `call_contract_syscall` (StarkNet)
3. `class_hash_const` (StarkNet)
4. `class_hash_to_felt252` (StarkNet)
5. `class_hash_try_from_felt252` (StarkNet)
6. `contract_address_const` (StarkNet)
7. `contract_address_to_felt252` (StarkNet)
8. `contract_address_try_from_felt252` (StarkNet)
9. `deploy_syscall` (StarkNet)
10. `emit_event_syscall` (StarkNet)
11. `enum_snapshot_match`
12. `get_available_gas`
13. `get_block_hash_syscall` (StarkNet)
14. `get_execution_info_syscall` (StarkNet)
15. `keccak_syscall` (StarkNet)
16. `library_call_syscall` (StarkNet)
17. `pop_log` (StarkNet, testing)
18. `poseidon`
19. `redeposit_gas`
20. `replace_class_syscall` (StarkNet)
21. `secp256k1_add_syscall` (StarkNet)
22. `secp256k1_get_point_from_x_syscall` (StarkNet)
23. `secp256k1_get_xy_syscall` (StarkNet)
24. `secp256k1_mul_syscall` (StarkNet)
25. `secp256k1_new_syscall` (StarkNet)
26. `secp256r1_add_syscall` (StarkNet)
27. `secp256r1_get_point_from_x_syscall` (StarkNet)
28. `secp256r1_get_xy_syscall` (StarkNet)
29. `secp256r1_mul_syscall` (StarkNet)
30. `secp256r1_new_syscall` (StarkNet)
31. `send_message_to_l1_syscall` (StarkNet)
32. `set_account_contract_address` (StarkNet, testing)
33. `set_block_number` (StarkNet, testing)
34. `set_block_timestamp` (StarkNet, testing)
35. `set_caller_address` (StarkNet, testing)
36. `set_chain_id` (StarkNet, testing)
37. `set_contract_address` (StarkNet, testing)
38. `set_max_fee` (StarkNet, testing)
39. `set_nonce` (StarkNet, testing)
40. `set_sequencer_address` (StarkNet, testing)
41. `set_signature` (StarkNet, testing)
42. `set_transaction_hash` (StarkNet, testing)
43. `set_version` (StarkNet, testing)
44. `storage_read_syscall` (StarkNet)
45. `storage_write_syscall` (StarkNet)
46. `struct_snapshot_deconstruct`
47. `u128_guarantee_mul`
48. `u128_mul_guarantee_verify`
49. `u16_wide_mul`
50. `u256_is_zero`
51. `u256_safe_divmod`
52. `u256_sqrt`
53. `u32_wide_mul`
54. `u512_safe_divmod_by_u256`
55. `u64_wide_mul`
56. `u8_wide_mul`


Footnotes
1. It is implemented but we're not sure if it has some stuff we don't know of.
2. It is implemented but we're still debating whether it should be a Rust-like `Box<T>` or if it's fine treating it like another variable.
3. It is implemented but side-effects are not yet handled (ex. array cloning/dropping).
4. Not supported by the Cairo to Sierra compiler.
5. Implemented with a dummy. It doesn't do anything yet.
6. It is implemented but we're not handling potential issues like lifetimes yet.

## Documentation

There is an mdbook in the `docs` folder. Build and read it with
```bash
make book
```

## Dependencies
- mdbook
- LLVM 16+ with MLIR
- Rust

## Setup

Install mdbook and other documentation dependencies:
```bash
cargo install mdbook mdbook-toc mdbook-mermaid
```

Install LLVM with MLIR. You can use the official packages provided by LLVM.

Install the cairo corelibs to be able to run the **tests** and compile `.cairo` programs to sierra:

```bash
./scripts/fetch-corelibs.sh
```

### Linux

Setup a environment variable called `MLIR_SYS_160_PREFIX` pointing to the llvm directory:

```bash
export MLIR_SYS_160_PREFIX=/usr/lib/llvm-16
```

### MacOS
```bash
brew install llvm@16
export MLIR_SYS_160_PREFIX=/opt/homebrew/opt/llvm@16
```

## CLI Interface

sierra2mlir:
```
Usage: sierra2mlir [OPTIONS] <INPUT>

Arguments:
  <INPUT>

Options:
  -o, --output <OUTPUT>  [default: -]
  -h, --help             Print help
```

sierrajit:
```
Usage: sierrajit [OPTIONS] <INPUT> <ENTRY_POINT>

Arguments:
  <INPUT>
  <ENTRY_POINT>

Options:
  -i, --inputs <INPUTS>
  -o, --outputs <OUTPUTS>
  -p, --print-outputs
  -g, --available-gas <AVAILABLE_GAS>
  -h, --help                           Print help
```

## Benchmarking

### Requirements
- [hyperfine](https://github.com/sharkdp/hyperfine): `cargo install hyperfine`
- [cairo >=1.0](https://github.com/starkware-libs/cairo)
- Cairo Corelibs
- LLVM 16 with MLIR

You need to setup some environment variables:
```bash
$MLIR_SYS_160_PREFIX=/path/to/llvm16  # Required for non-standard LLVM install locations.
```

```bash
make bench
```

The `bench` target will run the `./scripts/bench-hyperfine.sh` script.
This script runs hyperfine comands to compare the execution time of programs in the `./programs/benches/` folder.
Each program is compiled and executed via the execution engine with the `sierrajit` command and via the cairo-vm with the `cairo-run` command provided by the `cairo` codebase.
The `cairo-run` command should be available in the `$PATH` and ideally compiled with `cargo build --release`.
If you want the benchmarks to run using a specific build, or the `cairo-run` commands conflicts with something (e.g. the cairo-svg package binaries in macos) then the command to run `cairo-run` with a full path can be specified with the `$CAIRO_RUN` environment variable.

## MLIR Resources
- https://mlir.llvm.org/docs/Tutorials/

## From MLIR to native binary
```bash
# to mlir with llvm dialect
cargo r --release --features build.cli --bin sierra2mlir -- program.sierra -o program.mlir

# translate mlir to llvm-ir
"$MLIR_SYS_160_PREFIX"/bin/mlir-translate --mlir-to-llvmir program.mlir -o program.ll

# compile natively
"$MLIR_SYS_160_PREFIX"/bin/clang program.ll -Wno-override-module \
    -L "$MLIR_SYS_160_PREFIX"/lib -L"./target/release/" \
    -lsierra2mlir_utils -lmlir_c_runner_utils \
    -Wl,-rpath "$MLIR_SYS_160_PREFIX"/lib \
    -Wl,-rpath ./target/release/ \
    -o program

./program
<<<<<<< HEAD
```

# Tasks, TODOs, Roadmap

## Implemented Library Functions
- [x] `alloc_local`
- [x] `array_append`
- [x] `array_get`
- [x] `array_len`
- [x] `array_new`
- [x] `array_pop_front_consume`
- [x] `array_pop_front`
- [ ] `array_slice`
- [x] `array_snapshot_pop_back`
- [x] `array_snapshot_pop_front`
- [x] `bitwise`
- [x] `bool_and_impl`
- [x] `bool_not_impl`
- [x] `bool_or_impl`
- [x] `bool_to_felt252`
- [x] `bool_xor_impl`
- [x] `branch_align`
- [ ] `call_contract_syscall` (StarkNet)
- [ ] `class_hash_const` (StarkNet)
- [ ] `class_hash_to_felt252` (StarkNet)
- [ ] `class_hash_try_from_felt252` (StarkNet)
- [ ] `contract_address_const` (StarkNet)
- [ ] `contract_address_to_felt252` (StarkNet)
- [ ] `contract_address_try_from_felt252` (StarkNet)
- [ ] `deploy_syscall` (StarkNet)
- [x] `disable_ap_tracking`
- [x] `downcast`
- [x] `drop` (3)
- [x] `dup` (3)
- [x] `ec_neg`
- [x] `ec_point_from_x_nz`
- [x] `ec_point_is_zero`
- [x] `ec_point_try_new_nz`
- [x] `ec_point_unwrap`
- [x] `ec_point_zero`
- [x] `ec_state_add_mul`
- [x] `ec_state_add`
- [x] `ec_state_init`
- [x] `ec_state_try_finalize_nz`
- [ ] `emit_event_syscall` (StarkNet)
- [x] `enable_ap_tracking`
- [x] `enum_init`
- [x] `enum_match`
- [ ] `enum_snapshot_match`
- [x] `felt252_add_const` (4)
- [x] `felt252_add`
- [x] `felt252_const`
- [x] `felt252_dict_entry_finalize`
- [x] `felt252_dict_entry_get`
- [x] `felt252_dict_new`
- [x] `felt252_dict_squash`
- [x] `felt252_div_const` (4)
- [x] `felt252_div` (4)
- [x] `felt252_is_zero`
- [x] `felt252_mul_const` (4)
- [x] `felt252_mul`
- [x] `felt252_sub_const` (4)
- [x] `felt252_sub`
- [x] `finalize_locals`
- [x] `function_call`
- [ ] `get_available_gas`
- [ ] `get_block_hash_syscall` (StarkNet)
- [x] `get_builtin_costs` (5)
- [ ] `get_execution_info_syscall` (StarkNet)
- [x] `into_box` (2)
- [x] `jump`
- [ ] `keccak_syscall` (StarkNet)
- [ ] `library_call_syscall` (StarkNet)
- [x] `match_nullable`
- [x] `null`
- [x] `nullable_from_box`
- [x] `pedersen`
- [ ] `pop_log` (StarkNet, testing)
- [ ] `poseidon`
- [x] `print`
- [ ] `redeposit_gas`
- [x] `rename`
- [ ] `replace_class_syscall` (StarkNet)
- [x] `revoke_ap_tracking` (1)
- [ ] `secp256k1_add_syscall` (StarkNet)
- [ ] `secp256k1_get_point_from_x_syscall` (StarkNet)
- [ ] `secp256k1_get_xy_syscall` (StarkNet)
- [ ] `secp256k1_mul_syscall` (StarkNet)
- [ ] `secp256k1_new_syscall` (StarkNet)
- [ ] `secp256r1_add_syscall` (StarkNet)
- [ ] `secp256r1_get_point_from_x_syscall` (StarkNet)
- [ ] `secp256r1_get_xy_syscall` (StarkNet)
- [ ] `secp256r1_mul_syscall` (StarkNet)
- [ ] `secp256r1_new_syscall` (StarkNet)
- [ ] `send_message_to_l1_syscall` (StarkNet)
- [ ] `set_account_contract_address` (StarkNet, testing)
- [ ] `set_block_number` (StarkNet, testing)
- [ ] `set_block_timestamp` (StarkNet, testing)
- [ ] `set_caller_address` (StarkNet, testing)
- [ ] `set_chain_id` (StarkNet, testing)
- [ ] `set_contract_address` (StarkNet, testing)
- [ ] `set_max_fee` (StarkNet, testing)
- [ ] `set_nonce` (StarkNet, testing)
- [ ] `set_sequencer_address` (StarkNet, testing)
- [ ] `set_signature` (StarkNet, testing)
- [ ] `set_transaction_hash` (StarkNet, testing)
- [ ] `set_version` (StarkNet, testing)
- [x] `snapshot_take` (6)
- [x] `storage_address_from_base_and_offset` (StarkNet)
- [x] `storage_address_from_base` (StarkNet)
- [x] `storage_address_to_felt252` (StarkNet)
- [x] `storage_address_try_from_felt252` (StarkNet)
- [x] `storage_base_address_const` (StarkNet)
- [x] `storage_base_address_from_felt252` (StarkNet)
- [ ] `storage_read_syscall` (StarkNet)
- [ ] `storage_write_syscall` (StarkNet)
- [x] `store_local`
- [x] `store_temp`
- [x] `struct_construct`
- [x] `struct_deconstruct`
- [ ] `struct_snapshot_deconstruct`
- [x] `u128_byte_reverse`
- [x] `u128_const`
- [x] `u128_eq`
- [ ] `u128_guarantee_mul`
- [x] `u128_is_zero`
- [ ] `u128_mul_guarantee_verify`
- [x] `u128_overflowing_add`
- [x] `u128_overflowing_sub`
- [x] `u128_safe_divmod`
- [x] `u128_sqrt`
- [x] `u128_to_felt252`
- [x] `u128s_from_felt252`
- [x] `u16_const`
- [x] `u16_eq`
- [x] `u16_is_zero`
- [x] `u16_overflowing_add`
- [x] `u16_overflowing_sub`
- [x] `u16_safe_divmod`
- [x] `u16_sqrt`
- [x] `u16_to_felt252`
- [x] `u16_try_from_felt252`
- [ ] `u16_wide_mul`
- [x] `u256_is_zero`
- [x] `u256_safe_divmod`
- [x] `u256_sqrt`
- [x] `u32_const`
- [x] `u32_eq`
- [x] `u32_is_zero`
- [x] `u32_overflowing_add`
- [x] `u32_overflowing_sub`
- [x] `u32_safe_divmod`
- [x] `u32_sqrt`
- [x] `u32_to_felt252`
- [x] `u32_try_from_felt252`
- [ ] `u32_wide_mul`
- [ ] `u512_safe_divmod_by_u256`
- [x] `u64_const`
- [x] `u64_eq`
- [x] `u64_is_zero`
- [x] `u64_overflowing_add`
- [x] `u64_overflowing_sub`
- [x] `u64_safe_divmod`
- [x] `u64_sqrt`
- [x] `u64_to_felt252`
- [x] `u64_try_from_felt252`
- [ ] `u64_wide_mul`
- [x] `u8_const`
- [x] `u8_eq`
- [x] `u8_is_zero`
- [x] `u8_overflowing_add`
- [x] `u8_overflowing_sub`
- [x] `u8_safe_divmod`
- [x] `u8_sqrt`
- [x] `u8_to_felt252`
- [x] `u8_try_from_felt252`
- [ ] `u8_wide_mul`
- [x] `unbox` (2)
- [x] `unwrap_non_zero`
- [x] `upcast`
- [x] `withdraw_gas_all` (5)
- [x] `withdraw_gas` (5)

Footnotes
1. It is implemented but we're not sure if it has some stuff we don't know of.
2. It is implemented but we're still debating whether it should be a Rust-like `Box<T>` or if it's fine treating it like another variable.
3. It is implemented but side-effects are not yet handled (ex. array cloning/dropping).
4. Not supported by the Cairo to Sierra compiler.
5. Implemented with a dummy. It doesn't do anything yet.
6. It is implemented but we're not handling potential issues like lifetimes yet.
=======
```
>>>>>>> 668f6268
<|MERGE_RESOLUTION|>--- conflicted
+++ resolved
@@ -96,38 +96,41 @@
 87. `u16_sqrt`
 88. `u16_to_felt252`
 89. `u16_try_from_felt252`
-90. `u32_const`
-91. `u32_eq`
-92. `u32_is_zero`
-93. `u32_overflowing_add`
-94. `u32_overflowing_sub`
-95. `u32_safe_divmod`
-96. `u32_sqrt`
-97. `u32_to_felt252`
-98. `u32_try_from_felt252`
-99. `u64_const`
-100. `u64_eq`
-101. `u64_is_zero`
-102. `u64_overflowing_add`
-103. `u64_overflowing_sub`
-104. `u64_safe_divmod`
-105. `u64_sqrt`
-106. `u64_to_felt252`
-107. `u64_try_from_felt252`
-108. `u8_const`
-109. `u8_eq`
-110. `u8_is_zero`
-111. `u8_overflowing_add`
-112. `u8_overflowing_sub`
-113. `u8_safe_divmod`
-114. `u8_sqrt`
-115. `u8_to_felt252`
-116. `u8_try_from_felt252`
-117. `unbox` (2)
-118. `unwrap_non_zero`
-119. `upcast`
-120. `withdraw_gas_all` (5)
-121. `withdraw_gas` (5)
+90. `u256_is_zero`
+91. `u256_safe_divmod`
+92. `u256_sqrt`
+93. `u32_const`
+94. `u32_eq`
+95. `u32_is_zero`
+96. `u32_overflowing_add`
+97. `u32_overflowing_sub`
+98. `u32_safe_divmod`
+99. `u32_sqrt`
+100. `u32_to_felt252`
+101. `u32_try_from_felt252`
+102. `u64_const`
+103. `u64_eq`
+104. `u64_is_zero`
+105. `u64_overflowing_add`
+106. `u64_overflowing_sub`
+107. `u64_safe_divmod`
+108. `u64_sqrt`
+109. `u64_to_felt252`
+110. `u64_try_from_felt252`
+111. `u8_const`
+112. `u8_eq`
+113. `u8_is_zero`
+114. `u8_overflowing_add`
+115. `u8_overflowing_sub`
+116. `u8_safe_divmod`
+117. `u8_sqrt`
+118. `u8_to_felt252`
+119. `u8_try_from_felt252`
+120. `unbox` (2)
+121. `unwrap_non_zero`
+122. `upcast`
+123. `withdraw_gas_all` (5)
+124. `withdraw_gas` (5)
 
 TODO:
 1. `array_slice`
@@ -179,9 +182,6 @@
 47. `u128_guarantee_mul`
 48. `u128_mul_guarantee_verify`
 49. `u16_wide_mul`
-50. `u256_is_zero`
-51. `u256_safe_divmod`
-52. `u256_sqrt`
 53. `u32_wide_mul`
 54. `u512_safe_divmod_by_u256`
 55. `u64_wide_mul`
@@ -310,197 +310,4 @@
     -o program
 
 ./program
-<<<<<<< HEAD
-```
-
-# Tasks, TODOs, Roadmap
-
-## Implemented Library Functions
-- [x] `alloc_local`
-- [x] `array_append`
-- [x] `array_get`
-- [x] `array_len`
-- [x] `array_new`
-- [x] `array_pop_front_consume`
-- [x] `array_pop_front`
-- [ ] `array_slice`
-- [x] `array_snapshot_pop_back`
-- [x] `array_snapshot_pop_front`
-- [x] `bitwise`
-- [x] `bool_and_impl`
-- [x] `bool_not_impl`
-- [x] `bool_or_impl`
-- [x] `bool_to_felt252`
-- [x] `bool_xor_impl`
-- [x] `branch_align`
-- [ ] `call_contract_syscall` (StarkNet)
-- [ ] `class_hash_const` (StarkNet)
-- [ ] `class_hash_to_felt252` (StarkNet)
-- [ ] `class_hash_try_from_felt252` (StarkNet)
-- [ ] `contract_address_const` (StarkNet)
-- [ ] `contract_address_to_felt252` (StarkNet)
-- [ ] `contract_address_try_from_felt252` (StarkNet)
-- [ ] `deploy_syscall` (StarkNet)
-- [x] `disable_ap_tracking`
-- [x] `downcast`
-- [x] `drop` (3)
-- [x] `dup` (3)
-- [x] `ec_neg`
-- [x] `ec_point_from_x_nz`
-- [x] `ec_point_is_zero`
-- [x] `ec_point_try_new_nz`
-- [x] `ec_point_unwrap`
-- [x] `ec_point_zero`
-- [x] `ec_state_add_mul`
-- [x] `ec_state_add`
-- [x] `ec_state_init`
-- [x] `ec_state_try_finalize_nz`
-- [ ] `emit_event_syscall` (StarkNet)
-- [x] `enable_ap_tracking`
-- [x] `enum_init`
-- [x] `enum_match`
-- [ ] `enum_snapshot_match`
-- [x] `felt252_add_const` (4)
-- [x] `felt252_add`
-- [x] `felt252_const`
-- [x] `felt252_dict_entry_finalize`
-- [x] `felt252_dict_entry_get`
-- [x] `felt252_dict_new`
-- [x] `felt252_dict_squash`
-- [x] `felt252_div_const` (4)
-- [x] `felt252_div` (4)
-- [x] `felt252_is_zero`
-- [x] `felt252_mul_const` (4)
-- [x] `felt252_mul`
-- [x] `felt252_sub_const` (4)
-- [x] `felt252_sub`
-- [x] `finalize_locals`
-- [x] `function_call`
-- [ ] `get_available_gas`
-- [ ] `get_block_hash_syscall` (StarkNet)
-- [x] `get_builtin_costs` (5)
-- [ ] `get_execution_info_syscall` (StarkNet)
-- [x] `into_box` (2)
-- [x] `jump`
-- [ ] `keccak_syscall` (StarkNet)
-- [ ] `library_call_syscall` (StarkNet)
-- [x] `match_nullable`
-- [x] `null`
-- [x] `nullable_from_box`
-- [x] `pedersen`
-- [ ] `pop_log` (StarkNet, testing)
-- [ ] `poseidon`
-- [x] `print`
-- [ ] `redeposit_gas`
-- [x] `rename`
-- [ ] `replace_class_syscall` (StarkNet)
-- [x] `revoke_ap_tracking` (1)
-- [ ] `secp256k1_add_syscall` (StarkNet)
-- [ ] `secp256k1_get_point_from_x_syscall` (StarkNet)
-- [ ] `secp256k1_get_xy_syscall` (StarkNet)
-- [ ] `secp256k1_mul_syscall` (StarkNet)
-- [ ] `secp256k1_new_syscall` (StarkNet)
-- [ ] `secp256r1_add_syscall` (StarkNet)
-- [ ] `secp256r1_get_point_from_x_syscall` (StarkNet)
-- [ ] `secp256r1_get_xy_syscall` (StarkNet)
-- [ ] `secp256r1_mul_syscall` (StarkNet)
-- [ ] `secp256r1_new_syscall` (StarkNet)
-- [ ] `send_message_to_l1_syscall` (StarkNet)
-- [ ] `set_account_contract_address` (StarkNet, testing)
-- [ ] `set_block_number` (StarkNet, testing)
-- [ ] `set_block_timestamp` (StarkNet, testing)
-- [ ] `set_caller_address` (StarkNet, testing)
-- [ ] `set_chain_id` (StarkNet, testing)
-- [ ] `set_contract_address` (StarkNet, testing)
-- [ ] `set_max_fee` (StarkNet, testing)
-- [ ] `set_nonce` (StarkNet, testing)
-- [ ] `set_sequencer_address` (StarkNet, testing)
-- [ ] `set_signature` (StarkNet, testing)
-- [ ] `set_transaction_hash` (StarkNet, testing)
-- [ ] `set_version` (StarkNet, testing)
-- [x] `snapshot_take` (6)
-- [x] `storage_address_from_base_and_offset` (StarkNet)
-- [x] `storage_address_from_base` (StarkNet)
-- [x] `storage_address_to_felt252` (StarkNet)
-- [x] `storage_address_try_from_felt252` (StarkNet)
-- [x] `storage_base_address_const` (StarkNet)
-- [x] `storage_base_address_from_felt252` (StarkNet)
-- [ ] `storage_read_syscall` (StarkNet)
-- [ ] `storage_write_syscall` (StarkNet)
-- [x] `store_local`
-- [x] `store_temp`
-- [x] `struct_construct`
-- [x] `struct_deconstruct`
-- [ ] `struct_snapshot_deconstruct`
-- [x] `u128_byte_reverse`
-- [x] `u128_const`
-- [x] `u128_eq`
-- [ ] `u128_guarantee_mul`
-- [x] `u128_is_zero`
-- [ ] `u128_mul_guarantee_verify`
-- [x] `u128_overflowing_add`
-- [x] `u128_overflowing_sub`
-- [x] `u128_safe_divmod`
-- [x] `u128_sqrt`
-- [x] `u128_to_felt252`
-- [x] `u128s_from_felt252`
-- [x] `u16_const`
-- [x] `u16_eq`
-- [x] `u16_is_zero`
-- [x] `u16_overflowing_add`
-- [x] `u16_overflowing_sub`
-- [x] `u16_safe_divmod`
-- [x] `u16_sqrt`
-- [x] `u16_to_felt252`
-- [x] `u16_try_from_felt252`
-- [ ] `u16_wide_mul`
-- [x] `u256_is_zero`
-- [x] `u256_safe_divmod`
-- [x] `u256_sqrt`
-- [x] `u32_const`
-- [x] `u32_eq`
-- [x] `u32_is_zero`
-- [x] `u32_overflowing_add`
-- [x] `u32_overflowing_sub`
-- [x] `u32_safe_divmod`
-- [x] `u32_sqrt`
-- [x] `u32_to_felt252`
-- [x] `u32_try_from_felt252`
-- [ ] `u32_wide_mul`
-- [ ] `u512_safe_divmod_by_u256`
-- [x] `u64_const`
-- [x] `u64_eq`
-- [x] `u64_is_zero`
-- [x] `u64_overflowing_add`
-- [x] `u64_overflowing_sub`
-- [x] `u64_safe_divmod`
-- [x] `u64_sqrt`
-- [x] `u64_to_felt252`
-- [x] `u64_try_from_felt252`
-- [ ] `u64_wide_mul`
-- [x] `u8_const`
-- [x] `u8_eq`
-- [x] `u8_is_zero`
-- [x] `u8_overflowing_add`
-- [x] `u8_overflowing_sub`
-- [x] `u8_safe_divmod`
-- [x] `u8_sqrt`
-- [x] `u8_to_felt252`
-- [x] `u8_try_from_felt252`
-- [ ] `u8_wide_mul`
-- [x] `unbox` (2)
-- [x] `unwrap_non_zero`
-- [x] `upcast`
-- [x] `withdraw_gas_all` (5)
-- [x] `withdraw_gas` (5)
-
-Footnotes
-1. It is implemented but we're not sure if it has some stuff we don't know of.
-2. It is implemented but we're still debating whether it should be a Rust-like `Box<T>` or if it's fine treating it like another variable.
-3. It is implemented but side-effects are not yet handled (ex. array cloning/dropping).
-4. Not supported by the Cairo to Sierra compiler.
-5. Implemented with a dummy. It doesn't do anything yet.
-6. It is implemented but we're not handling potential issues like lifetimes yet.
-=======
-```
->>>>>>> 668f6268
+```