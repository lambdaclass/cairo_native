# Cairo Native
[![test](https://github.com/lambdaclass/cairo_native/actions/workflows/ci.yml/badge.svg)](https://github.com/lambdaclass/cairo_native/actions/workflows/ci.yml)
[![mdbook](https://img.shields.io/badge/mdbook-link-blue)](https://lambdaclass.github.io/cairo_native/)

A compiler to convert Cairo's intermediate representation "Sierra" code to machine code via MLIR and LLVM.

## Implemented Library Functions

Done:
1. `alloc_local`
1. `array_append`
1. `array_get`
1. `array_len`
1. `array_new`
1. `array_pop_front_consume`
1. `array_pop_front`
1. `array_snapshot_pop_back`
1. `array_snapshot_pop_front`
1. `bitwise`
1. `bool_and_impl`
1. `bool_not_impl`
1. `bool_or_impl`
1. `bool_to_felt252`
1. `bool_xor_impl`
1. `branch_align`
1. `disable_ap_tracking`
1. `downcast`
1. `drop` (3)
1. `dup` (3)
1. `ec_neg`
1. `ec_point_from_x_nz`
1. `ec_point_is_zero`
1. `ec_point_try_new_nz`
1. `ec_point_unwrap`
1. `ec_point_zero`
1. `ec_state_add_mul`
1. `ec_state_add`
1. `ec_state_init`
1. `ec_state_try_finalize_nz`
1. `enable_ap_tracking`
1. `enum_init`
1. `enum_match`
1. `felt252_add_const` (4)
1. `felt252_add`
1. `felt252_const`
1. `felt252_dict_entry_finalize`
1. `felt252_dict_entry_get`
1. `felt252_dict_new`
1. `felt252_dict_squash`
1. `felt252_div_const` (4)
1. `felt252_div` (4)
1. `felt252_is_zero`
1. `felt252_mul_const` (4)
1. `felt252_mul`
1. `felt252_sub_const` (4)
1. `felt252_sub`
1. `finalize_locals`
1. `function_call`
1. `get_block_hash_syscall` (StarkNet)
1. `get_builtin_costs` (5)
1. `into_box` (2)
1. `jump`
1. `match_nullable`
1. `null`
1. `nullable_from_box`
1. `pedersen`
1. `print`
1. `rename`
1. `revoke_ap_tracking` (1)
1. `snapshot_take` (6)
1. `storage_address_from_base_and_offset` (StarkNet)
1. `storage_address_from_base` (StarkNet)
1. `storage_address_to_felt252` (StarkNet)
1. `storage_address_try_from_felt252` (StarkNet)
1. `storage_base_address_const` (StarkNet)
1. `storage_base_address_from_felt252` (StarkNet)
1. `store_local`
1. `store_temp`
1. `struct_construct`
1. `struct_deconstruct`
1. `u128_byte_reverse`
1. `u128_const`
1. `u128_eq`
1. `u128_is_zero`
1. `u128_overflowing_add`
1. `u128_overflowing_sub`
1. `u128_safe_divmod`
1. `u128_sqrt`
1. `u128_to_felt252`
1. `u128s_from_felt252`
1. `u16_const`
1. `u16_eq`
1. `u16_is_zero`
1. `u16_overflowing_add`
1. `u16_overflowing_sub`
1. `u16_safe_divmod`
1. `u16_sqrt`
1. `u16_to_felt252`
1. `u16_try_from_felt252`
<<<<<<< HEAD
1. `u256_is_zero`
1. `u256_safe_divmod`
1. `u256_sqrt`
=======
1. `u16_wide_mul`
>>>>>>> 87db52e0
1. `u32_const`
1. `u32_eq`
1. `u32_is_zero`
1. `u32_overflowing_add`
1. `u32_overflowing_sub`
1. `u32_safe_divmod`
1. `u32_sqrt`
1. `u32_to_felt252`
1. `u32_try_from_felt252`
1. `u32_wide_mul`
1. `u64_const`
1. `u64_eq`
1. `u64_is_zero`
1. `u64_overflowing_add`
1. `u64_overflowing_sub`
1. `u64_safe_divmod`
1. `u64_sqrt`
1. `u64_to_felt252`
1. `u64_try_from_felt252`
1. `u64_wide_mul`
1. `u8_const`
1. `u8_eq`
1. `u8_is_zero`
1. `u8_overflowing_add`
1. `u8_overflowing_sub`
1. `u8_safe_divmod`
1. `u8_sqrt`
1. `u8_to_felt252`
1. `u8_try_from_felt252`
1. `u8_wide_mul`
1. `unbox` (2)
1. `unwrap_non_zero`
1. `upcast`
1. `withdraw_gas_all` (5)
1. `withdraw_gas` (5)

TODO:
1. `array_slice`
1. `call_contract_syscall` (StarkNet)
1. `class_hash_const` (StarkNet)
1. `class_hash_to_felt252` (StarkNet)
1. `class_hash_try_from_felt252` (StarkNet)
1. `contract_address_const` (StarkNet)
1. `contract_address_to_felt252` (StarkNet)
1. `contract_address_try_from_felt252` (StarkNet)
1. `deploy_syscall` (StarkNet)
1. `emit_event_syscall` (StarkNet)
1. `enum_snapshot_match`
1. `get_available_gas`
1. `get_execution_info_syscall` (StarkNet)
1. `keccak_syscall` (StarkNet)
1. `library_call_syscall` (StarkNet)
1. `pop_log` (StarkNet, testing)
1. `poseidon`
1. `redeposit_gas`
1. `replace_class_syscall` (StarkNet)
1. `secp256k1_add_syscall` (StarkNet)
1. `secp256k1_get_point_from_x_syscall` (StarkNet)
1. `secp256k1_get_xy_syscall` (StarkNet)
1. `secp256k1_mul_syscall` (StarkNet)
1. `secp256k1_new_syscall` (StarkNet)
1. `secp256r1_add_syscall` (StarkNet)
1. `secp256r1_get_point_from_x_syscall` (StarkNet)
1. `secp256r1_get_xy_syscall` (StarkNet)
1. `secp256r1_mul_syscall` (StarkNet)
1. `secp256r1_new_syscall` (StarkNet)
1. `send_message_to_l1_syscall` (StarkNet)
1. `set_account_contract_address` (StarkNet, testing)
1. `set_block_number` (StarkNet, testing)
1. `set_block_timestamp` (StarkNet, testing)
1. `set_caller_address` (StarkNet, testing)
1. `set_chain_id` (StarkNet, testing)
1. `set_contract_address` (StarkNet, testing)
1. `set_max_fee` (StarkNet, testing)
1. `set_nonce` (StarkNet, testing)
1. `set_sequencer_address` (StarkNet, testing)
1. `set_signature` (StarkNet, testing)
1. `set_transaction_hash` (StarkNet, testing)
1. `set_version` (StarkNet, testing)
1. `storage_read_syscall` (StarkNet)
1. `storage_write_syscall` (StarkNet)
1. `struct_snapshot_deconstruct`
1. `u128_guarantee_mul`
1. `u128_mul_guarantee_verify`
<<<<<<< HEAD
1. `u16_wide_mul`
1. `u32_wide_mul`
=======
1. `u256_is_zero`
1. `u256_safe_divmod`
1. `u256_sqrt`
>>>>>>> 87db52e0
1. `u512_safe_divmod_by_u256`


Footnotes
1. It is implemented but we're not sure if it has some stuff we don't know of.
2. It is implemented but we're still debating whether it should be a Rust-like `Box<T>` or if it's fine treating it like another variable.
3. It is implemented but side-effects are not yet handled (ex. array cloning/dropping).
4. Not supported by the Cairo to Sierra compiler.
5. Implemented with a dummy. It doesn't do anything yet.
6. It is implemented but we're not handling potential issues like lifetimes yet.

## Documentation

There is an mdbook in the `docs` folder. Build and read it with
```bash
make book
```

## Dependencies
- mdbook
- LLVM 16+ with MLIR
- Rust

## Setup

Install mdbook and other documentation dependencies:
```bash
cargo install mdbook mdbook-toc mdbook-mermaid
```

Install LLVM with MLIR. You can use the official packages provided by LLVM.

Install the cairo corelibs to be able to run the **tests** and compile `.cairo` programs to sierra:

```bash
./scripts/fetch-corelibs.sh
```

### Linux

Setup a environment variable called `MLIR_SYS_160_PREFIX` pointing to the llvm directory:

```bash
export MLIR_SYS_160_PREFIX=/usr/lib/llvm-16
```

### MacOS
```bash
brew install llvm@16
export MLIR_SYS_160_PREFIX=/opt/homebrew/opt/llvm@16
```

## CLI Interface

sierra2mlir:
```
Usage: sierra2mlir [OPTIONS] <INPUT>

Arguments:
  <INPUT>

Options:
  -o, --output <OUTPUT>  [default: -]
  -h, --help             Print help
```

sierrajit:
```
Usage: sierrajit [OPTIONS] <INPUT> <ENTRY_POINT>

Arguments:
  <INPUT>
  <ENTRY_POINT>

Options:
  -i, --inputs <INPUTS>
  -o, --outputs <OUTPUTS>
  -p, --print-outputs
  -g, --available-gas <AVAILABLE_GAS>
  -h, --help                           Print help
```

## Benchmarking

### Requirements
- [hyperfine](https://github.com/sharkdp/hyperfine): `cargo install hyperfine`
- [cairo >=1.0](https://github.com/starkware-libs/cairo)
- Cairo Corelibs
- LLVM 16 with MLIR

You need to setup some environment variables:
```bash
$MLIR_SYS_160_PREFIX=/path/to/llvm16  # Required for non-standard LLVM install locations.
```

```bash
make bench
```

The `bench` target will run the `./scripts/bench-hyperfine.sh` script.
This script runs hyperfine comands to compare the execution time of programs in the `./programs/benches/` folder.
Each program is compiled and executed via the execution engine with the `sierrajit` command and via the cairo-vm with the `cairo-run` command provided by the `cairo` codebase.
The `cairo-run` command should be available in the `$PATH` and ideally compiled with `cargo build --release`.
If you want the benchmarks to run using a specific build, or the `cairo-run` commands conflicts with something (e.g. the cairo-svg package binaries in macos) then the command to run `cairo-run` with a full path can be specified with the `$CAIRO_RUN` environment variable.

## MLIR Resources
- https://mlir.llvm.org/docs/Tutorials/

## From MLIR to native binary
```bash
# to mlir with llvm dialect
cargo r --release --features build.cli --bin sierra2mlir -- program.sierra -o program.mlir

# translate mlir to llvm-ir
"$MLIR_SYS_160_PREFIX"/bin/mlir-translate --mlir-to-llvmir program.mlir -o program.ll

# compile natively
"$MLIR_SYS_160_PREFIX"/bin/clang program.ll -Wno-override-module \
    -L "$MLIR_SYS_160_PREFIX"/lib -L"./target/release/" \
    -lsierra2mlir_utils -lmlir_c_runner_utils \
    -Wl,-rpath "$MLIR_SYS_160_PREFIX"/lib \
    -Wl,-rpath ./target/release/ \
    -o program

./program
```<|MERGE_RESOLUTION|>--- conflicted
+++ resolved
@@ -97,13 +97,10 @@
 1. `u16_sqrt`
 1. `u16_to_felt252`
 1. `u16_try_from_felt252`
-<<<<<<< HEAD
+1. `u16_wide_mul`
 1. `u256_is_zero`
 1. `u256_safe_divmod`
 1. `u256_sqrt`
-=======
-1. `u16_wide_mul`
->>>>>>> 87db52e0
 1. `u32_const`
 1. `u32_eq`
 1. `u32_is_zero`
@@ -188,14 +185,6 @@
 1. `struct_snapshot_deconstruct`
 1. `u128_guarantee_mul`
 1. `u128_mul_guarantee_verify`
-<<<<<<< HEAD
-1. `u16_wide_mul`
-1. `u32_wide_mul`
-=======
-1. `u256_is_zero`
-1. `u256_safe_divmod`
-1. `u256_sqrt`
->>>>>>> 87db52e0
 1. `u512_safe_divmod_by_u256`
 
 
