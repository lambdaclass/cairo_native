<div align="center">

### ⚡ Cairo Native ⚡

A compiler to convert Cairo's intermediate representation "Sierra" code <br>
to machine code via MLIR and LLVM.

[Report Bug](https://github.com/lambdaclass/cairo_native/issues/new) · [Request Feature](https://github.com/lambdaclass/cairo_native/issues/new)

[![Telegram Chat][tg-badge]][tg-url]
[![rust](https://github.com/lambdaclass/cairo_native/actions/workflows/ci.yml/badge.svg)](https://github.com/lambdaclass/cairo_native/actions/workflows/ci.yml)
[![codecov](https://img.shields.io/codecov/c/github/lambdaclass/cairo_native)](https://codecov.io/gh/lambdaclass/cairo_native)
[![license](https://img.shields.io/github/license/lambdaclass/cairo_native)](/LICENSE)
[![pr-welcome]](#-contributing)

[tg-badge]: https://img.shields.io/endpoint?url=https%3A%2F%2Ftg.sumanjay.workers.dev%2FLambdaStarkNet%2F&logo=telegram&label=chat&color=neon
[tg-url]: https://t.me/LambdaStarkNet
[pr-welcome]: https://img.shields.io/static/v1?color=orange&label=PRs&style=flat&message=welcome

</div>

- [Getting Started](#getting-started)
- [Included Tools](#included-tools)
  - [Scripts](#scripts)
  - [cairo-native-compile](#cairo-native-compile)
  - [cairo-native-dump](#cairo-native-dump)
  - [cairo-native-run](#cairo-native-run)
  - [cairo-native-test](#cairo-native-test)
  - [cairo-native-stress](#cairo-native-stress)
  - [scarb-native-dump](#scarb-native-dump)
  - [scarb-native-test](#scarb-native-test)
- [Benchmarking](#benchmarking)

For in-depth documentation, see the [developer documentation][].

## Disclaimer
🚧 Cairo Native is still being built therefore API breaking changes might happen
often so use it at your own risk. 🚧

For versions under `1.0` `cargo` doesn't comply with
[semver](https://semver.org/), so we advise to pin the version the version you
use. This can be done by adding `cairo-native = "0.1.0"` to your Cargo.toml

## Getting Started

### Dependencies
- Linux or macOS (aarch64 included) only for now
- LLVM 18 with MLIR: On debian you can use [apt.llvm.org](https://apt.llvm.org/),
  on macOS you can use brew
- Rust 1.78.0 or later, since we make use of the u128
  [abi change](https://blog.rust-lang.org/2024/03/30/i128-layout-update.html).
- Git

### Setup
> This step applies to all operating systems.

Run the following make target to install the dependencies (**both Linux and macOS**):

```bash
make deps
```

#### Linux
Since Linux distributions change widely, you need to install LLVM 18 via your
package manager, compile it or check if the current release has a Linux binary.

If you are on Debian/Ubuntu, check out the repository https://apt.llvm.org/
Then you can install with:

```bash
sudo apt-get install llvm-18 llvm-18-dev llvm-18-runtime clang-18 clang-tools-18 lld-18 libpolly-18-dev libmlir-18-dev mlir-18-tools
```

If you decide to build from source, here are some indications:

<details><summary>Install LLVM from source instructions</summary>

```bash
# Go to https://github.com/llvm/llvm-project/releases
# Download the latest LLVM 18 release:
# The blob to download is called llvm-project-18.x.x.src.tar.xz

# For example
wget https://github.com/llvm/llvm-project/releases/download/llvmorg-18.1.7/llvm-project-18.1.7.src.tar.xz
tar xf llvm-project-18.1.7.src.tar.xz

cd llvm-project-18.1.7.src.tar
mkdir build
cd build

# The following cmake command configures the build to be installed to /opt/llvm-18
cmake -G Ninja ../llvm \
   -DLLVM_ENABLE_PROJECTS="mlir;clang;clang-tools-extra;lld;polly" \
   -DLLVM_BUILD_EXAMPLES=OFF \
   -DLLVM_TARGETS_TO_BUILD="Native" \
   -DCMAKE_INSTALL_PREFIX=/opt/llvm-18 \
   -DCMAKE_BUILD_TYPE=RelWithDebInfo \
   -DLLVM_PARALLEL_LINK_JOBS=4 \
   -DLLVM_ENABLE_BINDINGS=OFF \
   -DCMAKE_C_COMPILER=clang -DCMAKE_CXX_COMPILER=clang++ -DLLVM_ENABLE_LLD=ON \
   -DLLVM_ENABLE_ASSERTIONS=OFF

ninja install
```

</details>

Setup a environment variable called `MLIR_SYS_180_PREFIX`, `LLVM_SYS_181_PREFIX`
and `TABLEGEN_180_PREFIX` pointing to the llvm directory:

```bash
# For Debian/Ubuntu using the repository, the path will be /usr/lib/llvm-18
export MLIR_SYS_180_PREFIX=/usr/lib/llvm-18
export LLVM_SYS_181_PREFIX=/usr/lib/llvm-18
export TABLEGEN_180_PREFIX=/usr/lib/llvm-18
```

Alternatively, if installed from Debian/Ubuntu repository, then you can use
`env.sh` to automatically setup the environment variables.

```bash
source env.sh
```

#### MacOS
The makefile `deps` target (which you should have ran before) installs LLVM 18
with brew for you, afterwards you need to execute the `env.sh` script to setup
the needed environment variables.

```bash
source env.sh
```

### Make targets:
Running `make` by itself will check whether the required LLVM installation and
corelib is found, and then list available targets.

```bash
% make
LLVM is correctly set at /opt/homebrew/opt/llvm.
./scripts/check-corelib-version.sh 2.6.4
Usage:
    deps:         Installs the necesary dependencies.
    build:        Builds the cairo-native library and binaries in release mode.
    build-native: Builds cairo-native with the target-cpu=native rust flag.
    build-dev:    Builds cairo-native under a development-optimized profile.
    runtime:      Builds the runtime library required for AOT compilation.
    check:        Checks format and lints.
    test:         Runs all tests.
    proptest:     Runs property tests.
    coverage:     Runs all tests and computes test coverage.
    doc:          Builds documentation.
    doc-open:     Builds and opens documentation in browser.
    bench:        Runs the hyperfine benchmark script.
    bench-ci:     Runs the criterion benchmarks for CI.
    install:      Invokes cargo to install the cairo-native tools.
    clean:        Cleans the built artifacts.
    stress-test   Runs a command which runs stress tests.
    stress-plot   Plots the results of the stress test command.
    stress-clean  Clean the cache of AOT compiled code of the stress test command.
```

## Included Tools
Aside from the compilation and execution engine library, Cairo Native includes
a few command-line tools to aid development, and some useful scripts.

These are:
- The contents of the `/scripts/` folder
- `cairo-native-compile`
- `cairo-native-dump`
- `cairo-native-run`
- `cairo-native-test`
- `cairo-native-stress`
- `scarb-native-dump`
- `scarb-native-test`

### `cairo-native-compile`
```bash
Compiles a Cairo project outputting the generated MLIR and the shared library.
Exits with 1 if the compilation or run fails, otherwise 0.

Usage: cairo-native-compile [OPTIONS] <PATH> [OUTPUT_MLIR] [OUTPUT_LIBRARY]

Arguments:
  <PATH>            The Cairo project path to compile and run its tests
  [OUTPUT_MLIR]     The output path for the mlir, if none is passed, out.mlir will be the default
  [OUTPUT_LIBRARY]  If a path is passed, a dynamic library will be compiled and saved at that path

Options:
  -s, --single-file            Whether path is a single file
      --allow-warnings         Allows the compilation to succeed with warnings
  -r, --replace-ids            Replaces sierra ids with human-readable ones
  -O, --opt-level <OPT_LEVEL>  Optimization level, Valid: 0, 1, 2, 3. Values higher than 3 are considered as 3 [default: 0]
  -h, --help                   Print help
  -V, --version                Print version
```

###  `cairo-native-dump`
```bash
Usage: cairo-native-dump [OPTIONS] <INPUT>

Arguments:
  <INPUT>

Options:
  -o, --output <OUTPUT>  [default: -]
      --starknet         Compile a starknet contract
  -h, --help             Print help
```

### `cairo-native-run`
This tool allows to run programs using the JIT engine, like the `cairo-run`
tool, the parameters can only be felt values.

Example: `echo '1' | cairo-native-run 'program.cairo' 'program::program::main' --inputs - --outputs -`

```bash
Exits with 1 if the compilation or run fails, otherwise 0.

Usage: cairo-native-run [OPTIONS] <PATH>

Arguments:
  <PATH>  The Cairo project path to compile and run its tests

Options:
  -s, --single-file                    Whether path is a single file
      --allow-warnings                 Allows the compilation to succeed with warnings
      --available-gas <AVAILABLE_GAS>  In cases where gas is available, the amount of provided gas
      --run-mode <RUN_MODE>            Run with JIT or AOT (compiled) [default: jit] [possible values: aot, jit]
  -O, --opt-level <OPT_LEVEL>          Optimization level, Valid: 0, 1, 2, 3. Values higher than 3 are considered as 3 [default: 0]
  -h, --help                           Print help
  -V, --version                        Print version
```

<<<<<<< HEAD
# API usage example

This is a usage example using the API for an easy Cairo program that requires the least setup to get running. It allows you to compile and execute a program using the JIT.

Example code to run a program:

```rust
use starknet_types_core::felt::Felt;
use cairo_native::context::NativeContext;
use cairo_native::executor::NativeExecutor;
use cairo_native::values::JitValue;
use std::path::Path;

fn main() {
    let program_path = Path::new("programs/examples/hello.cairo");
    // Compile the cairo program to sierra.
    let sierra_program = cairo_native::utils::cairo_to_sierra(program_path);

    // Instantiate a Cairo Native MLIR context. This data structure is responsible for the MLIR
    // initialization and compilation of sierra programs into a MLIR module.
    let native_context = NativeContext::new();

    // Compile the sierra program into a MLIR module.
    let native_program = native_context.compile(&sierra_program).unwrap();

    // The parameters of the entry point.
    let params = &[JitValue::Felt252(Felt::from_bytes_be_slice(b"user"))];

    // Find the entry point id by its name.
    let entry_point = "hello::hello::greet";
    let entry_point_id = cairo_native::utils::find_function_id(&sierra_program, entry_point);

    // Instantiate the executor.
    let native_executor = NativeExecutor::new(native_program);

    // Execute the program.
    let result = native_executor
        .execute(entry_point_id, params, None)
        .unwrap();

    println!("Cairo program was compiled and executed successfully.");
    println!("{:?}", result);
}
```

Example code to run a Starknet contract:

```rust
use starknet_types_core::felt::Felt;
use cairo_lang_compiler::CompilerConfig;
use cairo_lang_starknet::contract_class::compile_path;
use cairo_native::context::NativeContext;
use cairo_native::executor::NativeExecutor;
use cairo_native::utils::find_entry_point_by_idx;
use cairo_native::values::JitValue;
use cairo_native::{
    metadata::syscall_handler::SyscallHandlerMeta,
    starknet::{BlockInfo, ExecutionInfo, StarkNetSyscallHandler, SyscallResult, TxInfo, U256},
};
use std::path::Path;

/// To run a starknet contract, we need to use a syscall handler, here we show how to implement one (at the end).
#[derive(Debug)]
struct SyscallHandler;

fn main() {
    let path = Path::new("programs/examples/hello_starknet.cairo");

    let contract = compile_path(
        path,
        None,
        CompilerConfig {
            replace_ids: true,
            ..Default::default()
        },
    )
    .unwrap();

    let entry_point = contract.entry_points_by_type.constructor.get(0).unwrap();
    let sierra_program = contract.extract_sierra_program().unwrap();

    let native_context = NativeContext::new();

    let mut native_program = native_context.compile(&sierra_program).unwrap();
    native_program
        .insert_metadata(SyscallHandlerMeta::new(&mut SyscallHandler))
        .unwrap();

    // Call the echo function from the contract using the generated wrapper.
    let entry_point_fn =
        find_entry_point_by_idx(&sierra_program, entry_point.function_idx).unwrap();

    let fn_id = &entry_point_fn.id;

    let native_executor = NativeExecutor::new(native_program);

    let result = native_executor
        .execute_contract(
            fn_id,
            // The calldata
            &[JitValue::Felt252(Felt::ONE)],
            u64::MAX.into(),
        )
        .expect("failed to execute the given contract");

    println!();
    println!("Cairo program was compiled and executed successfully.");
    println!("{result:#?}");
}

// Implement an example syscall handler.
impl StarkNetSyscallHandler for SyscallHandler {
    fn get_block_hash(
        &mut self,
        block_number: u64,
        _gas: &mut u128,
    ) -> SyscallResult<Felt> {
        println!("Called `get_block_hash({block_number})` from MLIR.");
        Ok(Felt::from_bytes_be_slice(b"get_block_hash ok"))
    }

    fn get_execution_info(
        &mut self,
        _gas: &mut u128,
    ) -> SyscallResult<cairo_native::starknet::ExecutionInfo> {
        println!("Called `get_execution_info()` from MLIR.");
        Ok(ExecutionInfo {
            block_info: BlockInfo {
                block_number: 1234,
                block_timestamp: 2345,
                sequencer_address: 3456.into(),
            },
            tx_info: TxInfo {
                version: 4567.into(),
                account_contract_address: 5678.into(),
                max_fee: 6789,
                signature: vec![1248.into(), 2486.into()],
                transaction_hash: 9876.into(),
                chain_id: 8765.into(),
                nonce: 7654.into(),
            },
            caller_address: 6543.into(),
            contract_address: 5432.into(),
            entry_point_selector: 4321.into(),
        })
    }

    fn deploy(
        &mut self,
        class_hash: Felt,
        contract_address_salt: Felt,
        calldata: &[Felt],
        deploy_from_zero: bool,
        _gas: &mut u128,
    ) -> SyscallResult<(Felt, Vec<Felt>)> {
        println!("Called `deploy({class_hash}, {contract_address_salt}, {calldata:?}, {deploy_from_zero})` from MLIR.");
        Ok((
            class_hash + contract_address_salt,
            calldata.iter().map(|x| x + &Felt::ONE).collect(),
        ))
    }

    fn replace_class(
        &mut self,
        class_hash: Felt,
        _gas: &mut u128,
    ) -> SyscallResult<()> {
        println!("Called `replace_class({class_hash})` from MLIR.");
        Ok(())
    }

    fn library_call(
        &mut self,
        class_hash: Felt,
        function_selector: Felt,
        calldata: &[Felt],
        _gas: &mut u128,
    ) -> SyscallResult<Vec<Felt>> {
        println!(
            "Called `library_call({class_hash}, {function_selector}, {calldata:?})` from MLIR."
        );
        Ok(calldata.iter().map(|x| x * Felt::from(3)).collect())
    }

    fn call_contract(
        &mut self,
        address: Felt,
        entry_point_selector: Felt,
        calldata: &[Felt],
        _gas: &mut u128,
    ) -> SyscallResult<Vec<Felt>> {
        println!(
            "Called `call_contract({address}, {entry_point_selector}, {calldata:?})` from MLIR."
        );
        Ok(calldata.iter().map(|x| x * Felt::from(3)).collect())
    }

    fn storage_read(
        &mut self,
        address_domain: u32,
        address: Felt,
        _gas: &mut u128,
    ) -> SyscallResult<Felt> {
        println!("Called `storage_read({address_domain}, {address})` from MLIR.");
        Ok(address * Felt::from(3))
    }

    fn storage_write(
        &mut self,
        address_domain: u32,
        address: Felt,
        value: Felt,
        _gas: &mut u128,
    ) -> SyscallResult<()> {
        println!("Called `storage_write({address_domain}, {address}, {value})` from MLIR.");
        Ok(())
    }

    fn emit_event(
        &mut self,
        keys: &[Felt],
        data: &[Felt],
        _gas: &mut u128,
    ) -> SyscallResult<()> {
        println!("Called `emit_event({keys:?}, {data:?})` from MLIR.");
        Ok(())
    }

    fn send_message_to_l1(
        &mut self,
        to_address: Felt,
        payload: &[Felt],
        _gas: &mut u128,
    ) -> SyscallResult<()> {
        println!("Called `send_message_to_l1({to_address}, {payload:?})` from MLIR.");
        Ok(())
    }

    fn keccak(
        &mut self,
        input: &[u64],
        _gas: &mut u128,
    ) -> SyscallResult<cairo_native::starknet::U256> {
        println!("Called `keccak({input:?})` from MLIR.");
        Ok(U256(Felt::from(1234567890).to_le_bytes()))
    }

    /*
    ... more code here, check out the full example in examples/starknet.rsd
    */
}

```

For more examples, check out the `examples/` directory.

## Benchmarking

### Requirements

- [hyperfine](https://github.com/sharkdp/hyperfine): `cargo install hyperfine`
- [cairo 2.7.0](https://github.com/starkware-libs/cairo)
- Cairo Corelibs
- LLVM 18 with MLIR

You need to setup some environment variables:

```bash
$MLIR_SYS_180_PREFIX=/path/to/llvm18  # Required for non-standard LLVM install locations.
$LLVM_SYS_181_PREFIX=/path/to/llvm18  # Required for non-standard LLVM install locations.
$TABLEGEN_180_PREFIX=/path/to/llvm18  # Required for non-standard LLVM install locations.
```
=======
### `cairo-native-test`
This tool mimics the `cairo-test`
[tool](https://github.com/starkware-libs/cairo/tree/main/crates/cairo-lang-test-runner)
and is identical to it in interface, the only feature it doesn't have is the profiler.
>>>>>>> 44d42081

```bash
Compiles a Cairo project and runs all the functions marked as `#[test]`.
Exits with 1 if the compilation or run fails, otherwise 0.

Usage: cairo-native-test [OPTIONS] <PATH>

Arguments:
  <PATH>  The Cairo project path to compile and run its tests

Options:
  -s, --single-file            Whether path is a single file
      --allow-warnings         Allows the compilation to succeed with warnings
  -f, --filter <FILTER>        The filter for the tests, running only tests containing the filter string [default: ]
      --include-ignored        Should we run ignored tests as well
      --ignored                Should we run only the ignored tests
      --starknet               Should we add the starknet plugin to run the tests
      --run-mode <RUN_MODE>    Run with JIT or AOT (compiled) [default: jit] [possible values: aot, jit]
  -O, --opt-level <OPT_LEVEL>  Optimization level, Valid: 0, 1, 2, 3. Values higher than 3 are considered as 3 [default: 0]
  -h, --help                   Print help
  -V, --version                Print version
```

For single files, you can use the `-s, --single-file` option.

For a project, it needs to have a `cairo_project.toml` specifying the
`crate_roots`. You can find an example under the `cairo-tests/` folder, which
is a cairo project that works with this tool.

```bash
cairo-native-test -s myfile.cairo

cairo-native-test ./cairo-tests/
```

This will run all the tests (functions marked with the `#[test]` attribute).

### `cairo-native-stress`
This tool runs a stress test on Cairo Native.

```bash
A stress tester for Cairo Native

It compiles Sierra programs with Cairo Native, caches, and executes them with AOT runner. The compiled dynamic libraries are stored in `AOT_CACHE_DIR` relative to the current working directory.

Usage: cairo-native-stress [OPTIONS] <ROUNDS>

Arguments:
  <ROUNDS>
          Amount of rounds to execute

Options:
  -o, --output <OUTPUT>
          Output file for JSON formatted logs

  -h, --help
          Print help (see a summary with '-h')
```

To quickly run a stress test and save logs as json, run:
```bash
make stress-test
```

This takes a lot of time to finish (it will probably crash first), you can kill
the program at any time.

To plot the results, run:
```bash
make stress-plot
```

To clear the cache directory, run:
```bash
make stress-clean
```

### `scarb-native-dump`
This tool mimics the `scarb build` [command](https://github.com/software-mansion/scarb/tree/main/extensions/scarb-cairo-test).
You can download it on our [releases](https://github.com/lambdaclass/cairo_native/releases) page.

This tool should be run at the directory where a `Scarb.toml` file is and it will
behave like `scarb build`, leaving the MLIR files under the `target/` folder
besides the generated JSON sierra files.

### `scarb-native-test`
This tool mimics the `scarb test` [command](https://github.com/software-mansion/scarb/tree/main/extensions/scarb-cairo-test).
You can download it on our [releases](https://github.com/lambdaclass/cairo_native/releases) page.

```bash
Compiles all packages from a Scarb project matching `packages_filter` and
runs all functions marked with `#[test]`. Exits with 1 if the compilation
or run fails, otherwise 0.

Usage: scarb-native-test [OPTIONS]

Options:
  -p, --package <SPEC>         Packages to run this command on, can be a concrete package name (`foobar`) or a prefix glob (`foo*`) [env: SCARB_PACKAGES_FILTER=] [default: *]
  -w, --workspace              Run for all packages in the workspace
  -f, --filter <FILTER>        Run only tests whose name contain FILTER [default: ]
      --include-ignored        Run ignored and not ignored tests
      --ignored                Run only ignored tests
      --run-mode <RUN_MODE>    Run with JIT or AOT (compiled) [default: jit] [possible values: aot, jit]
  -O, --opt-level <OPT_LEVEL>  Optimization level, Valid: 0, 1, 2, 3. Values higher than 3 are considered as 3 [default: 0]
  -h, --help                   Print help
  -V, --version                Print version
```

## Benchmarking

### Requirements
- [hyperfine](https://github.com/sharkdp/hyperfine): `cargo install hyperfine`
- [cairo 2.8.2](https://github.com/starkware-libs/cairo)
- Cairo Corelibs
- LLVM 18 with MLIR

You need to setup some environment variables:

```bash
$MLIR_SYS_180_PREFIX=/path/to/llvm18  # Required for non-standard LLVM install locations.
$LLVM_SYS_181_PREFIX=/path/to/llvm18  # Required for non-standard LLVM install locations.
$TABLEGEN_180_PREFIX=/path/to/llvm18  # Required for non-standard LLVM install locations.
```

You can then run the `bench` makefile target:

```bash
make bench
```

The `bench` target will run the `./scripts/bench-hyperfine.sh` script.
This script runs hyperfine commands to compare the execution time of programs in the `./programs/benches/` folder.
Each program is compiled and executed via the execution engine with the `cairo-native-run` command and via the cairo-vm with the `cairo-run` command provided by the `cairo` codebase.
The `cairo-run` command should be available in the `$PATH` and ideally compiled with `cargo build --release`.
If you want the benchmarks to run using a specific build, or the `cairo-run` commands conflicts with something (e.g. the cairo-svg package binaries in macos) then the command to run `cairo-run` with a full path can be specified with the `$CAIRO_RUN` environment variable.

[developer documentation]: https://lambdaclass.github.io/cairo_native/cairo_native/docs/index.html<|MERGE_RESOLUTION|>--- conflicted
+++ resolved
@@ -232,285 +232,10 @@
   -V, --version                        Print version
 ```
 
-<<<<<<< HEAD
-# API usage example
-
-This is a usage example using the API for an easy Cairo program that requires the least setup to get running. It allows you to compile and execute a program using the JIT.
-
-Example code to run a program:
-
-```rust
-use starknet_types_core::felt::Felt;
-use cairo_native::context::NativeContext;
-use cairo_native::executor::NativeExecutor;
-use cairo_native::values::JitValue;
-use std::path::Path;
-
-fn main() {
-    let program_path = Path::new("programs/examples/hello.cairo");
-    // Compile the cairo program to sierra.
-    let sierra_program = cairo_native::utils::cairo_to_sierra(program_path);
-
-    // Instantiate a Cairo Native MLIR context. This data structure is responsible for the MLIR
-    // initialization and compilation of sierra programs into a MLIR module.
-    let native_context = NativeContext::new();
-
-    // Compile the sierra program into a MLIR module.
-    let native_program = native_context.compile(&sierra_program).unwrap();
-
-    // The parameters of the entry point.
-    let params = &[JitValue::Felt252(Felt::from_bytes_be_slice(b"user"))];
-
-    // Find the entry point id by its name.
-    let entry_point = "hello::hello::greet";
-    let entry_point_id = cairo_native::utils::find_function_id(&sierra_program, entry_point);
-
-    // Instantiate the executor.
-    let native_executor = NativeExecutor::new(native_program);
-
-    // Execute the program.
-    let result = native_executor
-        .execute(entry_point_id, params, None)
-        .unwrap();
-
-    println!("Cairo program was compiled and executed successfully.");
-    println!("{:?}", result);
-}
-```
-
-Example code to run a Starknet contract:
-
-```rust
-use starknet_types_core::felt::Felt;
-use cairo_lang_compiler::CompilerConfig;
-use cairo_lang_starknet::contract_class::compile_path;
-use cairo_native::context::NativeContext;
-use cairo_native::executor::NativeExecutor;
-use cairo_native::utils::find_entry_point_by_idx;
-use cairo_native::values::JitValue;
-use cairo_native::{
-    metadata::syscall_handler::SyscallHandlerMeta,
-    starknet::{BlockInfo, ExecutionInfo, StarkNetSyscallHandler, SyscallResult, TxInfo, U256},
-};
-use std::path::Path;
-
-/// To run a starknet contract, we need to use a syscall handler, here we show how to implement one (at the end).
-#[derive(Debug)]
-struct SyscallHandler;
-
-fn main() {
-    let path = Path::new("programs/examples/hello_starknet.cairo");
-
-    let contract = compile_path(
-        path,
-        None,
-        CompilerConfig {
-            replace_ids: true,
-            ..Default::default()
-        },
-    )
-    .unwrap();
-
-    let entry_point = contract.entry_points_by_type.constructor.get(0).unwrap();
-    let sierra_program = contract.extract_sierra_program().unwrap();
-
-    let native_context = NativeContext::new();
-
-    let mut native_program = native_context.compile(&sierra_program).unwrap();
-    native_program
-        .insert_metadata(SyscallHandlerMeta::new(&mut SyscallHandler))
-        .unwrap();
-
-    // Call the echo function from the contract using the generated wrapper.
-    let entry_point_fn =
-        find_entry_point_by_idx(&sierra_program, entry_point.function_idx).unwrap();
-
-    let fn_id = &entry_point_fn.id;
-
-    let native_executor = NativeExecutor::new(native_program);
-
-    let result = native_executor
-        .execute_contract(
-            fn_id,
-            // The calldata
-            &[JitValue::Felt252(Felt::ONE)],
-            u64::MAX.into(),
-        )
-        .expect("failed to execute the given contract");
-
-    println!();
-    println!("Cairo program was compiled and executed successfully.");
-    println!("{result:#?}");
-}
-
-// Implement an example syscall handler.
-impl StarkNetSyscallHandler for SyscallHandler {
-    fn get_block_hash(
-        &mut self,
-        block_number: u64,
-        _gas: &mut u128,
-    ) -> SyscallResult<Felt> {
-        println!("Called `get_block_hash({block_number})` from MLIR.");
-        Ok(Felt::from_bytes_be_slice(b"get_block_hash ok"))
-    }
-
-    fn get_execution_info(
-        &mut self,
-        _gas: &mut u128,
-    ) -> SyscallResult<cairo_native::starknet::ExecutionInfo> {
-        println!("Called `get_execution_info()` from MLIR.");
-        Ok(ExecutionInfo {
-            block_info: BlockInfo {
-                block_number: 1234,
-                block_timestamp: 2345,
-                sequencer_address: 3456.into(),
-            },
-            tx_info: TxInfo {
-                version: 4567.into(),
-                account_contract_address: 5678.into(),
-                max_fee: 6789,
-                signature: vec![1248.into(), 2486.into()],
-                transaction_hash: 9876.into(),
-                chain_id: 8765.into(),
-                nonce: 7654.into(),
-            },
-            caller_address: 6543.into(),
-            contract_address: 5432.into(),
-            entry_point_selector: 4321.into(),
-        })
-    }
-
-    fn deploy(
-        &mut self,
-        class_hash: Felt,
-        contract_address_salt: Felt,
-        calldata: &[Felt],
-        deploy_from_zero: bool,
-        _gas: &mut u128,
-    ) -> SyscallResult<(Felt, Vec<Felt>)> {
-        println!("Called `deploy({class_hash}, {contract_address_salt}, {calldata:?}, {deploy_from_zero})` from MLIR.");
-        Ok((
-            class_hash + contract_address_salt,
-            calldata.iter().map(|x| x + &Felt::ONE).collect(),
-        ))
-    }
-
-    fn replace_class(
-        &mut self,
-        class_hash: Felt,
-        _gas: &mut u128,
-    ) -> SyscallResult<()> {
-        println!("Called `replace_class({class_hash})` from MLIR.");
-        Ok(())
-    }
-
-    fn library_call(
-        &mut self,
-        class_hash: Felt,
-        function_selector: Felt,
-        calldata: &[Felt],
-        _gas: &mut u128,
-    ) -> SyscallResult<Vec<Felt>> {
-        println!(
-            "Called `library_call({class_hash}, {function_selector}, {calldata:?})` from MLIR."
-        );
-        Ok(calldata.iter().map(|x| x * Felt::from(3)).collect())
-    }
-
-    fn call_contract(
-        &mut self,
-        address: Felt,
-        entry_point_selector: Felt,
-        calldata: &[Felt],
-        _gas: &mut u128,
-    ) -> SyscallResult<Vec<Felt>> {
-        println!(
-            "Called `call_contract({address}, {entry_point_selector}, {calldata:?})` from MLIR."
-        );
-        Ok(calldata.iter().map(|x| x * Felt::from(3)).collect())
-    }
-
-    fn storage_read(
-        &mut self,
-        address_domain: u32,
-        address: Felt,
-        _gas: &mut u128,
-    ) -> SyscallResult<Felt> {
-        println!("Called `storage_read({address_domain}, {address})` from MLIR.");
-        Ok(address * Felt::from(3))
-    }
-
-    fn storage_write(
-        &mut self,
-        address_domain: u32,
-        address: Felt,
-        value: Felt,
-        _gas: &mut u128,
-    ) -> SyscallResult<()> {
-        println!("Called `storage_write({address_domain}, {address}, {value})` from MLIR.");
-        Ok(())
-    }
-
-    fn emit_event(
-        &mut self,
-        keys: &[Felt],
-        data: &[Felt],
-        _gas: &mut u128,
-    ) -> SyscallResult<()> {
-        println!("Called `emit_event({keys:?}, {data:?})` from MLIR.");
-        Ok(())
-    }
-
-    fn send_message_to_l1(
-        &mut self,
-        to_address: Felt,
-        payload: &[Felt],
-        _gas: &mut u128,
-    ) -> SyscallResult<()> {
-        println!("Called `send_message_to_l1({to_address}, {payload:?})` from MLIR.");
-        Ok(())
-    }
-
-    fn keccak(
-        &mut self,
-        input: &[u64],
-        _gas: &mut u128,
-    ) -> SyscallResult<cairo_native::starknet::U256> {
-        println!("Called `keccak({input:?})` from MLIR.");
-        Ok(U256(Felt::from(1234567890).to_le_bytes()))
-    }
-
-    /*
-    ... more code here, check out the full example in examples/starknet.rsd
-    */
-}
-
-```
-
-For more examples, check out the `examples/` directory.
-
-## Benchmarking
-
-### Requirements
-
-- [hyperfine](https://github.com/sharkdp/hyperfine): `cargo install hyperfine`
-- [cairo 2.7.0](https://github.com/starkware-libs/cairo)
-- Cairo Corelibs
-- LLVM 18 with MLIR
-
-You need to setup some environment variables:
-
-```bash
-$MLIR_SYS_180_PREFIX=/path/to/llvm18  # Required for non-standard LLVM install locations.
-$LLVM_SYS_181_PREFIX=/path/to/llvm18  # Required for non-standard LLVM install locations.
-$TABLEGEN_180_PREFIX=/path/to/llvm18  # Required for non-standard LLVM install locations.
-```
-=======
 ### `cairo-native-test`
 This tool mimics the `cairo-test`
 [tool](https://github.com/starkware-libs/cairo/tree/main/crates/cairo-lang-test-runner)
 and is identical to it in interface, the only feature it doesn't have is the profiler.
->>>>>>> 44d42081
 
 ```bash
 Compiles a Cairo project and runs all the functions marked as `#[test]`.
