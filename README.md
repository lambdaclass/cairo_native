<div align="center">

### ⚡ Cairo Native ⚡

A compiler to convert Cairo's intermediate representation "Sierra" code <br>
to machine code via MLIR and LLVM.

[Report Bug](https://github.com/lambdaclass/cairo_native/issues/new) · [Request Feature](https://github.com/lambdaclass/cairo_native/issues/new)

[![Telegram Chat][tg-badge]][tg-url]
[![rust](https://github.com/lambdaclass/cairo_native/actions/workflows/ci.yml/badge.svg)](https://github.com/lambdaclass/cairo_native/actions/workflows/ci.yml)
[![codecov](https://img.shields.io/codecov/c/github/lambdaclass/cairo_native)](https://codecov.io/gh/lambdaclass/cairo_native)
[![license](https://img.shields.io/github/license/lambdaclass/cairo_native)](/LICENSE)
[![pr-welcome]](#-contributing)

[tg-badge]: https://img.shields.io/endpoint?url=https%3A%2F%2Ftg.sumanjay.workers.dev%2FLambdaStarkNet%2F&logo=telegram&label=chat&color=neon
[tg-url]: https://t.me/LambdaStarkNet
[pr-welcome]: https://img.shields.io/static/v1?color=orange&label=PRs&style=flat&message=welcome

</div>

- [Getting Started](#getting-started)
- [Included Tools](#included-tools)
  - [cairo-native-compile](#cairo-native-compile)
  - [cairo-native-dump](#cairo-native-dump)
  - [cairo-native-run](#cairo-native-run)
  - [cairo-native-test](#cairo-native-test)
  - [cairo-native-stress](#cairo-native-stress)
  - [scarb-native-dump](#scarb-native-dump)
  - [scarb-native-test](#scarb-native-test)
- [Benchmarking](#benchmarking)

For in-depth documentation, see the [developer documentation][].

## ⚠️ Disclaimer
🚧 Cairo Native is still being built therefore API breaking changes might happen often so use it at your own risk. 🚧

For versions under `1.0` `cargo` doesn't comply with [semver](https://semver.org/), so we advise to pin the version the version you use. This can be done by adding `cairo-native = "0.1.0"` to your Cargo.toml

## Getting Started

### Dependencies
- Linux or macOS (aarch64 included) only for now
- LLVM 18 with MLIR: On debian you can use [apt.llvm.org](https://apt.llvm.org/), on macOS you can use brew
- Rust 1.78.0 or later, since we make use of the u128 [abi change](https://blog.rust-lang.org/2024/03/30/i128-layout-update.html).
- Git

### Setup
> This step applies to all operating systems.

Run the following make target to install the dependencies (**both Linux and macOS**):

```bash
make deps
```

#### Linux
Since Linux distributions change widely, you need to install LLVM 18 via your package manager, compile it or check if the current release has a Linux binary.

If you are on Debian/Ubuntu, check out the repository https://apt.llvm.org/
Then you can install with:

```bash
sudo apt-get install llvm-18 llvm-18-dev llvm-18-runtime clang-18 clang-tools-18 lld-18 libpolly-18-dev libmlir-18-dev mlir-18-tools
```

If you decide to build from source, here are some indications:

<details><summary>Install LLVM from source instructions</summary>

```bash
# Go to https://github.com/llvm/llvm-project/releases
# Download the latest LLVM 18 release:
# The blob to download is called llvm-project-18.x.x.src.tar.xz

# For example
wget https://github.com/llvm/llvm-project/releases/download/llvmorg-18.1.7/llvm-project-18.1.7.src.tar.xz
tar xf llvm-project-18.1.7.src.tar.xz

cd llvm-project-18.1.7.src.tar
mkdir build
cd build

# The following cmake command configures the build to be installed to /opt/llvm-18
cmake -G Ninja ../llvm \
   -DLLVM_ENABLE_PROJECTS="mlir;clang;clang-tools-extra;lld;polly" \
   -DLLVM_BUILD_EXAMPLES=OFF \
   -DLLVM_TARGETS_TO_BUILD="Native" \
   -DCMAKE_INSTALL_PREFIX=/opt/llvm-18 \
   -DCMAKE_BUILD_TYPE=RelWithDebInfo \
   -DLLVM_PARALLEL_LINK_JOBS=4 \
   -DLLVM_ENABLE_BINDINGS=OFF \
   -DCMAKE_C_COMPILER=clang -DCMAKE_CXX_COMPILER=clang++ -DLLVM_ENABLE_LLD=ON \
   -DLLVM_ENABLE_ASSERTIONS=OFF

ninja install
```

</details>

Setup a environment variable called `MLIR_SYS_180_PREFIX`, `LLVM_SYS_181_PREFIX` and `TABLEGEN_180_PREFIX` pointing to the llvm directory:

```bash
# For Debian/Ubuntu using the repository, the path will be /usr/lib/llvm-18
export MLIR_SYS_180_PREFIX=/usr/lib/llvm-18
export LLVM_SYS_181_PREFIX=/usr/lib/llvm-18
export TABLEGEN_180_PREFIX=/usr/lib/llvm-18
```

Alternatively, if installed from Debian/Ubuntu repository, then you can use `env.sh` to automatically setup the environment variables.

```bash
source env.sh
```

#### MacOS
The makefile `deps` target (which you should have ran before) installs LLVM 18 with brew for you, afterwards you need to execute the `env.sh` script to setup the needed environment variables.

```bash
source env.sh
```

### Make targets:
Running `make` by itself will check whether the required LLVM installation and corelib is found, and then list available targets.

```bash
% make
LLVM is correctly set at /opt/homebrew/opt/llvm.
./scripts/check-corelib-version.sh 2.6.4
Usage:
    deps:         Installs the necesary dependencies.
    build:        Builds the cairo-native library and binaries in release mode.
    build-native: Builds cairo-native with the target-cpu=native rust flag.
    build-dev:    Builds cairo-native under a development-optimized profile.
    runtime:      Builds the runtime library required for AOT compilation.
    check:        Checks format and lints.
    test:         Runs all tests.
    proptest:     Runs property tests.
    coverage:     Runs all tests and computes test coverage.
    doc:          Builds documentation.
    doc-open:     Builds and opens documentation in browser.
    bench:        Runs the hyperfine benchmark script.
    bench-ci:     Runs the criterion benchmarks for CI.
    install:      Invokes cargo to install the cairo-native tools.
    clean:        Cleans the built artifacts.
    stress-test   Runs a command which runs stress tests.
    stress-plot   Plots the results of the stress test command.
    stress-clean  Clean the cache of AOT compiled code of the stress test command.
```

## Included Tools
Aside from the compilation and execution engine library, Cairo Native includes a few command-line tools to aid development.
These are:
- `cairo-native-compile`
- `cairo-native-dump`
- `cairo-native-run`
- `cairo-native-test`
- `cairo-native-stress`
- `scarb-native-dump`
- `scarb-native-test`

### `cairo-native-compile`
```bash
Compiles a Cairo project outputting the generated MLIR and the shared library.
Exits with 1 if the compilation or run fails, otherwise 0.

Usage: cairo-native-compile [OPTIONS] <PATH> [OUTPUT_MLIR] [OUTPUT_LIBRARY]

Arguments:
  <PATH>            The Cairo project path to compile and run its tests
  [OUTPUT_MLIR]     The output path for the mlir, if none is passed, out.mlir will be the default
  [OUTPUT_LIBRARY]  If a path is passed, a dynamic library will be compiled and saved at that path

Options:
  -s, --single-file            Whether path is a single file
      --allow-warnings         Allows the compilation to succeed with warnings
  -r, --replace-ids            Replaces sierra ids with human-readable ones
  -O, --opt-level <OPT_LEVEL>  Optimization level, Valid: 0, 1, 2, 3. Values higher than 3 are considered as 3 [default: 0]
  -h, --help                   Print help
  -V, --version                Print version
```

###  `cairo-native-dump`
```bash
Usage: cairo-native-dump [OPTIONS] <INPUT>

Arguments:
  <INPUT>

Options:
  -o, --output <OUTPUT>  [default: -]
      --starknet         Compile a starknet contract
  -h, --help             Print help
```

### `cairo-native-run`
This tool allows to run programs using the JIT engine, like the `cairo-run` tool, the parameters can only be felt values.

Example: `echo '1' | cairo-native-run 'program.cairo' 'program::program::main' --inputs - --outputs -`

```bash
Exits with 1 if the compilation or run fails, otherwise 0.

Usage: cairo-native-run [OPTIONS] <PATH>

Arguments:
  <PATH>  The Cairo project path to compile and run its tests

Options:
  -s, --single-file                    Whether path is a single file
      --allow-warnings                 Allows the compilation to succeed with warnings
      --available-gas <AVAILABLE_GAS>  In cases where gas is available, the amount of provided gas
      --run-mode <RUN_MODE>            Run with JIT or AOT (compiled) [default: jit] [possible values: aot, jit]
  -O, --opt-level <OPT_LEVEL>          Optimization level, Valid: 0, 1, 2, 3. Values higher than 3 are considered as 3 [default: 0]
  -h, --help                           Print help
  -V, --version                        Print version
```

### `cairo-native-test`
This tool mimics the `cairo-test` [tool](https://github.com/starkware-libs/cairo/tree/main/crates/cairo-lang-test-runner) and is identical to it, the only feature it doesn't have is the profiler.

You can download it on our [releases](https://github.com/lambdaclass/cairo_native/releases) page.

```bash
Compiles a Cairo project and runs all the functions marked as `#[test]`.
Exits with 1 if the compilation or run fails, otherwise 0.

Usage: cairo-native-test [OPTIONS] <PATH>

Arguments:
  <PATH>  The Cairo project path to compile and run its tests

Options:
  -s, --single-file            Whether path is a single file
      --allow-warnings         Allows the compilation to succeed with warnings
  -f, --filter <FILTER>        The filter for the tests, running only tests containing the filter string [default: ]
      --include-ignored        Should we run ignored tests as well
      --ignored                Should we run only the ignored tests
      --starknet               Should we add the starknet plugin to run the tests
      --run-mode <RUN_MODE>    Run with JIT or AOT (compiled) [default: jit] [possible values: aot, jit]
  -O, --opt-level <OPT_LEVEL>  Optimization level, Valid: 0, 1, 2, 3. Values higher than 3 are considered as 3 [default: 0]
  -h, --help                   Print help
  -V, --version                Print version
```

For single files, you can use the `-s, --single-file` option.

For a project, it needs to have a `cairo_project.toml` specifying the
`crate_roots`. You can find an example under the `cairo-tests/` folder, which
is a cairo project that works with this tool.

```bash
cairo-native-test -s myfile.cairo

cairo-native-test ./cairo-tests/
```

This will run all the tests (functions marked with the `#[test]` attribute).

### `cairo-native-stress`
This tool runs a stress test on Cairo Native.

```bash
A stress tester for Cairo Native

It compiles Sierra programs with Cairo Native, caches, and executes them with AOT runner. The compiled dynamic libraries are stored in `AOT_CACHE_DIR` relative to the current working directory.

Usage: cairo-native-stress [OPTIONS] <ROUNDS>

Arguments:
  <ROUNDS>
          Amount of rounds to execute

Options:
  -o, --output <OUTPUT>
          Output file for JSON formatted logs

  -h, --help
          Print help (see a summary with '-h')
```

To quickly run a stress test and save logs as json, run:
```bash
make stress-test
```

This takes a lot of time to finish (it will probably crash first), you can kill the program at any time.

To plot the results, run:
```bash
make stress-plot
```

To clear the cache directory, run:
```bash
make stress-clean
```

### `scarb-native-dump`
This tool mimics the `scarb build` [command](https://github.com/software-mansion/scarb/tree/main/extensions/scarb-cairo-test).
You can download it on our [releases](https://github.com/lambdaclass/cairo_native/releases) page.

This tool should be run at the directory where a `Scarb.toml` file is and it will
behave like `scarb build`, leaving the MLIR files under the `target/` folder
besides the generated JSON sierra files.

### `scarb-native-test`
This tool mimics the `scarb test` [command](https://github.com/software-mansion/scarb/tree/main/extensions/scarb-cairo-test).
You can download it on our [releases](https://github.com/lambdaclass/cairo_native/releases) page.

```bash
Compiles all packages from a Scarb project matching `packages_filter` and
runs all functions marked with `#[test]`. Exits with 1 if the compilation
or run fails, otherwise 0.

Usage: scarb-native-test [OPTIONS]

Options:
  -p, --package <SPEC>         Packages to run this command on, can be a concrete package name (`foobar`) or a prefix glob (`foo*`) [env: SCARB_PACKAGES_FILTER=] [default: *]
  -w, --workspace              Run for all packages in the workspace
  -f, --filter <FILTER>        Run only tests whose name contain FILTER [default: ]
      --include-ignored        Run ignored and not ignored tests
      --ignored                Run only ignored tests
      --run-mode <RUN_MODE>    Run with JIT or AOT (compiled) [default: jit] [possible values: aot, jit]
  -O, --opt-level <OPT_LEVEL>  Optimization level, Valid: 0, 1, 2, 3. Values higher than 3 are considered as 3 [default: 0]
  -h, --help                   Print help
  -V, --version                Print version
```

<<<<<<< HEAD
## Benchmarking

### Requirements
- [hyperfine](https://github.com/sharkdp/hyperfine): `cargo install hyperfine`
- [cairo 2.6.4](https://github.com/starkware-libs/cairo)
- Cairo Corelibs
- LLVM 18 with MLIR
=======
# scarb-native-dump cli tool

This tool mimics the `scarb build` [command](https://github.com/software-mansion/scarb/tree/main/extensions/scarb-cairo-test).
You can download it on our [releases](https://github.com/lambdaclass/cairo_native/releases) page.

This tool should be run at the directory where a `Scarb.toml` file is and it will behave like `scarb build`, leaving the MLIR files under
the `target/` folder besides the generated JSON sierra files.

## Debugging Tips

### Useful environment variables

This env will dump the generated MLIR code from any compilation on the current working directory as:

- `dump.mlir`: The MLIR code after passes without locations.
- `dump-debug.mlir`: The MLIR code after passes with locations.
- `dump-prepass.mlir`: The MLIR code before without locations.
- `dump-prepass-debug.mlir`: The MLIR code before passes with locations.
- `program.sierra`: The compiled sierra code, if using a debugger such as lldb, this file path is the default used in debug info to show sources.
>>>>>>> 0fc0fd68

You need to setup some environment variables:

```bash
<<<<<<< HEAD
$MLIR_SYS_180_PREFIX=/path/to/llvm18  # Required for non-standard LLVM install locations.
$LLVM_SYS_181_PREFIX=/path/to/llvm18  # Required for non-standard LLVM install locations.
$TABLEGEN_180_PREFIX=/path/to/llvm18  # Required for non-standard LLVM install locations.
```

```bash
make bench
=======
export NATIVE_DEBUG_DUMP=1
```

### Debugging with LLDB

To debug with LLDB (or another debugger), we must compile the binary with the `with-debug-utils` feature.
```bash
cargo build --bin cairo-native-run --features with-debug-utils
```

Then, we can add the a debugger breakpoint trap. To add it at a given sierra statement, we can set the following env var:
```bash
export NATIVE_DEBUG_TRAP_AT_STMT=10
```
The trap instruction may not end up exactly where the statement is.

If we want to manually set the breakpoint (for example, when executing a particular libfunc), then we can use the `DebugUtils` metadata in the code.
```rust
#[cfg(feature = "with-debug-utils")]
{
    metadata.get_mut::<DebugUtils>()
        .unwrap()
        .debug_breakpoint_trap(block, location)?;
}
```

Now, we need to execute `cairo-native-run` from our debugger (LLDB). If we want to see the source locations, we also need to set the `NATIVE_DEBUG_DUMP` env var and execute the program with AOT.

```bash
lldb -- target/debug/cairo-native-run -s programs/recursion.cairo --available-gas 99999999 --run-mode aot
```

Some usefull lldb commands:
- `process launch`: starts the program
- `frame select`: shows the current line information
- `thread step-in`: makes a source level single step
- `thread continue`: continues execution of the current process
- `disassemble --frame --mixed`: shows assembly instructions mixed with source level code

### Logging

Enable logging to see the compilation process:

```bash
export RUST_LOG="cairo_native=trace"
```

### Other tips

- Try to find the minimal program to reproduce an issue, the more isolated the easier to test.
- Use the `debug_utils` print utilities, more info [here](https://lambdaclass.github.io/cairo_native/cairo_native/metadata/debug_utils/struct.DebugUtils.html):

```rust
#[cfg(feature = "with-debug-utils")]
{
    metadata.get_mut::<DebugUtils>()
        .unwrap()
        .print_pointer(context, helper, entry, ptr, location)?;
}
>>>>>>> 0fc0fd68
```

The `bench` target will run the `./scripts/bench-hyperfine.sh` script.
This script runs hyperfine commands to compare the execution time of programs in the `./programs/benches/` folder.
Each program is compiled and executed via the execution engine with the `cairo-native-run` command and via the cairo-vm with the `cairo-run` command provided by the `cairo` codebase.
The `cairo-run` command should be available in the `$PATH` and ideally compiled with `cargo build --release`.
If you want the benchmarks to run using a specific build, or the `cairo-run` commands conflicts with something (e.g. the cairo-svg package binaries in macos) then the command to run `cairo-run` with a full path can be specified with the `$CAIRO_RUN` environment variable.

[developer documentation]: https://lambdaclass.github.io/cairo_native/cairo_native/docs/index.html<|MERGE_RESOLUTION|>--- conflicted
+++ resolved
@@ -327,7 +327,6 @@
   -V, --version                Print version
 ```
 
-<<<<<<< HEAD
 ## Benchmarking
 
 ### Requirements
@@ -335,100 +334,19 @@
 - [cairo 2.6.4](https://github.com/starkware-libs/cairo)
 - Cairo Corelibs
 - LLVM 18 with MLIR
-=======
-# scarb-native-dump cli tool
-
-This tool mimics the `scarb build` [command](https://github.com/software-mansion/scarb/tree/main/extensions/scarb-cairo-test).
-You can download it on our [releases](https://github.com/lambdaclass/cairo_native/releases) page.
-
-This tool should be run at the directory where a `Scarb.toml` file is and it will behave like `scarb build`, leaving the MLIR files under
-the `target/` folder besides the generated JSON sierra files.
-
-## Debugging Tips
-
-### Useful environment variables
-
-This env will dump the generated MLIR code from any compilation on the current working directory as:
-
-- `dump.mlir`: The MLIR code after passes without locations.
-- `dump-debug.mlir`: The MLIR code after passes with locations.
-- `dump-prepass.mlir`: The MLIR code before without locations.
-- `dump-prepass-debug.mlir`: The MLIR code before passes with locations.
-- `program.sierra`: The compiled sierra code, if using a debugger such as lldb, this file path is the default used in debug info to show sources.
->>>>>>> 0fc0fd68
 
 You need to setup some environment variables:
 
 ```bash
-<<<<<<< HEAD
 $MLIR_SYS_180_PREFIX=/path/to/llvm18  # Required for non-standard LLVM install locations.
 $LLVM_SYS_181_PREFIX=/path/to/llvm18  # Required for non-standard LLVM install locations.
 $TABLEGEN_180_PREFIX=/path/to/llvm18  # Required for non-standard LLVM install locations.
 ```
 
+You can then run the `bench` makefile target: 
+
 ```bash
 make bench
-=======
-export NATIVE_DEBUG_DUMP=1
-```
-
-### Debugging with LLDB
-
-To debug with LLDB (or another debugger), we must compile the binary with the `with-debug-utils` feature.
-```bash
-cargo build --bin cairo-native-run --features with-debug-utils
-```
-
-Then, we can add the a debugger breakpoint trap. To add it at a given sierra statement, we can set the following env var:
-```bash
-export NATIVE_DEBUG_TRAP_AT_STMT=10
-```
-The trap instruction may not end up exactly where the statement is.
-
-If we want to manually set the breakpoint (for example, when executing a particular libfunc), then we can use the `DebugUtils` metadata in the code.
-```rust
-#[cfg(feature = "with-debug-utils")]
-{
-    metadata.get_mut::<DebugUtils>()
-        .unwrap()
-        .debug_breakpoint_trap(block, location)?;
-}
-```
-
-Now, we need to execute `cairo-native-run` from our debugger (LLDB). If we want to see the source locations, we also need to set the `NATIVE_DEBUG_DUMP` env var and execute the program with AOT.
-
-```bash
-lldb -- target/debug/cairo-native-run -s programs/recursion.cairo --available-gas 99999999 --run-mode aot
-```
-
-Some usefull lldb commands:
-- `process launch`: starts the program
-- `frame select`: shows the current line information
-- `thread step-in`: makes a source level single step
-- `thread continue`: continues execution of the current process
-- `disassemble --frame --mixed`: shows assembly instructions mixed with source level code
-
-### Logging
-
-Enable logging to see the compilation process:
-
-```bash
-export RUST_LOG="cairo_native=trace"
-```
-
-### Other tips
-
-- Try to find the minimal program to reproduce an issue, the more isolated the easier to test.
-- Use the `debug_utils` print utilities, more info [here](https://lambdaclass.github.io/cairo_native/cairo_native/metadata/debug_utils/struct.DebugUtils.html):
-
-```rust
-#[cfg(feature = "with-debug-utils")]
-{
-    metadata.get_mut::<DebugUtils>()
-        .unwrap()
-        .print_pointer(context, helper, entry, ptr, location)?;
-}
->>>>>>> 0fc0fd68
 ```
 
 The `bench` target will run the `./scripts/bench-hyperfine.sh` script.
