# Cairo Native
[![test](https://github.com/lambdaclass/cairo_native/actions/workflows/ci.yml/badge.svg)](https://github.com/lambdaclass/cairo_native/actions/workflows/ci.yml)
[![mdbook](https://img.shields.io/badge/mdbook-link-blue)](https://lambdaclass.github.io/cairo_native/)

A compiler to convert Cairo's intermediate representation "Sierra" code to machine code via MLIR and LLVM.

## Implemented Library Functions

Done:
1. `alloc_local`
2. `array_append`
3. `array_get`
4. `array_len`
5. `array_new`
6. `array_pop_front_consume`
7. `array_pop_front`
8. `array_snapshot_pop_back`
9. `array_snapshot_pop_front`
10. `bitwise`
11. `bool_and_impl`
12. `bool_not_impl`
13. `bool_or_impl`
14. `bool_to_felt252`
15. `bool_xor_impl`
16. `branch_align`
17. `disable_ap_tracking`
18. `downcast`
19. `drop` (3)
20. `dup` (3)
21. `ec_neg`
22. `ec_point_from_x_nz`
23. `ec_point_is_zero`
24. `ec_point_try_new_nz`
25. `ec_point_unwrap`
26. `ec_point_zero`
27. `ec_state_add_mul`
28. `ec_state_add`
29. `ec_state_init`
30. `ec_state_try_finalize_nz`
31. `enable_ap_tracking`
32. `enum_init`
33. `enum_match`
34. `felt252_add_const` (4)
35. `felt252_add`
36. `felt252_const`
37. `felt252_dict_entry_finalize`
38. `felt252_dict_entry_get`
39. `felt252_dict_new`
40. `felt252_dict_squash`
41. `felt252_div_const` (4)
42. `felt252_div` (4)
43. `felt252_is_zero`
44. `felt252_mul_const` (4)
45. `felt252_mul`
46. `felt252_sub_const` (4)
47. `felt252_sub`
48. `finalize_locals`
49. `function_call`
50. `get_builtin_costs` (5)
51. `into_box` (2)
52. `jump`
53. `match_nullable`
54. `null`
55. `nullable_from_box`
56. `pedersen`
57. `print`
58. `rename`
59. `revoke_ap_tracking` (1)
60. `snapshot_take` (6)
61. `storage_address_from_base_and_offset` (StarkNet)
62. `storage_address_from_base` (StarkNet)
63. `storage_address_to_felt252` (StarkNet)
64. `storage_address_try_from_felt252` (StarkNet)
65. `storage_base_address_const` (StarkNet)
66. `storage_base_address_from_felt252` (StarkNet)
67. `store_local`
68. `store_temp`
69. `struct_construct`
70. `struct_deconstruct`
71. `u128_byte_reverse`
72. `u128_const`
73. `u128_eq`
74. `u128_is_zero`
75. `u128_overflowing_add`
76. `u128_overflowing_sub`
77. `u128_safe_divmod`
78. `u128_sqrt`
79. `u128_to_felt252`
80. `u128s_from_felt252`
81. `u16_const`
82. `u16_eq`
83. `u16_is_zero`
84. `u16_overflowing_add`
85. `u16_overflowing_sub`
86. `u16_safe_divmod`
87. `u16_sqrt`
88. `u16_to_felt252`
89. `u16_try_from_felt252`
90. `u32_const`
91. `u32_eq`
92. `u32_is_zero`
93. `u32_overflowing_add`
94. `u32_overflowing_sub`
95. `u32_safe_divmod`
96. `u32_sqrt`
97. `u32_to_felt252`
98. `u32_try_from_felt252`
99. `u64_const`
100. `u64_eq`
101. `u64_is_zero`
102. `u64_overflowing_add`
103. `u64_overflowing_sub`
104. `u64_safe_divmod`
105. `u64_sqrt`
106. `u64_to_felt252`
107. `u64_try_from_felt252`
108. `u8_const`
109. `u8_eq`
110. `u8_is_zero`
111. `u8_overflowing_add`
112. `u8_overflowing_sub`
113. `u8_safe_divmod`
114. `u8_sqrt`
115. `u8_to_felt252`
116. `u8_try_from_felt252`
117. `unbox` (2)
118. `unwrap_non_zero`
119. `upcast`
120. `withdraw_gas_all` (5)
121. `withdraw_gas` (5)

TODO:
1. `array_slice`
2. `call_contract_syscall` (StarkNet)
3. `class_hash_const` (StarkNet)
4. `class_hash_to_felt252` (StarkNet)
5. `class_hash_try_from_felt252` (StarkNet)
6. `contract_address_const` (StarkNet)
7. `contract_address_to_felt252` (StarkNet)
8. `contract_address_try_from_felt252` (StarkNet)
9. `deploy_syscall` (StarkNet)
10. `emit_event_syscall` (StarkNet)
11. `enum_snapshot_match`
12. `get_available_gas`
13. `get_block_hash_syscall` (StarkNet)
14. `get_execution_info_syscall` (StarkNet)
15. `keccak_syscall` (StarkNet)
16. `library_call_syscall` (StarkNet)
17. `pop_log` (StarkNet, testing)
18. `poseidon`
19. `redeposit_gas`
20. `replace_class_syscall` (StarkNet)
21. `secp256k1_add_syscall` (StarkNet)
22. `secp256k1_get_point_from_x_syscall` (StarkNet)
23. `secp256k1_get_xy_syscall` (StarkNet)
24. `secp256k1_mul_syscall` (StarkNet)
25. `secp256k1_new_syscall` (StarkNet)
26. `secp256r1_add_syscall` (StarkNet)
27. `secp256r1_get_point_from_x_syscall` (StarkNet)
28. `secp256r1_get_xy_syscall` (StarkNet)
29. `secp256r1_mul_syscall` (StarkNet)
30. `secp256r1_new_syscall` (StarkNet)
31. `send_message_to_l1_syscall` (StarkNet)
32. `set_account_contract_address` (StarkNet, testing)
33. `set_block_number` (StarkNet, testing)
34. `set_block_timestamp` (StarkNet, testing)
35. `set_caller_address` (StarkNet, testing)
36. `set_chain_id` (StarkNet, testing)
37. `set_contract_address` (StarkNet, testing)
38. `set_max_fee` (StarkNet, testing)
39. `set_nonce` (StarkNet, testing)
40. `set_sequencer_address` (StarkNet, testing)
41. `set_signature` (StarkNet, testing)
42. `set_transaction_hash` (StarkNet, testing)
43. `set_version` (StarkNet, testing)
44. `storage_read_syscall` (StarkNet)
45. `storage_write_syscall` (StarkNet)
46. `struct_snapshot_deconstruct`
47. `u128_guarantee_mul`
48. `u128_mul_guarantee_verify`
49. `u16_wide_mul`
50. `u256_is_zero`
51. `u256_safe_divmod`
52. `u256_sqrt`
53. `u32_wide_mul`
54. `u512_safe_divmod_by_u256`
55. `u64_wide_mul`
56. `u8_wide_mul`


Footnotes
1. It is implemented but we're not sure if it has some stuff we don't know of.
2. It is implemented but we're still debating whether it should be a Rust-like `Box<T>` or if it's fine treating it like another variable.
3. It is implemented but side-effects are not yet handled (ex. array cloning/dropping).
4. Not supported by the Cairo to Sierra compiler.
5. Implemented with a dummy. It doesn't do anything yet.
6. It is implemented but we're not handling potential issues like lifetimes yet.

## Documentation

There is an mdbook in the `docs` folder. Build and read it with
```bash
make book
```

## Dependencies
- mdbook
- LLVM 16+ with MLIR
- Rust

## Setup

Install mdbook and other documentation dependencies:
```bash
cargo install mdbook mdbook-toc mdbook-mermaid
```

Install LLVM with MLIR. You can use the official packages provided by LLVM.

Install the cairo corelibs to be able to run the **tests** and compile `.cairo` programs to sierra:

```bash
./scripts/fetch-corelibs.sh
```

### Linux

Setup a environment variable called `MLIR_SYS_160_PREFIX` pointing to the llvm directory:

```bash
export MLIR_SYS_160_PREFIX=/usr/lib/llvm-16
```

### MacOS
```bash
brew install llvm@16
export MLIR_SYS_160_PREFIX=/opt/homebrew/opt/llvm@16
```

## CLI Interface

sierra2mlir:
```
Usage: sierra2mlir [OPTIONS] <INPUT>

Arguments:
  <INPUT>

Options:
  -o, --output <OUTPUT>  [default: -]
  -h, --help             Print help
```

sierrajit:
```
Usage: sierrajit [OPTIONS] <INPUT> <ENTRY_POINT>

Arguments:
  <INPUT>
  <ENTRY_POINT>

Options:
  -i, --inputs <INPUTS>
  -o, --outputs <OUTPUTS>
  -p, --print-outputs
  -g, --available-gas <AVAILABLE_GAS>
  -h, --help                           Print help
```

## Benchmarking

### Requirements
- [hyperfine](https://github.com/sharkdp/hyperfine): `cargo install hyperfine`
- [cairo >=1.0](https://github.com/starkware-libs/cairo)
- Cairo Corelibs
- LLVM 16 with MLIR

You need to setup some environment variables:
```bash
$MLIR_SYS_160_PREFIX=/path/to/llvm16  # Required for non-standard LLVM install locations.
```

```bash
make bench
```

The `bench` target will run the `./scripts/bench-hyperfine.sh` script.
This script runs hyperfine comands to compare the execution time of programs in the `./programs/benches/` folder.
Each program is compiled and executed via the execution engine with the `sierrajit` command and via the cairo-vm with the `cairo-run` command provided by the `cairo` codebase.
The `cairo-run` command should be available in the `$PATH` and ideally compiled with `cargo build --release`.
If you want the benchmarks to run using a specific build, or the `cairo-run` commands conflicts with something (e.g. the cairo-svg package binaries in macos) then the command to run `cairo-run` with a full path can be specified with the `$CAIRO_RUN` environment variable.

## MLIR Resources
- https://mlir.llvm.org/docs/Tutorials/

## From MLIR to native binary
```bash
# to mlir with llvm dialect
cargo r --release --features build.cli --bin sierra2mlir -- program.sierra -o program.mlir

# translate mlir to llvm-ir
"$MLIR_SYS_160_PREFIX"/bin/mlir-translate --mlir-to-llvmir program.mlir -o program.ll

# compile natively
"$MLIR_SYS_160_PREFIX"/bin/clang program.ll -Wno-override-module \
    -L "$MLIR_SYS_160_PREFIX"/lib -L"./target/release/" \
    -lsierra2mlir_utils -lmlir_c_runner_utils \
    -Wl,-rpath "$MLIR_SYS_160_PREFIX"/lib \
    -Wl,-rpath ./target/release/ \
    -o program

./program
<<<<<<< HEAD
```

# Tasks, TODOs, Roadmap

## Implemented Library Functions
- [x] `alloc_local`
- [x] `array_append`
- [x] `array_get`
- [x] `array_len`
- [x] `array_new`
- [x] `array_pop_front_consume`
- [x] `array_pop_front`
- [ ] `array_slice`
- [x] `array_snapshot_pop_back`
- [x] `array_snapshot_pop_front`
- [x] `bitwise`
- [x] `bool_and_impl`
- [x] `bool_not_impl`
- [x] `bool_or_impl`
- [x] `bool_to_felt252`
- [x] `bool_xor_impl`
- [x] `branch_align`
- [ ] `call_contract_syscall` (StarkNet)
- [ ] `class_hash_const` (StarkNet)
- [ ] `class_hash_to_felt252` (StarkNet)
- [ ] `class_hash_try_from_felt252` (StarkNet)
- [ ] `contract_address_const` (StarkNet)
- [ ] `contract_address_to_felt252` (StarkNet)
- [ ] `contract_address_try_from_felt252` (StarkNet)
- [ ] `deploy_syscall` (StarkNet)
- [x] `disable_ap_tracking`
- [ ] `downcast`
- [x] `drop` (3)
- [x] `dup` (3)
- [x] `ec_neg`
- [x] `ec_point_from_x_nz`
- [x] `ec_point_is_zero`
- [x] `ec_point_try_new_nz`
- [x] `ec_point_unwrap`
- [x] `ec_point_zero`
- [x] `ec_state_add_mul`
- [x] `ec_state_add`
- [x] `ec_state_init`
- [x] `ec_state_try_finalize_nz`
- [ ] `emit_event_syscall` (StarkNet)
- [x] `enable_ap_tracking`
- [x] `enum_init`
- [x] `enum_match`
- [ ] `enum_snapshot_match`
- [x] `felt252_add_const` (4)
- [x] `felt252_add`
- [x] `felt252_const`
- [x] `felt252_dict_entry_finalize`
- [x] `felt252_dict_entry_get`
- [x] `felt252_dict_new`
- [x] `felt252_dict_squash`
- [x] `felt252_div_const` (4)
- [x] `felt252_div` (4)
- [x] `felt252_is_zero`
- [x] `felt252_mul_const` (4)
- [x] `felt252_mul`
- [x] `felt252_sub_const` (4)
- [x] `felt252_sub`
- [x] `finalize_locals`
- [x] `function_call`
- [ ] `get_available_gas`
- [x] `get_block_hash_syscall` (StarkNet)
- [x] `get_builtin_costs` (5)
- [ ] `get_execution_info_syscall` (StarkNet)
- [x] `into_box` (2)
- [x] `jump`
- [ ] `keccak_syscall` (StarkNet)
- [ ] `library_call_syscall` (StarkNet)
- [ ] `match_nullable`
- [ ] `null`
- [ ] `nullable_from_box`
- [x] `pedersen`
- [ ] `pop_log` (StarkNet, testing)
- [ ] `poseidon`
- [x] `print`
- [ ] `redeposit_gas`
- [x] `rename`
- [ ] `replace_class_syscall` (StarkNet)
- [x] `revoke_ap_tracking` (1)
- [ ] `secp256k1_add_syscall` (StarkNet)
- [ ] `secp256k1_get_point_from_x_syscall` (StarkNet)
- [ ] `secp256k1_get_xy_syscall` (StarkNet)
- [ ] `secp256k1_mul_syscall` (StarkNet)
- [ ] `secp256k1_new_syscall` (StarkNet)
- [ ] `secp256r1_add_syscall` (StarkNet)
- [ ] `secp256r1_get_point_from_x_syscall` (StarkNet)
- [ ] `secp256r1_get_xy_syscall` (StarkNet)
- [ ] `secp256r1_mul_syscall` (StarkNet)
- [ ] `secp256r1_new_syscall` (StarkNet)
- [ ] `send_message_to_l1_syscall` (StarkNet)
- [ ] `set_account_contract_address` (StarkNet, testing)
- [ ] `set_block_number` (StarkNet, testing)
- [ ] `set_block_timestamp` (StarkNet, testing)
- [ ] `set_caller_address` (StarkNet, testing)
- [ ] `set_chain_id` (StarkNet, testing)
- [ ] `set_contract_address` (StarkNet, testing)
- [ ] `set_max_fee` (StarkNet, testing)
- [ ] `set_nonce` (StarkNet, testing)
- [ ] `set_sequencer_address` (StarkNet, testing)
- [ ] `set_signature` (StarkNet, testing)
- [ ] `set_transaction_hash` (StarkNet, testing)
- [ ] `set_version` (StarkNet, testing)
- [x] `snapshot_take` (6)
- [x] `storage_address_from_base_and_offset` (StarkNet)
- [x] `storage_address_from_base` (StarkNet)
- [x] `storage_address_to_felt252` (StarkNet)
- [x] `storage_address_try_from_felt252` (StarkNet)
- [x] `storage_base_address_const` (StarkNet)
- [x] `storage_base_address_from_felt252` (StarkNet)
- [ ] `storage_read_syscall` (StarkNet)
- [ ] `storage_write_syscall` (StarkNet)
- [x] `store_local`
- [x] `store_temp`
- [x] `struct_construct`
- [x] `struct_deconstruct`
- [ ] `struct_snapshot_deconstruct`
- [x] `u128_byte_reverse`
- [x] `u128_const`
- [x] `u128_eq`
- [ ] `u128_guarantee_mul`
- [x] `u128_is_zero`
- [ ] `u128_mul_guarantee_verify`
- [x] `u128_overflowing_add`
- [x] `u128_overflowing_sub`
- [x] `u128_safe_divmod`
- [ ] `u128_sqrt`
- [x] `u128_to_felt252`
- [x] `u128s_from_felt252`
- [x] `u16_const`
- [x] `u16_eq`
- [x] `u16_is_zero`
- [x] `u16_overflowing_add`
- [x] `u16_overflowing_sub`
- [x] `u16_safe_divmod`
- [ ] `u16_sqrt`
- [x] `u16_to_felt252`
- [x] `u16_try_from_felt252`
- [ ] `u16_wide_mul`
- [ ] `u256_is_zero`
- [ ] `u256_safe_divmod`
- [ ] `u256_sqrt`
- [x] `u32_const`
- [x] `u32_eq`
- [x] `u32_is_zero`
- [x] `u32_overflowing_add`
- [x] `u32_overflowing_sub`
- [x] `u32_safe_divmod`
- [ ] `u32_sqrt`
- [x] `u32_to_felt252`
- [x] `u32_try_from_felt252`
- [ ] `u32_wide_mul`
- [ ] `u512_safe_divmod_by_u256`
- [x] `u64_const`
- [x] `u64_eq`
- [x] `u64_is_zero`
- [x] `u64_overflowing_add`
- [x] `u64_overflowing_sub`
- [x] `u64_safe_divmod`
- [ ] `u64_sqrt`
- [x] `u64_to_felt252`
- [x] `u64_try_from_felt252`
- [ ] `u64_wide_mul`
- [x] `u8_const`
- [x] `u8_eq`
- [x] `u8_is_zero`
- [x] `u8_overflowing_add`
- [x] `u8_overflowing_sub`
- [x] `u8_safe_divmod`
- [ ] `u8_sqrt`
- [x] `u8_to_felt252`
- [x] `u8_try_from_felt252`
- [ ] `u8_wide_mul`
- [x] `unbox` (2)
- [ ] `unwrap_non_zero`
- [ ] `upcast`
- [x] `withdraw_gas_all` (5)
- [x] `withdraw_gas` (5)

Footnotes
1. It is implemented but we're not sure if it has some stuff we don't know of.
2. It is implemented but we're still debating whether it should be a Rust-like `Box<T>` or if it's fine treating it like another variable.
3. It is implemented but side-effects are not yet handled (ex. array cloning/dropping).
4. Not supported by the Cairo to Sierra compiler.
5. Implemented with a dummy. It doesn't do anything yet.
6. It is implemented but we're not handling potential issues like lifetimes yet.
=======
```
>>>>>>> 668f6268
<|MERGE_RESOLUTION|>--- conflicted
+++ resolved
@@ -56,78 +56,79 @@
 47. `felt252_sub`
 48. `finalize_locals`
 49. `function_call`
-50. `get_builtin_costs` (5)
-51. `into_box` (2)
-52. `jump`
-53. `match_nullable`
-54. `null`
-55. `nullable_from_box`
-56. `pedersen`
-57. `print`
-58. `rename`
-59. `revoke_ap_tracking` (1)
-60. `snapshot_take` (6)
-61. `storage_address_from_base_and_offset` (StarkNet)
-62. `storage_address_from_base` (StarkNet)
-63. `storage_address_to_felt252` (StarkNet)
-64. `storage_address_try_from_felt252` (StarkNet)
-65. `storage_base_address_const` (StarkNet)
-66. `storage_base_address_from_felt252` (StarkNet)
-67. `store_local`
-68. `store_temp`
-69. `struct_construct`
-70. `struct_deconstruct`
-71. `u128_byte_reverse`
-72. `u128_const`
-73. `u128_eq`
-74. `u128_is_zero`
-75. `u128_overflowing_add`
-76. `u128_overflowing_sub`
-77. `u128_safe_divmod`
-78. `u128_sqrt`
-79. `u128_to_felt252`
-80. `u128s_from_felt252`
-81. `u16_const`
-82. `u16_eq`
-83. `u16_is_zero`
-84. `u16_overflowing_add`
-85. `u16_overflowing_sub`
-86. `u16_safe_divmod`
-87. `u16_sqrt`
-88. `u16_to_felt252`
-89. `u16_try_from_felt252`
-90. `u32_const`
-91. `u32_eq`
-92. `u32_is_zero`
-93. `u32_overflowing_add`
-94. `u32_overflowing_sub`
-95. `u32_safe_divmod`
-96. `u32_sqrt`
-97. `u32_to_felt252`
-98. `u32_try_from_felt252`
-99. `u64_const`
-100. `u64_eq`
-101. `u64_is_zero`
-102. `u64_overflowing_add`
-103. `u64_overflowing_sub`
-104. `u64_safe_divmod`
-105. `u64_sqrt`
-106. `u64_to_felt252`
-107. `u64_try_from_felt252`
-108. `u8_const`
-109. `u8_eq`
-110. `u8_is_zero`
-111. `u8_overflowing_add`
-112. `u8_overflowing_sub`
-113. `u8_safe_divmod`
-114. `u8_sqrt`
-115. `u8_to_felt252`
-116. `u8_try_from_felt252`
-117. `unbox` (2)
-118. `unwrap_non_zero`
-119. `upcast`
-120. `withdraw_gas_all` (5)
-121. `withdraw_gas` (5)
+50. `get_block_hash_syscall` (StarkNet)
+51. `get_builtin_costs` (5)
+52. `into_box` (2)
+53. `jump`
+54. `match_nullable`
+55. `null`
+56. `nullable_from_box`
+57. `pedersen`
+58. `print`
+59. `rename`
+60. `revoke_ap_tracking` (1)
+61. `snapshot_take` (6)
+62. `storage_address_from_base_and_offset` (StarkNet)
+63. `storage_address_from_base` (StarkNet)
+64. `storage_address_to_felt252` (StarkNet)
+65. `storage_address_try_from_felt252` (StarkNet)
+66. `storage_base_address_const` (StarkNet)
+67. `storage_base_address_from_felt252` (StarkNet)
+68. `store_local`
+69. `store_temp`
+70. `struct_construct`
+71. `struct_deconstruct`
+72. `u128_byte_reverse`
+73. `u128_const`
+74. `u128_eq`
+75. `u128_is_zero`
+76. `u128_overflowing_add`
+77. `u128_overflowing_sub`
+78. `u128_safe_divmod`
+79. `u128_sqrt`
+80. `u128_to_felt252`
+81. `u128s_from_felt252`
+82. `u16_const`
+83. `u16_eq`
+84. `u16_is_zero`
+85. `u16_overflowing_add`
+86. `u16_overflowing_sub`
+87. `u16_safe_divmod`
+88. `u16_sqrt`
+89. `u16_to_felt252`
+90. `u16_try_from_felt252`
+91. `u32_const`
+92. `u32_eq`
+93. `u32_is_zero`
+94. `u32_overflowing_add`
+95. `u32_overflowing_sub`
+96. `u32_safe_divmod`
+97. `u32_sqrt`
+98. `u32_to_felt252`
+99. `u32_try_from_felt252`
+100. `u64_const`
+101. `u64_eq`
+102. `u64_is_zero`
+103. `u64_overflowing_add`
+104. `u64_overflowing_sub`
+105. `u64_safe_divmod`
+106. `u64_sqrt`
+107. `u64_to_felt252`
+108. `u64_try_from_felt252`
+109. `u8_const`
+110. `u8_eq`
+111. `u8_is_zero`
+112. `u8_overflowing_add`
+113. `u8_overflowing_sub`
+114. `u8_safe_divmod`
+115. `u8_sqrt`
+116. `u8_to_felt252`
+117. `u8_try_from_felt252`
+118. `unbox` (2)
+119. `unwrap_non_zero`
+120. `upcast`
+121. `withdraw_gas_all` (5)
+122. `withdraw_gas` (5)
 
 TODO:
 1. `array_slice`
@@ -142,50 +143,49 @@
 10. `emit_event_syscall` (StarkNet)
 11. `enum_snapshot_match`
 12. `get_available_gas`
-13. `get_block_hash_syscall` (StarkNet)
-14. `get_execution_info_syscall` (StarkNet)
-15. `keccak_syscall` (StarkNet)
-16. `library_call_syscall` (StarkNet)
-17. `pop_log` (StarkNet, testing)
-18. `poseidon`
-19. `redeposit_gas`
-20. `replace_class_syscall` (StarkNet)
-21. `secp256k1_add_syscall` (StarkNet)
-22. `secp256k1_get_point_from_x_syscall` (StarkNet)
-23. `secp256k1_get_xy_syscall` (StarkNet)
-24. `secp256k1_mul_syscall` (StarkNet)
-25. `secp256k1_new_syscall` (StarkNet)
-26. `secp256r1_add_syscall` (StarkNet)
-27. `secp256r1_get_point_from_x_syscall` (StarkNet)
-28. `secp256r1_get_xy_syscall` (StarkNet)
-29. `secp256r1_mul_syscall` (StarkNet)
-30. `secp256r1_new_syscall` (StarkNet)
-31. `send_message_to_l1_syscall` (StarkNet)
-32. `set_account_contract_address` (StarkNet, testing)
-33. `set_block_number` (StarkNet, testing)
-34. `set_block_timestamp` (StarkNet, testing)
-35. `set_caller_address` (StarkNet, testing)
-36. `set_chain_id` (StarkNet, testing)
-37. `set_contract_address` (StarkNet, testing)
-38. `set_max_fee` (StarkNet, testing)
-39. `set_nonce` (StarkNet, testing)
-40. `set_sequencer_address` (StarkNet, testing)
-41. `set_signature` (StarkNet, testing)
-42. `set_transaction_hash` (StarkNet, testing)
-43. `set_version` (StarkNet, testing)
-44. `storage_read_syscall` (StarkNet)
-45. `storage_write_syscall` (StarkNet)
-46. `struct_snapshot_deconstruct`
-47. `u128_guarantee_mul`
-48. `u128_mul_guarantee_verify`
-49. `u16_wide_mul`
-50. `u256_is_zero`
-51. `u256_safe_divmod`
-52. `u256_sqrt`
-53. `u32_wide_mul`
-54. `u512_safe_divmod_by_u256`
-55. `u64_wide_mul`
-56. `u8_wide_mul`
+13. `get_execution_info_syscall` (StarkNet)
+14. `keccak_syscall` (StarkNet)
+15. `library_call_syscall` (StarkNet)
+16. `pop_log` (StarkNet, testing)
+17. `poseidon`
+18. `redeposit_gas`
+19. `replace_class_syscall` (StarkNet)
+20. `secp256k1_add_syscall` (StarkNet)
+21. `secp256k1_get_point_from_x_syscall` (StarkNet)
+22. `secp256k1_get_xy_syscall` (StarkNet)
+23. `secp256k1_mul_syscall` (StarkNet)
+24. `secp256k1_new_syscall` (StarkNet)
+25. `secp256r1_add_syscall` (StarkNet)
+26. `secp256r1_get_point_from_x_syscall` (StarkNet)
+27. `secp256r1_get_xy_syscall` (StarkNet)
+28. `secp256r1_mul_syscall` (StarkNet)
+29. `secp256r1_new_syscall` (StarkNet)
+30. `send_message_to_l1_syscall` (StarkNet)
+31. `set_account_contract_address` (StarkNet, testing)
+32. `set_block_number` (StarkNet, testing)
+33. `set_block_timestamp` (StarkNet, testing)
+34. `set_caller_address` (StarkNet, testing)
+35. `set_chain_id` (StarkNet, testing)
+36. `set_contract_address` (StarkNet, testing)
+37. `set_max_fee` (StarkNet, testing)
+38. `set_nonce` (StarkNet, testing)
+39. `set_sequencer_address` (StarkNet, testing)
+40. `set_signature` (StarkNet, testing)
+41. `set_transaction_hash` (StarkNet, testing)
+42. `set_version` (StarkNet, testing)
+43. `storage_read_syscall` (StarkNet)
+44. `storage_write_syscall` (StarkNet)
+45. `struct_snapshot_deconstruct`
+46. `u128_guarantee_mul`
+47. `u128_mul_guarantee_verify`
+48. `u16_wide_mul`
+59. `u256_is_zero`
+50. `u256_safe_divmod`
+51. `u256_sqrt`
+52. `u32_wide_mul`
+53. `u512_safe_divmod_by_u256`
+54. `u64_wide_mul`
+55. `u8_wide_mul`
 
 
 Footnotes
@@ -310,197 +310,4 @@
     -o program
 
 ./program
-<<<<<<< HEAD
-```
-
-# Tasks, TODOs, Roadmap
-
-## Implemented Library Functions
-- [x] `alloc_local`
-- [x] `array_append`
-- [x] `array_get`
-- [x] `array_len`
-- [x] `array_new`
-- [x] `array_pop_front_consume`
-- [x] `array_pop_front`
-- [ ] `array_slice`
-- [x] `array_snapshot_pop_back`
-- [x] `array_snapshot_pop_front`
-- [x] `bitwise`
-- [x] `bool_and_impl`
-- [x] `bool_not_impl`
-- [x] `bool_or_impl`
-- [x] `bool_to_felt252`
-- [x] `bool_xor_impl`
-- [x] `branch_align`
-- [ ] `call_contract_syscall` (StarkNet)
-- [ ] `class_hash_const` (StarkNet)
-- [ ] `class_hash_to_felt252` (StarkNet)
-- [ ] `class_hash_try_from_felt252` (StarkNet)
-- [ ] `contract_address_const` (StarkNet)
-- [ ] `contract_address_to_felt252` (StarkNet)
-- [ ] `contract_address_try_from_felt252` (StarkNet)
-- [ ] `deploy_syscall` (StarkNet)
-- [x] `disable_ap_tracking`
-- [ ] `downcast`
-- [x] `drop` (3)
-- [x] `dup` (3)
-- [x] `ec_neg`
-- [x] `ec_point_from_x_nz`
-- [x] `ec_point_is_zero`
-- [x] `ec_point_try_new_nz`
-- [x] `ec_point_unwrap`
-- [x] `ec_point_zero`
-- [x] `ec_state_add_mul`
-- [x] `ec_state_add`
-- [x] `ec_state_init`
-- [x] `ec_state_try_finalize_nz`
-- [ ] `emit_event_syscall` (StarkNet)
-- [x] `enable_ap_tracking`
-- [x] `enum_init`
-- [x] `enum_match`
-- [ ] `enum_snapshot_match`
-- [x] `felt252_add_const` (4)
-- [x] `felt252_add`
-- [x] `felt252_const`
-- [x] `felt252_dict_entry_finalize`
-- [x] `felt252_dict_entry_get`
-- [x] `felt252_dict_new`
-- [x] `felt252_dict_squash`
-- [x] `felt252_div_const` (4)
-- [x] `felt252_div` (4)
-- [x] `felt252_is_zero`
-- [x] `felt252_mul_const` (4)
-- [x] `felt252_mul`
-- [x] `felt252_sub_const` (4)
-- [x] `felt252_sub`
-- [x] `finalize_locals`
-- [x] `function_call`
-- [ ] `get_available_gas`
-- [x] `get_block_hash_syscall` (StarkNet)
-- [x] `get_builtin_costs` (5)
-- [ ] `get_execution_info_syscall` (StarkNet)
-- [x] `into_box` (2)
-- [x] `jump`
-- [ ] `keccak_syscall` (StarkNet)
-- [ ] `library_call_syscall` (StarkNet)
-- [ ] `match_nullable`
-- [ ] `null`
-- [ ] `nullable_from_box`
-- [x] `pedersen`
-- [ ] `pop_log` (StarkNet, testing)
-- [ ] `poseidon`
-- [x] `print`
-- [ ] `redeposit_gas`
-- [x] `rename`
-- [ ] `replace_class_syscall` (StarkNet)
-- [x] `revoke_ap_tracking` (1)
-- [ ] `secp256k1_add_syscall` (StarkNet)
-- [ ] `secp256k1_get_point_from_x_syscall` (StarkNet)
-- [ ] `secp256k1_get_xy_syscall` (StarkNet)
-- [ ] `secp256k1_mul_syscall` (StarkNet)
-- [ ] `secp256k1_new_syscall` (StarkNet)
-- [ ] `secp256r1_add_syscall` (StarkNet)
-- [ ] `secp256r1_get_point_from_x_syscall` (StarkNet)
-- [ ] `secp256r1_get_xy_syscall` (StarkNet)
-- [ ] `secp256r1_mul_syscall` (StarkNet)
-- [ ] `secp256r1_new_syscall` (StarkNet)
-- [ ] `send_message_to_l1_syscall` (StarkNet)
-- [ ] `set_account_contract_address` (StarkNet, testing)
-- [ ] `set_block_number` (StarkNet, testing)
-- [ ] `set_block_timestamp` (StarkNet, testing)
-- [ ] `set_caller_address` (StarkNet, testing)
-- [ ] `set_chain_id` (StarkNet, testing)
-- [ ] `set_contract_address` (StarkNet, testing)
-- [ ] `set_max_fee` (StarkNet, testing)
-- [ ] `set_nonce` (StarkNet, testing)
-- [ ] `set_sequencer_address` (StarkNet, testing)
-- [ ] `set_signature` (StarkNet, testing)
-- [ ] `set_transaction_hash` (StarkNet, testing)
-- [ ] `set_version` (StarkNet, testing)
-- [x] `snapshot_take` (6)
-- [x] `storage_address_from_base_and_offset` (StarkNet)
-- [x] `storage_address_from_base` (StarkNet)
-- [x] `storage_address_to_felt252` (StarkNet)
-- [x] `storage_address_try_from_felt252` (StarkNet)
-- [x] `storage_base_address_const` (StarkNet)
-- [x] `storage_base_address_from_felt252` (StarkNet)
-- [ ] `storage_read_syscall` (StarkNet)
-- [ ] `storage_write_syscall` (StarkNet)
-- [x] `store_local`
-- [x] `store_temp`
-- [x] `struct_construct`
-- [x] `struct_deconstruct`
-- [ ] `struct_snapshot_deconstruct`
-- [x] `u128_byte_reverse`
-- [x] `u128_const`
-- [x] `u128_eq`
-- [ ] `u128_guarantee_mul`
-- [x] `u128_is_zero`
-- [ ] `u128_mul_guarantee_verify`
-- [x] `u128_overflowing_add`
-- [x] `u128_overflowing_sub`
-- [x] `u128_safe_divmod`
-- [ ] `u128_sqrt`
-- [x] `u128_to_felt252`
-- [x] `u128s_from_felt252`
-- [x] `u16_const`
-- [x] `u16_eq`
-- [x] `u16_is_zero`
-- [x] `u16_overflowing_add`
-- [x] `u16_overflowing_sub`
-- [x] `u16_safe_divmod`
-- [ ] `u16_sqrt`
-- [x] `u16_to_felt252`
-- [x] `u16_try_from_felt252`
-- [ ] `u16_wide_mul`
-- [ ] `u256_is_zero`
-- [ ] `u256_safe_divmod`
-- [ ] `u256_sqrt`
-- [x] `u32_const`
-- [x] `u32_eq`
-- [x] `u32_is_zero`
-- [x] `u32_overflowing_add`
-- [x] `u32_overflowing_sub`
-- [x] `u32_safe_divmod`
-- [ ] `u32_sqrt`
-- [x] `u32_to_felt252`
-- [x] `u32_try_from_felt252`
-- [ ] `u32_wide_mul`
-- [ ] `u512_safe_divmod_by_u256`
-- [x] `u64_const`
-- [x] `u64_eq`
-- [x] `u64_is_zero`
-- [x] `u64_overflowing_add`
-- [x] `u64_overflowing_sub`
-- [x] `u64_safe_divmod`
-- [ ] `u64_sqrt`
-- [x] `u64_to_felt252`
-- [x] `u64_try_from_felt252`
-- [ ] `u64_wide_mul`
-- [x] `u8_const`
-- [x] `u8_eq`
-- [x] `u8_is_zero`
-- [x] `u8_overflowing_add`
-- [x] `u8_overflowing_sub`
-- [x] `u8_safe_divmod`
-- [ ] `u8_sqrt`
-- [x] `u8_to_felt252`
-- [x] `u8_try_from_felt252`
-- [ ] `u8_wide_mul`
-- [x] `unbox` (2)
-- [ ] `unwrap_non_zero`
-- [ ] `upcast`
-- [x] `withdraw_gas_all` (5)
-- [x] `withdraw_gas` (5)
-
-Footnotes
-1. It is implemented but we're not sure if it has some stuff we don't know of.
-2. It is implemented but we're still debating whether it should be a Rust-like `Box<T>` or if it's fine treating it like another variable.
-3. It is implemented but side-effects are not yet handled (ex. array cloning/dropping).
-4. Not supported by the Cairo to Sierra compiler.
-5. Implemented with a dummy. It doesn't do anything yet.
-6. It is implemented but we're not handling potential issues like lifetimes yet.
-=======
-```
->>>>>>> 668f6268
+```