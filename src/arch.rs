--- conflicted
+++ resolved
@@ -70,8 +70,7 @@
     }
 }
 
-<<<<<<< HEAD
-impl<'a> AbiArgument for ValueWithInfoWrapper<'a> {
+impl AbiArgument for ValueWithInfoWrapper<'_> {
     fn to_bytes(
         &self,
         buffer: &mut Vec<u8>,
@@ -83,10 +82,6 @@
                 Option<extern "C" fn(*mut c_void)>,
             ),
     ) -> Result<()> {
-=======
-impl AbiArgument for ValueWithInfoWrapper<'_> {
-    fn to_bytes(&self, buffer: &mut Vec<u8>) -> Result<()> {
->>>>>>> c85361bf
         match (self.value, self.info) {
             (value, CoreTypeConcrete::Box(info)) => {
                 let ptr =
