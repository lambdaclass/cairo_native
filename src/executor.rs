pub use self::{aot::AotNativeExecutor, jit::JitNativeExecutor};
use crate::{
    error::jit_engine::RunnerError,
    execution_result::{BuiltinStats, ContractExecutionResult, ExecutionResult},
    metadata::syscall_handler::SyscallHandlerMeta,
    types::TypeBuilder,
    utils::get_integer_layout,
    values::JitValue,
};
use bumpalo::Bump;
use cairo_lang_sierra::{
    extensions::{
        core::{CoreLibfunc, CoreType, CoreTypeConcrete},
        starknet::StarkNetTypeConcrete,
    },
    ids::{ConcreteTypeId, FunctionId},
    program::FunctionSignature,
    program_registry::{ProgramRegistry, ProgramRegistryError},
};
use libc::c_void;
use starknet_types_core::felt::Felt;
use std::{
    alloc::Layout,
    arch::global_asm,
    ptr::{null_mut, NonNull},
    rc::Rc,
};

mod aot;
mod jit;

#[cfg(target_arch = "aarch64")]
global_asm!(include_str!("arch/aarch64.s"));
#[cfg(target_arch = "x86_64")]
global_asm!(include_str!("arch/x86_64.s"));

extern "C" {
    /// Invoke an AOT-compiled function.
    ///
    /// The `ret_ptr` argument is only used when the first argument (the actual return pointer) is
    /// unused. Used for u8, u16, u32, u64, u128 and felt252, but not for arrays, enums or structs.
    fn aot_trampoline(
        fn_ptr: *const c_void,
        args_ptr: *const u64,
        args_len: usize,
        ret_ptr: *mut u64,
    );
}

pub enum NativeExecutor<'m> {
    Aot(Rc<AotNativeExecutor>),
    Jit(Rc<JitNativeExecutor<'m>>),
}

impl<'a> NativeExecutor<'a> {
    pub fn invoke_dynamic(
        &self,
        function_id: &FunctionId,
        args: &[JitValue],
        gas: Option<u128>,
        syscall_handler: Option<&SyscallHandlerMeta>,
    ) -> Result<ExecutionResult, RunnerError> {
        match self {
            NativeExecutor::Aot(executor) => {
                executor.invoke_dynamic(function_id, args, gas, syscall_handler)
            }
            NativeExecutor::Jit(executor) => {
                executor.invoke_dynamic(function_id, args, gas, syscall_handler)
            }
        }
    }

    pub fn invoke_contract_dynamic(
        &self,
        function_id: &FunctionId,
        args: &[Felt],
        gas: Option<u128>,
        syscall_handler: Option<&SyscallHandlerMeta>,
    ) -> Result<ContractExecutionResult, RunnerError> {
        match self {
            NativeExecutor::Aot(executor) => {
                executor.invoke_contract_dynamic(function_id, args, gas, syscall_handler)
            }
            NativeExecutor::Jit(executor) => {
                executor.invoke_contract_dynamic(function_id, args, gas, syscall_handler)
            }
        }
    }
}

impl<'m> From<AotNativeExecutor> for NativeExecutor<'m> {
    fn from(value: AotNativeExecutor) -> Self {
        Self::Aot(Rc::new(value))
    }
}

impl<'m> From<JitNativeExecutor<'m>> for NativeExecutor<'m> {
    fn from(value: JitNativeExecutor<'m>) -> Self {
        Self::Jit(Rc::new(value))
    }
}

fn invoke_dynamic(
    registry: &ProgramRegistry<CoreType, CoreLibfunc>,
    function_ptr: *const c_void,
    function_signature: &FunctionSignature,
    args: &[JitValue],
    gas: Option<u128>,
    syscall_handler: Option<NonNull<()>>,
) -> ExecutionResult {
    tracing::info!("Invoking function with signature: {function_signature:?}.");

    let is_builtin = <CoreTypeConcrete as TypeBuilder<CoreType, CoreLibfunc>>::is_builtin;
    let is_zst = <CoreTypeConcrete as TypeBuilder<CoreType, CoreLibfunc>>::is_zst;

    let arena = Bump::new();
    let mut invoke_data = ArgumentMapper::new(&arena, registry);

    // Generate return pointer (if necessary).
    //
    // Generated when either:
    //   - There are more than one non-zst return values.
    //     - All builtins except GasBuiltin and Starknet are ZST.
    //     - The unit struct is a ZST.
    //   - The return argument is complex.
    let mut ret_types_iter = function_signature
        .ret_types
        .iter()
        .filter(|id| {
            let info = registry.get_type(id).unwrap();

            let is_builtin = <CoreTypeConcrete as TypeBuilder<CoreType, CoreLibfunc>>::is_builtin;
            let is_zst = <CoreTypeConcrete as TypeBuilder<CoreType, CoreLibfunc>>::is_zst;

            !(is_builtin(info) && is_zst(info, registry))
        })
        .peekable();

    let num_return_args = ret_types_iter.clone().count();
    let mut return_ptr = if num_return_args > 1
        || ret_types_iter
            .peek()
            .is_some_and(|id| registry.get_type(id).unwrap().is_complex(registry))
    {
        let layout = ret_types_iter.fold(Layout::new::<()>(), |layout, id| {
            let type_info = registry.get_type(id).unwrap();
            layout
                .extend(type_info.layout(registry).unwrap())
                .unwrap()
                .0
        });

        let return_ptr = arena.alloc_layout(layout).cast::<()>();
        invoke_data.push_aligned(
            get_integer_layout(64).align(),
            &[return_ptr.as_ptr() as u64],
        );

        Some(return_ptr)
    } else {
        None
    };

    // Generate argument list.
    let mut iter = args.iter();
    for type_id in function_signature.param_types.iter().filter(|id| {
        let info = registry.get_type(id).unwrap();
        !<CoreTypeConcrete as TypeBuilder<CoreType, CoreLibfunc>>::is_zst(info, registry)
    }) {
        let type_info = registry.get_type(type_id).unwrap();

        // Process gas requirements and syscall handler.
        match type_info {
            CoreTypeConcrete::GasBuiltin(_) => match gas {
                Some(gas) => {
                    invoke_data.push_aligned(
                        get_integer_layout(128).align(),
                        &[gas as u64, (gas >> 64) as u64],
                    );
                }
                None => panic!("Gas is required"),
            },
            CoreTypeConcrete::StarkNet(StarkNetTypeConcrete::System(_)) => match syscall_handler {
                Some(syscall_handler) => invoke_data.push_aligned(
                    get_integer_layout(64).align(),
                    &[syscall_handler.as_ptr() as u64],
                ),
                None => panic!("Syscall handler is required"),
            },
            _ if is_builtin(type_info) => invoke_data
                .push(type_id, type_info, &JitValue::Uint64(0))
                .unwrap(),
            _ => invoke_data
                .push(type_id, type_info, iter.next().unwrap())
                .unwrap(),
        }
    }

    // Invoke the trampoline.
    #[cfg(target_arch = "x86_64")]
    let mut ret_registers = [0; 2];
    #[cfg(target_arch = "aarch64")]
    let mut ret_registers = [0; 4];

    unsafe {
        aot_trampoline(
            function_ptr,
            invoke_data.invoke_data().as_ptr(),
            invoke_data.invoke_data().len(),
            ret_registers.as_mut_ptr(),
        );
    }

    // Parse final gas.
    unsafe fn read_value<T>(ptr: &mut NonNull<()>) -> &T {
        let align_offset = ptr
            .cast::<u8>()
            .as_ptr()
            .align_offset(std::mem::align_of::<T>());
        let value_ptr = ptr.cast::<u8>().as_ptr().add(align_offset).cast::<T>();

        *ptr = NonNull::new_unchecked(value_ptr.add(1)).cast();
        &*value_ptr
    }

    let mut remaining_gas = None;
    let mut builtin_stats = BuiltinStats::default();
    for type_id in &function_signature.ret_types {
        let type_info = registry.get_type(type_id).unwrap();
        match type_info {
            CoreTypeConcrete::GasBuiltin(_) => {
                remaining_gas = Some(match &mut return_ptr {
                    Some(return_ptr) => unsafe { *read_value::<u128>(return_ptr) },
                    None => {
                        // If there's no return ptr then the function only returned the gas. We don't
                        // need to bother with the syscall handler builtin.
                        ((ret_registers[1] as u128) << 64) | ret_registers[0] as u128
                    }
                });
            }
            CoreTypeConcrete::StarkNet(StarkNetTypeConcrete::System(_)) => match &mut return_ptr {
                Some(return_ptr) => unsafe {
                    let ptr = return_ptr.cast::<*mut ()>();
                    *return_ptr = NonNull::new_unchecked(ptr.as_ptr().add(1)).cast();
                },
                None => {}
            },
            _ if is_builtin(type_info) => {
                if !is_zst(type_info, registry) {
                    let value = match &mut return_ptr {
                        Some(return_ptr) => unsafe { *read_value::<u64>(return_ptr) },
                        None => ret_registers[0],
                    } as usize;

                    match type_info {
                        CoreTypeConcrete::Bitwise(_) => builtin_stats.bitwise = value,
                        CoreTypeConcrete::EcOp(_) => builtin_stats.ec_op = value,
                        CoreTypeConcrete::RangeCheck(_) => builtin_stats.range_check = value,
                        CoreTypeConcrete::Pedersen(_) => builtin_stats.pedersen = value,
                        CoreTypeConcrete::Poseidon(_) => builtin_stats.poseidon = value,
                        CoreTypeConcrete::SegmentArena(_) => builtin_stats.segment_arena = value,
                        _ => unreachable!("{type_id:?}"),
                    }
                }
            }
            _ => break,
        }
    }

    // Parse return values.
    let return_value = parse_result(
        function_signature.ret_types.last().unwrap(),
        registry,
        return_ptr,
        ret_registers,
    );

    // FIXME: Arena deallocation.
    std::mem::forget(arena);

    ExecutionResult {
        remaining_gas,
        return_value,
        builtin_stats,
    }
}

pub struct ArgumentMapper<'a> {
    arena: &'a Bump,
    registry: &'a ProgramRegistry<CoreType, CoreLibfunc>,

    invoke_data: Vec<u64>,
}

impl<'a> ArgumentMapper<'a> {
    pub fn new(arena: &'a Bump, registry: &'a ProgramRegistry<CoreType, CoreLibfunc>) -> Self {
        Self {
            arena,
            registry,
            invoke_data: Vec::new(),
        }
    }

    pub fn invoke_data(&self) -> &[u64] {
        &self.invoke_data
    }

    #[cfg_attr(target_arch = "x86_64", allow(unused_mut))]
    pub fn push_aligned(&mut self, align: usize, mut values: &[u64]) {
        assert!(align.is_power_of_two());
        assert!(align <= 16);

        // x86_64's max alignment is 8 bytes.
        #[cfg(target_arch = "x86_64")]
        assert!(align <= 8);

        #[cfg(target_arch = "aarch64")]
        if align == 16 {
            // This works because on both aarch64 and x86_64 the stack is already aligned to
            // 16 bytes when the trampoline starts pushing values.
            if self.invoke_data.len() >= 8 {
                if self.invoke_data.len() & 1 != 0 {
                    self.invoke_data.push(0);
                }
            } else if self.invoke_data.len() + 1 >= 8 {
                self.invoke_data.push(0);
            } else {
                let new_len = self.invoke_data.len() + values.len();
                if new_len >= 8 && new_len % 2 != 0 {
                    let chunk;
                    (chunk, values) = if values.len() >= 4 {
                        values.split_at(4)
                    } else {
                        (values, [].as_slice())
                    };
                    self.invoke_data.extend(chunk);
                    self.invoke_data.push(0);
                }
            }
        }

        self.invoke_data.extend(values);
    }

    pub fn push(
        &mut self,
        type_id: &ConcreteTypeId,
        type_info: &CoreTypeConcrete,
        value: &JitValue,
    ) -> Result<(), Box<ProgramRegistryError>> {
        match (type_info, value) {
            (CoreTypeConcrete::Array(info), JitValue::Array(values)) => {
                // TODO: Assert that `info.ty` matches all the values' types.

                let type_info = self.registry.get_type(&info.ty)?;
                let type_layout = type_info.layout(self.registry).unwrap().pad_to_align();

                // This needs to be a heap-allocated pointer because it's the actual array data.
                let ptr = if values.is_empty() {
                    null_mut()
                } else {
                    unsafe { libc::realloc(null_mut(), type_layout.size() * values.len()) }
                };

                for (idx, value) in values.iter().enumerate() {
                    unsafe {
                        std::ptr::copy_nonoverlapping(
                            value
                                .to_jit(self.arena, self.registry, &info.ty)
                                .unwrap()
                                .cast()
                                .as_ptr(),
                            (ptr as usize + type_layout.size() * idx) as *mut u8,
                            type_layout.size(),
                        );
                    }
                }

                self.push_aligned(
                    get_integer_layout(64).align(),
                    &[ptr as u64, values.len() as u64, values.len() as u64],
                );
            }
            (CoreTypeConcrete::EcPoint(_), JitValue::EcPoint(a, b)) => {
                self.push_aligned(get_integer_layout(252).align(), &a.to_le_digits());
                self.push_aligned(get_integer_layout(252).align(), &b.to_le_digits());
            }
            (CoreTypeConcrete::EcState(_), JitValue::EcState(a, b, c, d)) => {
                self.push_aligned(get_integer_layout(252).align(), &a.to_le_digits());
                self.push_aligned(get_integer_layout(252).align(), &b.to_le_digits());
                self.push_aligned(get_integer_layout(252).align(), &c.to_le_digits());
                self.push_aligned(get_integer_layout(252).align(), &d.to_le_digits());
            }
            (CoreTypeConcrete::Enum(info), JitValue::Enum { tag, value, .. }) => {
                if type_info.is_memory_allocated(self.registry) {
                    let (layout, tag_layout, variant_layouts) =
                        crate::types::r#enum::get_layout_for_variants(
                            self.registry,
                            &info.variants,
                        )
                        .unwrap();

                    let ptr = self.arena.alloc_layout(layout);
                    unsafe {
                        match tag_layout.size() {
                            0 => {}
                            1 => *ptr.cast::<u8>().as_mut() = *tag as u8,
                            2 => *ptr.cast::<u16>().as_mut() = *tag as u16,
                            4 => *ptr.cast::<u32>().as_mut() = *tag as u32,
                            8 => *ptr.cast::<u64>().as_mut() = *tag as u64,
                            _ => unreachable!(),
                        }
                    }

                    let offset = tag_layout.extend(variant_layouts[*tag]).unwrap().1;
                    let payload_ptr = value
                        .to_jit(self.arena, self.registry, &info.variants[*tag])
                        .unwrap();
                    unsafe {
                        std::ptr::copy_nonoverlapping(
                            payload_ptr.cast::<u8>().as_ptr(),
                            ptr.cast::<u8>().as_ptr().add(offset),
                            variant_layouts[*tag].size(),
                        );
                    }

                    self.invoke_data.push(ptr.as_ptr() as u64);
                } else {
                    // Write the tag.
                    match (info.variants.len().next_power_of_two().trailing_zeros() + 7) / 8 {
                        0 => {}
                        _ => self.invoke_data.push(*tag as u64),
                    }

                    // Write the payload.
                    let type_info = self.registry.get_type(&info.variants[*tag]).unwrap();
                    self.push(&info.variants[*tag], type_info, value)?;
                }
            }
            (
                CoreTypeConcrete::Felt252(_)
                | CoreTypeConcrete::StarkNet(
                    StarkNetTypeConcrete::ClassHash(_)
                    | StarkNetTypeConcrete::ContractAddress(_)
                    | StarkNetTypeConcrete::StorageAddress(_)
                    | StarkNetTypeConcrete::StorageBaseAddress(_),
                ),
                JitValue::Felt252(value),
            ) => {
                self.push_aligned(get_integer_layout(252).align(), &value.to_le_digits());
            }
            (CoreTypeConcrete::Felt252Dict(_), JitValue::Felt252Dict { .. }) => {
                #[cfg(not(feature = "with-runtime"))]
                unimplemented!("enable the `with-runtime` feature to use felt252 dicts");

                // TODO: Assert that `info.ty` matches all the values' types.

                self.invoke_data.push(
                    value
                        .to_jit(self.arena, self.registry, type_id)
                        .unwrap()
                        .as_ptr() as u64,
                );
            }
            (CoreTypeConcrete::Struct(info), JitValue::Struct { fields, .. }) => {
                for (field_type_id, field_value) in info.members.iter().zip(fields) {
                    self.push(
                        field_type_id,
                        self.registry.get_type(field_type_id)?,
                        field_value,
                    )?;
                }
            }
            (CoreTypeConcrete::Uint128(_), JitValue::Uint128(value)) => self.push_aligned(
                get_integer_layout(128).align(),
                &[*value as u64, (value >> 64) as u64],
            ),
            (CoreTypeConcrete::Uint64(_), JitValue::Uint64(value)) => {
                self.push_aligned(get_integer_layout(64).align(), &[*value]);
            }
            (CoreTypeConcrete::Uint32(_), JitValue::Uint32(value)) => {
                self.push_aligned(get_integer_layout(32).align(), &[*value as u64]);
            }
            (CoreTypeConcrete::Uint16(_), JitValue::Uint16(value)) => {
                self.push_aligned(get_integer_layout(16).align(), &[*value as u64]);
            }
            (CoreTypeConcrete::Uint8(_), JitValue::Uint8(value)) => {
                self.push_aligned(get_integer_layout(8).align(), &[*value as u64]);
            }
            (CoreTypeConcrete::Sint128(_), JitValue::Sint128(value)) => {
                self.push_aligned(
                    get_integer_layout(128).align(),
                    &[*value as u64, (value >> 64) as u64],
                );
            }
            (CoreTypeConcrete::Sint64(_), JitValue::Sint64(value)) => {
                self.push_aligned(get_integer_layout(64).align(), &[*value as u64]);
            }
            (CoreTypeConcrete::Sint32(_), JitValue::Sint32(value)) => {
                self.push_aligned(get_integer_layout(32).align(), &[*value as u64]);
            }
            (CoreTypeConcrete::Sint16(_), JitValue::Sint16(value)) => {
                self.push_aligned(get_integer_layout(16).align(), &[*value as u64]);
            }
            (CoreTypeConcrete::Sint8(_), JitValue::Sint8(value)) => {
                self.push_aligned(get_integer_layout(8).align(), &[*value as u64]);
            }
            (CoreTypeConcrete::NonZero(info), _) => {
                // TODO: Check that the value is indeed non-zero.
                let type_info = self.registry.get_type(&info.ty)?;
                self.push(&info.ty, type_info, value)?;
            }
            (CoreTypeConcrete::Snapshot(info), _) => {
                let type_info = self.registry.get_type(&info.ty)?;
                self.push(&info.ty, type_info, value)?;
            }
<<<<<<< HEAD
            (
                CoreTypeConcrete::StarkNet(StarkNetTypeConcrete::Secp256Point(_)),
                JitValue::Secp256K1Point { x, y } | JitValue::Secp256R1Point { x, y },
            ) => {
                let x_data = unsafe { std::mem::transmute::<[u128; 2], [u64; 4]>([x.0, x.1]) };
                let y_data = unsafe { std::mem::transmute::<[u128; 2], [u64; 4]>([y.0, y.1]) };

                self.push_aligned(get_integer_layout(252).align(), &x_data);
                self.push_aligned(get_integer_layout(252).align(), &y_data);
            }
            (CoreTypeConcrete::Bitwise(_), _)
            | (CoreTypeConcrete::BuiltinCosts(_), _)
            | (CoreTypeConcrete::EcOp(_), _)
            | (CoreTypeConcrete::Pedersen(_), _)
            | (CoreTypeConcrete::Poseidon(_), _)
            | (CoreTypeConcrete::RangeCheck(_), _)
            | (CoreTypeConcrete::SegmentArena(_), _) => {}
=======
            (CoreTypeConcrete::Bitwise(_), JitValue::Uint64(value))
            | (CoreTypeConcrete::BuiltinCosts(_), JitValue::Uint64(value))
            | (CoreTypeConcrete::EcOp(_), JitValue::Uint64(value))
            | (CoreTypeConcrete::Pedersen(_), JitValue::Uint64(value))
            | (CoreTypeConcrete::Poseidon(_), JitValue::Uint64(value))
            | (CoreTypeConcrete::RangeCheck(_), JitValue::Uint64(value))
            | (CoreTypeConcrete::SegmentArena(_), JitValue::Uint64(value)) => {
                self.push_aligned(get_integer_layout(64).align(), &[*value])
            }
>>>>>>> 982089b6
            (_, _) => todo!(),
        }

        Ok(())
    }
}

fn parse_result(
    type_id: &ConcreteTypeId,
    registry: &ProgramRegistry<CoreType, CoreLibfunc>,
    mut return_ptr: Option<NonNull<()>>,
    #[cfg(target_arch = "x86_64")] ret_registers: [u64; 2],
    #[cfg(target_arch = "aarch64")] ret_registers: [u64; 4],
) -> JitValue {
    let type_info = registry.get_type(type_id).unwrap();

    // Align the pointer to the actual return value.
    if let Some(return_ptr) = &mut return_ptr {
        let layout = type_info.layout(registry).unwrap();
        let align_offset = return_ptr
            .cast::<u8>()
            .as_ptr()
            .align_offset(layout.align());

        *return_ptr = unsafe {
            NonNull::new_unchecked(return_ptr.cast::<u8>().as_ptr().add(align_offset)).cast()
        };
    }

    match type_info {
        CoreTypeConcrete::Array(_) => JitValue::from_jit(return_ptr.unwrap(), type_id, registry),
        CoreTypeConcrete::Box(info) => unsafe {
            let ptr = return_ptr.unwrap_or(NonNull::new_unchecked(ret_registers[0] as *mut ()));
            let value = JitValue::from_jit(ptr, &info.ty, registry);
            libc::free(ptr.cast().as_ptr());
            value
        },
        CoreTypeConcrete::EcPoint(_) => JitValue::from_jit(return_ptr.unwrap(), type_id, registry),
        CoreTypeConcrete::EcState(_) => JitValue::from_jit(return_ptr.unwrap(), type_id, registry),
        CoreTypeConcrete::Felt252(_)
        | CoreTypeConcrete::StarkNet(
            StarkNetTypeConcrete::ClassHash(_)
            | StarkNetTypeConcrete::ContractAddress(_)
            | StarkNetTypeConcrete::StorageAddress(_)
            | StarkNetTypeConcrete::StorageBaseAddress(_),
        ) => match return_ptr {
            Some(return_ptr) => JitValue::from_jit(return_ptr, type_id, registry),
            None => {
                #[cfg(target_arch = "x86_64")]
                let value = JitValue::from_jit(return_ptr.unwrap(), type_id, registry);

                #[cfg(target_arch = "aarch64")]
                let value =
                    JitValue::Felt252(starknet_types_core::felt::Felt::from_bytes_le(unsafe {
                        std::mem::transmute::<&[u64; 4], &[u8; 32]>(&ret_registers)
                    }));

                value
            }
        },
        CoreTypeConcrete::Uint8(_) => match return_ptr {
            Some(return_ptr) => JitValue::Uint8(unsafe { *return_ptr.cast().as_ref() }),
            None => JitValue::Uint8(ret_registers[0] as u8),
        },
        CoreTypeConcrete::Uint16(_) => match return_ptr {
            Some(return_ptr) => JitValue::Uint16(unsafe { *return_ptr.cast().as_ref() }),
            None => JitValue::Uint16(ret_registers[0] as u16),
        },
        CoreTypeConcrete::Uint32(_) => match return_ptr {
            Some(return_ptr) => JitValue::Uint32(unsafe { *return_ptr.cast().as_ref() }),
            None => JitValue::Uint32(ret_registers[0] as u32),
        },
        CoreTypeConcrete::Uint64(_) => match return_ptr {
            Some(return_ptr) => JitValue::Uint64(unsafe { *return_ptr.cast().as_ref() }),
            None => JitValue::Uint64(ret_registers[0]),
        },
        CoreTypeConcrete::Uint128(_) => match return_ptr {
            Some(return_ptr) => JitValue::Uint128(unsafe { *return_ptr.cast().as_ref() }),
            None => {
                JitValue::Uint128(((ret_registers[1] as u128) << 64) | ret_registers[0] as u128)
            }
        },
        CoreTypeConcrete::Uint128MulGuarantee(_) => todo!(),
        CoreTypeConcrete::Sint8(_) => match return_ptr {
            Some(return_ptr) => JitValue::Sint8(unsafe { *return_ptr.cast().as_ref() }),
            None => JitValue::Sint8(ret_registers[0] as i8),
        },
        CoreTypeConcrete::Sint16(_) => match return_ptr {
            Some(return_ptr) => JitValue::Sint16(unsafe { *return_ptr.cast().as_ref() }),
            None => JitValue::Sint16(ret_registers[0] as i16),
        },
        CoreTypeConcrete::Sint32(_) => match return_ptr {
            Some(return_ptr) => JitValue::Sint32(unsafe { *return_ptr.cast().as_ref() }),
            None => JitValue::Sint32(ret_registers[0] as i32),
        },
        CoreTypeConcrete::Sint64(_) => match return_ptr {
            Some(return_ptr) => JitValue::Uint64(unsafe { *return_ptr.cast().as_ref() }),
            None => JitValue::Sint64(ret_registers[0] as i64),
        },
        CoreTypeConcrete::Sint128(_) => match return_ptr {
            Some(return_ptr) => JitValue::Uint128(unsafe { *return_ptr.cast().as_ref() }),
            None => {
                JitValue::Sint128(((ret_registers[1] as i128) << 64) | ret_registers[0] as i128)
            }
        },
        CoreTypeConcrete::NonZero(info) => {
            parse_result(&info.ty, registry, return_ptr, ret_registers)
        }
        CoreTypeConcrete::Nullable(info) => unsafe {
            let ptr = return_ptr.map_or(ret_registers[0] as *mut (), |x| {
                *x.cast::<*mut ()>().as_ref()
            });
            if ptr.is_null() {
                JitValue::Null
            } else {
                let ptr = NonNull::new_unchecked(ptr);
                let value = JitValue::from_jit(ptr, &info.ty, registry);
                libc::free(ptr.as_ptr().cast());
                value
            }
        },
        CoreTypeConcrete::Uninitialized(_) => todo!(),
        CoreTypeConcrete::Enum(info) => {
            let (_, tag_layout, variant_layouts) =
                crate::types::r#enum::get_layout_for_variants(registry, &info.variants).unwrap();

            let (tag, ptr) = if type_info.is_memory_allocated(registry) {
                let ptr = return_ptr.unwrap();

                let tag = unsafe {
                    match tag_layout.size() {
                        0 => 0,
                        1 => *ptr.cast::<u8>().as_ref() as usize,
                        2 => *ptr.cast::<u16>().as_ref() as usize,
                        4 => *ptr.cast::<u32>().as_ref() as usize,
                        8 => *ptr.cast::<u64>().as_ref() as usize,
                        _ => unreachable!(),
                    }
                };

                (tag, unsafe {
                    NonNull::new_unchecked(
                        ptr.cast::<u8>()
                            .as_ptr()
                            .add(tag_layout.extend(variant_layouts[tag]).unwrap().1),
                    )
                    .cast()
                })
            } else {
                // TODO: Shouldn't the pointer be always `None` within this block?
                match (info.variants.len().next_power_of_two().trailing_zeros() + 7) / 8 {
                    0 => (0, return_ptr.unwrap_or_else(NonNull::dangling)),
                    _ => (
                        match tag_layout.size() {
                            0 => 0,
                            1 => ret_registers[0] as u8 as usize,
                            2 => ret_registers[0] as u16 as usize,
                            4 => ret_registers[0] as u32 as usize,
                            8 => ret_registers[0] as usize,
                            _ => unreachable!(),
                        },
                        return_ptr.unwrap_or_else(NonNull::dangling),
                    ),
                }
            };
            let value = Box::new(JitValue::from_jit(ptr, &info.variants[tag], registry));

            JitValue::Enum {
                tag,
                value,
                debug_name: type_id.debug_name.as_deref().map(ToString::to_string),
            }
        }
        CoreTypeConcrete::Struct(info) => {
            if info.members.is_empty() {
                JitValue::Struct {
                    fields: Vec::new(),
                    debug_name: type_id.debug_name.as_deref().map(ToString::to_string),
                }
            } else {
                JitValue::from_jit(return_ptr.unwrap(), type_id, registry)
            }
        }
        CoreTypeConcrete::Felt252Dict(_) => match return_ptr {
            Some(return_ptr) => JitValue::from_jit(
                unsafe { *return_ptr.cast::<NonNull<()>>().as_ref() },
                type_id,
                registry,
            ),
            None => JitValue::from_jit(
                NonNull::new(ret_registers[0] as *mut ()).unwrap(),
                type_id,
                registry,
            ),
        },
        CoreTypeConcrete::Felt252DictEntry(_) => todo!(),
        CoreTypeConcrete::SquashedFelt252Dict(_) => todo!(),
        CoreTypeConcrete::Span(_) => todo!(),
        CoreTypeConcrete::Snapshot(_) => todo!(),
        CoreTypeConcrete::Bytes31(_) => todo!(),
        _ => unreachable!(),
    }
}<|MERGE_RESOLUTION|>--- conflicted
+++ resolved
@@ -514,7 +514,6 @@
                 let type_info = self.registry.get_type(&info.ty)?;
                 self.push(&info.ty, type_info, value)?;
             }
-<<<<<<< HEAD
             (
                 CoreTypeConcrete::StarkNet(StarkNetTypeConcrete::Secp256Point(_)),
                 JitValue::Secp256K1Point { x, y } | JitValue::Secp256R1Point { x, y },
@@ -525,14 +524,6 @@
                 self.push_aligned(get_integer_layout(252).align(), &x_data);
                 self.push_aligned(get_integer_layout(252).align(), &y_data);
             }
-            (CoreTypeConcrete::Bitwise(_), _)
-            | (CoreTypeConcrete::BuiltinCosts(_), _)
-            | (CoreTypeConcrete::EcOp(_), _)
-            | (CoreTypeConcrete::Pedersen(_), _)
-            | (CoreTypeConcrete::Poseidon(_), _)
-            | (CoreTypeConcrete::RangeCheck(_), _)
-            | (CoreTypeConcrete::SegmentArena(_), _) => {}
-=======
             (CoreTypeConcrete::Bitwise(_), JitValue::Uint64(value))
             | (CoreTypeConcrete::BuiltinCosts(_), JitValue::Uint64(value))
             | (CoreTypeConcrete::EcOp(_), JitValue::Uint64(value))
@@ -542,7 +533,6 @@
             | (CoreTypeConcrete::SegmentArena(_), JitValue::Uint64(value)) => {
                 self.push_aligned(get_integer_layout(64).align(), &[*value])
             }
->>>>>>> 982089b6
             (_, _) => todo!(),
         }
 
