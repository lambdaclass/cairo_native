pub use self::{aot::AotNativeExecutor, jit::JitNativeExecutor};
use crate::{
    error::Error,
    execution_result::{BuiltinStats, ContractExecutionResult, ExecutionResult},
    ffi::get_mlir_layout,
    metadata::MetadataStorage,
    starknet::{handler::StarknetSyscallHandlerCallbacks, StarknetSyscallHandler},
    types::TypeBuilder,
    utils::{get_integer_layout, ProgramRegistryExt},
    values::JitValue,
};
use bumpalo::Bump;
use cairo_lang_sierra::{
    extensions::{
        core::{CoreLibfunc, CoreType, CoreTypeConcrete},
        starknet::StarkNetTypeConcrete,
    },
    ids::{ConcreteTypeId, FunctionId},
    program::FunctionSignature,
    program_registry::{ProgramRegistry, ProgramRegistryError},
};
use libc::c_void;
use melior::{ir::Module, Context};
use starknet_types_core::felt::Felt;
use std::{
    alloc::Layout,
    arch::global_asm,
    ptr::{null_mut, NonNull},
    rc::Rc,
};

mod aot;
mod jit;

#[cfg(target_arch = "aarch64")]
global_asm!(include_str!("arch/aarch64.s"));
#[cfg(target_arch = "x86_64")]
global_asm!(include_str!("arch/x86_64.s"));

extern "C" {
    /// Invoke an AOT or JIT-compiled function.
    ///
    /// The `ret_ptr` argument is only used when the first argument (the actual return pointer) is
    /// unused. Used for u8, u16, u32, u64, u128 and felt252, but not for arrays, enums or structs.
    #[cfg_attr(not(target_os = "macos"), link_name = "_invoke_trampoline")]
    fn invoke_trampoline(
        fn_ptr: *const c_void,
        args_ptr: *const u64,
        args_len: usize,
        ret_ptr: *mut u64,
    );
}

#[derive(Debug, Clone)]
pub enum NativeExecutor<'m> {
    Aot(Rc<AotNativeExecutor<'m>>),
    Jit(Rc<JitNativeExecutor<'m>>),
}

impl<'a> NativeExecutor<'a> {
    pub fn invoke_dynamic(
        &self,
        function_id: &FunctionId,
        args: &[JitValue],
        gas: Option<u128>,
    ) -> Result<ExecutionResult, Error> {
        match self {
            NativeExecutor::Aot(executor) => executor.invoke_dynamic(function_id, args, gas),
            NativeExecutor::Jit(executor) => executor.invoke_dynamic(function_id, args, gas),
        }
    }

    pub fn invoke_dynamic_with_syscall_handler(
        &self,
        function_id: &FunctionId,
        args: &[JitValue],
        gas: Option<u128>,
        syscall_handler: impl StarknetSyscallHandler,
    ) -> Result<ExecutionResult, Error> {
        match self {
            NativeExecutor::Aot(executor) => executor.invoke_dynamic_with_syscall_handler(
                function_id,
                args,
                gas,
                syscall_handler,
            ),
            NativeExecutor::Jit(executor) => executor.invoke_dynamic_with_syscall_handler(
                function_id,
                args,
                gas,
                syscall_handler,
            ),
        }
    }

    pub fn invoke_contract_dynamic(
        &self,
        function_id: &FunctionId,
        args: &[Felt],
        gas: Option<u128>,
        syscall_handler: impl StarknetSyscallHandler,
    ) -> Result<ContractExecutionResult, Error> {
        match self {
            NativeExecutor::Aot(executor) => {
                executor.invoke_contract_dynamic(function_id, args, gas, syscall_handler)
            }
            NativeExecutor::Jit(executor) => {
                executor.invoke_contract_dynamic(function_id, args, gas, syscall_handler)
            }
        }
    }
}

impl<'m> From<AotNativeExecutor<'m>> for NativeExecutor<'m> {
    fn from(value: AotNativeExecutor<'m>) -> Self {
        Self::Aot(Rc::new(value))
    }
}

impl<'m> From<JitNativeExecutor<'m>> for NativeExecutor<'m> {
    fn from(value: JitNativeExecutor<'m>) -> Self {
        Self::Jit(Rc::new(value))
    }
}

#[allow(clippy::too_many_arguments)]
fn invoke_dynamic(
    context: &Context,
    registry: &ProgramRegistry<CoreType, CoreLibfunc>,
    module: &Module,
    metadata: &mut MetadataStorage,
    function_ptr: *const c_void,
    function_signature: &FunctionSignature,
    args: &[JitValue],
    gas: u128,
    mut syscall_handler: Option<impl StarknetSyscallHandler>,
) -> ExecutionResult {
    tracing::info!("Invoking function with signature: {function_signature:?}.");

    let arena = Bump::new();
    let mut invoke_data = ArgumentMapper {
        arena: &arena,
        context,
        module,
        registry,
        metadata,
        invoke_data: Vec::new(),
    };

    // Generate return pointer (if necessary).
    //
    // Generated when either:
    //   - There are more than one non-zst return values.
    //     - All builtins except GasBuiltin and Starknet are ZST.
    //     - The unit struct is a ZST.
    //   - The return argument is complex.
    let mut ret_types_iter = function_signature
        .ret_types
        .iter()
        .filter(|id| {
            let info = registry.get_type(id).unwrap();
            !(info.is_builtin() && info.is_zst(registry))
        })
        .peekable();

    let num_return_args = ret_types_iter.clone().count();
    let mut return_ptr = if num_return_args > 1
        || ret_types_iter
            .peek()
            .is_some_and(|id| registry.get_type(id).unwrap().is_complex(registry))
    {
        let layout = ret_types_iter.fold(Layout::new::<()>(), |layout, id| {
            let type_info = registry.get_type(id).unwrap();
            layout
                .extend(get_mlir_layout(
                    module,
                    type_info
                        .build(context, module, registry, invoke_data.metadata, id)
                        .unwrap(),
                ))
                .unwrap()
                .0
        });

        let return_ptr = arena.alloc_layout(layout).cast::<()>();
        invoke_data.push_aligned(
            get_integer_layout(64).align(),
            &[return_ptr.as_ptr() as u64],
        );

        Some(return_ptr)
    } else {
        None
    };

    // Generate argument list.
    let mut iter = args.iter();
    for type_id in function_signature.param_types.iter().filter(|id| {
        let info = registry.get_type(id).unwrap();
        !info.is_zst(registry)
    }) {
        // Process gas requirements and syscall handler.
        match registry.get_type(type_id).unwrap() {
            CoreTypeConcrete::GasBuiltin(_) => invoke_data.push_aligned(
                get_integer_layout(128).align(),
                &[gas as u64, (gas >> 64) as u64],
            ),
            CoreTypeConcrete::StarkNet(StarkNetTypeConcrete::System(_)) => {
                match syscall_handler.as_mut() {
                    Some(syscall_handler) => {
                        let syscall_handler =
                            arena.alloc(StarknetSyscallHandlerCallbacks::new(syscall_handler));
                        invoke_data.push_aligned(
                            get_integer_layout(64).align(),
                            &[syscall_handler as *mut _ as u64],
                        )
                    }
                    None => {
                        panic!("Syscall handler is required");
                    }
                }
            }
            type_info => invoke_data
                .push(
                    type_id,
                    type_info,
                    if type_info.is_builtin() {
                        &JitValue::Uint64(0)
                    } else {
                        iter.next().unwrap()
                    },
                )
                .unwrap(),
        }
    }

    // Invoke the trampoline.
    #[cfg(target_arch = "x86_64")]
    let mut ret_registers = [0; 2];
    #[cfg(target_arch = "aarch64")]
    let mut ret_registers = [0; 4];

    unsafe {
        invoke_trampoline(
            function_ptr,
            invoke_data.invoke_data().as_ptr(),
            invoke_data.invoke_data().len(),
            ret_registers.as_mut_ptr(),
        );
    }

    // Parse final gas.
    unsafe fn read_value<T>(ptr: &mut NonNull<()>) -> &T {
        let align_offset = ptr
            .cast::<u8>()
            .as_ptr()
            .align_offset(std::mem::align_of::<T>());
        let value_ptr = ptr.cast::<u8>().as_ptr().add(align_offset).cast::<T>();

        *ptr = NonNull::new_unchecked(value_ptr.add(1)).cast();
        &*value_ptr
    }

    let mut remaining_gas = None;
    let mut builtin_stats = BuiltinStats::default();
    for type_id in &function_signature.ret_types {
        let type_info = registry.get_type(type_id).unwrap();
        match type_info {
            CoreTypeConcrete::GasBuiltin(_) => {
                remaining_gas = Some(match &mut return_ptr {
                    Some(return_ptr) => unsafe { *read_value::<u128>(return_ptr) },
                    None => {
                        // If there's no return ptr then the function only returned the gas. We don't
                        // need to bother with the syscall handler builtin.
                        ((ret_registers[1] as u128) << 64) | ret_registers[0] as u128
                    }
                });
            }
            CoreTypeConcrete::StarkNet(StarkNetTypeConcrete::System(_)) => match &mut return_ptr {
                Some(return_ptr) => unsafe {
                    let ptr = return_ptr.cast::<*mut ()>();
                    *return_ptr = NonNull::new_unchecked(ptr.as_ptr().add(1)).cast();
                },
                None => {}
            },
            _ if type_info.is_builtin() => {
                if !type_info.is_zst(registry) {
                    let value = match &mut return_ptr {
                        Some(return_ptr) => unsafe { *read_value::<u64>(return_ptr) },
                        None => ret_registers[0],
                    } as usize;

                    match type_info {
                        CoreTypeConcrete::Bitwise(_) => builtin_stats.bitwise = value,
                        CoreTypeConcrete::EcOp(_) => builtin_stats.ec_op = value,
                        CoreTypeConcrete::RangeCheck(_) => builtin_stats.range_check = value,
                        CoreTypeConcrete::Pedersen(_) => builtin_stats.pedersen = value,
                        CoreTypeConcrete::Poseidon(_) => builtin_stats.poseidon = value,
                        CoreTypeConcrete::SegmentArena(_) => builtin_stats.segment_arena = value,
                        _ => unreachable!("{type_id:?}"),
                    }
                }
            }
            _ => break,
        }
    }

    // Parse return values.
<<<<<<< HEAD
    let return_value = parse_result(
        context,
        function_signature.ret_types.last().unwrap(),
        registry,
        module,
        metadata,
        return_ptr,
        ret_registers,
    );
=======
    let return_value = function_signature
        .ret_types
        .last()
        .map(|ret_type| {
            parse_result(
                ret_type,
                registry,
                return_ptr,
                ret_registers,
                // TODO: Consider returning an Option<JitValue> as return_value instead
                // As cairo functions can not have a return value
            )
        })
        .unwrap_or_else(|| JitValue::Struct {
            fields: vec![],
            debug_name: None,
        });
>>>>>>> 64d61c40

    // FIXME: Arena deallocation.
    std::mem::forget(arena);

    ExecutionResult {
        remaining_gas,
        return_value,
        builtin_stats,
    }
}

struct ArgumentMapper<'a> {
    pub arena: &'a Bump,

    pub context: &'a Context,
    pub module: &'a Module<'a>,
    pub registry: &'a ProgramRegistry<CoreType, CoreLibfunc>,
    pub metadata: &'a mut MetadataStorage,

    pub invoke_data: Vec<u64>,
}

impl<'a> ArgumentMapper<'a> {
    pub fn invoke_data(&self) -> &[u64] {
        &self.invoke_data
    }

    #[cfg_attr(target_arch = "x86_64", allow(unused_mut))]
    pub fn push_aligned(&mut self, align: usize, mut values: &[u64]) {
        assert!(align.is_power_of_two());
        assert!(align <= 16);

        // x86_64's max alignment is 8 bytes.
        #[cfg(target_arch = "x86_64")]
        assert!(align <= 8);

        #[cfg(target_arch = "aarch64")]
        if align == 16 {
            // This works because on both aarch64 and x86_64 the stack is already aligned to
            // 16 bytes when the trampoline starts pushing values.
            if self.invoke_data.len() >= 8 {
                if self.invoke_data.len() & 1 != 0 {
                    self.invoke_data.push(0);
                }
            } else if self.invoke_data.len() + 1 >= 8 {
                self.invoke_data.push(0);
            } else {
                let new_len = self.invoke_data.len() + values.len();
                if new_len >= 8 && new_len % 2 != 0 {
                    let chunk;
                    (chunk, values) = if values.len() >= 4 {
                        values.split_at(4)
                    } else {
                        (values, [].as_slice())
                    };
                    self.invoke_data.extend(chunk);
                    self.invoke_data.push(0);
                }
            }
        }

        self.invoke_data.extend(values);
    }

    pub fn push(
        &mut self,
        type_id: &ConcreteTypeId,
        type_info: &CoreTypeConcrete,
        value: &JitValue,
    ) -> Result<(), Box<ProgramRegistryError>> {
        match (type_info, value) {
            (CoreTypeConcrete::Array(info), JitValue::Array(values)) => {
                // TODO: Assert that `info.ty` matches all the values' types.

                let type_layout = get_mlir_layout(
                    self.module,
                    self.registry
                        .build_type(
                            self.context,
                            self.module,
                            self.registry,
                            self.metadata,
                            &info.ty,
                        )
                        .unwrap(),
                )
                .pad_to_align();

                // This needs to be a heap-allocated pointer because it's the actual array data.
                let ptr = if values.is_empty() {
                    null_mut()
                } else {
                    unsafe { libc::realloc(null_mut(), type_layout.size() * values.len()) }
                };

                for (idx, value) in values.iter().enumerate() {
                    unsafe {
                        std::ptr::copy_nonoverlapping(
                            value
                                .to_jit(
                                    self.context,
                                    self.module,
                                    self.metadata,
                                    self.arena,
                                    self.registry,
                                    &info.ty,
                                )
                                .unwrap()
                                .cast()
                                .as_ptr(),
                            (ptr as usize + type_layout.size() * idx) as *mut u8,
                            type_layout.size(),
                        );
                    }
                }

                self.push_aligned(
                    get_integer_layout(64).align(),
                    &[ptr as u64, 0, values.len() as u64, values.len() as u64],
                );
            }
            (CoreTypeConcrete::EcPoint(_), JitValue::EcPoint(a, b)) => {
                let align = get_integer_layout(252).align();
                self.push_aligned(align, &a.to_le_digits());
                self.push_aligned(align, &b.to_le_digits());
            }
            (CoreTypeConcrete::EcState(_), JitValue::EcState(a, b, c, d)) => {
                let align = get_integer_layout(252).align();
                self.push_aligned(align, &a.to_le_digits());
                self.push_aligned(align, &b.to_le_digits());
                self.push_aligned(align, &c.to_le_digits());
                self.push_aligned(align, &d.to_le_digits());
            }
            (CoreTypeConcrete::Enum(info), JitValue::Enum { tag, value, .. }) => {
                if type_info.is_memory_allocated(self.registry) {
                    let (layout, (_, tag_layout), variant_layouts) =
                        crate::types::r#enum::get_type_for_variants(
                            self.context,
                            self.module,
                            self.registry,
                            self.metadata,
                            &info.variants,
                        )
                        .unwrap();

                    let ptr = self.arena.alloc_layout(layout);
                    unsafe {
                        match tag_layout.size() {
                            0 => {}
                            1 => *ptr.cast::<u8>().as_mut() = *tag as u8,
                            2 => *ptr.cast::<u16>().as_mut() = *tag as u16,
                            4 => *ptr.cast::<u32>().as_mut() = *tag as u32,
                            8 => *ptr.cast::<u64>().as_mut() = *tag as u64,
                            _ => unreachable!(),
                        }
                    }

                    let offset = tag_layout.extend(variant_layouts[*tag].1).unwrap().1;
                    let payload_ptr = value
                        .to_jit(
                            self.context,
                            self.module,
                            self.metadata,
                            self.arena,
                            self.registry,
                            &info.variants[*tag],
                        )
                        .unwrap();
                    unsafe {
                        std::ptr::copy_nonoverlapping(
                            payload_ptr.cast::<u8>().as_ptr(),
                            ptr.cast::<u8>().as_ptr().add(offset),
                            variant_layouts[*tag].1.size(),
                        );
                    }

                    self.invoke_data.push(ptr.as_ptr() as u64);
                } else {
                    // Write the tag.
                    match (info.variants.len().next_power_of_two().trailing_zeros() + 7) / 8 {
                        0 => {}
                        _ => self.invoke_data.push(*tag as u64),
                    }

                    // Write the payload.
                    let type_info = self.registry.get_type(&info.variants[*tag]).unwrap();
                    self.push(&info.variants[*tag], type_info, value)?;
                }
            }
            (
                CoreTypeConcrete::Felt252(_)
                | CoreTypeConcrete::StarkNet(
                    StarkNetTypeConcrete::ClassHash(_)
                    | StarkNetTypeConcrete::ContractAddress(_)
                    | StarkNetTypeConcrete::StorageAddress(_)
                    | StarkNetTypeConcrete::StorageBaseAddress(_),
                ),
                JitValue::Felt252(value),
            ) => {
                self.push_aligned(get_integer_layout(252).align(), &value.to_le_digits());
            }
            (CoreTypeConcrete::Bytes31(_), JitValue::Bytes31(value)) => {
                self.push_aligned(
                    get_integer_layout(248).align(),
                    &Felt::from_bytes_be_slice(value).to_le_digits(),
                );
            }
            (CoreTypeConcrete::Felt252Dict(_), JitValue::Felt252Dict { .. }) => {
                #[cfg(not(feature = "with-runtime"))]
                unimplemented!("enable the `with-runtime` feature to use felt252 dicts");

                // TODO: Assert that `info.ty` matches all the values' types.

                self.invoke_data.push(
                    value
                        .to_jit(
                            self.context,
                            self.module,
                            self.metadata,
                            self.arena,
                            self.registry,
                            type_id,
                        )
                        .unwrap()
                        .as_ptr() as u64,
                );
            }
            (CoreTypeConcrete::Struct(info), JitValue::Struct { fields, .. }) => {
                for (field_type_id, field_value) in info.members.iter().zip(fields) {
                    self.push(
                        field_type_id,
                        self.registry.get_type(field_type_id)?,
                        field_value,
                    )?;
                }
            }
            (CoreTypeConcrete::Uint128(_), JitValue::Uint128(value)) => self.push_aligned(
                get_integer_layout(128).align(),
                &[*value as u64, (value >> 64) as u64],
            ),
            (CoreTypeConcrete::Uint64(_), JitValue::Uint64(value)) => {
                self.push_aligned(get_integer_layout(64).align(), &[*value]);
            }
            (CoreTypeConcrete::Uint32(_), JitValue::Uint32(value)) => {
                self.push_aligned(get_integer_layout(32).align(), &[*value as u64]);
            }
            (CoreTypeConcrete::Uint16(_), JitValue::Uint16(value)) => {
                self.push_aligned(get_integer_layout(16).align(), &[*value as u64]);
            }
            (CoreTypeConcrete::Uint8(_), JitValue::Uint8(value)) => {
                self.push_aligned(get_integer_layout(8).align(), &[*value as u64]);
            }
            (CoreTypeConcrete::Sint128(_), JitValue::Sint128(value)) => {
                self.push_aligned(
                    get_integer_layout(128).align(),
                    &[*value as u64, (value >> 64) as u64],
                );
            }
            (CoreTypeConcrete::Sint64(_), JitValue::Sint64(value)) => {
                self.push_aligned(get_integer_layout(64).align(), &[*value as u64]);
            }
            (CoreTypeConcrete::Sint32(_), JitValue::Sint32(value)) => {
                self.push_aligned(get_integer_layout(32).align(), &[*value as u64]);
            }
            (CoreTypeConcrete::Sint16(_), JitValue::Sint16(value)) => {
                self.push_aligned(get_integer_layout(16).align(), &[*value as u64]);
            }
            (CoreTypeConcrete::Sint8(_), JitValue::Sint8(value)) => {
                self.push_aligned(get_integer_layout(8).align(), &[*value as u64]);
            }
            (CoreTypeConcrete::NonZero(info), _) => {
                // TODO: Check that the value is indeed non-zero.
                let type_info = self.registry.get_type(&info.ty)?;
                self.push(&info.ty, type_info, value)?;
            }
            (CoreTypeConcrete::Snapshot(info), _) => {
                let type_info = self.registry.get_type(&info.ty)?;
                self.push(&info.ty, type_info, value)?;
            }
            (
                CoreTypeConcrete::StarkNet(StarkNetTypeConcrete::Secp256Point(_)),
                JitValue::Secp256K1Point { x, y } | JitValue::Secp256R1Point { x, y },
            ) => {
                let x_data = unsafe { std::mem::transmute::<[u128; 2], [u64; 4]>([x.0, x.1]) };
                let y_data = unsafe { std::mem::transmute::<[u128; 2], [u64; 4]>([y.0, y.1]) };

                self.push_aligned(get_integer_layout(252).align(), &x_data);
                self.push_aligned(get_integer_layout(252).align(), &y_data);
            }
            (CoreTypeConcrete::Bitwise(_), JitValue::Uint64(value))
            | (CoreTypeConcrete::BuiltinCosts(_), JitValue::Uint64(value))
            | (CoreTypeConcrete::EcOp(_), JitValue::Uint64(value))
            | (CoreTypeConcrete::Pedersen(_), JitValue::Uint64(value))
            | (CoreTypeConcrete::Poseidon(_), JitValue::Uint64(value))
            | (CoreTypeConcrete::RangeCheck(_), JitValue::Uint64(value))
            | (CoreTypeConcrete::SegmentArena(_), JitValue::Uint64(value)) => {
                self.push_aligned(get_integer_layout(64).align(), &[*value])
            }
            (_, _) => todo!(),
        }

        Ok(())
    }
}

fn parse_result(
    context: &Context,
    type_id: &ConcreteTypeId,
    registry: &ProgramRegistry<CoreType, CoreLibfunc>,
    module: &Module,
    metadata: &mut MetadataStorage,
    mut return_ptr: Option<NonNull<()>>,
    #[cfg(target_arch = "x86_64")] mut ret_registers: [u64; 2],
    #[cfg(target_arch = "aarch64")] mut ret_registers: [u64; 4],
) -> JitValue {
    let type_info = registry.get_type(type_id).unwrap();

    // Align the pointer to the actual return value.
    if let Some(return_ptr) = &mut return_ptr {
        let layout = get_mlir_layout(
            module,
            type_info
                .build(context, module, registry, metadata, type_id)
                .unwrap(),
        );
        let align_offset = return_ptr
            .cast::<u8>()
            .as_ptr()
            .align_offset(layout.align());

        *return_ptr = unsafe {
            NonNull::new_unchecked(return_ptr.cast::<u8>().as_ptr().add(align_offset)).cast()
        };
    }

    match type_info {
        CoreTypeConcrete::Array(_) => JitValue::from_jit(
            context,
            module,
            metadata,
            return_ptr.unwrap(),
            type_id,
            registry,
        ),
        CoreTypeConcrete::Box(info) => unsafe {
            let ptr = return_ptr.unwrap_or(NonNull::new_unchecked(ret_registers[0] as *mut ()));
            let value = JitValue::from_jit(context, module, metadata, ptr, &info.ty, registry);
            libc::free(ptr.cast().as_ptr());
            value
        },
        CoreTypeConcrete::EcPoint(_) => JitValue::from_jit(
            context,
            module,
            metadata,
            return_ptr.unwrap(),
            type_id,
            registry,
        ),
        CoreTypeConcrete::EcState(_) => JitValue::from_jit(
            context,
            module,
            metadata,
            return_ptr.unwrap(),
            type_id,
            registry,
        ),
        CoreTypeConcrete::Felt252(_)
        | CoreTypeConcrete::StarkNet(
            StarkNetTypeConcrete::ClassHash(_)
            | StarkNetTypeConcrete::ContractAddress(_)
            | StarkNetTypeConcrete::StorageAddress(_)
            | StarkNetTypeConcrete::StorageBaseAddress(_),
        ) => match return_ptr {
            Some(return_ptr) => {
                JitValue::from_jit(context, module, metadata, return_ptr, type_id, registry)
            }
            None => {
                #[cfg(target_arch = "x86_64")]
                let value = JitValue::from_jit(
                    context,
                    module,
                    metadata,
                    return_ptr.unwrap(),
                    type_id,
                    registry,
                );

                #[cfg(target_arch = "aarch64")]
                let value =
                    JitValue::Felt252(starknet_types_core::felt::Felt::from_bytes_le(unsafe {
                        std::mem::transmute::<&[u64; 4], &[u8; 32]>(&ret_registers)
                    }));

                value
            }
        },
        CoreTypeConcrete::Uint8(_) => match return_ptr {
            Some(return_ptr) => JitValue::Uint8(unsafe { *return_ptr.cast().as_ref() }),
            None => JitValue::Uint8(ret_registers[0] as u8),
        },
        CoreTypeConcrete::Uint16(_) => match return_ptr {
            Some(return_ptr) => JitValue::Uint16(unsafe { *return_ptr.cast().as_ref() }),
            None => JitValue::Uint16(ret_registers[0] as u16),
        },
        CoreTypeConcrete::Uint32(_) => match return_ptr {
            Some(return_ptr) => JitValue::Uint32(unsafe { *return_ptr.cast().as_ref() }),
            None => JitValue::Uint32(ret_registers[0] as u32),
        },
        CoreTypeConcrete::Uint64(_) => match return_ptr {
            Some(return_ptr) => JitValue::Uint64(unsafe { *return_ptr.cast().as_ref() }),
            None => JitValue::Uint64(ret_registers[0]),
        },
        CoreTypeConcrete::Uint128(_) => match return_ptr {
            Some(return_ptr) => JitValue::Uint128(unsafe { *return_ptr.cast().as_ref() }),
            None => {
                JitValue::Uint128(((ret_registers[1] as u128) << 64) | ret_registers[0] as u128)
            }
        },
        CoreTypeConcrete::Uint128MulGuarantee(_) => todo!(),
        CoreTypeConcrete::Sint8(_) => match return_ptr {
            Some(return_ptr) => JitValue::Sint8(unsafe { *return_ptr.cast().as_ref() }),
            None => JitValue::Sint8(ret_registers[0] as i8),
        },
        CoreTypeConcrete::Sint16(_) => match return_ptr {
            Some(return_ptr) => JitValue::Sint16(unsafe { *return_ptr.cast().as_ref() }),
            None => JitValue::Sint16(ret_registers[0] as i16),
        },
        CoreTypeConcrete::Sint32(_) => match return_ptr {
            Some(return_ptr) => JitValue::Sint32(unsafe { *return_ptr.cast().as_ref() }),
            None => JitValue::Sint32(ret_registers[0] as i32),
        },
        CoreTypeConcrete::Sint64(_) => match return_ptr {
            Some(return_ptr) => JitValue::Uint64(unsafe { *return_ptr.cast().as_ref() }),
            None => JitValue::Sint64(ret_registers[0] as i64),
        },
        CoreTypeConcrete::Sint128(_) => match return_ptr {
            Some(return_ptr) => JitValue::Uint128(unsafe { *return_ptr.cast().as_ref() }),
            None => {
                JitValue::Sint128(((ret_registers[1] as i128) << 64) | ret_registers[0] as i128)
            }
        },
        CoreTypeConcrete::NonZero(info) => parse_result(
            context,
            &info.ty,
            registry,
            module,
            metadata,
            return_ptr,
            ret_registers,
        ),
        CoreTypeConcrete::Nullable(info) => unsafe {
            let ptr = return_ptr.map_or(ret_registers[0] as *mut (), |x| {
                *x.cast::<*mut ()>().as_ref()
            });
            if ptr.is_null() {
                JitValue::Null
            } else {
                let ptr = NonNull::new_unchecked(ptr);
                let value = JitValue::from_jit(context, module, metadata, ptr, &info.ty, registry);
                libc::free(ptr.as_ptr().cast());
                value
            }
        },
        CoreTypeConcrete::Uninitialized(_) => todo!(),
        CoreTypeConcrete::Enum(info) => {
            let (_, (_, tag_layout), variant_layouts) =
                crate::types::r#enum::get_type_for_variants(
                    context,
                    module,
                    registry,
                    metadata,
                    &info.variants,
                )
                .unwrap();

            let (tag, ptr) = if type_info.is_memory_allocated(registry) || return_ptr.is_some() {
                let ptr = return_ptr.unwrap();

                let tag = unsafe {
                    match tag_layout.size() {
                        0 => 0,
                        1 => *ptr.cast::<u8>().as_ref() as usize,
                        2 => *ptr.cast::<u16>().as_ref() as usize,
                        4 => *ptr.cast::<u32>().as_ref() as usize,
                        8 => *ptr.cast::<u64>().as_ref() as usize,
                        _ => unreachable!(),
                    }
                };

                (
                    tag,
                    Ok(unsafe {
                        NonNull::new_unchecked(
                            ptr.cast::<u8>()
                                .as_ptr()
                                .add(tag_layout.extend(variant_layouts[tag].1).unwrap().1),
                        )
                        .cast()
                    }),
                )
            } else {
                match info.variants.len() {
                    0 | 1 => (0, Err(0)),
                    _ => (
                        match tag_layout.size() {
                            1 => ret_registers[0] as u8 as usize,
                            2 => ret_registers[0] as u16 as usize,
                            4 => ret_registers[0] as u32 as usize,
                            8 => ret_registers[0] as usize,
                            _ => unreachable!(),
                        },
                        Err(1),
                    ),
                }
            };

            let value = match ptr {
                Ok(ptr) => Box::new(JitValue::from_jit(
                    context,
                    module,
                    metadata,
                    ptr,
                    &info.variants[tag],
                    registry,
                )),
                Err(offset) => {
                    ret_registers.copy_within(offset.., 0);
                    Box::new(parse_result(
                        context,
                        &info.variants[tag],
                        registry,
                        module,
                        metadata,
                        None,
                        ret_registers,
                    ))
                }
            };

            JitValue::Enum {
                tag,
                value,
                debug_name: type_id.debug_name.as_deref().map(ToString::to_string),
            }
        }
        CoreTypeConcrete::Struct(info) => {
            if info.members.is_empty() {
                JitValue::Struct {
                    fields: Vec::new(),
                    debug_name: type_id.debug_name.as_deref().map(ToString::to_string),
                }
            } else {
                JitValue::from_jit(
                    context,
                    module,
                    metadata,
                    return_ptr.unwrap(),
                    type_id,
                    registry,
                )
            }
        }
        CoreTypeConcrete::Felt252Dict(_) => match return_ptr {
            Some(return_ptr) => JitValue::from_jit(
                context,
                module,
                metadata,
                unsafe { *return_ptr.cast::<NonNull<()>>().as_ref() },
                type_id,
                registry,
            ),
            None => JitValue::from_jit(
                context,
                module,
                metadata,
                NonNull::new(ret_registers[0] as *mut ()).unwrap(),
                type_id,
                registry,
            ),
        },
        CoreTypeConcrete::Felt252DictEntry(_) => todo!(),
        CoreTypeConcrete::SquashedFelt252Dict(_) => todo!(),
        CoreTypeConcrete::Span(_) => todo!(),
        CoreTypeConcrete::Snapshot(_) => todo!(),
        CoreTypeConcrete::Bytes31(_) => todo!(),
        CoreTypeConcrete::Bitwise(_) => todo!(),
        CoreTypeConcrete::Const(_) => todo!(),
        CoreTypeConcrete::EcOp(_) => todo!(),
        CoreTypeConcrete::GasBuiltin(_) => JitValue::Struct {
            fields: Vec::new(),
            debug_name: type_id.debug_name.as_deref().map(ToString::to_string),
        },
        CoreTypeConcrete::BuiltinCosts(_) => todo!(),
        CoreTypeConcrete::RangeCheck(_) => todo!(),
        CoreTypeConcrete::Pedersen(_) => todo!(),
        CoreTypeConcrete::Poseidon(_) => todo!(),
        CoreTypeConcrete::SegmentArena(_) => todo!(),
        CoreTypeConcrete::BoundedInt(_) => todo!(),
        _ => todo!(),
    }
}<|MERGE_RESOLUTION|>--- conflicted
+++ resolved
@@ -306,24 +306,16 @@
     }
 
     // Parse return values.
-<<<<<<< HEAD
-    let return_value = parse_result(
-        context,
-        function_signature.ret_types.last().unwrap(),
-        registry,
-        module,
-        metadata,
-        return_ptr,
-        ret_registers,
-    );
-=======
     let return_value = function_signature
         .ret_types
         .last()
         .map(|ret_type| {
             parse_result(
+                context,
                 ret_type,
                 registry,
+                module,
+                metadata,
                 return_ptr,
                 ret_registers,
                 // TODO: Consider returning an Option<JitValue> as return_value instead
@@ -334,7 +326,6 @@
             fields: vec![],
             debug_name: None,
         });
->>>>>>> 64d61c40
 
     // FIXME: Arena deallocation.
     std::mem::forget(arena);
