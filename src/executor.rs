--- conflicted
+++ resolved
@@ -644,16 +644,8 @@
             libc::free(ptr.cast().as_ptr());
             Ok(value)
         },
-<<<<<<< HEAD
         CoreTypeConcrete::EcPoint(_) | CoreTypeConcrete::EcState(_) => {
-            JitValue::from_jit(return_ptr.unwrap(), type_id, registry)
-=======
-        CoreTypeConcrete::EcPoint(_) => {
             Ok(JitValue::from_jit(return_ptr.unwrap(), type_id, registry))
-        }
-        CoreTypeConcrete::EcState(_) => {
-            Ok(JitValue::from_jit(return_ptr.unwrap(), type_id, registry))
->>>>>>> 69fc141d
         }
         CoreTypeConcrete::Felt252(_)
         | CoreTypeConcrete::StarkNet(
@@ -840,12 +832,6 @@
                 registry,
             )),
         },
-<<<<<<< HEAD
-        CoreTypeConcrete::GasBuiltin(_) => JitValue::Struct {
-            fields: Vec::new(),
-            debug_name: type_id.debug_name.as_deref().map(ToString::to_string),
-        },
-=======
         CoreTypeConcrete::Felt252DictEntry(_) => todo!(),
         CoreTypeConcrete::SquashedFelt252Dict(_) => match return_ptr {
             Some(return_ptr) => Ok(JitValue::from_jit(
@@ -872,7 +858,6 @@
         CoreTypeConcrete::Pedersen(_) => unreachable!(),
         CoreTypeConcrete::Poseidon(_) => unreachable!(),
         CoreTypeConcrete::SegmentArena(_) => unreachable!(),
->>>>>>> 69fc141d
         _ => todo!(),
     }
 }