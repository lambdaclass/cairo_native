//! # Executors
//!
//! This module provides methods to execute the programs, either via JIT or compiled ahead
//! of time. It also provides a cache to avoid recompiling previously compiled programs.

pub use self::{aot::AotNativeExecutor, jit::JitNativeExecutor};
use crate::{
    arch::{AbiArgument, JitValueWithInfoWrapper},
    error::Error,
    execution_result::{BuiltinStats, ContractExecutionResult, ExecutionResult},
    starknet::{handler::StarknetSyscallHandlerCallbacks, StarknetSyscallHandler},
    types::TypeBuilder,
    utils::RangeExt,
    values::JitValue,
};
use bumpalo::Bump;
use cairo_lang_sierra::{
    extensions::{
        circuit::CircuitTypeConcrete,
        core::{CoreLibfunc, CoreType, CoreTypeConcrete},
        starknet::StarkNetTypeConcrete,
        ConcreteType,
    },
    ids::{ConcreteTypeId, FunctionId},
    program::FunctionSignature,
    program_registry::ProgramRegistry,
};
use libc::c_void;
use num_bigint::BigInt;
use num_traits::One;
use starknet_types_core::felt::Felt;
use std::{
    alloc::Layout,
    arch::global_asm,
    ptr::{addr_of_mut, NonNull},
    sync::Arc,
};

mod aot;
pub mod contract;
mod jit;

#[cfg(target_arch = "aarch64")]
global_asm!(include_str!("arch/aarch64.s"));
#[cfg(target_arch = "x86_64")]
global_asm!(include_str!("arch/x86_64.s"));

extern "C" {
    /// Invoke an AOT or JIT-compiled function.
    ///
    /// The `ret_ptr` argument is only used when the first argument (the actual return pointer) is
    /// unused. Used for u8, u16, u32, u64, u128 and felt252, but not for arrays, enums or structs.
    #[cfg_attr(not(target_os = "macos"), link_name = "_invoke_trampoline")]
    fn invoke_trampoline(
        fn_ptr: *const c_void,
        args_ptr: *const u64,
        args_len: usize,
        ret_ptr: *mut u64,
    );
}

/// The cairo native executor, either AOT or JIT based.
#[derive(Debug, Clone)]
pub enum NativeExecutor<'m> {
    Aot(Arc<AotNativeExecutor>),
    Jit(Arc<JitNativeExecutor<'m>>),
}

impl<'a> NativeExecutor<'a> {
    /// Invoke the given function by its function id, with the given arguments and gas.
    pub fn invoke_dynamic(
        &self,
        function_id: &FunctionId,
        args: &[JitValue],
        gas: Option<u128>,
    ) -> Result<ExecutionResult, Error> {
        match self {
            NativeExecutor::Aot(executor) => executor.invoke_dynamic(function_id, args, gas),
            NativeExecutor::Jit(executor) => executor.invoke_dynamic(function_id, args, gas),
        }
    }

    /// Invoke the given function by its function id, with the given arguments and gas.
    /// This should be used for programs which require a syscall handler, whose
    /// implementation should be passed on.
    pub fn invoke_dynamic_with_syscall_handler(
        &self,
        function_id: &FunctionId,
        args: &[JitValue],
        gas: Option<u128>,
        syscall_handler: impl StarknetSyscallHandler,
    ) -> Result<ExecutionResult, Error> {
        match self {
            NativeExecutor::Aot(executor) => executor.invoke_dynamic_with_syscall_handler(
                function_id,
                args,
                gas,
                syscall_handler,
            ),
            NativeExecutor::Jit(executor) => executor.invoke_dynamic_with_syscall_handler(
                function_id,
                args,
                gas,
                syscall_handler,
            ),
        }
    }

    /// Invoke the given function by its function id, with the given arguments and gas.
    /// This should be used for starknet contracts which require a syscall handler, whose
    /// implementation should be passed on.
    pub fn invoke_contract_dynamic(
        &self,
        function_id: &FunctionId,
        args: &[Felt],
        gas: Option<u128>,
        syscall_handler: impl StarknetSyscallHandler,
    ) -> Result<ContractExecutionResult, Error> {
        match self {
            NativeExecutor::Aot(executor) => {
                executor.invoke_contract_dynamic(function_id, args, gas, syscall_handler)
            }
            NativeExecutor::Jit(executor) => {
                executor.invoke_contract_dynamic(function_id, args, gas, syscall_handler)
            }
        }
    }
}

impl<'m> From<AotNativeExecutor> for NativeExecutor<'m> {
    fn from(value: AotNativeExecutor) -> Self {
        Self::Aot(Arc::new(value))
    }
}

impl<'m> From<JitNativeExecutor<'m>> for NativeExecutor<'m> {
    fn from(value: JitNativeExecutor<'m>) -> Self {
        Self::Jit(Arc::new(value))
    }
}

/// Internal method.
///
/// Invokes the given function by constructing the function call depending on the arguments given.
/// Usually calling a function requires knowing it's signature at compile time, but we need to be
/// able to call any given function provided it's signatue (arguments and return type) at runtime,
/// to do so we have a "trampoline" in the given platform assembly (x86_64, aarch64) which
/// constructs the function call in place.
///
/// To pass the arguments, they are stored in a arena.
fn invoke_dynamic(
    registry: &ProgramRegistry<CoreType, CoreLibfunc>,
    function_ptr: *const c_void,
    function_signature: &FunctionSignature,
    args: &[JitValue],
    gas: u128,
    mut syscall_handler: Option<impl StarknetSyscallHandler>,
) -> Result<ExecutionResult, Error> {
    tracing::info!("Invoking function with signature: {function_signature:?}.");
    let arena = Bump::new();
    let mut invoke_data = Vec::<u8>::new();

    // Generate return pointer (if necessary).
    //
    // Generated when either:
    //   - There are more than one non-zst return values.
    //     - All builtins except GasBuiltin and Starknet are ZST.
    //     - The unit struct is a ZST.
    //   - The return argument is complex.
    let mut ret_types = Vec::new();
    for id in &function_signature.ret_types {
        let info = registry.get_type(id)?;
        if !(info.is_builtin() && info.is_zst(registry)?) {
            ret_types.push((id, info));
        }
    }

    let num_return_args = ret_types.len();
    let mut return_ptr = if num_return_args > 1
        || ret_types
            .first()
            .and_then(|(_, info)| match info.is_complex(registry) {
                Ok(x) => x.then_some(info).map(Ok),
                Err(e) => Some(Err(e)),
            })
            .transpose()?
            .is_some()
    {
        let layout = ret_types.into_iter().try_fold(
            Layout::new::<()>(),
            |layout, (_, info)| -> Result<_, Error> {
                Ok(layout.extend(info.layout(registry)?)?.0)
            },
        )?;

        let return_ptr = arena.alloc_layout(layout).cast::<()>();
        return_ptr.as_ptr().to_bytes(&mut invoke_data)?;

        Some(return_ptr)
    } else {
        None
    };

    // The Cairo compiler doesn't specify that the cheatcode syscall needs the syscall handler,
    // so we must always allocate it in case it needs it, regardless of whether it's passed
    // as an argument to the entry point or not.
    let mut syscall_handler = syscall_handler
        .as_mut()
        .map(|syscall_handler| StarknetSyscallHandlerCallbacks::new(syscall_handler));
    // We only care for the previous syscall handler if we actually modify it
    #[cfg(feature = "with-cheatcode")]
    let previous_syscall_handler = syscall_handler.as_mut().map(|syscall_handler| {
        let previous_syscall_handler = crate::starknet::SYSCALL_HANDLER_VTABLE.get();
        let syscall_handler_ptr = std::ptr::addr_of!(*syscall_handler) as *mut ();
        crate::starknet::SYSCALL_HANDLER_VTABLE.set(syscall_handler_ptr);

        previous_syscall_handler
    });

    // Generate argument list.
    let mut iter = args.iter();
    for type_id in
        function_signature
            .param_types
            .iter()
            .filter_map(|id| -> Option<Result<_, Error>> {
                let info = match registry.get_type(id) {
                    Ok(x) => x,
                    Err(e) => return Some(Err(e.into())),
                };
                match info.is_zst(registry) {
                    Ok(x) => Ok((!x).then_some(id)).transpose(),
                    Err(e) => Some(Err(e)),
                }
            })
    {
        let type_id = type_id?;

        // Process gas requirements and syscall handler.
        match registry.get_type(type_id)? {
            CoreTypeConcrete::GasBuiltin(_) => gas.to_bytes(&mut invoke_data)?,
            CoreTypeConcrete::StarkNet(StarkNetTypeConcrete::System(_)) => {
                let syscall_handler = syscall_handler
                    .as_mut()
                    .expect("syscall handler is required");

                (syscall_handler as *mut StarknetSyscallHandlerCallbacks<_>)
                    .to_bytes(&mut invoke_data)?;
            }
            type_info if type_info.is_builtin() => 0u64.to_bytes(&mut invoke_data)?,
            type_info => JitValueWithInfoWrapper {
                value: iter.next().unwrap(),
                type_id,
                info: type_info,

                arena: &arena,
                registry,
            }
            .to_bytes(&mut invoke_data)?,
        }
    }

    // Pad invoke data to the 16 byte boundary avoid segfaults.
    #[cfg(target_arch = "aarch64")]
    const REGISTER_BYTES: usize = 64;
    #[cfg(target_arch = "x86_64")]
    const REGISTER_BYTES: usize = 48;
    if invoke_data.len() > REGISTER_BYTES {
        invoke_data.resize(
            REGISTER_BYTES + (invoke_data.len() - REGISTER_BYTES).next_multiple_of(16),
            0,
        );
    }

    // Invoke the trampoline.
    #[cfg(target_arch = "x86_64")]
    let mut ret_registers = [0; 2];
    #[cfg(target_arch = "aarch64")]
    let mut ret_registers = [0; 4];

    unsafe {
        invoke_trampoline(
            function_ptr,
            invoke_data.as_ptr().cast(),
            invoke_data.len() >> 3,
            ret_registers.as_mut_ptr(),
        );
    }

    // If the syscall handler was changed, then reset the previous one.
    // It's only necessary to restore the pointer if it's been modified i.e. if previous_syscall_handler is Some(...)
    #[cfg(feature = "with-cheatcode")]
    if let Some(previous_syscall_handler) = previous_syscall_handler {
        crate::starknet::SYSCALL_HANDLER_VTABLE.set(previous_syscall_handler);
    }

    // Parse final gas.
    unsafe fn read_value<T>(ptr: &mut NonNull<()>) -> &T {
        let align_offset = ptr
            .cast::<u8>()
            .as_ptr()
            .align_offset(std::mem::align_of::<T>());
        let value_ptr = ptr.cast::<u8>().as_ptr().add(align_offset).cast::<T>();

        *ptr = NonNull::new_unchecked(value_ptr.add(1)).cast();
        &*value_ptr
    }

    let mut remaining_gas = None;
    let mut builtin_stats = BuiltinStats::default();
    for type_id in &function_signature.ret_types {
        let type_info = registry.get_type(type_id)?;
        match type_info {
            CoreTypeConcrete::GasBuiltin(_) => {
                remaining_gas = Some(match &mut return_ptr {
                    Some(return_ptr) => unsafe { *read_value::<u128>(return_ptr) },
                    None => {
                        // If there's no return ptr then the function only returned the gas. We don't
                        // need to bother with the syscall handler builtin.
                        ((ret_registers[1] as u128) << 64) | ret_registers[0] as u128
                    }
                });
            }
            CoreTypeConcrete::StarkNet(StarkNetTypeConcrete::System(_)) => match &mut return_ptr {
                Some(return_ptr) => unsafe {
                    let ptr = return_ptr.cast::<*mut ()>();
                    *return_ptr = NonNull::new_unchecked(ptr.as_ptr().add(1)).cast();
                },
                None => {}
            },
            _ if type_info.is_builtin() => {
                if !type_info.is_zst(registry)? {
                    let value = match &mut return_ptr {
                        Some(return_ptr) => unsafe { *read_value::<u64>(return_ptr) },
                        None => ret_registers[0],
                    } as usize;

                    match type_info {
                        CoreTypeConcrete::Bitwise(_) => builtin_stats.bitwise = value,
                        CoreTypeConcrete::EcOp(_) => builtin_stats.ec_op = value,
                        CoreTypeConcrete::RangeCheck(_) => builtin_stats.range_check = value,
                        CoreTypeConcrete::Pedersen(_) => builtin_stats.pedersen = value,
                        CoreTypeConcrete::Poseidon(_) => builtin_stats.poseidon = value,
                        CoreTypeConcrete::SegmentArena(_) => builtin_stats.segment_arena = value,
                        CoreTypeConcrete::RangeCheck96(_) => builtin_stats.range_check_96 = value,
                        CoreTypeConcrete::Circuit(CircuitTypeConcrete::AddMod(_)) => {
                            builtin_stats.circuit_add = value
                        }
                        CoreTypeConcrete::Circuit(CircuitTypeConcrete::MulMod(_)) => {
                            builtin_stats.circuit_mul = value
                        }
                        _ => unreachable!("{type_id:?}"),
                    }
                }
            }
            _ => break,
        }
    }

    // Parse return values.
    let return_value = match function_signature
        .ret_types
        .last()
        .map(|id| Result::<_, Error>::Ok((id, registry.get_type(id)?)))
        .transpose()?
    {
        Some((id, info)) if info.is_builtin() => {
            parse_result(id, registry, return_ptr, ret_registers)?
        }
        _ => JitValue::Struct {
            fields: Vec::new(),
            debug_name: None,
        },
    };

    Ok(ExecutionResult {
        remaining_gas,
        return_value,
        builtin_stats,
    })
}

/// Parses the result by reading from the return ptr the given type.
fn parse_result(
    type_id: &ConcreteTypeId,
    registry: &ProgramRegistry<CoreType, CoreLibfunc>,
    mut return_ptr: Option<NonNull<()>>,
    #[cfg(target_arch = "x86_64")] mut ret_registers: [u64; 2],
    #[cfg(target_arch = "aarch64")] mut ret_registers: [u64; 4],
) -> Result<JitValue, Error> {
<<<<<<< HEAD
    let type_info = registry.get_type(type_id)?;
=======
    let type_info = registry.get_type(type_id).unwrap();
>>>>>>> 44d42081
    let debug_name = type_info.info().long_id.to_string();

    // Align the pointer to the actual return value.
    if let Some(return_ptr) = &mut return_ptr {
        let layout = type_info.layout(registry)?;
        let align_offset = return_ptr
            .cast::<u8>()
            .as_ptr()
            .align_offset(layout.align());

        *return_ptr = unsafe {
            NonNull::new(return_ptr.cast::<u8>().as_ptr().add(align_offset))
                .expect("nonnull is null")
                .cast()
        };
    }

    match type_info {
        CoreTypeConcrete::Array(_) => JitValue::from_jit(return_ptr.unwrap(), type_id, registry),
        CoreTypeConcrete::Box(info) => unsafe {
            let ptr = return_ptr.unwrap_or(NonNull::new_unchecked(ret_registers[0] as *mut ()));
            let value = JitValue::from_jit(ptr, &info.ty, registry)?;
            libc::free(ptr.cast().as_ptr());
            Ok(value)
        },
        CoreTypeConcrete::EcPoint(_) | CoreTypeConcrete::EcState(_) => {
            JitValue::from_jit(return_ptr.unwrap(), type_id, registry)
        }
        CoreTypeConcrete::Felt252(_)
        | CoreTypeConcrete::StarkNet(
            StarkNetTypeConcrete::ClassHash(_)
            | StarkNetTypeConcrete::ContractAddress(_)
            | StarkNetTypeConcrete::StorageAddress(_)
            | StarkNetTypeConcrete::StorageBaseAddress(_),
        ) => match return_ptr {
            Some(return_ptr) => JitValue::from_jit(return_ptr, type_id, registry),
            None => {
                #[cfg(target_arch = "x86_64")]
                // Since x86_64's return values hold at most two different 64bit registers,
                // everything bigger than u128 will be returned by memory, therefore making
                // this branch is unreachable on that architecture.
                return Err(Error::ParseAttributeError);

                #[cfg(target_arch = "aarch64")]
                Ok(JitValue::Felt252(Felt::from_bytes_le(unsafe {
                    std::mem::transmute::<&[u64; 4], &[u8; 32]>(&ret_registers)
                })))
            }
        },
        CoreTypeConcrete::Bytes31(_) => match return_ptr {
            Some(return_ptr) => JitValue::from_jit(return_ptr, type_id, registry),
            None => {
                #[cfg(target_arch = "x86_64")]
                // Since x86_64's return values hold at most two different 64bit registers,
                // everything bigger than u128 will be returned by memory, therefore making
                // this branch is unreachable on that architecture.
                return Err(Error::ParseAttributeError);

                #[cfg(target_arch = "aarch64")]
                Ok(JitValue::Bytes31(unsafe {
                    *std::mem::transmute::<&[u64; 4], &[u8; 31]>(&ret_registers)
                }))
            }
        },
        CoreTypeConcrete::BoundedInt(info) => match return_ptr {
<<<<<<< HEAD
            Some(return_ptr) => JitValue::from_jit(return_ptr, type_id, registry),
=======
            Some(return_ptr) => Ok(JitValue::from_jit(return_ptr, type_id, registry)),
>>>>>>> 44d42081
            None => {
                let mut data = if info.range.offset_bit_width() <= 64 {
                    BigInt::from(ret_registers[0])
                } else {
                    BigInt::from(((ret_registers[1] as u128) << 64) | ret_registers[0] as u128)
                };

                data &= (BigInt::one() << info.range.offset_bit_width()) - BigInt::one();
                data += &info.range.lower;

                Ok(JitValue::BoundedInt {
                    value: data.into(),
                    range: info.range.clone(),
                })
            }
        },
        CoreTypeConcrete::Uint8(_) => match return_ptr {
            Some(return_ptr) => Ok(JitValue::Uint8(unsafe { *return_ptr.cast().as_ref() })),
            None => Ok(JitValue::Uint8(ret_registers[0] as u8)),
        },
        CoreTypeConcrete::Uint16(_) => match return_ptr {
            Some(return_ptr) => Ok(JitValue::Uint16(unsafe { *return_ptr.cast().as_ref() })),
            None => Ok(JitValue::Uint16(ret_registers[0] as u16)),
        },
        CoreTypeConcrete::Uint32(_) => match return_ptr {
            Some(return_ptr) => Ok(JitValue::Uint32(unsafe { *return_ptr.cast().as_ref() })),
            None => Ok(JitValue::Uint32(ret_registers[0] as u32)),
        },
        CoreTypeConcrete::Uint64(_) => match return_ptr {
            Some(return_ptr) => Ok(JitValue::Uint64(unsafe { *return_ptr.cast().as_ref() })),
            None => Ok(JitValue::Uint64(ret_registers[0])),
        },
        CoreTypeConcrete::Uint128(_) => match return_ptr {
            Some(return_ptr) => Ok(JitValue::Uint128(unsafe { *return_ptr.cast().as_ref() })),
            None => Ok(JitValue::Uint128(
                ((ret_registers[1] as u128) << 64) | ret_registers[0] as u128,
            )),
        },
        CoreTypeConcrete::Sint8(_) => match return_ptr {
            Some(return_ptr) => Ok(JitValue::Sint8(unsafe { *return_ptr.cast().as_ref() })),
            None => Ok(JitValue::Sint8(ret_registers[0] as i8)),
        },
        CoreTypeConcrete::Sint16(_) => match return_ptr {
            Some(return_ptr) => Ok(JitValue::Sint16(unsafe { *return_ptr.cast().as_ref() })),
            None => Ok(JitValue::Sint16(ret_registers[0] as i16)),
        },
        CoreTypeConcrete::Sint32(_) => match return_ptr {
            Some(return_ptr) => Ok(JitValue::Sint32(unsafe { *return_ptr.cast().as_ref() })),
            None => Ok(JitValue::Sint32(ret_registers[0] as i32)),
        },
        CoreTypeConcrete::Sint64(_) => match return_ptr {
            Some(return_ptr) => Ok(JitValue::Uint64(unsafe { *return_ptr.cast().as_ref() })),
            None => Ok(JitValue::Sint64(ret_registers[0] as i64)),
        },
        CoreTypeConcrete::Sint128(_) => match return_ptr {
            Some(return_ptr) => Ok(JitValue::Uint128(unsafe { *return_ptr.cast().as_ref() })),
            None => Ok(JitValue::Sint128(
                ((ret_registers[1] as i128) << 64) | ret_registers[0] as i128,
            )),
        },
        CoreTypeConcrete::NonZero(info) => {
            parse_result(&info.ty, registry, return_ptr, ret_registers)
        }
        CoreTypeConcrete::Nullable(info) => unsafe {
            let ptr = return_ptr.map_or(ret_registers[0] as *mut (), |x| {
                *x.cast::<*mut ()>().as_ref()
            });
            if ptr.is_null() {
                Ok(JitValue::Null)
            } else {
                let ptr = NonNull::new_unchecked(ptr);
                let value = JitValue::from_jit(ptr, &info.ty, registry)?;
                libc::free(ptr.as_ptr().cast());
                Ok(value)
            }
        },
        CoreTypeConcrete::Enum(info) => {
            let (_, tag_layout, variant_layouts) =
                crate::types::r#enum::get_layout_for_variants(registry, &info.variants)?;

            let (tag, ptr) = if type_info.is_memory_allocated(registry)? || return_ptr.is_some() {
                let ptr = return_ptr.unwrap();

                let tag = unsafe {
                    match tag_layout.size() {
                        0 => 0,
                        1 => *ptr.cast::<u8>().as_ref() as usize,
                        2 => *ptr.cast::<u16>().as_ref() as usize,
                        4 => *ptr.cast::<u32>().as_ref() as usize,
                        8 => *ptr.cast::<u64>().as_ref() as usize,
                        _ => return Err(Error::ParseAttributeError),
                    }
                };

                (
                    tag,
                    Ok(unsafe {
                        NonNull::new_unchecked(
                            ptr.cast::<u8>()
                                .as_ptr()
                                .add(tag_layout.extend(variant_layouts[tag])?.1),
                        )
                        .cast()
                    }),
                )
            } else {
                match info.variants.len() {
                    0 | 1 => (0, Err(0)),
                    _ => (
                        match tag_layout.size() {
                            1 => ret_registers[0] as u8 as usize,
                            2 => ret_registers[0] as u16 as usize,
                            4 => ret_registers[0] as u32 as usize,
                            8 => ret_registers[0] as usize,
                            _ => return Err(Error::ParseAttributeError),
                        },
                        Err(1),
                    ),
                }
            };
            let value = match ptr {
                Ok(ptr) => Box::new(JitValue::from_jit(ptr, &info.variants[tag], registry)?),
                Err(offset) => {
                    ret_registers.copy_within(offset.., 0);
                    Box::new(parse_result(
                        &info.variants[tag],
                        registry,
                        None,
                        ret_registers,
                    )?)
                }
            };

            Ok(JitValue::Enum {
                tag,
                value,
                debug_name: Some(debug_name),
            })
        }
        CoreTypeConcrete::Struct(info) => {
            if info.members.is_empty() {
                Ok(JitValue::Struct {
                    fields: Vec::new(),
                    debug_name: Some(debug_name),
                })
            } else {
                JitValue::from_jit(return_ptr.unwrap(), type_id, registry)
            }
        }
        CoreTypeConcrete::Felt252Dict(_) | CoreTypeConcrete::SquashedFelt252Dict(_) => unsafe {
            let ptr = return_ptr.unwrap_or(NonNull::new_unchecked(
                addr_of_mut!(ret_registers[0]) as *mut ()
            ));
            JitValue::from_jit(ptr, type_id, registry)
        },

        CoreTypeConcrete::Snapshot(info) => {
            parse_result(&info.ty, registry, return_ptr, ret_registers)
        }

        // Builtins are handled before the call to parse_result
        // and should not be reached here.
        CoreTypeConcrete::Bitwise(_)
        | CoreTypeConcrete::Const(_)
        | CoreTypeConcrete::EcOp(_)
        | CoreTypeConcrete::GasBuiltin(_)
        | CoreTypeConcrete::BuiltinCosts(_)
        | CoreTypeConcrete::RangeCheck(_)
        | CoreTypeConcrete::Pedersen(_)
        | CoreTypeConcrete::Poseidon(_)
        | CoreTypeConcrete::SegmentArena(_)
        | CoreTypeConcrete::StarkNet(StarkNetTypeConcrete::System(_)) => unreachable!(),

        CoreTypeConcrete::Felt252DictEntry(_)
        | CoreTypeConcrete::Span(_)
        | CoreTypeConcrete::Uninitialized(_)
        | CoreTypeConcrete::Coupon(_)
        | CoreTypeConcrete::StarkNet(_)
        | CoreTypeConcrete::Uint128MulGuarantee(_)
        | CoreTypeConcrete::Circuit(_)
        | CoreTypeConcrete::RangeCheck96(_) => todo!(),
<<<<<<< HEAD
=======
    }
}

#[cfg(test)]
mod tests {
    use super::*;
    use crate::context::NativeContext;
    use crate::starknet_stub::StubSyscallHandler;
    use crate::utils::test::load_cairo;
    use crate::utils::test::load_starknet;
    use crate::OptLevel;
    use cairo_lang_sierra::program::Program;
    use rstest::*;

    #[fixture]
    fn program() -> Program {
        let (_, program) = load_cairo! {
            use core::starknet::{SyscallResultTrait, get_block_hash_syscall};

            fn run_test() -> felt252 {
                42
            }

            fn get_block_hash() -> felt252 {
                get_block_hash_syscall(1).unwrap_syscall()
            }
        };
        program
    }

    #[fixture]
    fn starknet_program() -> Program {
        let (_, program) = load_starknet! {
            #[starknet::interface]
            trait ISimpleStorage<TContractState> {
                fn get(self: @TContractState) -> u128;
            }

            #[starknet::contract]
            mod contract {
                #[storage]
                struct Storage {}

                #[abi(embed_v0)]
                impl ISimpleStorageImpl of super::ISimpleStorage<ContractState> {
                    fn get(self: @ContractState) -> u128 {
                        42
                    }
                }
            }
        };
        program
    }

    #[rstest]
    fn test_invoke_dynamic_aot_native_executor(program: Program) {
        let native_context = NativeContext::new();
        let module = native_context
            .compile(&program)
            .expect("failed to compile context");
        let executor = AotNativeExecutor::from_native_module(module, OptLevel::default());

        let native_executor: NativeExecutor = executor.into();

        // The first function in the program is `run_test`.
        let entrypoint_function_id = &program.funcs.first().expect("should have a function").id;

        let result = native_executor
            .invoke_dynamic(entrypoint_function_id, &[], Some(u128::MAX))
            .unwrap();

        assert_eq!(result.return_value, JitValue::Felt252(Felt::from(42)));
    }

    #[rstest]
    fn test_invoke_dynamic_jit_native_executor(program: Program) {
        let native_context = NativeContext::new();
        let module = native_context
            .compile(&program)
            .expect("failed to compile context");
        let executor = JitNativeExecutor::from_native_module(module, OptLevel::default());

        let native_executor: NativeExecutor = executor.into();

        // The first function in the program is `run_test`.
        let entrypoint_function_id = &program.funcs.first().expect("should have a function").id;

        let result = native_executor
            .invoke_dynamic(entrypoint_function_id, &[], Some(u128::MAX))
            .unwrap();

        assert_eq!(result.return_value, JitValue::Felt252(Felt::from(42)));
    }

    #[rstest]
    fn test_invoke_contract_dynamic_aot(starknet_program: Program) {
        let native_context = NativeContext::new();
        let module = native_context
            .compile(&starknet_program)
            .expect("failed to compile context");
        let executor = AotNativeExecutor::from_native_module(module, OptLevel::default());

        let native_executor: NativeExecutor = executor.into();

        // The last function in the program is the `get` wrapper function.
        let entrypoint_function_id = &starknet_program
            .funcs
            .last()
            .expect("should have a function")
            .id;

        let result = native_executor
            .invoke_contract_dynamic(
                entrypoint_function_id,
                &[],
                Some(u128::MAX),
                &mut StubSyscallHandler::default(),
            )
            .unwrap();

        assert_eq!(result.return_values, vec![Felt::from(42)]);
    }

    #[rstest]
    fn test_invoke_contract_dynamic_jit(starknet_program: Program) {
        let native_context = NativeContext::new();
        let module = native_context
            .compile(&starknet_program)
            .expect("failed to compile context");
        let executor = JitNativeExecutor::from_native_module(module, OptLevel::default());

        let native_executor: NativeExecutor = executor.into();

        // The last function in the program is the `get` wrapper function.
        let entrypoint_function_id = &starknet_program
            .funcs
            .last()
            .expect("should have a function")
            .id;

        let result = native_executor
            .invoke_contract_dynamic(
                entrypoint_function_id,
                &[],
                Some(u128::MAX),
                &mut StubSyscallHandler::default(),
            )
            .unwrap();

        assert_eq!(result.return_values, vec![Felt::from(42)]);
>>>>>>> 44d42081
    }
}<|MERGE_RESOLUTION|>--- conflicted
+++ resolved
@@ -167,31 +167,28 @@
     //     - All builtins except GasBuiltin and Starknet are ZST.
     //     - The unit struct is a ZST.
     //   - The return argument is complex.
-    let mut ret_types = Vec::new();
-    for id in &function_signature.ret_types {
-        let info = registry.get_type(id)?;
-        if !(info.is_builtin() && info.is_zst(registry)?) {
-            ret_types.push((id, info));
-        }
-    }
-
-    let num_return_args = ret_types.len();
+    let mut ret_types_iter = function_signature
+        .ret_types
+        .iter()
+        .filter(|id| {
+            let info = registry.get_type(id).unwrap();
+            !(info.is_builtin() && info.is_zst(registry).unwrap())
+        })
+        .peekable();
+
+    let num_return_args = ret_types_iter.clone().count();
     let mut return_ptr = if num_return_args > 1
-        || ret_types
-            .first()
-            .and_then(|(_, info)| match info.is_complex(registry) {
-                Ok(x) => x.then_some(info).map(Ok),
-                Err(e) => Some(Err(e)),
-            })
-            .transpose()?
-            .is_some()
+        || ret_types_iter
+            .peek()
+            .is_some_and(|id| registry.get_type(id).unwrap().is_complex(registry).unwrap())
     {
-        let layout = ret_types.into_iter().try_fold(
-            Layout::new::<()>(),
-            |layout, (_, info)| -> Result<_, Error> {
-                Ok(layout.extend(info.layout(registry)?)?.0)
-            },
-        )?;
+        let layout = ret_types_iter.fold(Layout::new::<()>(), |layout, id| {
+            let type_info = registry.get_type(id).unwrap();
+            layout
+                .extend(type_info.layout(registry).unwrap())
+                .unwrap()
+                .0
+        });
 
         let return_ptr = arena.alloc_layout(layout).cast::<()>();
         return_ptr.as_ptr().to_bytes(&mut invoke_data)?;
@@ -219,25 +216,12 @@
 
     // Generate argument list.
     let mut iter = args.iter();
-    for type_id in
-        function_signature
-            .param_types
-            .iter()
-            .filter_map(|id| -> Option<Result<_, Error>> {
-                let info = match registry.get_type(id) {
-                    Ok(x) => x,
-                    Err(e) => return Some(Err(e.into())),
-                };
-                match info.is_zst(registry) {
-                    Ok(x) => Ok((!x).then_some(id)).transpose(),
-                    Err(e) => Some(Err(e)),
-                }
-            })
-    {
-        let type_id = type_id?;
-
+    for type_id in function_signature.param_types.iter().filter(|id| {
+        let info = registry.get_type(id).unwrap();
+        !info.is_zst(registry).unwrap()
+    }) {
         // Process gas requirements and syscall handler.
-        match registry.get_type(type_id)? {
+        match registry.get_type(type_id).unwrap() {
             CoreTypeConcrete::GasBuiltin(_) => gas.to_bytes(&mut invoke_data)?,
             CoreTypeConcrete::StarkNet(StarkNetTypeConcrete::System(_)) => {
                 let syscall_handler = syscall_handler
@@ -309,7 +293,7 @@
     let mut remaining_gas = None;
     let mut builtin_stats = BuiltinStats::default();
     for type_id in &function_signature.ret_types {
-        let type_info = registry.get_type(type_id)?;
+        let type_info = registry.get_type(type_id).unwrap();
         match type_info {
             CoreTypeConcrete::GasBuiltin(_) => {
                 remaining_gas = Some(match &mut return_ptr {
@@ -358,20 +342,23 @@
     }
 
     // Parse return values.
-    let return_value = match function_signature
+    let return_value = function_signature
         .ret_types
         .last()
-        .map(|id| Result::<_, Error>::Ok((id, registry.get_type(id)?)))
-        .transpose()?
-    {
-        Some((id, info)) if info.is_builtin() => {
-            parse_result(id, registry, return_ptr, ret_registers)?
-        }
-        _ => JitValue::Struct {
-            fields: Vec::new(),
-            debug_name: None,
-        },
-    };
+        .and_then(|ret_type| {
+            let type_info = registry.get_type(ret_type).unwrap();
+            if type_info.is_builtin() {
+                None
+            } else {
+                Some(parse_result(ret_type, registry, return_ptr, ret_registers))
+            }
+        })
+        .unwrap_or_else(|| {
+            Ok(JitValue::Struct {
+                fields: vec![],
+                debug_name: None,
+            })
+        })?;
 
     Ok(ExecutionResult {
         remaining_gas,
@@ -388,16 +375,12 @@
     #[cfg(target_arch = "x86_64")] mut ret_registers: [u64; 2],
     #[cfg(target_arch = "aarch64")] mut ret_registers: [u64; 4],
 ) -> Result<JitValue, Error> {
-<<<<<<< HEAD
-    let type_info = registry.get_type(type_id)?;
-=======
     let type_info = registry.get_type(type_id).unwrap();
->>>>>>> 44d42081
     let debug_name = type_info.info().long_id.to_string();
 
     // Align the pointer to the actual return value.
     if let Some(return_ptr) = &mut return_ptr {
-        let layout = type_info.layout(registry)?;
+        let layout = type_info.layout(registry).unwrap();
         let align_offset = return_ptr
             .cast::<u8>()
             .as_ptr()
@@ -411,7 +394,9 @@
     }
 
     match type_info {
-        CoreTypeConcrete::Array(_) => JitValue::from_jit(return_ptr.unwrap(), type_id, registry),
+        CoreTypeConcrete::Array(_) => {
+            Ok(JitValue::from_jit(return_ptr.unwrap(), type_id, registry)?)
+        }
         CoreTypeConcrete::Box(info) => unsafe {
             let ptr = return_ptr.unwrap_or(NonNull::new_unchecked(ret_registers[0] as *mut ()));
             let value = JitValue::from_jit(ptr, &info.ty, registry)?;
@@ -419,7 +404,7 @@
             Ok(value)
         },
         CoreTypeConcrete::EcPoint(_) | CoreTypeConcrete::EcState(_) => {
-            JitValue::from_jit(return_ptr.unwrap(), type_id, registry)
+            Ok(JitValue::from_jit(return_ptr.unwrap(), type_id, registry)?)
         }
         CoreTypeConcrete::Felt252(_)
         | CoreTypeConcrete::StarkNet(
@@ -428,7 +413,7 @@
             | StarkNetTypeConcrete::StorageAddress(_)
             | StarkNetTypeConcrete::StorageBaseAddress(_),
         ) => match return_ptr {
-            Some(return_ptr) => JitValue::from_jit(return_ptr, type_id, registry),
+            Some(return_ptr) => Ok(JitValue::from_jit(return_ptr, type_id, registry)?),
             None => {
                 #[cfg(target_arch = "x86_64")]
                 // Since x86_64's return values hold at most two different 64bit registers,
@@ -437,13 +422,15 @@
                 return Err(Error::ParseAttributeError);
 
                 #[cfg(target_arch = "aarch64")]
-                Ok(JitValue::Felt252(Felt::from_bytes_le(unsafe {
-                    std::mem::transmute::<&[u64; 4], &[u8; 32]>(&ret_registers)
-                })))
+                Ok(JitValue::Felt252(
+                    starknet_types_core::felt::Felt::from_bytes_le(unsafe {
+                        std::mem::transmute::<&[u64; 4], &[u8; 32]>(&ret_registers)
+                    }),
+                ))
             }
         },
         CoreTypeConcrete::Bytes31(_) => match return_ptr {
-            Some(return_ptr) => JitValue::from_jit(return_ptr, type_id, registry),
+            Some(return_ptr) => Ok(JitValue::from_jit(return_ptr, type_id, registry)?),
             None => {
                 #[cfg(target_arch = "x86_64")]
                 // Since x86_64's return values hold at most two different 64bit registers,
@@ -458,11 +445,7 @@
             }
         },
         CoreTypeConcrete::BoundedInt(info) => match return_ptr {
-<<<<<<< HEAD
-            Some(return_ptr) => JitValue::from_jit(return_ptr, type_id, registry),
-=======
-            Some(return_ptr) => Ok(JitValue::from_jit(return_ptr, type_id, registry)),
->>>>>>> 44d42081
+            Some(return_ptr) => Ok(JitValue::from_jit(return_ptr, type_id, registry)?),
             None => {
                 let mut data = if info.range.offset_bit_width() <= 64 {
                     BigInt::from(ret_registers[0])
@@ -541,7 +524,7 @@
         },
         CoreTypeConcrete::Enum(info) => {
             let (_, tag_layout, variant_layouts) =
-                crate::types::r#enum::get_layout_for_variants(registry, &info.variants)?;
+                crate::types::r#enum::get_layout_for_variants(registry, &info.variants).unwrap();
 
             let (tag, ptr) = if type_info.is_memory_allocated(registry)? || return_ptr.is_some() {
                 let ptr = return_ptr.unwrap();
@@ -563,7 +546,7 @@
                         NonNull::new_unchecked(
                             ptr.cast::<u8>()
                                 .as_ptr()
-                                .add(tag_layout.extend(variant_layouts[tag])?.1),
+                                .add(tag_layout.extend(variant_layouts[tag]).unwrap().1),
                         )
                         .cast()
                     }),
@@ -609,14 +592,14 @@
                     debug_name: Some(debug_name),
                 })
             } else {
-                JitValue::from_jit(return_ptr.unwrap(), type_id, registry)
+                Ok(JitValue::from_jit(return_ptr.unwrap(), type_id, registry)?)
             }
         }
         CoreTypeConcrete::Felt252Dict(_) | CoreTypeConcrete::SquashedFelt252Dict(_) => unsafe {
             let ptr = return_ptr.unwrap_or(NonNull::new_unchecked(
                 addr_of_mut!(ret_registers[0]) as *mut ()
             ));
-            JitValue::from_jit(ptr, type_id, registry)
+            Ok(JitValue::from_jit(ptr, type_id, registry)?)
         },
 
         CoreTypeConcrete::Snapshot(info) => {
@@ -644,8 +627,6 @@
         | CoreTypeConcrete::Uint128MulGuarantee(_)
         | CoreTypeConcrete::Circuit(_)
         | CoreTypeConcrete::RangeCheck96(_) => todo!(),
-<<<<<<< HEAD
-=======
     }
 }
 
@@ -796,6 +777,5 @@
             .unwrap();
 
         assert_eq!(result.return_values, vec![Felt::from(42)]);
->>>>>>> 44d42081
     }
 }