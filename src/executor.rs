--- conflicted
+++ resolved
@@ -281,15 +281,6 @@
                         } as usize;
 
                         match type_info {
-<<<<<<< HEAD
-                            CoreTypeConcrete::Bitwise(_) => builtin_stats.bitwise = value / 5,
-                            CoreTypeConcrete::EcOp(_) => builtin_stats.ec_op = value / 7,
-                            CoreTypeConcrete::RangeCheck(_) => builtin_stats.range_check = value,
-                            CoreTypeConcrete::Pedersen(_) => builtin_stats.pedersen = value / 3,
-                            CoreTypeConcrete::Poseidon(_) => builtin_stats.poseidon = value / 6,
-                            CoreTypeConcrete::SegmentArena(_) => {
-                                builtin_stats.segment_arena = value / 3
-=======
                             CoreTypeConcrete::RangeCheck(_) => {
                                 builtin_stats.range_check = value / RANGE_CHECK_BUILTIN_SIZE
                             }
@@ -307,23 +298,15 @@
                             }
                             CoreTypeConcrete::SegmentArena(_) => {
                                 builtin_stats.segment_arena = value / SEGMENT_ARENA_BUILTIN_SIZE
->>>>>>> 43d17ebf
                             }
                             CoreTypeConcrete::RangeCheck96(_) => {
                                 builtin_stats.range_check96 = value / RANGE_CHECK96_BUILTIN_SIZE
                             }
                             CoreTypeConcrete::Circuit(CircuitTypeConcrete::AddMod(_)) => {
-<<<<<<< HEAD
-                                builtin_stats.circuit_add = value / 7
-                            }
-                            CoreTypeConcrete::Circuit(CircuitTypeConcrete::MulMod(_)) => {
-                                builtin_stats.circuit_mul = value / 7
-=======
                                 builtin_stats.add_mod = value / ADD_MOD_BUILTIN_SIZE
                             }
                             CoreTypeConcrete::Circuit(CircuitTypeConcrete::MulMod(_)) => {
                                 builtin_stats.mul_mod = value / MUL_MOD_BUILTIN_SIZE
->>>>>>> 43d17ebf
                             }
                             _ => native_panic!("given type should be a builtin: {type_id:?}"),
                         }
