--- conflicted
+++ resolved
@@ -22,13 +22,10 @@
     pub sierra_func_stats: BTreeMap<u64, SierraFuncStats>,
     /// Number of statements for each distinct libfunc.
     pub sierra_libfunc_frequency: BTreeMap<String, u128>,
-<<<<<<< HEAD
     /// Number of times a Sierra declared type was built
     pub sierra_declared_types_freq: BTreeMap<u64, u64>,
-=======
     /// Number of times each circuit gate is used.
     pub sierra_circuit_gates_count: CircuitGatesStats,
->>>>>>> 8f218cea
     /// Number of MLIR operations generated.
     pub mlir_operation_count: Option<u128>,
     /// Number of MLIR operations generated for each distinct libfunc.
