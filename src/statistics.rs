--- conflicted
+++ resolved
@@ -31,15 +31,12 @@
     pub sierra_avg_return_types_size: Option<usize>,
     /// Number of statements for each distinct libfunc.
     pub sierra_libfunc_frequency: BTreeMap<String, u128>,
-<<<<<<< HEAD
     /// Number of times each circuit gate is used
     pub sierra_circuit_gates_count: BTreeMap<String, usize>,
     /// Number of circuits in Sierra
     pub sierra_circuits_count: Option<usize>,
-=======
     /// Number of times a Sierra declared type was built
     pub sierra_declared_types_freq: BTreeMap<String, usize>,
->>>>>>> 1965b9ed
     /// Number of MLIR operations generated.
     pub mlir_operation_count: Option<u128>,
     /// Number of MLIR operations generated for each distinct libfunc.
