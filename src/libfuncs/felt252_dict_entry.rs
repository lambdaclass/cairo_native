--- conflicted
+++ resolved
@@ -101,10 +101,7 @@
             let region = Region::new();
             let block = region.append_block(Block::new(&[]));
 
-<<<<<<< HEAD
-=======
             // If the entry is present we can load the current value.
->>>>>>> c85361bf
             let value = block.load(context, location, value_ptr, value_ty)?;
 
             block.append_operation(scf::r#yield(&[value], location));
@@ -124,10 +121,7 @@
                 results: Vec::new(),
             };
 
-<<<<<<< HEAD
-=======
             // When the entry is vacant we need to create the default value.
->>>>>>> c85361bf
             let value = concrete_value_type.build_default(
                 context, registry, &block, location, &helper, metadata, &info.ty,
             )?;
@@ -140,8 +134,6 @@
 
     let dict_entry = entry.append_op_result(llvm::undef(entry_ty, location))?;
     let dict_entry = entry.insert_values(context, location, dict_entry, &[dict_ptr, value_ptr])?;
-<<<<<<< HEAD
-=======
 
     // The `Felt252DictEntry<T>` holds both the `Felt252Dict<T>` and the pointer to the space where
     // the new value will be written when the entry is finalized. If the entry were to be dropped
@@ -150,7 +142,6 @@
     // it'll cause undefined behavior because when the value is moved out of the dictionary (on
     // `get`), the memory it occupied is not modified because we're expecting it to be overwritten
     // by the finalizer (in other words, the extracted element will be dropped twice).
->>>>>>> c85361bf
 
     entry.append_operation(helper.br(0, &[dict_entry, value], location));
     Ok(())
