--- conflicted
+++ resolved
@@ -119,6 +119,9 @@
                 last_block: Cell::new(&block),
                 branches: Vec::new(),
                 results: Vec::new(),
+
+                #[cfg(feature = "with-profiler")]
+                profiler: helper.profiler.clone(),
             };
 
             // When the entry is vacant we need to create the default value.
@@ -135,35 +138,6 @@
     let dict_entry = entry.append_op_result(llvm::undef(entry_ty, location))?;
     let dict_entry = entry.insert_values(context, location, dict_entry, &[dict_ptr, value_ptr])?;
 
-<<<<<<< HEAD
-    {
-        let value = registry
-            .get_type(&info.branch_signatures()[0].vars[1].ty)?
-            .build_default(
-                context,
-                registry,
-                block_vacant,
-                location,
-                helper,
-                metadata,
-                &info.branch_signatures()[0].vars[1].ty,
-            )?;
-        block_vacant.append_operation(cf::br(block_final, &[value], location));
-    }
-
-    {
-        let entry = block_final.append_op_result(llvm::undef(entry_ty, location))?;
-        let entry = block_final.insert_values(
-            context,
-            location,
-            entry,
-            &[dict_ptr, entry_value_ptr_ptr],
-        )?;
-
-        helper.br(block_final, 0, &[entry, block_final.arg(0)?], location)?;
-    }
-
-=======
     // The `Felt252DictEntry<T>` holds both the `Felt252Dict<T>` and the pointer to the space where
     // the new value will be written when the entry is finalized. If the entry were to be dropped
     // (without being consumed by the finalizer), which shouldn't be possible under normal
@@ -172,9 +146,7 @@
     // `get`), the memory it occupied is not modified because we're expecting it to be overwritten
     // by the finalizer (in other words, the extracted element will be dropped twice).
 
-    entry.append_operation(helper.br(0, &[dict_entry, value], location));
->>>>>>> 45a4eaac
-    Ok(())
+    helper.br(entry, 0, &[dict_entry, value], location)
 }
 
 /// The felt252_dict_entry_finalize libfunc receives the dict entry and a new value,
@@ -213,82 +185,9 @@
         1,
     )?;
 
-<<<<<<< HEAD
-    let value_ptr = entry.load(
-        context,
-        location,
-        value_ptr_ptr,
-        llvm::r#type::pointer(context, 0),
-    )?;
-
-    let null_ptr =
-        entry.append_op_result(llvm::zero(llvm::r#type::pointer(context, 0), location))?;
-    let is_vacant = entry.append_op_result(
-        ods::llvm::icmp(
-            context,
-            IntegerType::new(context, 1).into(),
-            value_ptr,
-            null_ptr,
-            IntegerAttribute::new(IntegerType::new(context, 64).into(), 0).into(),
-            location,
-        )
-        .into(),
-    )?;
-
-    let block_occupied = helper.append_block(Block::new(&[]));
-    let block_vacant = helper.append_block(Block::new(&[]));
-    let block_final =
-        helper.append_block(Block::new(&[(llvm::r#type::pointer(context, 0), location)]));
-    entry.append_operation(cf::cond_br(
-        context,
-        is_vacant,
-        block_vacant,
-        block_occupied,
-        &[],
-        &[],
-        location,
-    ));
-
-    {
-        match metadata.get::<DropOverridesMeta>() {
-            Some(drop_overrides_meta)
-                if drop_overrides_meta.is_overriden(&info.signature.param_signatures[1].ty) =>
-            {
-                let value = block_occupied.load(context, location, value_ptr, value_ty)?;
-                drop_overrides_meta.invoke_override(
-                    context,
-                    block_occupied,
-                    location,
-                    &info.signature.param_signatures[1].ty,
-                    value,
-                )?;
-            }
-            _ => {}
-        }
-
-        block_occupied.append_operation(cf::br(block_final, &[value_ptr], location));
-    }
-
-    {
-        let value_len = block_vacant.const_int(context, location, value_layout.size(), 64)?;
-        let value_ptr = block_vacant.append_op_result(ReallocBindingsMeta::realloc(
-            context, null_ptr, value_len, location,
-        )?)?;
-
-        block_vacant.store(context, location, value_ptr_ptr, value_ptr)?;
-        block_vacant.append_operation(cf::br(block_final, &[value_ptr], location));
-    }
-
-    {
-        block_final.store(context, location, block_final.arg(0)?, entry_value)?;
-        helper.br(block_final, 0, &[dict_ptr], location)?;
-    }
-=======
     entry.store(context, location, value_ptr, new_value)?;
->>>>>>> 45a4eaac
-
-    entry.append_operation(helper.br(0, &[dict_ptr], location));
-    Ok(())
+
+    helper.br(entry, 0, &[dict_ptr], location)
 }
 
 #[cfg(test)]
