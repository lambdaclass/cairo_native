--- conflicted
+++ resolved
@@ -765,18 +765,6 @@
     let k0 = entry.const_int_from_type(context, location, 0, u96_type)?;
     let has_diff = entry.cmpi(context, CmpiPredicate::Ne, diff, k0, location)?;
 
-<<<<<<< HEAD
-    let kfalse = entry.const_int(context, location, 0, 64)?;
-    helper.cond_br(
-        context,
-        entry,
-        kfalse,
-        [0, 1],
-        [&[guarantee], &[u96]],
-        location,
-    )
-}
-=======
     let diff_block = helper.append_block(Block::new(&[]));
     let next_block = helper.append_block(Block::new(&[]));
     entry.append_operation(cf::cond_br(
@@ -791,7 +779,7 @@
 
     {
         // if there is diff, return it
-        diff_block.append_operation(helper.br(1, &[diff], location));
+        helper.br(diff_block, 1, &[diff], location)?;
     }
     {
         // if there is no diff, build a new guarantee, skipping last limb
@@ -817,7 +805,6 @@
             0,
             limb_count - 1,
         )?;
->>>>>>> 17edff78
 
         let guarantee_type_id = &info.branch_signatures()[0].vars[0].ty;
         let new_guarantee = build_struct_value(
@@ -831,14 +818,10 @@
             &[new_gate, new_modulus],
         )?;
 
-<<<<<<< HEAD
-    helper.br(entry, 0, &[u96], location)
-=======
-        next_block.append_operation(helper.br(0, &[new_guarantee], location));
+        helper.br(next_block, 0, &[new_guarantee], location)?;
     }
 
     Ok(())
->>>>>>> 17edff78
 }
 
 /// Generate MLIR operations for the `get_circuit_output` libfunc.
