//! # Circuit libfuncs

use super::{increment_builtin_counter, increment_builtin_counter_by, LibfuncHelper};
use crate::{
    error::{Result, SierraAssertError},
    libfuncs::r#struct::build_struct_value,
    metadata::MetadataStorage,
    types::TypeBuilder,
    utils::{get_integer_layout, layout_repeat, BlockExt, ProgramRegistryExt},
};
use cairo_lang_sierra::{
    extensions::{
        circuit::{
            self, CircuitConcreteLibfunc, CircuitTypeConcrete, ConcreteGetOutputLibFunc,
            ConcreteU96LimbsLessThanGuaranteeVerifyLibfunc,
        },
        core::{CoreLibfunc, CoreType, CoreTypeConcrete},
        lib_func::{SignatureAndTypeConcreteLibfunc, SignatureOnlyConcreteLibfunc},
        ConcreteLibfunc,
    },
    program_registry::ProgramRegistry,
};
use melior::{
    dialect::{
        arith::{self, CmpiPredicate},
        cf, llvm,
    },
    ir::{
        attribute::DenseI32ArrayAttribute, r#type::IntegerType, Block, Location, Value, ValueLike,
    },
    Context,
};

/// Select and call the correct libfunc builder function from the selector.
pub fn build<'ctx, 'this>(
    context: &'ctx Context,
    registry: &ProgramRegistry<CoreType, CoreLibfunc>,
    entry: &'this Block<'ctx>,
    location: Location<'ctx>,
    helper: &LibfuncHelper<'ctx, 'this>,
    metadata: &mut MetadataStorage,
    selector: &CircuitConcreteLibfunc,
) -> Result<()> {
    match selector {
        CircuitConcreteLibfunc::AddInput(info) => {
            build_add_input(context, registry, entry, location, helper, metadata, info)
        }
        CircuitConcreteLibfunc::Eval(info) => {
            build_eval(context, registry, entry, location, helper, metadata, info)
        }
        CircuitConcreteLibfunc::GetDescriptor(info) => {
            build_get_descriptor(context, registry, entry, location, helper, metadata, info)
        }
        CircuitConcreteLibfunc::InitCircuitData(info) => {
            build_init_circuit_data(context, registry, entry, location, helper, metadata, info)
        }
        CircuitConcreteLibfunc::GetOutput(info) => {
            build_get_output(context, registry, entry, location, helper, metadata, info)
        }
        CircuitConcreteLibfunc::TryIntoCircuitModulus(info) => build_try_into_circuit_modulus(
            context, registry, entry, location, helper, metadata, info,
        ),
        CircuitConcreteLibfunc::FailureGuaranteeVerify(info) => build_failure_guarantee_verify(
            context, registry, entry, location, helper, metadata, info,
        ),
        CircuitConcreteLibfunc::IntoU96Guarantee(info) => {
            build_into_u96_guarantee(context, registry, entry, location, helper, metadata, info)
        }
        CircuitConcreteLibfunc::U96GuaranteeVerify(info) => {
            build_u96_guarantee_verify(context, registry, entry, location, helper, metadata, info)
        }
        CircuitConcreteLibfunc::U96LimbsLessThanGuaranteeVerify(info) => {
            build_u96_limbs_less_than_guarantee_verify(
                context, registry, entry, location, helper, metadata, info,
            )
        }
        CircuitConcreteLibfunc::U96SingleLimbLessThanGuaranteeVerify(info) => {
            build_u96_single_limb_less_than_guarantee_verify(
                context, registry, entry, location, helper, metadata, info,
            )
        }
    }
}

/// Generate MLIR operations for the `init_circuit_data` libfunc.
#[allow(clippy::too_many_arguments)]
fn build_init_circuit_data<'ctx, 'this>(
    context: &'ctx Context,
    registry: &ProgramRegistry<CoreType, CoreLibfunc>,
    entry: &'this Block<'ctx>,
    location: Location<'ctx>,
    helper: &LibfuncHelper<'ctx, 'this>,
    metadata: &mut MetadataStorage,
    info: &SignatureAndTypeConcreteLibfunc,
) -> Result<()> {
    let rc_usage = match registry.get_type(&info.ty)? {
        CoreTypeConcrete::Circuit(CircuitTypeConcrete::Circuit(info)) => {
            info.circuit_info.rc96_usage()
        }
        _ => return Err(SierraAssertError::BadTypeInfo.into()),
    };
    let rc = increment_builtin_counter_by(
        context,
        entry,
        location,
        entry.argument(0)?.into(),
        rc_usage,
    )?;

    let k0 = entry.const_int(context, location, 0, 64)?;
    let accumulator_ty = &info.branch_signatures()[0].vars[1].ty;
    let accumulator = build_struct_value(
        context,
        registry,
        entry,
        location,
        helper,
        metadata,
        accumulator_ty,
        &[k0],
    )?;

    entry.append_operation(helper.br(0, &[rc, accumulator], location));

    Ok(())
}

/// Generate MLIR operations for the `into_u96_guarantee` libfunc.
#[allow(clippy::too_many_arguments)]
fn build_into_u96_guarantee<'ctx, 'this>(
    context: &'ctx Context,
    registry: &ProgramRegistry<CoreType, CoreLibfunc>,
    entry: &'this Block<'ctx>,
    location: Location<'ctx>,
    helper: &LibfuncHelper<'ctx, 'this>,
    metadata: &mut MetadataStorage,
    info: &SignatureAndTypeConcreteLibfunc,
) -> Result<()> {
    // input is a BoundedInt<0, 79228162514264337593543950335>
    let input: Value = entry.argument(0)?.into();
    // output is a U96Guarantee
    let output_ty = registry.build_type(
        context,
        helper,
        registry,
        metadata,
        &info.branch_signatures()[0].vars[0].ty,
    )?;
    // they have the same type (i96)
    debug_assert_eq!(input.r#type(), output_ty);

    entry.append_operation(helper.br(0, &[input], location));

    Ok(())
}

/// Generate MLIR operations for the `add_circuit_input` libfunc.
#[allow(clippy::too_many_arguments)]
fn build_add_input<'ctx, 'this>(
    context: &'ctx Context,
    registry: &ProgramRegistry<CoreType, CoreLibfunc>,
    entry: &'this Block<'ctx>,
    location: Location<'ctx>,
    helper: &LibfuncHelper<'ctx, 'this>,
    metadata: &mut MetadataStorage,
    info: &SignatureAndTypeConcreteLibfunc,
) -> Result<()> {
    let n_inputs = match registry.get_type(&info.ty)? {
        CoreTypeConcrete::Circuit(CircuitTypeConcrete::Circuit(info)) => info.circuit_info.n_inputs,
        _ => return Err(SierraAssertError::BadTypeInfo.into()),
    };
    let accumulator_type_id = &info.param_signatures()[0].ty;
    let accumulator_ctype = registry.get_type(accumulator_type_id)?;
    let accumulator_layout = accumulator_ctype.layout(registry)?;

    let accumulator: Value = entry.argument(0)?.into();

    // Get accumulator current length
    let current_length = entry.extract_value(
        context,
        location,
        accumulator,
        IntegerType::new(context, 64).into(),
        0,
    )?;

    // Check if last_insert: current_length == number_of_inputs - 1
    let n_inputs_minus_1 = entry.const_int(context, location, n_inputs - 1, 64)?;
    let last_insert = entry.append_op_result(arith::cmpi(
        context,
        arith::CmpiPredicate::Eq,
        current_length,
        n_inputs_minus_1,
        location,
    ))?;

    let middle_insert_block = helper.append_block(Block::new(&[]));
    let last_insert_block = helper.append_block(Block::new(&[]));
    entry.append_operation(cf::cond_br(
        context,
        last_insert,
        last_insert_block,
        middle_insert_block,
        &[],
        &[],
        location,
    ));

    // If not last insert, then:
    {
        // Calculate next length: next_length = current_length + 1
        let k1 = middle_insert_block.const_int(context, location, 1, 64)?;
        let next_length =
            middle_insert_block.append_op_result(arith::addi(current_length, k1, location))?;

        // Insert next_length into accumulator
        let accumulator =
            middle_insert_block.insert_value(context, location, accumulator, next_length, 0)?;

        // Get pointer to accumulator with alloc and store
        let accumulator_ptr = middle_insert_block.alloca1(
            context,
            location,
            accumulator.r#type(),
            accumulator_layout.align(),
        )?;
        middle_insert_block.store(context, location, accumulator_ptr, accumulator)?;

        // Get pointer to next input to insert
        let k0 = middle_insert_block.const_int(context, location, 0, 64)?;
        let next_input_ptr =
            middle_insert_block.append_op_result(llvm::get_element_ptr_dynamic(
                context,
                accumulator_ptr,
                &[k0, k1, current_length],
                accumulator.r#type(),
                llvm::r#type::pointer(context, 0),
                location,
            ))?;

        // Interpret u384 struct (input) as u384 integer
        let u384_struct = entry.argument(1)?.into();
        let new_input =
            u384_struct_to_integer(context, middle_insert_block, location, u384_struct)?;

        // Store the u384 into next input pointer
        middle_insert_block.store(context, location, next_input_ptr, new_input)?;

        // Load accumulator from pointer
        let accumulator =
            middle_insert_block.load(context, location, accumulator_ptr, accumulator.r#type())?;

        middle_insert_block.append_operation(helper.br(1, &[accumulator], location));
    }

    // If is last insert, then:
    {
        let data_type_id = &info.branch_signatures()[0].vars[0].ty;
        let (data_type, data_layout) =
            registry.build_type_with_layout(context, helper, registry, metadata, data_type_id)?;

        // Alloc return data
        let data_ptr =
            last_insert_block.alloca1(context, location, data_type, data_layout.align())?;

        // Get pointer to accumulator with alloc and store
        let accumulator_ptr = last_insert_block.alloca1(
            context,
            location,
            accumulator.r#type(),
            accumulator_layout.align(),
        )?;
        last_insert_block.store(context, location, accumulator_ptr, accumulator)?;

        // Get pointer to accumulator input
        let k0 = last_insert_block.const_int(context, location, 0, 64)?;
        let k1 = last_insert_block.const_int(context, location, 1, 64)?;
        let accumulator_input_ptr =
            last_insert_block.append_op_result(llvm::get_element_ptr_dynamic(
                context,
                accumulator_ptr,
                &[k0, k1],
                accumulator.r#type(),
                llvm::r#type::pointer(context, 0),
                location,
            ))?;

        // Copy accumulator input into return data
        let accumulator_input_length = last_insert_block.const_int(
            context,
            location,
            layout_repeat(&get_integer_layout(384), n_inputs - 1)?
                .0
                .size(),
            64,
        )?;
        last_insert_block.memcpy(
            context,
            location,
            accumulator_input_ptr,
            data_ptr,
            accumulator_input_length,
        );

        // Interpret u384 struct (input) as u384 integer
        let u384_struct = entry.argument(1)?.into();
        let new_input = u384_struct_to_integer(context, last_insert_block, location, u384_struct)?;

        // Get pointer to data end
        let data_end_ptr = last_insert_block.append_op_result(llvm::get_element_ptr(
            context,
            data_ptr,
            DenseI32ArrayAttribute::new(context, &[0, n_inputs as i32 - 1]),
            data_type,
            llvm::r#type::pointer(context, 0),
            location,
        ))?;

        // Store the u384 into next input pointer
        last_insert_block.store(context, location, data_end_ptr, new_input)?;

        // Load data from pointer
        let data = last_insert_block.load(context, location, data_ptr, data_type)?;

        last_insert_block.append_operation(helper.br(0, &[data], location));
    }

    Ok(())
}

/// Generate MLIR operations for the `try_into_circuit_modulus` libfunc.
#[allow(clippy::too_many_arguments)]
fn build_try_into_circuit_modulus<'ctx, 'this>(
    context: &'ctx Context,
    _registry: &ProgramRegistry<CoreType, CoreLibfunc>,
    entry: &'this Block<'ctx>,
    location: Location<'ctx>,
    helper: &LibfuncHelper<'ctx, 'this>,
    _metadata: &mut MetadataStorage,
    _info: &SignatureOnlyConcreteLibfunc,
) -> Result<()> {
    let modulus = u384_struct_to_integer(context, entry, location, entry.argument(0)?.into())?;
    let k1 = entry.const_int(context, location, 1, 384)?;

    let is_valid = entry.append_op_result(arith::cmpi(
        context,
        arith::CmpiPredicate::Ugt,
        modulus,
        k1,
        location,
    ))?;

    entry.append_operation(helper.cond_br(context, is_valid, [0, 1], [&[modulus], &[]], location));

    Ok(())
}

/// Generate MLIR operations for the `get_circuit_descriptor` libfunc.
/// NOOP
#[allow(clippy::too_many_arguments)]
fn build_get_descriptor<'ctx, 'this>(
    context: &'ctx Context,
    registry: &ProgramRegistry<CoreType, CoreLibfunc>,
    entry: &'this Block<'ctx>,
    location: Location<'ctx>,
    helper: &LibfuncHelper<'ctx, 'this>,
    metadata: &mut MetadataStorage,
    info: &SignatureAndTypeConcreteLibfunc,
) -> Result<()> {
    let descriptor_type_id = &info.branch_signatures()[0].vars[0].ty;
    let descriptor_type =
        registry.build_type(context, helper, registry, metadata, descriptor_type_id)?;

    let unit = entry.append_op_result(llvm::undef(descriptor_type, location))?;

    entry.append_operation(helper.br(0, &[unit], location));

    Ok(())
}

/// Generate MLIR operations for the `eval_circuit` libfunc.
#[allow(clippy::too_many_arguments)]
fn build_eval<'ctx, 'this>(
    context: &'ctx Context,
    registry: &ProgramRegistry<CoreType, CoreLibfunc>,
    entry: &'this Block<'ctx>,
    location: Location<'ctx>,
    helper: &LibfuncHelper<'ctx, 'this>,
    metadata: &mut MetadataStorage,
    info: &SignatureAndTypeConcreteLibfunc,
) -> Result<()> {
    let circuit_info = match registry.get_type(&info.ty)? {
        CoreTypeConcrete::Circuit(CircuitTypeConcrete::Circuit(info)) => &info.circuit_info,
        _ => return Err(SierraAssertError::BadTypeInfo.into()),
    };
    let add_mod = entry.argument(0)?.into();
    let mul_mod = entry.argument(1)?.into();
    let circuit_data = entry.argument(3)?.into();
    let circuit_modulus = entry.argument(4)?.into();

    // arguments 5 and 6 are used to build the gate 0 (with constant value 1)
    // let zero = entry.argument(5)?;
    // let one = entry.argument(6)?;

    // We multiply the amount of gates evaluated by 4 (the amount of u96s in each gate)
    let add_mod = increment_builtin_counter_by(
        context,
        entry,
        location,
        add_mod,
        circuit_info.add_offsets.len() * 4,
    )?;

    let ([ok_block, err_block], gates) = build_gate_evaluation(
        context,
        entry,
        location,
        helper,
        circuit_info,
        circuit_data,
        circuit_modulus,
    )?;

    // Ok case
    {
        let mul_mod = increment_builtin_counter_by(
            context,
            ok_block,
            location,
            mul_mod,
            circuit_info.mul_offsets.len() * 4,
        )?;

        // Build output struct
        let outputs_type_id = &info.branch_signatures()[0].vars[2].ty;
        let outputs = build_struct_value(
            context,
            registry,
            ok_block,
            location,
            helper,
            metadata,
            outputs_type_id,
            &gates,
        )?;

        ok_block.append_operation(helper.br(0, &[add_mod, mul_mod, outputs], location));
    }

    // Error case
    {
        // We only consider mul gates evaluated before failure
        let mul_mod = {
            let mul_mod_usage = err_block.append_op_result(arith::muli(
                err_block.argument(0)?.into(),
                err_block.const_int(context, location, 4, 64)?,
                location,
            ))?;
            err_block.append_op_result(arith::addi(mul_mod, mul_mod_usage, location))
        }?;

        let partial_type_id = &info.branch_signatures()[1].vars[2].ty;
        let partial = err_block.append_op_result(llvm::undef(
            registry.build_type(context, helper, registry, metadata, partial_type_id)?,
            location,
        ))?;
        let failure_type_id = &info.branch_signatures()[1].vars[3].ty;
        let failure = err_block.append_op_result(llvm::undef(
            registry.build_type(context, helper, registry, metadata, failure_type_id)?,
            location,
        ))?;
        err_block.append_operation(helper.br(1, &[add_mod, mul_mod, partial, failure], location));
    }

    Ok(())
}

/// Builds the evaluation of all circuit gates, returning:
/// - An array of two branches, the success block and the error block respectively.
///   - The error block contains the index of the first failure as argument.
/// - A vector of the gate values. In case of failure, not all values are guaranteed to be computed.
///
/// The original Cairo hint evaluates all gates, even in case of failure. This implementation exits on first error, as there is no need for the partial outputs yet.
fn build_gate_evaluation<'ctx, 'this>(
    context: &'this Context,
    mut block: &'this Block<'ctx>,
    location: Location<'ctx>,
    helper: &LibfuncHelper<'ctx, 'this>,
    circuit_info: &circuit::CircuitInfo,
    circuit_data: Value<'ctx, 'ctx>,
    circuit_modulus: Value<'ctx, 'ctx>,
) -> Result<([&'this Block<'ctx>; 2], Vec<Value<'ctx, 'ctx>>)> {
    // Throughout the evaluation of the circuit we maintain an array of known gate values
    // Initially, it only contains the inputs of the circuit.
    // Unknown values are represented as None

    let mut values = vec![None; 1 + circuit_info.n_inputs + circuit_info.values.len()];
    values[0] = Some(block.const_int(context, location, 1, 384)?);
    for i in 0..circuit_info.n_inputs {
        values[i + 1] = Some(block.extract_value(
            context,
            location,
            circuit_data,
            IntegerType::new(context, 384).into(),
            i,
        )?);
    }

    let err_block = helper.append_block(Block::new(&[(
        IntegerType::new(context, 64).into(),
        location,
    )]));

    let mut add_offsets = circuit_info.add_offsets.iter().peekable();
    let mut mul_offsets = circuit_info.mul_offsets.iter().enumerate();

    // We loop until all gates have been solved
    loop {
        // We iterate the add gate offsets as long as we can
        while let Some(&add_gate_offset) = add_offsets.peek() {
            let lhs_value = values[add_gate_offset.lhs].to_owned();
            let rhs_value = values[add_gate_offset.rhs].to_owned();
            let output_value = values[add_gate_offset.output].to_owned();

            // Depending on the values known at the time, we can deduce if we are dealing with an ADD gate or a SUB gate.
            match (lhs_value, rhs_value, output_value) {
                // ADD: lhs + rhs = out
                (Some(lhs_value), Some(rhs_value), None) => {
                    // Extend to avoid overflow
                    let lhs_value = block.append_op_result(arith::extui(
                        lhs_value,
                        IntegerType::new(context, 384 + 1).into(),
                        location,
                    ))?;
                    let rhs_value = block.append_op_result(arith::extui(
                        rhs_value,
                        IntegerType::new(context, 384 + 1).into(),
                        location,
                    ))?;
                    let circuit_modulus = block.append_op_result(arith::extui(
                        circuit_modulus,
                        IntegerType::new(context, 384 + 1).into(),
                        location,
                    ))?;
                    // value = (lhs_value + rhs_value) % circuit_modulus
                    let value =
                        block.append_op_result(arith::addi(lhs_value, rhs_value, location))?;
                    let value =
                        block.append_op_result(arith::remui(value, circuit_modulus, location))?;
                    // Truncate back
                    let value = block.append_op_result(arith::trunci(
                        value,
                        IntegerType::new(context, 384).into(),
                        location,
                    ))?;
                    values[add_gate_offset.output] = Some(value);
                }
                // SUB: lhs = out - rhs
                (None, Some(rhs_value), Some(output_value)) => {
                    // Extend to avoid overflow
                    let rhs_value = block.append_op_result(arith::extui(
                        rhs_value,
                        IntegerType::new(context, 384 + 1).into(),
                        location,
                    ))?;
                    let output_value = block.append_op_result(arith::extui(
                        output_value,
                        IntegerType::new(context, 384 + 1).into(),
                        location,
                    ))?;
                    let circuit_modulus = block.append_op_result(arith::extui(
                        circuit_modulus,
                        IntegerType::new(context, 384 + 1).into(),
                        location,
                    ))?;
                    // value = (output_value + circuit_modulus - rhs_value) % circuit_modulus
                    let value = block.append_op_result(arith::addi(
                        output_value,
                        circuit_modulus,
                        location,
                    ))?;
                    let value = block.append_op_result(arith::subi(value, rhs_value, location))?;
                    let value =
                        block.append_op_result(arith::remui(value, circuit_modulus, location))?;
                    // Truncate back
                    let value = block.append_op_result(arith::trunci(
                        value,
                        IntegerType::new(context, 384).into(),
                        location,
                    ))?;
                    values[add_gate_offset.lhs] = Some(value);
                }
                // We can't solve this add gate yet, so we break from the loop
                _ => break,
            }

            add_offsets.next();
        }

        // If we can't advance any more with add gate offsets, then we solve the next mul gate offset and go back to the start of the loop (solving add gate offsets).
        if let Some((gate_offset_idx, &circuit::GateOffsets { lhs, rhs, output })) =
            mul_offsets.next()
        {
            let lhs_value = values[lhs].to_owned();
            let rhs_value = values[rhs].to_owned();
            let output_value = values[output].to_owned();

            // Depending on the values known at the time, we can deduce if we are dealing with an MUL gate or a INV gate.
            match (lhs_value, rhs_value, output_value) {
                // MUL: lhs * rhs = out
                (Some(lhs_value), Some(rhs_value), None) => {
                    // Extend to avoid overflow
                    let lhs_value = block.append_op_result(arith::extui(
                        lhs_value,
                        IntegerType::new(context, 384 * 2).into(),
                        location,
                    ))?;
                    let rhs_value = block.append_op_result(arith::extui(
                        rhs_value,
                        IntegerType::new(context, 384 * 2).into(),
                        location,
                    ))?;
                    let circuit_modulus = block.append_op_result(arith::extui(
                        circuit_modulus,
                        IntegerType::new(context, 384 * 2).into(),
                        location,
                    ))?;
                    // value = (lhs_value * rhs_value) % circuit_modulus
                    let value =
                        block.append_op_result(arith::muli(lhs_value, rhs_value, location))?;
                    let value =
                        block.append_op_result(arith::remui(value, circuit_modulus, location))?;
                    // Truncate back
                    let value = block.append_op_result(arith::trunci(
                        value,
                        IntegerType::new(context, 384).into(),
                        location,
                    ))?;
                    values[output] = Some(value)
                }
                // INV: lhs = 1 / rhs
                (None, Some(rhs_value), Some(_)) => {
                    // Extend to avoid overflow
                    let rhs_value = block.append_op_result(arith::extui(
                        rhs_value,
                        IntegerType::new(context, 384 * 2).into(),
                        location,
                    ))?;
                    let circuit_modulus = block.append_op_result(arith::extui(
                        circuit_modulus,
                        IntegerType::new(context, 384 * 2).into(),
                        location,
                    ))?;
                    let integer_type = rhs_value.r#type();

                    // Apply egcd to find gcd and inverse
                    let egcd_result_block = build_euclidean_algorithm(
                        context,
                        block,
                        location,
                        helper,
                        rhs_value,
                        circuit_modulus,
                    )?;
                    let gcd = egcd_result_block.argument(0)?.into();
                    let inverse = egcd_result_block.argument(1)?.into();
                    block = egcd_result_block;

                    // if the gcd is not 1, then fail (a and b are not coprimes)
                    let one = block.const_int_from_type(context, location, 1, integer_type)?;
                    let gate_offset_idx_value = block.const_int_from_type(
                        context,
                        location,
                        gate_offset_idx,
                        IntegerType::new(context, 64).into(),
                    )?;
                    let has_inverse = block.append_op_result(arith::cmpi(
                        context,
                        CmpiPredicate::Eq,
                        gcd,
                        one,
                        location,
                    ))?;
                    let has_inverse_block = helper.append_block(Block::new(&[]));
                    block.append_operation(cf::cond_br(
                        context,
                        has_inverse,
                        has_inverse_block,
                        err_block,
                        &[],
                        &[gate_offset_idx_value],
                        location,
                    ));
                    block = has_inverse_block;

                    // if the inverse is negative, then add modulus
                    let zero = block.const_int_from_type(context, location, 0, integer_type)?;
                    let is_negative = block
                        .append_operation(arith::cmpi(
                            context,
                            CmpiPredicate::Slt,
                            inverse,
                            zero,
                            location,
                        ))
                        .result(0)?
                        .into();
                    let wrapped_inverse =
                        block.append_op_result(arith::addi(inverse, circuit_modulus, location))?;
                    let inverse = block.append_op_result(arith::select(
                        is_negative,
                        wrapped_inverse,
                        inverse,
                        location,
                    ))?;

                    // Truncate back
                    let inverse = block.append_op_result(arith::trunci(
                        inverse,
                        IntegerType::new(context, 384).into(),
                        location,
                    ))?;

                    values[lhs] = Some(inverse);
                }
                // The imposibility to solve this mul gate offset would render the circuit unsolvable
                _ => return Err(SierraAssertError::ImpossibleCircuit.into()),
            }
        } else {
            // If there are no mul gate offsets left, then we have the finished evaluation.
            break;
        }
    }

    // Validate all values have been calculated
    // Should only fail if the circuit is not solvable (bad form)
    let values = values
        .into_iter()
        .skip(1 + circuit_info.n_inputs)
        .collect::<Option<Vec<Value>>>()
        .ok_or(SierraAssertError::ImpossibleCircuit)?;

    Ok(([block, err_block], values))
}

/// Generate MLIR operations for the `circuit_failure_guarantee_verify` libfunc.
/// NOOP
#[allow(clippy::too_many_arguments)]
fn build_failure_guarantee_verify<'ctx, 'this>(
    context: &'ctx Context,
    registry: &ProgramRegistry<CoreType, CoreLibfunc>,
    entry: &'this Block<'ctx>,
    location: Location<'ctx>,
    helper: &LibfuncHelper<'ctx, 'this>,
    metadata: &mut MetadataStorage,
    info: &SignatureOnlyConcreteLibfunc,
) -> Result<()> {
    let rc = entry.argument(0)?.into();
    let mul_mod = entry.argument(1)?.into();
    let rc = increment_builtin_counter_by(context, entry, location, rc, 4)?;

    let mul_mod = increment_builtin_counter_by(context, entry, location, mul_mod, 4)?;

    let guarantee_type_id = &info.branch_signatures()[0].vars[2].ty;
    let guarantee_type =
        registry.build_type(context, helper, registry, metadata, guarantee_type_id)?;

    let guarantee = entry.append_op_result(llvm::undef(guarantee_type, location))?;

    entry.append_operation(helper.br(0, &[rc, mul_mod, guarantee], location));

    Ok(())
}

/// Generate MLIR operations for the `u96_limbs_less_than_guarantee_verify` libfunc.
/// NOOP
#[allow(clippy::too_many_arguments)]
fn build_u96_limbs_less_than_guarantee_verify<'ctx, 'this>(
    context: &'ctx Context,
    registry: &ProgramRegistry<CoreType, CoreLibfunc>,
    entry: &'this Block<'ctx>,
    location: Location<'ctx>,
    helper: &LibfuncHelper<'ctx, 'this>,
    metadata: &mut MetadataStorage,
    info: &ConcreteU96LimbsLessThanGuaranteeVerifyLibfunc,
) -> Result<()> {
    let guarantee_type_id = &info.branch_signatures()[0].vars[0].ty;
    let guarantee_type =
        registry.build_type(context, helper, registry, metadata, guarantee_type_id)?;

    let guarantee = entry.append_op_result(llvm::undef(guarantee_type, location))?;

    let u96_type_id = &info.branch_signatures()[1].vars[0].ty;
    let u96_type = registry.build_type(context, helper, registry, metadata, u96_type_id)?;

    let u96 = entry.append_op_result(llvm::undef(u96_type, location))?;

    let kfalse = entry.const_int(context, location, 0, 64)?;
    entry.append_operation(helper.cond_br(
        context,
        kfalse,
        [0, 1],
        [&[guarantee], &[u96]],
        location,
    ));

    Ok(())
}

/// Generate MLIR operations for the `u96_guarantee_verify` libfunc.
/// NOOP
#[allow(clippy::too_many_arguments)]
fn build_u96_guarantee_verify<'ctx, 'this>(
    context: &'ctx Context,
    _registry: &ProgramRegistry<CoreType, CoreLibfunc>,
    entry: &'this Block<'ctx>,
    location: Location<'ctx>,
    helper: &LibfuncHelper<'ctx, 'this>,
    _metadata: &mut MetadataStorage,
    _info: &SignatureOnlyConcreteLibfunc,
) -> Result<()> {
    let rc = entry.argument(0)?.into();
    let rc = increment_builtin_counter(context, entry, location, rc)?;

    entry.append_operation(helper.br(0, &[rc], location));

    Ok(())
}

/// Generate MLIR operations for the `u96_single_limb_less_than_guarantee_verify` libfunc.
/// NOOP
#[allow(clippy::too_many_arguments)]
fn build_u96_single_limb_less_than_guarantee_verify<'ctx, 'this>(
    context: &'ctx Context,
    registry: &ProgramRegistry<CoreType, CoreLibfunc>,
    entry: &'this Block<'ctx>,
    location: Location<'ctx>,
    helper: &LibfuncHelper<'ctx, 'this>,
    metadata: &mut MetadataStorage,
    info: &SignatureOnlyConcreteLibfunc,
) -> Result<()> {
    let u96_type_id = &info.branch_signatures()[0].vars[0].ty;
    let u96_type = registry.build_type(context, helper, registry, metadata, u96_type_id)?;
    let u96 = entry.append_op_result(llvm::undef(u96_type, location))?;

    entry.append_operation(helper.br(0, &[u96], location));

    Ok(())
}

/// Generate MLIR operations for the `get_circuit_output` libfunc.
#[allow(clippy::too_many_arguments)]
fn build_get_output<'ctx, 'this>(
    context: &'ctx Context,
    registry: &ProgramRegistry<CoreType, CoreLibfunc>,
    entry: &'this Block<'ctx>,
    location: Location<'ctx>,
    helper: &LibfuncHelper<'ctx, 'this>,
    metadata: &mut MetadataStorage,
    info: &ConcreteGetOutputLibFunc,
) -> Result<()> {
    let circuit_info = match registry.get_type(&info.circuit_ty)? {
        CoreTypeConcrete::Circuit(CircuitTypeConcrete::Circuit(info)) => &info.circuit_info,
        _ => return Err(SierraAssertError::BadTypeInfo.into()),
    };
    let output_type_id = &info.output_ty;

    let output_offset_idx = *circuit_info
        .values
        .get(output_type_id)
        .ok_or(SierraAssertError::BadTypeInfo)?;

    let output_idx = output_offset_idx - circuit_info.n_inputs - 1;

    let outputs = entry.argument(0)?.into();
    let output_integer = entry.extract_value(
        context,
        location,
        outputs,
        IntegerType::new(context, 384).into(),
        output_idx,
    )?;
    let output_struct = u384_integer_to_struct(context, entry, location, output_integer)?;

    let guarantee_type_id = &info.branch_signatures()[0].vars[1].ty;
    let guarantee_type =
        registry.build_type(context, helper, registry, metadata, guarantee_type_id)?;
    let guarantee = entry.append_op_result(llvm::undef(guarantee_type, location))?;

    entry.append_operation(helper.br(0, &[output_struct, guarantee], location));

    Ok(())
}

fn u384_struct_to_integer<'a>(
    context: &'a Context,
    block: &'a Block<'a>,
    location: Location<'a>,
    u384_struct: Value<'a, 'a>,
) -> Result<Value<'a, 'a>> {
    let u96_type = IntegerType::new(context, 96).into();

    let limb1 = block.append_op_result(arith::extui(
        block.extract_value(context, location, u384_struct, u96_type, 0)?,
        IntegerType::new(context, 384).into(),
        location,
    ))?;

    let limb2 = {
        let limb = block.append_op_result(arith::extui(
            block.extract_value(context, location, u384_struct, u96_type, 1)?,
            IntegerType::new(context, 384).into(),
            location,
        ))?;
        let k96 = block.const_int(context, location, 96, 384)?;
        block.append_op_result(arith::shli(limb, k96, location))?
    };

    let limb3 = {
        let limb = block.append_op_result(arith::extui(
            block.extract_value(context, location, u384_struct, u96_type, 2)?,
            IntegerType::new(context, 384).into(),
            location,
        ))?;
        let k192 = block.const_int(context, location, 96 * 2, 384)?;
        block.append_op_result(arith::shli(limb, k192, location))?
    };

    let limb4 = {
        let limb = block.append_op_result(arith::extui(
            block.extract_value(context, location, u384_struct, u96_type, 3)?,
            IntegerType::new(context, 384).into(),
            location,
        ))?;
        let k288 = block.const_int(context, location, 96 * 3, 384)?;
        block.append_op_result(arith::shli(limb, k288, location))?
    };

    let value = block.append_op_result(arith::ori(limb1, limb2, location))?;
    let value = block.append_op_result(arith::ori(value, limb3, location))?;
    let value = block.append_op_result(arith::ori(value, limb4, location))?;

    Ok(value)
}

fn u384_integer_to_struct<'a>(
    context: &'a Context,
    block: &'a Block<'a>,
    location: Location<'a>,
    integer: Value<'a, 'a>,
) -> Result<Value<'a, 'a>> {
    let u96_type = IntegerType::new(context, 96).into();

    let limb1 = block.append_op_result(arith::trunci(
        integer,
        IntegerType::new(context, 96).into(),
        location,
    ))?;
    let limb2 = {
        let k96 = block.const_int(context, location, 96, 384)?;
        let limb = block.append_op_result(arith::shrui(integer, k96, location))?;
        block.append_op_result(arith::trunci(limb, u96_type, location))?
    };
    let limb3 = {
        let k192 = block.const_int(context, location, 96 * 2, 384)?;
        let limb = block.append_op_result(arith::shrui(integer, k192, location))?;
        block.append_op_result(arith::trunci(limb, u96_type, location))?
    };
    let limb4 = {
        let k288 = block.const_int(context, location, 96 * 3, 384)?;
        let limb = block.append_op_result(arith::shrui(integer, k288, location))?;
        block.append_op_result(arith::trunci(limb, u96_type, location))?
    };

    let struct_type = llvm::r#type::r#struct(
        context,
        &[
            IntegerType::new(context, 96).into(),
            IntegerType::new(context, 96).into(),
            IntegerType::new(context, 96).into(),
            IntegerType::new(context, 96).into(),
        ],
        false,
    );
    let struct_value = block.append_op_result(llvm::undef(struct_type, location))?;

    block.insert_values(
        context,
        location,
        struct_value,
        &[limb1, limb2, limb3, limb4],
    )
}

/// The extended euclidean algorithm calculates the greatest common divisor (gcd) of two integers a and b,
/// as well as the bezout coefficients x and y such that ax+by=gcd(a,b)
/// if gcd(a,b) = 1, then x is the modular multiplicative inverse of a modulo b.
/// See https://en.wikipedia.org/wiki/Extended_Euclidean_algorithm
///
/// Given two numbers a, b. It returns a block with gcd(a, b) and the bezout coefficient x.
fn build_euclidean_algorithm<'ctx, 'this>(
    context: &'ctx Context,
    block: &'ctx Block<'ctx>,
    location: Location<'ctx>,
    helper: &LibfuncHelper<'ctx, 'this>,
    a: Value<'ctx, 'ctx>,
    b: Value<'ctx, 'ctx>,
) -> Result<&'this Block<'ctx>> {
    let integer_type = a.r#type();

    let loop_block = helper.append_block(Block::new(&[
        (integer_type, location),
        (integer_type, location),
        (integer_type, location),
        (integer_type, location),
    ]));
    let end_block = helper.append_block(Block::new(&[
        (integer_type, location),
        (integer_type, location),
    ]));

    // The algorithm egcd works by calculating a series of remainders, each the remainder of dividing the previous two
    // For the initial setup, r0 = b, r1 = a
    // This order is chosen because if we reverse them, then the first iteration will just swap them
    let prev_remainder = b;
    let remainder = a;
    // Similarly we'll calculate another series which starts 0,1,... and from which we will retrieve the modular inverse of a
    let prev_inverse = block.const_int_from_type(context, location, 0, integer_type)?;
    let inverse = block.const_int_from_type(context, location, 1, integer_type)?;
    block.append_operation(cf::br(
        loop_block,
        &[prev_remainder, remainder, prev_inverse, inverse],
        location,
    ));

    // -- Loop body --
    // Arguments are rem_(i-1), rem, inv_(i-1), inv
    let prev_remainder = loop_block.argument(0)?.into();
    let remainder = loop_block.argument(1)?.into();
    let prev_inverse = loop_block.argument(2)?.into();
    let inverse = loop_block.argument(3)?.into();

    // First calculate q = rem_(i-1)/rem_i, rounded down
    let quotient =
        loop_block.append_op_result(arith::divui(prev_remainder, remainder, location))?;

    // Then r_(i+1) = r_(i-1) - q * r_i, and inv_(i+1) = inv_(i-1) - q * inv_i
    let rem_times_quo = loop_block.append_op_result(arith::muli(remainder, quotient, location))?;
    let inv_times_quo = loop_block.append_op_result(arith::muli(inverse, quotient, location))?;
    let next_remainder =
        loop_block.append_op_result(arith::subi(prev_remainder, rem_times_quo, location))?;
    let next_inverse =
        loop_block.append_op_result(arith::subi(prev_inverse, inv_times_quo, location))?;

    // Check if r_(i+1) is 0
    // If true, then:
    // - r_i is the gcd of a and b
    // - inv_i is the bezout coefficient x

    let zero = loop_block.const_int_from_type(context, location, 0, integer_type)?;
    let next_remainder_eq_zero = loop_block.append_op_result(arith::cmpi(
        context,
        CmpiPredicate::Eq,
        next_remainder,
        zero,
        location,
    ))?;
    loop_block.append_operation(cf::cond_br(
        context,
        next_remainder_eq_zero,
        end_block,
        loop_block,
        &[remainder, inverse],
        &[remainder, next_remainder, inverse, next_inverse],
        location,
    ));

    Ok(end_block)
}

#[cfg(test)]
mod test {

    use crate::{
<<<<<<< HEAD
        utils::test::{jit_enum, jit_panic, jit_struct, load_cairo, run_program_assert_output},
        values::Value,
=======
        utils::{
            felt252_str,
            test::{jit_enum, jit_panic, jit_struct, load_cairo, run_program_assert_output},
        },
        values::JitValue,
>>>>>>> 2be717cb
    };
    use cairo_lang_sierra::extensions::utils::Range;
    use num_bigint::BigUint;
    use num_traits::Num;
    use starknet_types_core::felt::Felt;

    fn u384(limbs: [&str; 4]) -> Value {
        fn u96_range() -> Range {
            Range {
                lower: BigUint::from_str_radix("0", 16).unwrap().into(),
                upper: BigUint::from_str_radix("79228162514264337593543950336", 10)
                    .unwrap()
                    .into(),
            }
        }

        Value::Struct {
            fields: vec![
                Value::BoundedInt {
                    value: Felt::from_hex_unchecked(limbs[0]),
                    range: u96_range(),
                },
                Value::BoundedInt {
                    value: Felt::from_hex_unchecked(limbs[1]),
                    range: u96_range(),
                },
                Value::BoundedInt {
                    value: Felt::from_hex_unchecked(limbs[2]),
                    range: u96_range(),
                },
                Value::BoundedInt {
                    value: Felt::from_hex_unchecked(limbs[3]),
                    range: u96_range(),
                },
            ],
            debug_name: None,
        }
    }

    #[test]
    fn run_add_circuit() {
        let program = load_cairo!(
            use core::circuit::{
                RangeCheck96, AddMod, MulMod, u96, CircuitElement, CircuitInput, circuit_add,
                circuit_sub, circuit_mul, circuit_inverse, EvalCircuitTrait, u384,
                CircuitOutputsTrait, CircuitModulus, AddInputResultTrait, CircuitInputs,
            };

            fn main() -> u384 {
                let in1 = CircuitElement::<CircuitInput<0>> {};
                let in2 = CircuitElement::<CircuitInput<1>> {};
                let add = circuit_add(in1, in2);

                let modulus = TryInto::<_, CircuitModulus>::try_into([12, 12, 12, 12]).unwrap();

                let outputs = (add,)
                    .new_inputs()
                    .next([3, 3, 3, 3])
                    .next([6, 6, 6, 6])
                    .done()
                    .eval(modulus)
                    .unwrap();

                outputs.get_output(add)
            }
        );

        run_program_assert_output(
            &program,
            "main",
            &[],
            jit_enum!(0, jit_struct!(u384(["0x9", "0x9", "0x9", "0x9"]))),
        );
    }

    #[test]
    fn run_sub_circuit() {
        let program = load_cairo!(
            use core::circuit::{
                RangeCheck96, AddMod, MulMod, u96, CircuitElement, CircuitInput, circuit_add,
                circuit_sub, circuit_mul, circuit_inverse, EvalCircuitTrait, u384,
                CircuitOutputsTrait, CircuitModulus, AddInputResultTrait, CircuitInputs,
            };

            fn main() -> u384 {
                let in1 = CircuitElement::<CircuitInput<0>> {};
                let in2 = CircuitElement::<CircuitInput<1>> {};
                let mul = circuit_sub(in1, in2);

                let modulus = TryInto::<_, CircuitModulus>::try_into([12, 12, 12, 12]).unwrap();

                let outputs = (mul,)
                    .new_inputs()
                    .next([6, 6, 6, 6])
                    .next([3, 3, 3, 3])
                    .done()
                    .eval(modulus)
                    .unwrap();

                outputs.get_output(mul)
            }
        );

        run_program_assert_output(
            &program,
            "main",
            &[],
            jit_enum!(0, jit_struct!(u384(["0x3", "0x3", "0x3", "0x3"]))),
        );
    }

    #[test]
    fn run_mul_circuit() {
        let program = load_cairo!(
            use core::circuit::{
                RangeCheck96, AddMod, MulMod, u96, CircuitElement, CircuitInput, circuit_add,
                circuit_sub, circuit_mul, circuit_inverse, EvalCircuitTrait, u384,
                CircuitOutputsTrait, CircuitModulus, AddInputResultTrait, CircuitInputs,
            };

            fn main() -> u384 {
                let in1 = CircuitElement::<CircuitInput<0>> {};
                let in2 = CircuitElement::<CircuitInput<1>> {};
                let mul = circuit_mul(in1, in2);

                let modulus = TryInto::<_, CircuitModulus>::try_into([12, 12, 12, 12]).unwrap();

                let outputs = (mul,)
                    .new_inputs()
                    .next([3, 0, 0, 0])
                    .next([3, 3, 3, 3])
                    .done()
                    .eval(modulus)
                    .unwrap();

                outputs.get_output(mul)
            }
        );

        run_program_assert_output(
            &program,
            "main",
            &[],
            jit_enum!(0, jit_struct!(u384(["0x9", "0x9", "0x9", "0x9"]))),
        );
    }

    #[test]
    fn run_inverse_circuit() {
        let program = load_cairo!(
            use core::circuit::{
                RangeCheck96, AddMod, MulMod, u96, CircuitElement, CircuitInput, circuit_add,
                circuit_sub, circuit_mul, circuit_inverse, EvalCircuitTrait, u384,
                CircuitOutputsTrait, CircuitModulus, AddInputResultTrait, CircuitInputs,
            };

            fn main() -> u384 {
                let in1 = CircuitElement::<CircuitInput<0>> {};
                let inv = circuit_inverse(in1);

                let modulus = TryInto::<_, CircuitModulus>::try_into([11, 0, 0, 0]).unwrap();

                let outputs = (inv,)
                    .new_inputs()
                    .next([2, 0, 0, 0])
                    .done()
                    .eval(modulus)
                    .unwrap();

                outputs.get_output(inv)
            }
        );

        run_program_assert_output(
            &program,
            "main",
            &[],
            jit_enum!(0, jit_struct!(u384(["0x6", "0x0", "0x0", "0x0"]))),
        );
    }

    #[test]
    fn run_no_coprime_circuit() {
        let program = load_cairo!(
            use core::circuit::{
                RangeCheck96, AddMod, MulMod, u96, CircuitElement, CircuitInput, circuit_add,
                circuit_sub, circuit_mul, circuit_inverse, EvalCircuitTrait, u384,
                CircuitOutputsTrait, CircuitModulus, AddInputResultTrait, CircuitInputs,
            };

            fn main() -> u384 {
                let in1 = CircuitElement::<CircuitInput<0>> {};
                let inv = circuit_inverse(in1);

                let modulus = TryInto::<_, CircuitModulus>::try_into([12, 0, 0, 0]).unwrap();

                let outputs = (inv,)
                    .new_inputs()
                    .next([3, 0, 0, 0])
                    .done()
                    .eval(modulus)
                    .unwrap();

                outputs.get_output(inv)
            }
        );

        run_program_assert_output(
            &program,
            "main",
            &[],
<<<<<<< HEAD
            jit_panic!(Value::felt_str(
=======
            jit_panic!(felt252_str(
>>>>>>> 2be717cb
                "30828113188794245257250221355944970489240709081949230"
            )),
        );
    }

    #[test]
    fn run_mul_overflow_circuit() {
        let program = load_cairo!(
            use core::circuit::{
                RangeCheck96, AddMod, MulMod, u96, CircuitElement, CircuitInput, circuit_add,
                circuit_sub, circuit_mul, circuit_inverse, EvalCircuitTrait, u384,
                CircuitOutputsTrait, CircuitModulus, AddInputResultTrait, CircuitInputs,
            };

            fn main() -> u384 {
                let in1 = CircuitElement::<CircuitInput<0>> {};
                let in2 = CircuitElement::<CircuitInput<1>> {};
                let mul = circuit_mul(in1, in2);

                let modulus = TryInto::<_, CircuitModulus>::try_into([
                    0xffffffffffffffffffffffff,
                    0xffffffffffffffffffffffff,
                    0xffffffffffffffffffffffff,
                    0xffffffffffffffffffffffff,
                ])
                .unwrap();

                let outputs = (mul,)
                    .new_inputs()
                    .next([0, 0, 0, 0xffffffffffffffffffffffff])
                    .next([16, 0, 0, 0])
                    .done()
                    .eval(modulus)
                    .unwrap();

                outputs.get_output(mul)
            }
        );

        run_program_assert_output(
            &program,
            "main",
            &[],
            jit_enum!(
                0,
                jit_struct!(u384(["0xf", "0x0", "0x0", "0xfffffffffffffffffffffff0"]))
            ),
        );
    }

    #[test]
    fn run_full_circuit() {
        let program = load_cairo!(
            use core::circuit::{
                RangeCheck96, AddMod, MulMod, u96, CircuitElement, CircuitInput, circuit_add,
                circuit_sub, circuit_mul, circuit_inverse, EvalCircuitTrait, u384,
                CircuitOutputsTrait, CircuitModulus, AddInputResultTrait, CircuitInputs,
            };

            fn main() -> u384 {
                let in1 = CircuitElement::<CircuitInput<0>> {};
                let in2 = CircuitElement::<CircuitInput<1>> {};
                let add1 = circuit_add(in1, in2);
                let mul1 = circuit_mul(add1, in1);
                let mul2 = circuit_mul(mul1, add1);
                let inv1 = circuit_inverse(mul2);
                let sub1 = circuit_sub(inv1, in2);
                let sub2 = circuit_sub(sub1, mul2);
                let inv2 = circuit_inverse(sub2);
                let add2 = circuit_add(inv2, inv2);

                let modulus = TryInto::<_, CircuitModulus>::try_into([17, 14, 14, 14]).unwrap();

                let outputs = (add2,)
                    .new_inputs()
                    .next([9, 2, 9, 3])
                    .next([5, 7, 0, 8])
                    .done()
                    .eval(modulus)
                    .unwrap();

                outputs.get_output(add2)
            }
        );

        run_program_assert_output(
            &program,
            "main",
            &[],
            jit_enum!(
                0,
                jit_struct!(u384([
                    "0x76956587ccb74125e760fdf3",
                    "0xe8c82ede90011c6adc4b5cfa",
                    "0xaf4bed7eef975ff1941fdf3d",
                    "0x7"
                ]))
            ),
        );
    }
}<|MERGE_RESOLUTION|>--- conflicted
+++ resolved
@@ -1082,16 +1082,11 @@
 mod test {
 
     use crate::{
-<<<<<<< HEAD
-        utils::test::{jit_enum, jit_panic, jit_struct, load_cairo, run_program_assert_output},
-        values::Value,
-=======
         utils::{
             felt252_str,
             test::{jit_enum, jit_panic, jit_struct, load_cairo, run_program_assert_output},
         },
-        values::JitValue,
->>>>>>> 2be717cb
+        values::Value,
     };
     use cairo_lang_sierra::extensions::utils::Range;
     use num_bigint::BigUint;
@@ -1303,11 +1298,7 @@
             &program,
             "main",
             &[],
-<<<<<<< HEAD
-            jit_panic!(Value::felt_str(
-=======
             jit_panic!(felt252_str(
->>>>>>> 2be717cb
                 "30828113188794245257250221355944970489240709081949230"
             )),
         );
