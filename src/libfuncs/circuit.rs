--- conflicted
+++ resolved
@@ -5,11 +5,7 @@
 use super::{increment_builtin_counter_by, LibfuncHelper};
 use crate::{
     error::{Result, SierraAssertError},
-<<<<<<< HEAD
-    execution_result::RANGE_CHECK96_BUILTIN_SIZE,
-=======
-    execution_result::{ADD_MOD_BUILTIN_SIZE, MUL_MOD_BUILTIN_SIZE},
->>>>>>> 4b5464b4
+    execution_result::{ADD_MOD_BUILTIN_SIZE, MUL_MOD_BUILTIN_SIZE, RANGE_CHECK96_BUILTIN_SIZE},
     libfuncs::r#struct::build_struct_value,
     metadata::{
         drop_overrides::DropOverridesMeta, realloc_bindings::ReallocBindingsMeta, MetadataStorage,
