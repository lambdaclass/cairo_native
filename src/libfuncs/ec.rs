//! # Elliptic curve libfuncs

use super::LibfuncHelper;
use crate::{
    block_ext::BlockExt,
    error::{Error, Result},
    metadata::{
        prime_modulo::PrimeModuloMeta, runtime_bindings::RuntimeBindingsMeta, MetadataStorage,
    },
    types::felt252::register_prime_modulo_meta,
    utils::{get_integer_layout, ProgramRegistryExt},
};
use cairo_lang_sierra::{
    extensions::{
        core::{CoreLibfunc, CoreType},
        ec::EcConcreteLibfunc,
        lib_func::SignatureOnlyConcreteLibfunc,
        ConcreteLibfunc,
    },
    program_registry::ProgramRegistry,
};
use melior::{
    dialect::{
        arith::{self, CmpiPredicate},
        llvm,
    },
    ir::{
<<<<<<< HEAD
        attribute::{DenseI64ArrayAttribute, IntegerAttribute},
        operation::OperationBuilder,
        r#type::IntegerType,
        Attribute, Block, Location,
=======
        attribute::IntegerAttribute, operation::OperationBuilder, r#type::IntegerType, Block,
        Identifier, Location,
>>>>>>> e9bc96aa
    },
    Context,
};
use num_bigint::{BigInt, ToBigInt};
use starknet_types_core::felt::Felt;

/// Select and call the correct libfunc builder function from the selector.
pub fn build<'ctx, 'this>(
    context: &'ctx Context,
    registry: &ProgramRegistry<CoreType, CoreLibfunc>,
    entry: &'this Block<'ctx>,
    location: Location<'ctx>,
    helper: &LibfuncHelper<'ctx, 'this>,
    metadata: &mut MetadataStorage,
    selector: &EcConcreteLibfunc,
) -> Result<()> {
    match selector {
        EcConcreteLibfunc::IsZero(info) => {
            build_is_zero(context, registry, entry, location, helper, metadata, info)
        }
        EcConcreteLibfunc::Neg(info) => {
            build_neg(context, registry, entry, location, helper, metadata, info)
        }
        EcConcreteLibfunc::PointFromX(info) => {
            build_point_from_x(context, registry, entry, location, helper, metadata, info)
        }
        EcConcreteLibfunc::StateAdd(info) => {
            build_state_add(context, registry, entry, location, helper, metadata, info)
        }
        EcConcreteLibfunc::StateAddMul(info) => {
            build_state_add_mul(context, registry, entry, location, helper, metadata, info)
        }
        EcConcreteLibfunc::StateFinalize(info) => {
            build_state_finalize(context, registry, entry, location, helper, metadata, info)
        }
        EcConcreteLibfunc::StateInit(info) => {
            build_state_init(context, registry, entry, location, helper, metadata, info)
        }
        EcConcreteLibfunc::TryNew(info) => {
            build_try_new(context, registry, entry, location, helper, metadata, info)
        }
        EcConcreteLibfunc::UnwrapPoint(info) => {
            build_unwrap_point(context, registry, entry, location, helper, metadata, info)
        }
        EcConcreteLibfunc::Zero(info) => {
            build_zero(context, registry, entry, location, helper, metadata, info)
        }
    }
}

/// Generate MLIR operations for the `ec_point_is_zero` libfunc.
pub fn build_is_zero<'ctx, 'this>(
    context: &'ctx Context,
    _registry: &ProgramRegistry<CoreType, CoreLibfunc>,
    entry: &'this Block<'ctx>,
    location: Location<'ctx>,
    helper: &LibfuncHelper<'ctx, 'this>,
    _metadata: &mut MetadataStorage,
    _info: &SignatureOnlyConcreteLibfunc,
) -> Result<()> {
    let x = entry.extract_value(
        context,
        location,
        entry.argument(0)?.into(),
        IntegerType::new(context, 252).into(),
        0,
    )?;
    let y = entry.extract_value(
        context,
        location,
        entry.argument(0)?.into(),
        IntegerType::new(context, 252).into(),
        1,
    )?;

    let k0 = entry.const_int(context, location, 0, 252)?;

    let x_is_zero =
        entry.append_op_result(arith::cmpi(context, CmpiPredicate::Eq, x, k0, location))?;
    let y_is_zero =
        entry.append_op_result(arith::cmpi(context, CmpiPredicate::Eq, y, k0, location))?;

    let point_is_zero = entry.append_op_result(arith::andi(x_is_zero, y_is_zero, location))?;

    entry.append_operation(helper.cond_br(
        context,
        point_is_zero,
        [0, 1],
        [&[], &[entry.argument(0)?.into()]],
        location,
    ));
    Ok(())
}

/// Generate MLIR operations for the `ec_neg` libfunc.
pub fn build_neg<'ctx, 'this>(
    context: &'ctx Context,
    _registry: &ProgramRegistry<CoreType, CoreLibfunc>,
    entry: &'this Block<'ctx>,
    location: Location<'ctx>,
    helper: &LibfuncHelper<'ctx, 'this>,
    metadata: &mut MetadataStorage,
    _info: &SignatureOnlyConcreteLibfunc,
) -> Result<()> {
    let y = entry.extract_value(
        context,
        location,
        entry.argument(0)?.into(),
        IntegerType::new(context, 252).into(),
        1,
    )?;

    let prime = match metadata.get::<PrimeModuloMeta<Felt>>() {
        Some(x) => x.prime(),
        None => {
            // Since the `EcPoint` type is external, there is no guarantee that
            // `PrimeModuloMeta<Felt252>` will be available.
            register_prime_modulo_meta(metadata).prime()
        }
    };

    let k_prime = entry.const_int(context, location, prime.to_bigint().unwrap(), 252)?;

    let k0 = entry.const_int(context, location, 0, 252)?;

    let y_is_zero =
        entry.append_op_result(arith::cmpi(context, CmpiPredicate::Eq, y, k0, location))?;

    let y_neg = entry.append_op_result(arith::subi(k_prime, y, location))?;

    let y_neg = entry.append_op_result(
        OperationBuilder::new("arith.select", location)
            .add_operands(&[y_is_zero, k0, y_neg])
            .add_results(&[IntegerType::new(context, 252).into()])
            .build()?,
    )?;

    let result = entry.insert_value(context, location, entry.argument(0)?.into(), y_neg, 1)?;

    entry.append_operation(helper.br(0, &[result], location));
    Ok(())
}

/// Generate MLIR operations for the `ec_point_from_x_nz` libfunc.
pub fn build_point_from_x<'ctx, 'this>(
    context: &'ctx Context,
    _registry: &ProgramRegistry<CoreType, CoreLibfunc>,
    entry: &'this Block<'ctx>,
    location: Location<'ctx>,
    helper: &LibfuncHelper<'ctx, 'this>,
    metadata: &mut MetadataStorage,
    _info: &SignatureOnlyConcreteLibfunc,
) -> Result<()> {
    let range_check =
        super::increment_builtin_counter(context, entry, location, entry.argument(0)?.into())?;

    let ec_point_ty = llvm::r#type::r#struct(
        context,
        &[
            IntegerType::new(context, 252).into(),
            IntegerType::new(context, 252).into(),
        ],
        false,
    );

<<<<<<< HEAD
    let point_ptr = helper.init_block().alloca1(
        context,
        location,
        ec_point_ty,
        Some(get_integer_layout(252).align()),
    )?;
=======
    let k1 = helper.init_block().const_int(context, location, 1, 64)?;
>>>>>>> e9bc96aa

    let point_ptr = entry.append_op_result(
        OperationBuilder::new("llvm.alloca", location)
            .add_attributes(&[(
                Identifier::new(context, "alignment"),
                IntegerAttribute::new(
                    IntegerType::new(context, 64).into(),
                    get_integer_layout(252).align().try_into()?,
                )
                .into(),
            )])
            .add_operands(&[k1])
            .add_results(&[llvm::r#type::pointer(ec_point_ty, 0)])
            .build()?,
    )?;

    let point = entry.append_op_result(llvm::undef(ec_point_ty, location))?;
    let point = entry.insert_value(context, location, point, entry.argument(1)?.into(), 0)?;

    entry.store(context, location, point_ptr, point, None);
    let result = metadata
        .get_mut::<RuntimeBindingsMeta>()
        .ok_or(Error::MissingMetadata)?
        .libfunc_ec_point_from_x_nz(context, helper, entry, point_ptr, location)?
        .result(0)?
        .into();

    let point = entry.load(context, location, point_ptr, ec_point_ty, None)?;

    entry.append_operation(helper.cond_br(
        context,
        result,
        [0, 1],
        [&[range_check, point], &[range_check]],
        location,
    ));
    Ok(())
}

/// Generate MLIR operations for the `ec_state_add` libfunc.
pub fn build_state_add<'ctx, 'this>(
    context: &'ctx Context,
    _registry: &ProgramRegistry<CoreType, CoreLibfunc>,
    entry: &'this Block<'ctx>,
    location: Location<'ctx>,
    helper: &LibfuncHelper<'ctx, 'this>,
    metadata: &mut MetadataStorage,
    _info: &SignatureOnlyConcreteLibfunc,
) -> Result<()> {
    let ec_state_ty = llvm::r#type::r#struct(
        context,
        &[
            IntegerType::new(context, 252).into(),
            IntegerType::new(context, 252).into(),
            IntegerType::new(context, 252).into(),
            IntegerType::new(context, 252).into(),
        ],
        false,
    );

<<<<<<< HEAD
    let state_ptr = helper.init_block().alloca1(
        context,
        location,
        ec_state_ty,
        Some(get_integer_layout(252).align()),
    )?;
    let point_ptr = helper.init_block().alloca1(
        context,
        location,
        ec_state_ty,
        Some(get_integer_layout(252).align()),
    )?;
=======
    let k1 = helper.init_block().const_int(context, location, 1, 64)?;
>>>>>>> e9bc96aa

    let state_ptr = entry.append_op_result(
        OperationBuilder::new("llvm.alloca", location)
            .add_attributes(&[(
                Identifier::new(context, "alignment"),
                IntegerAttribute::new(
                    IntegerType::new(context, 64).into(),
                    get_integer_layout(252).align().try_into()?,
                )
                .into(),
            )])
            .add_operands(&[k1])
            .add_results(&[llvm::r#type::pointer(ec_state_ty, 0)])
            .build()?,
    )?;
    let point_ptr = entry.append_op_result(
        OperationBuilder::new("llvm.alloca", location)
            .add_attributes(&[(
                Identifier::new(context, "alignment"),
                IntegerAttribute::new(
                    IntegerType::new(context, 64).into(),
                    get_integer_layout(252).align().try_into()?,
                )
                .into(),
            )])
            .add_operands(&[k1])
            .add_results(&[llvm::r#type::pointer(ec_point_ty, 0)])
            .build()?,
    )?;

    entry.store(
        context,
        location,
        state_ptr,
        entry.argument(0)?.into(),
        None,
    );

    entry.store(
        context,
        location,
        point_ptr,
        entry.argument(1)?.into(),
        None,
    );

    metadata
        .get_mut::<RuntimeBindingsMeta>()
        .ok_or(Error::MissingMetadata)?
        .libfunc_ec_state_add(context, helper, entry, state_ptr, point_ptr, location)?;

    let state = entry.load(context, location, state_ptr, ec_state_ty, None)?;

    entry.append_operation(helper.br(0, &[state], location));
    Ok(())
}

/// Generate MLIR operations for the `ec_state_add_mul` libfunc.
pub fn build_state_add_mul<'ctx, 'this>(
    context: &'ctx Context,
    _registry: &ProgramRegistry<CoreType, CoreLibfunc>,
    entry: &'this Block<'ctx>,
    location: Location<'ctx>,
    helper: &LibfuncHelper<'ctx, 'this>,
    metadata: &mut MetadataStorage,
    _info: &SignatureOnlyConcreteLibfunc,
) -> Result<()> {
    let ec_op =
        super::increment_builtin_counter(context, entry, location, entry.argument(0)?.into())?;

    let felt252_ty = IntegerType::new(context, 252).into();
    let ec_state_ty = llvm::r#type::r#struct(
        context,
        &[felt252_ty, felt252_ty, felt252_ty, felt252_ty],
        false,
    );
    let ec_point_ty = llvm::r#type::r#struct(context, &[felt252_ty, felt252_ty], false);

<<<<<<< HEAD
    let state_ptr = helper.init_block().alloca1(
        context,
        location,
        ec_state_ty,
        Some(get_integer_layout(252).align()),
    )?;
    let scalar_ptr = helper.init_block().alloca1(
        context,
        location,
        felt252_ty,
        Some(get_integer_layout(252).align()),
    )?;
    let point_ptr = helper.init_block().alloca1(
        context,
        location,
        ec_point_ty,
        Some(get_integer_layout(252).align()),
    )?;
=======
    let k1 = helper.init_block().const_int(context, location, 1, 64)?;
>>>>>>> e9bc96aa

    let state_ptr = entry.append_op_result(
        OperationBuilder::new("llvm.alloca", location)
            .add_attributes(&[(
                Identifier::new(context, "alignment"),
                IntegerAttribute::new(
                    IntegerType::new(context, 64).into(),
                    get_integer_layout(252).align().try_into()?,
                )
                .into(),
            )])
            .add_operands(&[k1])
            .add_results(&[llvm::r#type::pointer(ec_state_ty, 0)])
            .build()?,
    )?;
    let scalar_ptr = entry.append_op_result(
        OperationBuilder::new("llvm.alloca", location)
            .add_attributes(&[(
                Identifier::new(context, "alignment"),
                IntegerAttribute::new(
                    IntegerType::new(context, 64).into(),
                    get_integer_layout(252).align().try_into()?,
                )
                .into(),
            )])
            .add_operands(&[k1])
            .add_results(&[llvm::r#type::pointer(felt252_ty, 0)])
            .build()?,
    )?;
    let point_ptr = entry.append_op_result(
        OperationBuilder::new("llvm.alloca", location)
            .add_attributes(&[(
                Identifier::new(context, "alignment"),
                IntegerAttribute::new(
                    IntegerType::new(context, 64).into(),
                    get_integer_layout(252).align().try_into()?,
                )
                .into(),
            )])
            .add_operands(&[k1])
            .add_results(&[llvm::r#type::pointer(ec_point_ty, 0)])
            .build()?,
    )?;

    entry.store(
        context,
        location,
        state_ptr,
        entry.argument(1)?.into(),
        None,
    );
    entry.store(
        context,
        location,
        scalar_ptr,
        entry.argument(2)?.into(),
        None,
    );
    entry.store(
        context,
        location,
        point_ptr,
        entry.argument(3)?.into(),
        None,
    );

    metadata
        .get_mut::<RuntimeBindingsMeta>()
        .ok_or(Error::MissingMetadata)?
        .libfunc_ec_state_add_mul(
            context, helper, entry, state_ptr, scalar_ptr, point_ptr, location,
        )?;

    let state = entry.load(context, location, state_ptr, ec_state_ty, None)?;

    entry.append_operation(helper.br(0, &[ec_op, state], location));
    Ok(())
}

/// Generate MLIR operations for the `ec_state_try_finalize_nz` libfunc.
pub fn build_state_finalize<'ctx, 'this>(
    context: &'ctx Context,
    _registry: &ProgramRegistry<CoreType, CoreLibfunc>,
    entry: &'this Block<'ctx>,
    location: Location<'ctx>,
    helper: &LibfuncHelper<'ctx, 'this>,
    metadata: &mut MetadataStorage,
    _info: &SignatureOnlyConcreteLibfunc,
) -> Result<()> {
    let felt252_ty = IntegerType::new(context, 252).into();
    let ec_state_ty = llvm::r#type::r#struct(
        context,
        &[felt252_ty, felt252_ty, felt252_ty, felt252_ty],
        false,
    );
    let ec_point_ty = llvm::r#type::r#struct(context, &[felt252_ty, felt252_ty], false);

<<<<<<< HEAD
    let point_ptr = helper.init_block().alloca1(
        context,
        location,
        ec_point_ty,
        Some(get_integer_layout(252).align()),
    )?;
    let state_ptr = helper.init_block().alloca1(
        context,
        location,
        ec_state_ty,
        Some(get_integer_layout(252).align()),
    )?;
=======
    let k1 = helper.init_block().const_int(context, location, 1, 64)?;
>>>>>>> e9bc96aa

    let point_ptr = entry.append_op_result(
        OperationBuilder::new("llvm.alloca", location)
            .add_attributes(&[(
                Identifier::new(context, "alignment"),
                IntegerAttribute::new(
                    IntegerType::new(context, 64).into(),
                    get_integer_layout(252).align().try_into()?,
                )
                .into(),
            )])
            .add_operands(&[k1])
            .add_results(&[llvm::r#type::pointer(ec_point_ty, 0)])
            .build()?,
    )?;
    let state_ptr = entry.append_op_result(
        OperationBuilder::new("llvm.alloca", location)
            .add_attributes(&[(
                Identifier::new(context, "alignment"),
                IntegerAttribute::new(
                    IntegerType::new(context, 64).into(),
                    get_integer_layout(252).align().try_into()?,
                )
                .into(),
            )])
            .add_operands(&[k1])
            .add_results(&[llvm::r#type::pointer(ec_state_ty, 0)])
            .build()?,
    )?;

    entry.store(
        context,
        location,
        state_ptr,
        entry.argument(0)?.into(),
        None,
    );

    let is_zero = metadata
        .get_mut::<RuntimeBindingsMeta>()
        .ok_or(Error::MissingMetadata)?
        .libfunc_ec_state_try_finalize_nz(context, helper, entry, point_ptr, state_ptr, location)?
        .result(0)?
        .into();

    let point = entry.load(context, location, point_ptr, ec_point_ty, None)?;

    entry.append_operation(helper.cond_br(context, is_zero, [0, 1], [&[point], &[]], location));
    Ok(())
}

/// Generate MLIR operations for the `ec_state_init` libfunc.
pub fn build_state_init<'ctx, 'this>(
    context: &'ctx Context,
    _registry: &ProgramRegistry<CoreType, CoreLibfunc>,
    entry: &'this Block<'ctx>,
    location: Location<'ctx>,
    helper: &LibfuncHelper<'ctx, 'this>,
    _metadata: &mut MetadataStorage,
    _info: &SignatureOnlyConcreteLibfunc,
) -> Result<()> {
    let ec_state_ty = llvm::r#type::r#struct(
        context,
        &[
            IntegerType::new(context, 252).into(),
            IntegerType::new(context, 252).into(),
            IntegerType::new(context, 252).into(),
            IntegerType::new(context, 252).into(),
        ],
        false,
    );

    let point = entry
        .append_operation(llvm::undef(ec_state_ty, location))
        .result(0)?
        .into();

    let value = BigInt::parse_bytes(
        b"3151312365169595090315724863753927489909436624354740709748557281394568342450",
        10,
    )
    .unwrap();
    let x = entry.const_int(context, location, value, 252)?;

    let value = BigInt::parse_bytes(
        b"2835232394579952276045648147338966184268723952674536708929458753792035266179",
        10,
    )
    .unwrap();
    let y = entry.const_int(context, location, value, 252)?;

    let point = entry.insert_value(context, location, point, x, 0)?;

    let point = entry.insert_value(context, location, point, y, 1)?;

    let point = entry.insert_value(context, location, point, x, 2)?;

    let point = entry.insert_value(context, location, point, y, 3)?;

    entry.append_operation(helper.br(0, &[point], location));
    Ok(())
}

/// Generate MLIR operations for the `ec_point_try_new_nz` libfunc.
pub fn build_try_new<'ctx, 'this>(
    context: &'ctx Context,
    _registry: &ProgramRegistry<CoreType, CoreLibfunc>,
    entry: &'this Block<'ctx>,
    location: Location<'ctx>,
    helper: &LibfuncHelper<'ctx, 'this>,
    metadata: &mut MetadataStorage,
    _info: &SignatureOnlyConcreteLibfunc,
) -> Result<()> {
    let ec_point_ty = llvm::r#type::r#struct(
        context,
        &[
            IntegerType::new(context, 252).into(),
            IntegerType::new(context, 252).into(),
        ],
        false,
    );

<<<<<<< HEAD
    let point_ptr = helper.init_block().alloca1(
        context,
        location,
        ec_point_ty,
        Some(get_integer_layout(252).align()),
    )?;
=======
    let k1 = helper.init_block().const_int(context, location, 1, 64)?;
>>>>>>> e9bc96aa

    let point_ptr = entry.append_op_result(
        OperationBuilder::new("llvm.alloca", location)
            .add_attributes(&[(
                Identifier::new(context, "alignment"),
                IntegerAttribute::new(
                    IntegerType::new(context, 64).into(),
                    get_integer_layout(252).align().try_into()?,
                )
                .into(),
            )])
            .add_operands(&[k1])
            .add_results(&[llvm::r#type::pointer(ec_point_ty, 0)])
            .build()?,
    )?;

    let point = entry.append_op_result(llvm::undef(ec_point_ty, location))?;
    let point = entry.insert_value(context, location, point, entry.argument(0)?.into(), 0)?;
    let point = entry.insert_value(context, location, point, entry.argument(1)?.into(), 1)?;

    entry.store(context, location, point_ptr, point, None);

    let result = metadata
        .get_mut::<RuntimeBindingsMeta>()
        .ok_or(Error::MissingMetadata)?
        .libfunc_ec_point_try_new_nz(context, helper, entry, point_ptr, location)?
        .result(0)?
        .into();

    entry.append_operation(helper.cond_br(context, result, [0, 1], [&[point], &[]], location));
    Ok(())
}

/// Generate MLIR operations for the `ec_point_unwrap` libfunc.
pub fn build_unwrap_point<'ctx, 'this>(
    context: &'ctx Context,
    registry: &ProgramRegistry<CoreType, CoreLibfunc>,
    entry: &'this Block<'ctx>,
    location: Location<'ctx>,
    helper: &LibfuncHelper<'ctx, 'this>,
    metadata: &mut MetadataStorage,
    info: &SignatureOnlyConcreteLibfunc,
) -> Result<()> {
    let x = entry.extract_value(
        context,
        location,
        entry.argument(0)?.into(),
        registry.build_type(
            context,
            helper,
            registry,
            metadata,
            &info.branch_signatures()[0].vars[0].ty,
        )?,
        0,
    )?;

    let y = entry.extract_value(
        context,
        location,
        entry.argument(0)?.into(),
        registry.build_type(
            context,
            helper,
            registry,
            metadata,
            &info.branch_signatures()[0].vars[1].ty,
        )?,
        1,
    )?;

    entry.append_operation(helper.br(0, &[x, y], location));
    Ok(())
}

/// Generate MLIR operations for the `ec_point_zero` libfunc.
pub fn build_zero<'ctx, 'this>(
    context: &'ctx Context,
    registry: &ProgramRegistry<CoreType, CoreLibfunc>,
    entry: &'this Block<'ctx>,
    location: Location<'ctx>,
    helper: &LibfuncHelper<'ctx, 'this>,
    metadata: &mut MetadataStorage,
    info: &SignatureOnlyConcreteLibfunc,
) -> Result<()> {
    let ec_point_ty = registry.build_type(
        context,
        helper,
        registry,
        metadata,
        &info.branch_signatures()[0].vars[0].ty,
    )?;

    let point = entry
        .append_operation(llvm::undef(ec_point_ty, location))
        .result(0)?
        .into();

    let k0 = entry.const_int(context, location, 0, 252)?;

    let point = entry.insert_value(context, location, point, k0, 0)?;

    let point = entry.insert_value(context, location, point, k0, 1)?;

    entry.append_operation(helper.br(0, &[point], location));
    Ok(())
}

#[cfg(test)]
mod test {
    use crate::{
        utils::test::{jit_enum, jit_struct, load_cairo, run_program, run_program_assert_output},
        values::JitValue,
    };
    use cairo_lang_sierra::program::Program;
    use lazy_static::lazy_static;
    use starknet_types_core::felt::Felt;
    use std::ops::Neg;

    lazy_static! {
        static ref EC_POINT_IS_ZERO: (String, Program) = load_cairo! {
            use core::{ec::{ec_point_is_zero, EcPoint}, zeroable::IsZeroResult};

            fn run_test(point: EcPoint) -> IsZeroResult<EcPoint> {
                ec_point_is_zero(point)
            }
        };
        static ref EC_NEG: (String, Program) = load_cairo! {
            use core::ec::{ec_neg, EcPoint};

            fn run_test(point: EcPoint) -> EcPoint {
                ec_neg(point)
            }
        };
        static ref EC_POINT_FROM_X_NZ: (String, Program) = load_cairo! {
            use core::ec::{ec_point_from_x_nz, EcPoint};
            use core::zeroable::NonZero;

            fn run_test(x: felt252) -> Option<NonZero<EcPoint>> {
                ec_point_from_x_nz(x)
            }
        };
        static ref EC_STATE_ADD: (String, Program) = load_cairo! {
            use core::ec::{ec_state_add, EcPoint, EcState};
            use core::zeroable::NonZero;

            fn run_test(mut state: EcState, point: NonZero<EcPoint>) -> EcState {
                ec_state_add(ref state, point);
                state
            }
        };
        static ref EC_STATE_ADD_MUL: (String, Program) = load_cairo! {
            use core::ec::{ec_state_add_mul, EcPoint, EcState};
            use core::zeroable::NonZero;

            fn run_test(mut state: EcState, scalar: felt252, point: NonZero<EcPoint>) -> EcState {
                ec_state_add_mul(ref state, scalar, point);
                state
            }
        };
        static ref EC_STATE_FINALIZE: (String, Program) = load_cairo! {
            use core::ec::{ec_state_try_finalize_nz, EcPoint, EcState};
            use core::zeroable::NonZero;

            fn run_test(state: EcState) -> Option<NonZero<EcPoint>> {
                ec_state_try_finalize_nz(state)
            }
        };
        static ref EC_STATE_INIT: (String, Program) = load_cairo! {
            use core::ec::{ec_state_init, EcState};

            fn run_test() -> EcState {
                ec_state_init()
            }
        };
        static ref EC_POINT_TRY_NEW_NZ: (String, Program) = load_cairo! {
            use core::ec::{ec_point_try_new_nz, EcPoint};
            use core::zeroable::NonZero;

            fn run_test(x: felt252, y: felt252) -> Option<NonZero<EcPoint>> {
                ec_point_try_new_nz(x, y)
            }
        };
        static ref EC_POINT_UNWRAP: (String, Program) = load_cairo! {
            use core::{ec::{ec_point_unwrap, EcPoint}, zeroable::NonZero};

            fn run_test(point: NonZero<EcPoint>) -> (felt252, felt252) {
                ec_point_unwrap(point)
            }
        };
        static ref EC_POINT_ZERO: (String, Program) = load_cairo! {
            use core::ec::{ec_point_zero, EcPoint};

            fn run_test() -> EcPoint {
                ec_point_zero()
            }
        };
    }

    #[test]
    fn ec_point_is_zero() {
        let r = |x, y| {
            run_program(&EC_POINT_IS_ZERO, "run_test", &[JitValue::EcPoint(x, y)]).return_value
        };

        assert_eq!(r(0.into(), 0.into()), jit_enum!(0, jit_struct!()));
        assert_eq!(
            r(0.into(), 1.into()),
            jit_enum!(1, JitValue::EcPoint(0.into(), 1.into()))
        );
        assert_eq!(
            r(1.into(), 0.into()),
            jit_enum!(1, JitValue::EcPoint(1.into(), 0.into()))
        );
        assert_eq!(
            r(1.into(), 1.into()),
            jit_enum!(1, JitValue::EcPoint(1.into(), 1.into()))
        );
    }

    #[test]
    fn ec_neg() {
        let r = |x, y| run_program(&EC_NEG, "run_test", &[JitValue::EcPoint(x, y)]).return_value;

        assert_eq!(r(0.into(), 0.into()), JitValue::EcPoint(0.into(), 0.into()));
        assert_eq!(
            r(0.into(), 1.into()),
            JitValue::EcPoint(0.into(), Felt::from(-1))
        );
        assert_eq!(r(1.into(), 0.into()), JitValue::EcPoint(1.into(), 0.into()));
        assert_eq!(
            r(1.into(), 1.into()),
            JitValue::EcPoint(1.into(), Felt::from(-1))
        );
    }

    #[test]
    fn ec_point_from_x() {
        let r =
            |x| run_program(&EC_POINT_FROM_X_NZ, "run_test", &[JitValue::Felt252(x)]).return_value;

        assert_eq!(r(0.into()), jit_enum!(1, jit_struct!()));
        assert_eq!(r(1234.into()), jit_enum!(0, JitValue::EcPoint(
            Felt::from(1234),
            Felt::from_dec_str("1301976514684871091717790968549291947487646995000837413367950573852273027507").unwrap()
        )));
    }

    #[test]
    fn ec_state_add() {
        run_program_assert_output(&EC_STATE_ADD, "run_test", &[
            JitValue::EcState(
                Felt::from_dec_str("3151312365169595090315724863753927489909436624354740709748557281394568342450").unwrap(),
                Felt::from_dec_str("2835232394579952276045648147338966184268723952674536708929458753792035266179").unwrap(),
                Felt::from_dec_str("3151312365169595090315724863753927489909436624354740709748557281394568342450").unwrap(),
                Felt::from_dec_str("2835232394579952276045648147338966184268723952674536708929458753792035266179").unwrap()
            ),
            JitValue::EcPoint(
                Felt::from_dec_str("1234").unwrap(),
                Felt::from_dec_str("1301976514684871091717790968549291947487646995000837413367950573852273027507").unwrap()
            )
        ],
        JitValue::EcState(
            Felt::from_dec_str("763975897824944497806946001227010133599886598340174017198031710397718335159").unwrap(),
            Felt::from_dec_str("2805180267536471620369715068237762638204710971142209985448115065526708105983").unwrap(),
            Felt::from_dec_str("3151312365169595090315724863753927489909436624354740709748557281394568342450").unwrap(),
            Felt::from_dec_str("2835232394579952276045648147338966184268723952674536708929458753792035266179").unwrap()
        ));
    }

    #[test]
    fn ec_state_add_mul() {
        run_program_assert_output(&EC_STATE_ADD_MUL, "run_test", &[
            JitValue::EcState(
                Felt::from_dec_str("3151312365169595090315724863753927489909436624354740709748557281394568342450").unwrap(),
                Felt::from_dec_str("2835232394579952276045648147338966184268723952674536708929458753792035266179").unwrap(),
                Felt::from_dec_str("3151312365169595090315724863753927489909436624354740709748557281394568342450").unwrap(),
                Felt::from_dec_str("2835232394579952276045648147338966184268723952674536708929458753792035266179").unwrap()
            ),
            Felt::from(1).into(), // scalar
            JitValue::EcPoint(
                Felt::from_dec_str("1234").unwrap(),
                Felt::from_dec_str("1301976514684871091717790968549291947487646995000837413367950573852273027507").unwrap()
            )
        ],
            JitValue::EcState(
                Felt::from_dec_str("763975897824944497806946001227010133599886598340174017198031710397718335159").unwrap(),
                Felt::from_dec_str("2805180267536471620369715068237762638204710971142209985448115065526708105983").unwrap(),
                Felt::from_dec_str("3151312365169595090315724863753927489909436624354740709748557281394568342450").unwrap(),
                Felt::from_dec_str("2835232394579952276045648147338966184268723952674536708929458753792035266179").unwrap()
            )
        );

        run_program_assert_output(&EC_STATE_ADD_MUL, "run_test", &[
            JitValue::EcState(
                Felt::from_dec_str("3151312365169595090315724863753927489909436624354740709748557281394568342450").unwrap(),
                Felt::from_dec_str("2835232394579952276045648147338966184268723952674536708929458753792035266179").unwrap(),
                Felt::from_dec_str("3151312365169595090315724863753927489909436624354740709748557281394568342450").unwrap(),
                Felt::from_dec_str("2835232394579952276045648147338966184268723952674536708929458753792035266179").unwrap()
            ),
            Felt::from(2).into(), // scalar
            JitValue::EcPoint(
                Felt::from_dec_str("1234").unwrap(),
                Felt::from_dec_str("1301976514684871091717790968549291947487646995000837413367950573852273027507").unwrap()
            )
        ],
            JitValue::EcState(
                Felt::from_dec_str("3016674370847061744386893405108272070153695046160622325692702034987910716850").unwrap(),
                Felt::from_dec_str("898133181809473419542838028331350248951548889944002871647069130998202992502").unwrap(),
                Felt::from_dec_str("3151312365169595090315724863753927489909436624354740709748557281394568342450").unwrap(),
                Felt::from_dec_str("2835232394579952276045648147338966184268723952674536708929458753792035266179").unwrap()
            )
        );
    }

    #[test]
    fn ec_state_finalize() {
        run_program_assert_output(
            &EC_STATE_FINALIZE,
            "run_test",
            &[JitValue::EcState(
                Felt::from_dec_str(
                    "3151312365169595090315724863753927489909436624354740709748557281394568342450",
                )
                .unwrap(),
                Felt::from_dec_str(
                    "2835232394579952276045648147338966184268723952674536708929458753792035266179",
                )
                .unwrap(),
                Felt::from_dec_str(
                    "3151312365169595090315724863753927489909436624354740709748557281394568342450",
                )
                .unwrap(),
                Felt::from_dec_str(
                    "2835232394579952276045648147338966184268723952674536708929458753792035266179",
                )
                .unwrap(),
            )],
            jit_enum!(1, jit_struct!()),
        );
        run_program_assert_output(&EC_STATE_FINALIZE, "run_test", &[
            JitValue::EcState(
                Felt::from_dec_str("763975897824944497806946001227010133599886598340174017198031710397718335159").unwrap(),
                Felt::from_dec_str("2805180267536471620369715068237762638204710971142209985448115065526708105983").unwrap(),
                Felt::from_dec_str("3151312365169595090315724863753927489909436624354740709748557281394568342450").unwrap(),
                Felt::from_dec_str("2835232394579952276045648147338966184268723952674536708929458753792035266179").unwrap()
            ),
        ],
            jit_enum!(0, JitValue::EcPoint(
                    Felt::from(1234),
                    Felt::from_dec_str("1301976514684871091717790968549291947487646995000837413367950573852273027507").unwrap()
                )
            )
        );
    }

    #[test]
    fn ec_state_init() {
        run_program_assert_output(
            &EC_STATE_INIT,
            "run_test",
            &[],
            JitValue::EcState(
                Felt::from_dec_str(
                    "3151312365169595090315724863753927489909436624354740709748557281394568342450",
                )
                .unwrap(),
                Felt::from_dec_str(
                    "2835232394579952276045648147338966184268723952674536708929458753792035266179",
                )
                .unwrap(),
                Felt::from_dec_str(
                    "3151312365169595090315724863753927489909436624354740709748557281394568342450",
                )
                .unwrap(),
                Felt::from_dec_str(
                    "2835232394579952276045648147338966184268723952674536708929458753792035266179",
                )
                .unwrap(),
            ),
        );
    }

    #[test]
    fn ec_point_try_new_nz() {
        run_program_assert_output(
            &EC_POINT_TRY_NEW_NZ,
            "run_test",
            &[
                Felt::from_dec_str("0").unwrap().into(),
                Felt::from_dec_str("0").unwrap().into(),
            ],
            jit_enum!(1, jit_struct!()),
        );
        run_program_assert_output(
            &EC_POINT_TRY_NEW_NZ,
            "run_test",
            &[
                Felt::from_dec_str("1234").unwrap().into(),
                Felt::from_dec_str("1301976514684871091717790968549291947487646995000837413367950573852273027507").unwrap().into()
            ],
                jit_enum!(0, JitValue::EcPoint(
                    Felt::from_dec_str("1234").unwrap(),
                    Felt::from_dec_str("1301976514684871091717790968549291947487646995000837413367950573852273027507").unwrap()
                ))
            ,
        );
        run_program_assert_output(
            &EC_POINT_TRY_NEW_NZ,
            "run_test",
            &[  Felt::from_dec_str("1234").unwrap().into(),
                Felt::from_dec_str("1301976514684871091717790968549291947487646995000837413367950573852273027507").unwrap().neg().into()
                ],
                jit_enum!(0, JitValue::EcPoint(
                    Felt::from_dec_str("1234").unwrap(),
                    Felt::from_dec_str("1301976514684871091717790968549291947487646995000837413367950573852273027507").unwrap().neg()
                ))
                ,
        );
    }

    #[test]
    fn ec_point_unwrap() {
        fn parse(x: &str) -> Felt {
            if let Some(x) = x.strip_prefix('-') {
                Felt::from_dec_str(x).unwrap().neg()
            } else {
                Felt::from_dec_str(x).unwrap()
            }
        }

        #[track_caller]
        fn run(a: &str, b: &str, ea: &str, eb: &str) {
            run_program_assert_output(
                &EC_POINT_UNWRAP,
                "run_test",
                &[JitValue::EcPoint(parse(a), parse(b))],
                jit_struct!(parse(ea).into(), parse(eb).into()),
            );
        }

        run("0", "0", "0", "0");
        run("0", "1", "0", "1");
        run("0", "-1", "0", "-1");
        run("1", "0", "1", "0");
        run("1", "1", "1", "1");
        run("1", "-1", "1", "-1");
        run("-1", "0", "-1", "0");
        run("-1", "1", "-1", "1");
        run("-1", "-1", "-1", "-1");
    }

    #[test]
    fn ec_point_zero() {
        run_program_assert_output(
            &EC_POINT_ZERO,
            "run_test",
            &[],
            JitValue::EcPoint(
                Felt::from_dec_str("0").unwrap(),
                Felt::from_dec_str("0").unwrap().neg(),
            ),
        );
    }
}<|MERGE_RESOLUTION|>--- conflicted
+++ resolved
@@ -25,15 +25,10 @@
         llvm,
     },
     ir::{
-<<<<<<< HEAD
         attribute::{DenseI64ArrayAttribute, IntegerAttribute},
         operation::OperationBuilder,
         r#type::IntegerType,
         Attribute, Block, Location,
-=======
-        attribute::IntegerAttribute, operation::OperationBuilder, r#type::IntegerType, Block,
-        Identifier, Location,
->>>>>>> e9bc96aa
     },
     Context,
 };
@@ -199,30 +194,11 @@
         false,
     );
 
-<<<<<<< HEAD
     let point_ptr = helper.init_block().alloca1(
         context,
         location,
         ec_point_ty,
         Some(get_integer_layout(252).align()),
-    )?;
-=======
-    let k1 = helper.init_block().const_int(context, location, 1, 64)?;
->>>>>>> e9bc96aa
-
-    let point_ptr = entry.append_op_result(
-        OperationBuilder::new("llvm.alloca", location)
-            .add_attributes(&[(
-                Identifier::new(context, "alignment"),
-                IntegerAttribute::new(
-                    IntegerType::new(context, 64).into(),
-                    get_integer_layout(252).align().try_into()?,
-                )
-                .into(),
-            )])
-            .add_operands(&[k1])
-            .add_results(&[llvm::r#type::pointer(ec_point_ty, 0)])
-            .build()?,
     )?;
 
     let point = entry.append_op_result(llvm::undef(ec_point_ty, location))?;
@@ -269,7 +245,6 @@
         false,
     );
 
-<<<<<<< HEAD
     let state_ptr = helper.init_block().alloca1(
         context,
         location,
@@ -281,38 +256,6 @@
         location,
         ec_state_ty,
         Some(get_integer_layout(252).align()),
-    )?;
-=======
-    let k1 = helper.init_block().const_int(context, location, 1, 64)?;
->>>>>>> e9bc96aa
-
-    let state_ptr = entry.append_op_result(
-        OperationBuilder::new("llvm.alloca", location)
-            .add_attributes(&[(
-                Identifier::new(context, "alignment"),
-                IntegerAttribute::new(
-                    IntegerType::new(context, 64).into(),
-                    get_integer_layout(252).align().try_into()?,
-                )
-                .into(),
-            )])
-            .add_operands(&[k1])
-            .add_results(&[llvm::r#type::pointer(ec_state_ty, 0)])
-            .build()?,
-    )?;
-    let point_ptr = entry.append_op_result(
-        OperationBuilder::new("llvm.alloca", location)
-            .add_attributes(&[(
-                Identifier::new(context, "alignment"),
-                IntegerAttribute::new(
-                    IntegerType::new(context, 64).into(),
-                    get_integer_layout(252).align().try_into()?,
-                )
-                .into(),
-            )])
-            .add_operands(&[k1])
-            .add_results(&[llvm::r#type::pointer(ec_point_ty, 0)])
-            .build()?,
     )?;
 
     entry.store(
@@ -363,7 +306,6 @@
     );
     let ec_point_ty = llvm::r#type::r#struct(context, &[felt252_ty, felt252_ty], false);
 
-<<<<<<< HEAD
     let state_ptr = helper.init_block().alloca1(
         context,
         location,
@@ -381,52 +323,6 @@
         location,
         ec_point_ty,
         Some(get_integer_layout(252).align()),
-    )?;
-=======
-    let k1 = helper.init_block().const_int(context, location, 1, 64)?;
->>>>>>> e9bc96aa
-
-    let state_ptr = entry.append_op_result(
-        OperationBuilder::new("llvm.alloca", location)
-            .add_attributes(&[(
-                Identifier::new(context, "alignment"),
-                IntegerAttribute::new(
-                    IntegerType::new(context, 64).into(),
-                    get_integer_layout(252).align().try_into()?,
-                )
-                .into(),
-            )])
-            .add_operands(&[k1])
-            .add_results(&[llvm::r#type::pointer(ec_state_ty, 0)])
-            .build()?,
-    )?;
-    let scalar_ptr = entry.append_op_result(
-        OperationBuilder::new("llvm.alloca", location)
-            .add_attributes(&[(
-                Identifier::new(context, "alignment"),
-                IntegerAttribute::new(
-                    IntegerType::new(context, 64).into(),
-                    get_integer_layout(252).align().try_into()?,
-                )
-                .into(),
-            )])
-            .add_operands(&[k1])
-            .add_results(&[llvm::r#type::pointer(felt252_ty, 0)])
-            .build()?,
-    )?;
-    let point_ptr = entry.append_op_result(
-        OperationBuilder::new("llvm.alloca", location)
-            .add_attributes(&[(
-                Identifier::new(context, "alignment"),
-                IntegerAttribute::new(
-                    IntegerType::new(context, 64).into(),
-                    get_integer_layout(252).align().try_into()?,
-                )
-                .into(),
-            )])
-            .add_operands(&[k1])
-            .add_results(&[llvm::r#type::pointer(ec_point_ty, 0)])
-            .build()?,
     )?;
 
     entry.store(
@@ -482,7 +378,6 @@
     );
     let ec_point_ty = llvm::r#type::r#struct(context, &[felt252_ty, felt252_ty], false);
 
-<<<<<<< HEAD
     let point_ptr = helper.init_block().alloca1(
         context,
         location,
@@ -494,38 +389,6 @@
         location,
         ec_state_ty,
         Some(get_integer_layout(252).align()),
-    )?;
-=======
-    let k1 = helper.init_block().const_int(context, location, 1, 64)?;
->>>>>>> e9bc96aa
-
-    let point_ptr = entry.append_op_result(
-        OperationBuilder::new("llvm.alloca", location)
-            .add_attributes(&[(
-                Identifier::new(context, "alignment"),
-                IntegerAttribute::new(
-                    IntegerType::new(context, 64).into(),
-                    get_integer_layout(252).align().try_into()?,
-                )
-                .into(),
-            )])
-            .add_operands(&[k1])
-            .add_results(&[llvm::r#type::pointer(ec_point_ty, 0)])
-            .build()?,
-    )?;
-    let state_ptr = entry.append_op_result(
-        OperationBuilder::new("llvm.alloca", location)
-            .add_attributes(&[(
-                Identifier::new(context, "alignment"),
-                IntegerAttribute::new(
-                    IntegerType::new(context, 64).into(),
-                    get_integer_layout(252).align().try_into()?,
-                )
-                .into(),
-            )])
-            .add_operands(&[k1])
-            .add_results(&[llvm::r#type::pointer(ec_state_ty, 0)])
-            .build()?,
     )?;
 
     entry.store(
@@ -620,30 +483,11 @@
         false,
     );
 
-<<<<<<< HEAD
     let point_ptr = helper.init_block().alloca1(
         context,
         location,
         ec_point_ty,
         Some(get_integer_layout(252).align()),
-    )?;
-=======
-    let k1 = helper.init_block().const_int(context, location, 1, 64)?;
->>>>>>> e9bc96aa
-
-    let point_ptr = entry.append_op_result(
-        OperationBuilder::new("llvm.alloca", location)
-            .add_attributes(&[(
-                Identifier::new(context, "alignment"),
-                IntegerAttribute::new(
-                    IntegerType::new(context, 64).into(),
-                    get_integer_layout(252).align().try_into()?,
-                )
-                .into(),
-            )])
-            .add_operands(&[k1])
-            .add_results(&[llvm::r#type::pointer(ec_point_ty, 0)])
-            .build()?,
     )?;
 
     let point = entry.append_op_result(llvm::undef(ec_point_ty, location))?;
