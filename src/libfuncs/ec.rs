//! # Elliptic curve libfuncs

use super::LibfuncHelper;
use crate::{
    error::{Error, Result},
<<<<<<< HEAD
    execution_result::EC_OP_BUILTIN_SIZE,
=======
    libfuncs::increment_builtin_counter_by_if,
>>>>>>> b3f0c16b
    metadata::{runtime_bindings::RuntimeBindingsMeta, MetadataStorage},
    utils::{get_integer_layout, BlockExt, ProgramRegistryExt, PRIME},
};
use cairo_lang_sierra::{
    extensions::{
        core::{CoreLibfunc, CoreType},
        ec::EcConcreteLibfunc,
        lib_func::SignatureOnlyConcreteLibfunc,
        ConcreteLibfunc,
    },
    program_registry::ProgramRegistry,
};
use melior::{
    dialect::{
        arith::{self, CmpiPredicate},
        llvm,
    },
    ir::{operation::OperationBuilder, r#type::IntegerType, Block, Location},
    Context,
};

/// Select and call the correct libfunc builder function from the selector.
pub fn build<'ctx, 'this>(
    context: &'ctx Context,
    registry: &ProgramRegistry<CoreType, CoreLibfunc>,
    entry: &'this Block<'ctx>,
    location: Location<'ctx>,
    helper: &LibfuncHelper<'ctx, 'this>,
    metadata: &mut MetadataStorage,
    selector: &EcConcreteLibfunc,
) -> Result<()> {
    match selector {
        EcConcreteLibfunc::IsZero(info) => {
            build_is_zero(context, registry, entry, location, helper, metadata, info)
        }
        EcConcreteLibfunc::Neg(info) => {
            build_neg(context, registry, entry, location, helper, metadata, info)
        }
        EcConcreteLibfunc::PointFromX(info) => {
            build_point_from_x(context, registry, entry, location, helper, metadata, info)
        }
        EcConcreteLibfunc::StateAdd(info) => {
            build_state_add(context, registry, entry, location, helper, metadata, info)
        }
        EcConcreteLibfunc::StateAddMul(info) => {
            build_state_add_mul(context, registry, entry, location, helper, metadata, info)
        }
        EcConcreteLibfunc::StateFinalize(info) => {
            build_state_finalize(context, registry, entry, location, helper, metadata, info)
        }
        EcConcreteLibfunc::StateInit(info) => {
            build_state_init(context, registry, entry, location, helper, metadata, info)
        }
        EcConcreteLibfunc::TryNew(info) => {
            build_try_new(context, registry, entry, location, helper, metadata, info)
        }
        EcConcreteLibfunc::UnwrapPoint(info) => {
            build_unwrap_point(context, registry, entry, location, helper, metadata, info)
        }
        EcConcreteLibfunc::Zero(info) => {
            build_zero(context, registry, entry, location, helper, metadata, info)
        }
    }
}

/// Generate MLIR operations for the `ec_point_is_zero` libfunc.
pub fn build_is_zero<'ctx, 'this>(
    context: &'ctx Context,
    _registry: &ProgramRegistry<CoreType, CoreLibfunc>,
    entry: &'this Block<'ctx>,
    location: Location<'ctx>,
    helper: &LibfuncHelper<'ctx, 'this>,
    _metadata: &mut MetadataStorage,
    _info: &SignatureOnlyConcreteLibfunc,
) -> Result<()> {
    // To check whether `(x, y) = (0, 0)` (the zero point), it is enough to check
    // whether `y = 0`, since there is no point on the curve with y = 0.
    let y = entry.extract_value(
        context,
        location,
        entry.arg(0)?,
        IntegerType::new(context, 252).into(),
        1,
    )?;

    let k0 = entry.const_int(context, location, 0, 252)?;
    let y_is_zero = entry.cmpi(context, CmpiPredicate::Eq, y, k0, location)?;

    helper.cond_br(
        context,
        entry,
        y_is_zero,
        [0, 1],
        [&[], &[entry.arg(0)?]],
        location,
    )
}

/// Generate MLIR operations for the `ec_neg` libfunc.
pub fn build_neg<'ctx, 'this>(
    context: &'ctx Context,
    _registry: &ProgramRegistry<CoreType, CoreLibfunc>,
    entry: &'this Block<'ctx>,
    location: Location<'ctx>,
    helper: &LibfuncHelper<'ctx, 'this>,
    _metadata: &mut MetadataStorage,
    _info: &SignatureOnlyConcreteLibfunc,
) -> Result<()> {
    let y = entry.extract_value(
        context,
        location,
        entry.arg(0)?,
        IntegerType::new(context, 252).into(),
        1,
    )?;

    let k_prime = entry.const_int(context, location, PRIME.clone(), 252)?;
    let k0 = entry.const_int(context, location, 0, 252)?;

    let y_is_zero = entry.cmpi(context, CmpiPredicate::Eq, y, k0, location)?;

    let y_neg = entry.append_op_result(arith::subi(k_prime, y, location))?;
    let y_neg = entry.append_op_result(
        OperationBuilder::new("arith.select", location)
            .add_operands(&[y_is_zero, k0, y_neg])
            .add_results(&[IntegerType::new(context, 252).into()])
            .build()?,
    )?;

    let result = entry.insert_value(context, location, entry.arg(0)?, y_neg, 1)?;

    helper.br(entry, 0, &[result], location)
}

/// Generate MLIR operations for the `ec_point_from_x_nz` libfunc.
pub fn build_point_from_x<'ctx, 'this>(
    context: &'ctx Context,
    _registry: &ProgramRegistry<CoreType, CoreLibfunc>,
    entry: &'this Block<'ctx>,
    location: Location<'ctx>,
    helper: &LibfuncHelper<'ctx, 'this>,
    metadata: &mut MetadataStorage,
    _info: &SignatureOnlyConcreteLibfunc,
) -> Result<()> {
    let ec_point_ty = llvm::r#type::r#struct(
        context,
        &[
            IntegerType::new(context, 252).into(),
            IntegerType::new(context, 252).into(),
        ],
        false,
    );

    let point_ptr = helper.init_block().alloca1(
        context,
        location,
        ec_point_ty,
        get_integer_layout(252).align(),
    )?;

    let point = entry.append_op_result(llvm::undef(ec_point_ty, location))?;
    let point = entry.insert_value(context, location, point, entry.arg(1)?, 0)?;

    entry.store(context, location, point_ptr, point)?;
    let is_on_curve = metadata
        .get_mut::<RuntimeBindingsMeta>()
        .ok_or(Error::MissingMetadata)?
        .libfunc_ec_point_from_x_nz(context, helper, entry, point_ptr, location)?
        .result(0)?
        .into();

    let point = entry.load(context, location, point_ptr, ec_point_ty)?;

    // The sierra-to-casm compiler uses the range check builtin a total of 3 times if the
    // point is on the curve. Otherwise it is not used.
    // https://github.com/starkware-libs/cairo/blob/v2.12.0-dev.1/crates/cairo-lang-sierra-to-casm/src/invocations/ec.rs#L167
    let range_check = increment_builtin_counter_by_if(
        context,
        entry,
        location,
        entry.arg(0)?,
        3,
        0,
        is_on_curve,
    )?;

    helper.cond_br(
        context,
        entry,
        is_on_curve,
        [0, 1],
        [&[range_check, point], &[range_check]],
        location,
    )
}

/// Generate MLIR operations for the `ec_state_add` libfunc.
pub fn build_state_add<'ctx, 'this>(
    context: &'ctx Context,
    _registry: &ProgramRegistry<CoreType, CoreLibfunc>,
    entry: &'this Block<'ctx>,
    location: Location<'ctx>,
    helper: &LibfuncHelper<'ctx, 'this>,
    metadata: &mut MetadataStorage,
    _info: &SignatureOnlyConcreteLibfunc,
) -> Result<()> {
    let ec_state_ty = llvm::r#type::r#struct(
        context,
        &[
            IntegerType::new(context, 252).into(),
            IntegerType::new(context, 252).into(),
            IntegerType::new(context, 252).into(),
            IntegerType::new(context, 252).into(),
        ],
        false,
    );

    let state_ptr = helper.init_block().alloca1(
        context,
        location,
        ec_state_ty,
        get_integer_layout(252).align(),
    )?;
    let point_ptr = helper.init_block().alloca1(
        context,
        location,
        ec_state_ty,
        get_integer_layout(252).align(),
    )?;

    entry.store(context, location, state_ptr, entry.arg(0)?)?;
    entry.store(context, location, point_ptr, entry.arg(1)?)?;

    metadata
        .get_mut::<RuntimeBindingsMeta>()
        .ok_or(Error::MissingMetadata)?
        .libfunc_ec_state_add(context, helper, entry, state_ptr, point_ptr, location)?;

    let state = entry.load(context, location, state_ptr, ec_state_ty)?;

    helper.br(entry, 0, &[state], location)
}

/// Generate MLIR operations for the `ec_state_add_mul` libfunc.
pub fn build_state_add_mul<'ctx, 'this>(
    context: &'ctx Context,
    _registry: &ProgramRegistry<CoreType, CoreLibfunc>,
    entry: &'this Block<'ctx>,
    location: Location<'ctx>,
    helper: &LibfuncHelper<'ctx, 'this>,
    metadata: &mut MetadataStorage,
    _info: &SignatureOnlyConcreteLibfunc,
) -> Result<()> {
    // The sierra-to-casm compiler uses the ec op builtin 1 time.
    // https://github.com/starkware-libs/cairo/blob/v2.12.0-dev.1/crates/cairo-lang-sierra-to-casm/src/invocations/ec.rs#L439
    let ec_op = super::increment_builtin_counter_by(
        context,
        entry,
        location,
        entry.arg(0)?,
        EC_OP_BUILTIN_SIZE,
    )?;

    let felt252_ty = IntegerType::new(context, 252).into();
    let ec_state_ty = llvm::r#type::r#struct(
        context,
        &[felt252_ty, felt252_ty, felt252_ty, felt252_ty],
        false,
    );
    let ec_point_ty = llvm::r#type::r#struct(context, &[felt252_ty, felt252_ty], false);

    let state_ptr = helper.init_block().alloca1(
        context,
        location,
        ec_state_ty,
        get_integer_layout(252).align(),
    )?;
    let scalar_ptr = helper.init_block().alloca1(
        context,
        location,
        felt252_ty,
        get_integer_layout(252).align(),
    )?;
    let point_ptr = helper.init_block().alloca1(
        context,
        location,
        ec_point_ty,
        get_integer_layout(252).align(),
    )?;

    entry.store(context, location, state_ptr, entry.arg(1)?)?;
    entry.store(context, location, scalar_ptr, entry.arg(2)?)?;
    entry.store(context, location, point_ptr, entry.arg(3)?)?;

    metadata
        .get_mut::<RuntimeBindingsMeta>()
        .ok_or(Error::MissingMetadata)?
        .libfunc_ec_state_add_mul(
            context, helper, entry, state_ptr, scalar_ptr, point_ptr, location,
        )?;

    let state = entry.load(context, location, state_ptr, ec_state_ty)?;

    helper.br(entry, 0, &[ec_op, state], location)
}

/// Generate MLIR operations for the `ec_state_try_finalize_nz` libfunc.
pub fn build_state_finalize<'ctx, 'this>(
    context: &'ctx Context,
    _registry: &ProgramRegistry<CoreType, CoreLibfunc>,
    entry: &'this Block<'ctx>,
    location: Location<'ctx>,
    helper: &LibfuncHelper<'ctx, 'this>,
    metadata: &mut MetadataStorage,
    _info: &SignatureOnlyConcreteLibfunc,
) -> Result<()> {
    let felt252_ty = IntegerType::new(context, 252).into();
    let ec_state_ty = llvm::r#type::r#struct(
        context,
        &[felt252_ty, felt252_ty, felt252_ty, felt252_ty],
        false,
    );
    let ec_point_ty = llvm::r#type::r#struct(context, &[felt252_ty, felt252_ty], false);

    let point_ptr = helper.init_block().alloca1(
        context,
        location,
        ec_point_ty,
        get_integer_layout(252).align(),
    )?;
    let state_ptr = helper.init_block().alloca1(
        context,
        location,
        ec_state_ty,
        get_integer_layout(252).align(),
    )?;

    entry.store(context, location, state_ptr, entry.arg(0)?)?;

    let is_zero = metadata
        .get_mut::<RuntimeBindingsMeta>()
        .ok_or(Error::MissingMetadata)?
        .libfunc_ec_state_try_finalize_nz(context, helper, entry, point_ptr, state_ptr, location)?
        .result(0)?
        .into();

    let point = entry.load(context, location, point_ptr, ec_point_ty)?;

    helper.cond_br(context, entry, is_zero, [0, 1], [&[point], &[]], location)
}

/// Generate MLIR operations for the `ec_state_init` libfunc.
pub fn build_state_init<'ctx, 'this>(
    context: &'ctx Context,
    _registry: &ProgramRegistry<CoreType, CoreLibfunc>,
    entry: &'this Block<'ctx>,
    location: Location<'ctx>,
    helper: &LibfuncHelper<'ctx, 'this>,
    metadata: &mut MetadataStorage,
    _info: &SignatureOnlyConcreteLibfunc,
) -> Result<()> {
    let ec_state_ty = llvm::r#type::r#struct(
        context,
        &[
            IntegerType::new(context, 252).into(),
            IntegerType::new(context, 252).into(),
            IntegerType::new(context, 252).into(),
            IntegerType::new(context, 252).into(),
        ],
        false,
    );

    let state_ptr = helper.init_block().alloca1(
        context,
        location,
        ec_state_ty,
        get_integer_layout(252).align(),
    )?;

    metadata
        .get_mut::<RuntimeBindingsMeta>()
        .ok_or(Error::MissingMetadata)?
        .libfunc_ec_state_init(context, helper, entry, state_ptr, location)?;

    let state = entry.load(context, location, state_ptr, ec_state_ty)?;

    helper.br(entry, 0, &[state], location)
}

/// Generate MLIR operations for the `ec_point_try_new_nz` libfunc.
pub fn build_try_new<'ctx, 'this>(
    context: &'ctx Context,
    _registry: &ProgramRegistry<CoreType, CoreLibfunc>,
    entry: &'this Block<'ctx>,
    location: Location<'ctx>,
    helper: &LibfuncHelper<'ctx, 'this>,
    metadata: &mut MetadataStorage,
    _info: &SignatureOnlyConcreteLibfunc,
) -> Result<()> {
    let ec_point_ty = llvm::r#type::r#struct(
        context,
        &[
            IntegerType::new(context, 252).into(),
            IntegerType::new(context, 252).into(),
        ],
        false,
    );

    let point_ptr = helper.init_block().alloca1(
        context,
        location,
        ec_point_ty,
        get_integer_layout(252).align(),
    )?;

    let point = entry.append_op_result(llvm::undef(ec_point_ty, location))?;
    let point = entry.insert_value(context, location, point, entry.arg(0)?, 0)?;
    let point = entry.insert_value(context, location, point, entry.arg(1)?, 1)?;

    entry.store(context, location, point_ptr, point)?;

    let result = metadata
        .get_mut::<RuntimeBindingsMeta>()
        .ok_or(Error::MissingMetadata)?
        .libfunc_ec_point_try_new_nz(context, helper, entry, point_ptr, location)?
        .result(0)?
        .into();

    helper.cond_br(context, entry, result, [0, 1], [&[point], &[]], location)
}

/// Generate MLIR operations for the `ec_point_unwrap` libfunc.
pub fn build_unwrap_point<'ctx, 'this>(
    context: &'ctx Context,
    registry: &ProgramRegistry<CoreType, CoreLibfunc>,
    entry: &'this Block<'ctx>,
    location: Location<'ctx>,
    helper: &LibfuncHelper<'ctx, 'this>,
    metadata: &mut MetadataStorage,
    info: &SignatureOnlyConcreteLibfunc,
) -> Result<()> {
    let x = entry.extract_value(
        context,
        location,
        entry.arg(0)?,
        registry.build_type(
            context,
            helper,
            metadata,
            &info.branch_signatures()[0].vars[0].ty,
        )?,
        0,
    )?;

    let y = entry.extract_value(
        context,
        location,
        entry.arg(0)?,
        registry.build_type(
            context,
            helper,
            metadata,
            &info.branch_signatures()[0].vars[1].ty,
        )?,
        1,
    )?;

    helper.br(entry, 0, &[x, y], location)
}

/// Generate MLIR operations for the `ec_point_zero` libfunc.
pub fn build_zero<'ctx, 'this>(
    context: &'ctx Context,
    registry: &ProgramRegistry<CoreType, CoreLibfunc>,
    entry: &'this Block<'ctx>,
    location: Location<'ctx>,
    helper: &LibfuncHelper<'ctx, 'this>,
    metadata: &mut MetadataStorage,
    info: &SignatureOnlyConcreteLibfunc,
) -> Result<()> {
    let ec_point_ty = registry.build_type(
        context,
        helper,
        metadata,
        &info.branch_signatures()[0].vars[0].ty,
    )?;

    let point = entry.append_op_result(llvm::undef(ec_point_ty, location))?;

    let k0 = entry.const_int(context, location, 0, 252)?;

    let point = entry.insert_value(context, location, point, k0, 0)?;

    let point = entry.insert_value(context, location, point, k0, 1)?;

    helper.br(entry, 0, &[point], location)
}

#[cfg(test)]
mod test {
    use crate::{
        utils::test::{jit_enum, jit_struct, load_cairo, run_program, run_program_assert_output},
        values::Value,
    };
    use cairo_lang_sierra::program::Program;
    use lazy_static::lazy_static;
    use starknet_types_core::felt::Felt;
    use std::ops::Neg;

    lazy_static! {
        static ref EC_POINT_IS_ZERO: (String, Program) = load_cairo! {
            use core::{ec::{ec_point_is_zero, EcPoint}, zeroable::IsZeroResult};

            fn run_test(point: EcPoint) -> IsZeroResult<EcPoint> {
                ec_point_is_zero(point)
            }
        };
        static ref EC_NEG: (String, Program) = load_cairo! {
            use core::ec::{ec_neg, EcPoint};

            fn run_test(point: EcPoint) -> EcPoint {
                ec_neg(point)
            }
        };
        static ref EC_POINT_FROM_X_NZ: (String, Program) = load_cairo! {
            use core::ec::{ec_point_from_x_nz, EcPoint};
            use core::zeroable::NonZero;

            fn run_test(x: felt252) -> Option<NonZero<EcPoint>> {
                ec_point_from_x_nz(x)
            }
        };
        static ref EC_STATE_ADD: (String, Program) = load_cairo! {
            use core::ec::{ec_state_add, EcPoint, EcState};
            use core::zeroable::NonZero;

            fn run_test(mut state: EcState, point: NonZero<EcPoint>) -> EcState {
                ec_state_add(ref state, point);
                state
            }
        };
        static ref EC_STATE_ADD_MUL: (String, Program) = load_cairo! {
            use core::ec::{ec_state_add_mul, EcPoint, EcState};
            use core::zeroable::NonZero;

            fn run_test(mut state: EcState, scalar: felt252, point: NonZero<EcPoint>) -> EcState {
                ec_state_add_mul(ref state, scalar, point);
                state
            }
        };
        static ref EC_STATE_FINALIZE: (String, Program) = load_cairo! {
            use core::ec::{ec_state_try_finalize_nz, EcPoint, EcState};
            use core::zeroable::NonZero;

            fn run_test(state: EcState) -> Option<NonZero<EcPoint>> {
                ec_state_try_finalize_nz(state)
            }
        };
        static ref EC_STATE_INIT: (String, Program) = load_cairo! {
            use core::ec::{ec_state_init, EcState};

            fn run_test() -> EcState {
                ec_state_init()
            }
        };
        static ref EC_POINT_TRY_NEW_NZ: (String, Program) = load_cairo! {
            use core::ec::{ec_point_try_new_nz, EcPoint};
            use core::zeroable::NonZero;

            fn run_test(x: felt252, y: felt252) -> Option<NonZero<EcPoint>> {
                ec_point_try_new_nz(x, y)
            }
        };
        static ref EC_POINT_UNWRAP: (String, Program) = load_cairo! {
            use core::{ec::{ec_point_unwrap, EcPoint}, zeroable::NonZero};

            fn run_test(point: NonZero<EcPoint>) -> (felt252, felt252) {
                ec_point_unwrap(point)
            }
        };
        static ref EC_POINT_ZERO: (String, Program) = load_cairo! {
            use core::ec::{ec_point_zero, EcPoint};

            fn run_test() -> EcPoint {
                ec_point_zero()
            }
        };
    }

    #[test]
    fn ec_point_is_zero() {
        let r =
            |x, y| run_program(&EC_POINT_IS_ZERO, "run_test", &[Value::EcPoint(x, y)]).return_value;

        assert_eq!(r(0.into(), 0.into()), jit_enum!(0, jit_struct!()));
        assert_eq!(
            r(0.into(), 1.into()),
            jit_enum!(1, Value::EcPoint(0.into(), 1.into()))
        );
        assert_eq!(r(1.into(), 0.into()), jit_enum!(0, jit_struct!()));
        assert_eq!(
            r(1.into(), 1.into()),
            jit_enum!(1, Value::EcPoint(1.into(), 1.into()))
        );
    }

    #[test]
    fn ec_neg() {
        let r = |x, y| run_program(&EC_NEG, "run_test", &[Value::EcPoint(x, y)]).return_value;

        assert_eq!(r(0.into(), 0.into()), Value::EcPoint(0.into(), 0.into()));
        assert_eq!(
            r(0.into(), 1.into()),
            Value::EcPoint(0.into(), Felt::from(-1))
        );
        assert_eq!(r(1.into(), 0.into()), Value::EcPoint(1.into(), 0.into()));
        assert_eq!(
            r(1.into(), 1.into()),
            Value::EcPoint(1.into(), Felt::from(-1))
        );
    }

    #[test]
    fn ec_point_from_x() {
        let r = |x| run_program(&EC_POINT_FROM_X_NZ, "run_test", &[Value::Felt252(x)]).return_value;

        assert_eq!(r(0.into()), jit_enum!(1, jit_struct!()));
        assert_eq!(r(1234.into()), jit_enum!(0, Value::EcPoint(
            Felt::from(1234),
            Felt::from_dec_str("1301976514684871091717790968549291947487646995000837413367950573852273027507").unwrap()
        )));
    }

    #[test]
    fn ec_state_add() {
        run_program_assert_output(&EC_STATE_ADD, "run_test", &[
            Value::EcState(
                Felt::from_dec_str("3151312365169595090315724863753927489909436624354740709748557281394568342450").unwrap(),
                Felt::from_dec_str("2835232394579952276045648147338966184268723952674536708929458753792035266179").unwrap(),
                Felt::from_dec_str("3151312365169595090315724863753927489909436624354740709748557281394568342450").unwrap(),
                Felt::from_dec_str("2835232394579952276045648147338966184268723952674536708929458753792035266179").unwrap()
            ),
            Value::EcPoint(
                Felt::from_dec_str("1234").unwrap(),
                Felt::from_dec_str("1301976514684871091717790968549291947487646995000837413367950573852273027507").unwrap()
            )
        ],
        Value::EcState(
            Felt::from_dec_str("763975897824944497806946001227010133599886598340174017198031710397718335159").unwrap(),
            Felt::from_dec_str("2805180267536471620369715068237762638204710971142209985448115065526708105983").unwrap(),
            Felt::from_dec_str("3151312365169595090315724863753927489909436624354740709748557281394568342450").unwrap(),
            Felt::from_dec_str("2835232394579952276045648147338966184268723952674536708929458753792035266179").unwrap()
        ));
    }

    #[test]
    fn ec_state_add_mul() {
        run_program_assert_output(&EC_STATE_ADD_MUL, "run_test", &[
            Value::EcState(
                Felt::from_dec_str("3151312365169595090315724863753927489909436624354740709748557281394568342450").unwrap(),
                Felt::from_dec_str("2835232394579952276045648147338966184268723952674536708929458753792035266179").unwrap(),
                Felt::from_dec_str("3151312365169595090315724863753927489909436624354740709748557281394568342450").unwrap(),
                Felt::from_dec_str("2835232394579952276045648147338966184268723952674536708929458753792035266179").unwrap()
            ),
            Felt::ONE.into(), // scalar
            Value::EcPoint(
                Felt::from_dec_str("1234").unwrap(),
                Felt::from_dec_str("1301976514684871091717790968549291947487646995000837413367950573852273027507").unwrap()
            )
        ],
            Value::EcState(
                Felt::from_dec_str("763975897824944497806946001227010133599886598340174017198031710397718335159").unwrap(),
                Felt::from_dec_str("2805180267536471620369715068237762638204710971142209985448115065526708105983").unwrap(),
                Felt::from_dec_str("3151312365169595090315724863753927489909436624354740709748557281394568342450").unwrap(),
                Felt::from_dec_str("2835232394579952276045648147338966184268723952674536708929458753792035266179").unwrap()
            )
        );

        run_program_assert_output(&EC_STATE_ADD_MUL, "run_test", &[
            Value::EcState(
                Felt::from_dec_str("3151312365169595090315724863753927489909436624354740709748557281394568342450").unwrap(),
                Felt::from_dec_str("2835232394579952276045648147338966184268723952674536708929458753792035266179").unwrap(),
                Felt::from_dec_str("3151312365169595090315724863753927489909436624354740709748557281394568342450").unwrap(),
                Felt::from_dec_str("2835232394579952276045648147338966184268723952674536708929458753792035266179").unwrap()
            ),
            Felt::from(2).into(), // scalar
            Value::EcPoint(
                Felt::from_dec_str("1234").unwrap(),
                Felt::from_dec_str("1301976514684871091717790968549291947487646995000837413367950573852273027507").unwrap()
            )
        ],
            Value::EcState(
                Felt::from_dec_str("3016674370847061744386893405108272070153695046160622325692702034987910716850").unwrap(),
                Felt::from_dec_str("898133181809473419542838028331350248951548889944002871647069130998202992502").unwrap(),
                Felt::from_dec_str("3151312365169595090315724863753927489909436624354740709748557281394568342450").unwrap(),
                Felt::from_dec_str("2835232394579952276045648147338966184268723952674536708929458753792035266179").unwrap()
            )
        );
    }

    #[test]
    fn ec_state_finalize() {
        run_program_assert_output(
            &EC_STATE_FINALIZE,
            "run_test",
            &[Value::EcState(
                Felt::from_dec_str(
                    "3151312365169595090315724863753927489909436624354740709748557281394568342450",
                )
                .unwrap(),
                Felt::from_dec_str(
                    "2835232394579952276045648147338966184268723952674536708929458753792035266179",
                )
                .unwrap(),
                Felt::from_dec_str(
                    "3151312365169595090315724863753927489909436624354740709748557281394568342450",
                )
                .unwrap(),
                Felt::from_dec_str(
                    "2835232394579952276045648147338966184268723952674536708929458753792035266179",
                )
                .unwrap(),
            )],
            jit_enum!(1, jit_struct!()),
        );
        run_program_assert_output(&EC_STATE_FINALIZE, "run_test", &[
            Value::EcState(
                Felt::from_dec_str("763975897824944497806946001227010133599886598340174017198031710397718335159").unwrap(),
                Felt::from_dec_str("2805180267536471620369715068237762638204710971142209985448115065526708105983").unwrap(),
                Felt::from_dec_str("3151312365169595090315724863753927489909436624354740709748557281394568342450").unwrap(),
                Felt::from_dec_str("2835232394579952276045648147338966184268723952674536708929458753792035266179").unwrap()
            ),
        ],
            jit_enum!(0, Value::EcPoint(
                    Felt::from(1234),
                    Felt::from_dec_str("1301976514684871091717790968549291947487646995000837413367950573852273027507").unwrap()
                )
            )
        );
    }

    #[test]
    fn ec_state_init() {
        let result = run_program(&EC_STATE_INIT, "run_test", &[]);
        // cant match the values because the state init is a random point
        assert!(matches!(result.return_value, Value::EcState(_, _, _, _)));
    }

    #[test]
    fn ec_point_try_new_nz() {
        run_program_assert_output(
            &EC_POINT_TRY_NEW_NZ,
            "run_test",
            &[
                Felt::from_dec_str("0").unwrap().into(),
                Felt::from_dec_str("0").unwrap().into(),
            ],
            jit_enum!(1, jit_struct!()),
        );
        run_program_assert_output(
            &EC_POINT_TRY_NEW_NZ,
            "run_test",
            &[
                Felt::from_dec_str("1234").unwrap().into(),
                Felt::from_dec_str("1301976514684871091717790968549291947487646995000837413367950573852273027507").unwrap().into()
            ],
                jit_enum!(0, Value::EcPoint(
                    Felt::from_dec_str("1234").unwrap(),
                    Felt::from_dec_str("1301976514684871091717790968549291947487646995000837413367950573852273027507").unwrap()
                ))
            ,
        );
        run_program_assert_output(
            &EC_POINT_TRY_NEW_NZ,
            "run_test",
            &[  Felt::from_dec_str("1234").unwrap().into(),
                Felt::from_dec_str("1301976514684871091717790968549291947487646995000837413367950573852273027507").unwrap().neg().into()
                ],
                jit_enum!(0, Value::EcPoint(
                    Felt::from_dec_str("1234").unwrap(),
                    Felt::from_dec_str("1301976514684871091717790968549291947487646995000837413367950573852273027507").unwrap().neg()
                ))
                ,
        );
    }

    #[test]
    fn ec_point_unwrap() {
        fn parse(x: &str) -> Felt {
            if let Some(x) = x.strip_prefix('-') {
                Felt::from_dec_str(x).unwrap().neg()
            } else {
                Felt::from_dec_str(x).unwrap()
            }
        }

        #[track_caller]
        fn run(a: &str, b: &str, ea: &str, eb: &str) {
            run_program_assert_output(
                &EC_POINT_UNWRAP,
                "run_test",
                &[Value::EcPoint(parse(a), parse(b))],
                jit_struct!(parse(ea).into(), parse(eb).into()),
            );
        }

        run("0", "0", "0", "0");
        run("0", "1", "0", "1");
        run("0", "-1", "0", "-1");
        run("1", "0", "1", "0");
        run("1", "1", "1", "1");
        run("1", "-1", "1", "-1");
        run("-1", "0", "-1", "0");
        run("-1", "1", "-1", "1");
        run("-1", "-1", "-1", "-1");
    }

    #[test]
    fn ec_point_zero() {
        run_program_assert_output(
            &EC_POINT_ZERO,
            "run_test",
            &[],
            Value::EcPoint(
                Felt::from_dec_str("0").unwrap(),
                Felt::from_dec_str("0").unwrap().neg(),
            ),
        );
    }
}<|MERGE_RESOLUTION|>--- conflicted
+++ resolved
@@ -3,11 +3,8 @@
 use super::LibfuncHelper;
 use crate::{
     error::{Error, Result},
-<<<<<<< HEAD
     execution_result::EC_OP_BUILTIN_SIZE,
-=======
     libfuncs::increment_builtin_counter_by_if,
->>>>>>> b3f0c16b
     metadata::{runtime_bindings::RuntimeBindingsMeta, MetadataStorage},
     utils::{get_integer_layout, BlockExt, ProgramRegistryExt, PRIME},
 };
