//! # Bounded int libfuncs

use super::LibfuncHelper;
use crate::{
    error::{panic::ToNativeAssertError, Result},
    execution_result::RANGE_CHECK_BUILTIN_SIZE,
    metadata::MetadataStorage,
    native_assert,
    types::TypeBuilder,
    utils::RangeExt,
};
use cairo_lang_sierra::{
    extensions::{
        bounded_int::{
            BoundedIntConcreteLibfunc, BoundedIntConstrainConcreteLibfunc,
            BoundedIntDivRemAlgorithm, BoundedIntDivRemConcreteLibfunc,
            BoundedIntTrimConcreteLibfunc,
        },
        core::{CoreLibfunc, CoreType},
        lib_func::SignatureOnlyConcreteLibfunc,
        utils::Range,
        ConcreteLibfunc,
    },
    program_registry::ProgramRegistry,
};
use melior::{
    dialect::{
        arith::{self, CmpiPredicate},
        cf,
    },
    helpers::{ArithBlockExt, BuiltinBlockExt},
    ir::{r#type::IntegerType, Block, BlockLike, Location, Value, ValueLike},
    Context,
};
use num_bigint::{BigInt, Sign};

/// Select and call the correct libfunc builder function from the selector.
pub fn build<'ctx, 'this>(
    context: &'ctx Context,
    registry: &ProgramRegistry<CoreType, CoreLibfunc>,
    entry: &'this Block<'ctx>,
    location: Location<'ctx>,
    helper: &LibfuncHelper<'ctx, 'this>,
    metadata: &mut MetadataStorage,
    selector: &BoundedIntConcreteLibfunc,
) -> Result<()> {
    match selector {
        BoundedIntConcreteLibfunc::Add(info) => {
            build_add(context, registry, entry, location, helper, metadata, info)
        }
        BoundedIntConcreteLibfunc::Sub(info) => {
            build_sub(context, registry, entry, location, helper, metadata, info)
        }
        BoundedIntConcreteLibfunc::Mul(info) => {
            build_mul(context, registry, entry, location, helper, metadata, info)
        }
        BoundedIntConcreteLibfunc::DivRem(info) => {
            build_divrem(context, registry, entry, location, helper, metadata, info)
        }
        BoundedIntConcreteLibfunc::Constrain(info) => {
            build_constrain(context, registry, entry, location, helper, metadata, info)
        }
        BoundedIntConcreteLibfunc::TrimMin(info) | BoundedIntConcreteLibfunc::TrimMax(info) => {
            build_trim(context, registry, entry, location, helper, metadata, info)
        }
        BoundedIntConcreteLibfunc::IsZero(info) => {
            build_is_zero(context, registry, entry, location, helper, metadata, info)
        }
        BoundedIntConcreteLibfunc::WrapNonZero(info) => {
            build_wrap_non_zero(context, registry, entry, location, helper, metadata, info)
        }
    }
}

/// Generate MLIR operations for the `bounded_int_add` libfunc.
#[allow(clippy::too_many_arguments)]
fn build_add<'ctx, 'this>(
    context: &'ctx Context,
    registry: &ProgramRegistry<CoreType, CoreLibfunc>,
    entry: &'this Block<'ctx>,
    location: Location<'ctx>,
    helper: &LibfuncHelper<'ctx, 'this>,
    _metadata: &mut MetadataStorage,
    info: &SignatureOnlyConcreteLibfunc,
) -> Result<()> {
    let lhs_value = entry.arg(0)?;
    let rhs_value = entry.arg(1)?;

    // Extract the ranges for the operands and the result type.
    let lhs_ty = registry.get_type(&info.signature.param_signatures[0].ty)?;
    let rhs_ty = registry.get_type(&info.signature.param_signatures[1].ty)?;

    let lhs_range = lhs_ty.integer_range(registry)?;
    let rhs_range = rhs_ty.integer_range(registry)?;
    let dst_range = registry
        .get_type(&info.signature.branch_signatures[0].vars[0].ty)?
        .integer_range(registry)?;

    let lhs_width = if lhs_ty.is_bounded_int(registry)? {
        lhs_range.offset_bit_width()
    } else {
        lhs_range.zero_based_bit_width()
    };
    let rhs_width = if rhs_ty.is_bounded_int(registry)? {
        rhs_range.offset_bit_width()
    } else {
        rhs_range.zero_based_bit_width()
    };

    // Calculate the computation range.
    let compute_range = Range {
        lower: (&lhs_range.lower)
            .min(&rhs_range.lower)
            .min(&dst_range.lower)
            .clone(),
        upper: (&lhs_range.upper)
            .max(&rhs_range.upper)
            .max(&dst_range.upper)
            .clone(),
    };
    let compute_ty = IntegerType::new(context, compute_range.offset_bit_width()).into();

    // Zero-extend operands into the computation range.
    native_assert!(
        compute_range.offset_bit_width() >= lhs_width,
        "the lhs_range bit_width must be less or equal than the compute_range"
    );
    native_assert!(
        compute_range.offset_bit_width() >= rhs_width,
        "the rhs_range bit_width must be less or equal than the compute_range"
    );

    let lhs_value = if compute_range.offset_bit_width() > lhs_width {
        if lhs_range.lower.sign() != Sign::Minus || lhs_ty.is_bounded_int(registry)? {
            entry.extui(lhs_value, compute_ty, location)?
        } else {
            entry.extsi(lhs_value, compute_ty, location)?
        }
    } else {
        lhs_value
    };
    let rhs_value = if compute_range.offset_bit_width() > rhs_width {
        if rhs_range.lower.sign() != Sign::Minus || rhs_ty.is_bounded_int(registry)? {
            entry.extui(rhs_value, compute_ty, location)?
        } else {
            entry.extsi(rhs_value, compute_ty, location)?
        }
    } else {
        rhs_value
    };

    // Offset the operands so that they are compatible.
    let lhs_offset = if lhs_ty.is_bounded_int(registry)? {
        &lhs_range.lower - &compute_range.lower
    } else {
        lhs_range.lower
    };
    let lhs_value = if lhs_offset != BigInt::ZERO {
        let lhs_offset = entry.const_int_from_type(context, location, lhs_offset, compute_ty)?;
        entry.addi(lhs_value, lhs_offset, location)?
    } else {
        lhs_value
    };

    let rhs_offset = if rhs_ty.is_bounded_int(registry)? {
        &rhs_range.lower - &compute_range.lower
    } else {
        rhs_range.lower
    };
    let rhs_value = if rhs_offset != BigInt::ZERO {
        let rhs_offset = entry.const_int_from_type(context, location, rhs_offset, compute_ty)?;
        entry.addi(rhs_value, rhs_offset, location)?
    } else {
        rhs_value
    };

    // Compute the operation.
    let res_value = entry.addi(lhs_value, rhs_value, location)?;

    // Offset and truncate the result to the output type.
    let res_offset = &dst_range.lower - &compute_range.lower;
    let res_value = if res_offset != BigInt::ZERO {
        let res_offset = entry.const_int_from_type(context, location, res_offset, compute_ty)?;
        entry.append_op_result(arith::subi(res_value, res_offset, location))?
    } else {
        res_value
    };

    let res_value = if dst_range.offset_bit_width() < compute_range.offset_bit_width() {
        entry.trunci(
            res_value,
            IntegerType::new(context, dst_range.offset_bit_width()).into(),
            location,
        )?
    } else {
        res_value
    };

    helper.br(entry, 0, &[res_value], location)
}

/// Generate MLIR operations for the `bounded_int_sub` libfunc.
#[allow(clippy::too_many_arguments)]
fn build_sub<'ctx, 'this>(
    context: &'ctx Context,
    registry: &ProgramRegistry<CoreType, CoreLibfunc>,
    entry: &'this Block<'ctx>,
    location: Location<'ctx>,
    helper: &LibfuncHelper<'ctx, 'this>,
    _metadata: &mut MetadataStorage,
    info: &SignatureOnlyConcreteLibfunc,
) -> Result<()> {
    let lhs_value = entry.arg(0)?;
    let rhs_value = entry.arg(1)?;

    // Extract the ranges for the operands and the result type.
    let lhs_ty = registry.get_type(&info.signature.param_signatures[0].ty)?;
    let rhs_ty = registry.get_type(&info.signature.param_signatures[1].ty)?;

    let lhs_range = lhs_ty.integer_range(registry)?;
    let rhs_range = rhs_ty.integer_range(registry)?;
    let dst_range = registry
        .get_type(&info.signature.branch_signatures[0].vars[0].ty)?
        .integer_range(registry)?;

    let lhs_width = if lhs_ty.is_bounded_int(registry)? {
        lhs_range.offset_bit_width()
    } else {
        lhs_range.zero_based_bit_width()
    };
    let rhs_width = if rhs_ty.is_bounded_int(registry)? {
        rhs_range.offset_bit_width()
    } else {
        rhs_range.zero_based_bit_width()
    };

    // Calculate the computation range.
    let compute_range = Range {
        lower: (&lhs_range.lower)
            .min(&rhs_range.lower)
            .min(&dst_range.lower)
            .clone(),
        upper: (&lhs_range.upper)
            .max(&rhs_range.upper)
            .max(&dst_range.upper)
            .clone(),
    };
    let compute_ty = IntegerType::new(context, compute_range.offset_bit_width()).into();

    // Zero-extend operands into the computation range.
    native_assert!(
        compute_range.offset_bit_width() >= lhs_width,
        "the lhs_range bit_width must be less or equal than the compute_range"
    );
    native_assert!(
        compute_range.offset_bit_width() >= rhs_width,
        "the rhs_range bit_width must be less or equal than the compute_range"
    );

    let lhs_value = if compute_range.offset_bit_width() > lhs_width {
        if lhs_range.lower.sign() != Sign::Minus || lhs_ty.is_bounded_int(registry)? {
            entry.extui(lhs_value, compute_ty, location)?
        } else {
            entry.extsi(lhs_value, compute_ty, location)?
        }
    } else {
        lhs_value
    };
    let rhs_value = if compute_range.offset_bit_width() > rhs_width {
        if rhs_range.lower.sign() != Sign::Minus || rhs_ty.is_bounded_int(registry)? {
            entry.extui(rhs_value, compute_ty, location)?
        } else {
            entry.extsi(rhs_value, compute_ty, location)?
        }
    } else {
        rhs_value
    };

    // Offset the operands so that they are compatible.
    let lhs_offset = if lhs_ty.is_bounded_int(registry)? {
        &lhs_range.lower - &compute_range.lower
    } else {
        lhs_range.lower
    };
    let lhs_value = if lhs_offset != BigInt::ZERO {
        let lhs_offset = entry.const_int_from_type(context, location, lhs_offset, compute_ty)?;
        entry.addi(lhs_value, lhs_offset, location)?
    } else {
        lhs_value
    };

    let rhs_offset = if rhs_ty.is_bounded_int(registry)? {
        &rhs_range.lower - &compute_range.lower
    } else {
        rhs_range.lower
    };
    let rhs_value = if rhs_offset != BigInt::ZERO {
        let rhs_offset = entry.const_int_from_type(context, location, rhs_offset, compute_ty)?;
        entry.addi(rhs_value, rhs_offset, location)?
    } else {
        rhs_value
    };

    // Compute the operation.
    let res_value = entry.append_op_result(arith::subi(lhs_value, rhs_value, location))?;

    // Offset and truncate the result to the output type.
    let res_offset = dst_range.lower.clone();
    let res_value = if res_offset != BigInt::ZERO {
        let res_offset = entry.const_int_from_type(context, location, res_offset, compute_ty)?;
        entry.append_op_result(arith::subi(res_value, res_offset, location))?
    } else {
        res_value
    };

    let res_value = if dst_range.offset_bit_width() < compute_range.offset_bit_width() {
        entry.trunci(
            res_value,
            IntegerType::new(context, dst_range.offset_bit_width()).into(),
            location,
        )?
    } else {
        res_value
    };

    helper.br(entry, 0, &[res_value], location)
}

/// Generate MLIR operations for the `bounded_int_mul` libfunc.
#[allow(clippy::too_many_arguments)]
fn build_mul<'ctx, 'this>(
    context: &'ctx Context,
    registry: &ProgramRegistry<CoreType, CoreLibfunc>,
    entry: &'this Block<'ctx>,
    location: Location<'ctx>,
    helper: &LibfuncHelper<'ctx, 'this>,
    _metadata: &mut MetadataStorage,
    info: &SignatureOnlyConcreteLibfunc,
) -> Result<()> {
    let lhs_value = entry.arg(0)?;
    let rhs_value = entry.arg(1)?;

    // Extract the ranges for the operands and the result type.
    let lhs_ty = registry.get_type(&info.signature.param_signatures[0].ty)?;
    let rhs_ty = registry.get_type(&info.signature.param_signatures[1].ty)?;

    let lhs_range = lhs_ty.integer_range(registry)?;
    let rhs_range = rhs_ty.integer_range(registry)?;
    let dst_range = registry
        .get_type(&info.signature.branch_signatures[0].vars[0].ty)?
        .integer_range(registry)?;

    let lhs_width = if lhs_ty.is_bounded_int(registry)? {
        lhs_range.offset_bit_width()
    } else {
        lhs_range.zero_based_bit_width()
    };
    let rhs_width = if rhs_ty.is_bounded_int(registry)? {
        rhs_range.offset_bit_width()
    } else {
        rhs_range.zero_based_bit_width()
    };

    // Calculate the computation range.
    let compute_range = Range {
        lower: (&lhs_range.lower)
            .min(&rhs_range.lower)
            .min(&dst_range.lower)
            .min(&BigInt::ZERO)
            .clone(),
        upper: (&lhs_range.upper)
            .max(&rhs_range.upper)
            .max(&dst_range.upper)
            .clone(),
    };
    let compute_ty = IntegerType::new(context, compute_range.zero_based_bit_width()).into();

    // Zero-extend operands into the computation range.
    native_assert!(
        compute_range.offset_bit_width() >= lhs_width,
        "the lhs_range bit_width must be less or equal than the compute_range"
    );
    native_assert!(
        compute_range.offset_bit_width() >= rhs_width,
        "the rhs_range bit_width must be less or equal than the compute_range"
    );

    let lhs_value = if compute_range.zero_based_bit_width() > lhs_width {
        if lhs_range.lower.sign() != Sign::Minus || lhs_ty.is_bounded_int(registry)? {
            entry.extui(lhs_value, compute_ty, location)?
        } else {
            entry.extsi(lhs_value, compute_ty, location)?
        }
    } else {
        lhs_value
    };
    let rhs_value = if compute_range.zero_based_bit_width() > rhs_width {
        if rhs_range.lower.sign() != Sign::Minus || rhs_ty.is_bounded_int(registry)? {
            entry.extui(rhs_value, compute_ty, location)?
        } else {
            entry.extsi(rhs_value, compute_ty, location)?
        }
    } else {
        rhs_value
    };

    // Offset the operands so that they are compatible with the operation.
    let lhs_value = if lhs_ty.is_bounded_int(registry)? && lhs_range.lower != BigInt::ZERO {
        let lhs_offset =
            entry.const_int_from_type(context, location, lhs_range.lower, compute_ty)?;
        entry.addi(lhs_value, lhs_offset, location)?
    } else {
        lhs_value
    };
    let rhs_value = if rhs_ty.is_bounded_int(registry)? && rhs_range.lower != BigInt::ZERO {
        let rhs_offset =
            entry.const_int_from_type(context, location, rhs_range.lower, compute_ty)?;
        entry.addi(rhs_value, rhs_offset, location)?
    } else {
        rhs_value
    };

    // Compute the operation.
    let res_value = entry.muli(lhs_value, rhs_value, location)?;

    // Offset and truncate the result to the output type.
    let res_offset = (&dst_range.lower).max(&compute_range.lower).clone();
    let res_value = if res_offset != BigInt::ZERO {
        let res_offset = entry.const_int_from_type(context, location, res_offset, compute_ty)?;
        entry.append_op_result(arith::subi(res_value, res_offset, location))?
    } else {
        res_value
    };

    let res_value = if dst_range.offset_bit_width() < compute_range.zero_based_bit_width() {
        entry.trunci(
            res_value,
            IntegerType::new(context, dst_range.offset_bit_width()).into(),
            location,
        )?
    } else {
        res_value
    };

    helper.br(entry, 0, &[res_value], location)
}

/// Generate MLIR operations for the `bounded_int_divrem` libfunc.
/// Libfunc for dividing two non negative BoundedInts and getting the quotient and remainder.
fn build_divrem<'ctx, 'this>(
    context: &'ctx Context,
    registry: &ProgramRegistry<CoreType, CoreLibfunc>,
    entry: &'this Block<'ctx>,
    location: Location<'ctx>,
    helper: &LibfuncHelper<'ctx, 'this>,
    _metadata: &mut MetadataStorage,
    info: &BoundedIntDivRemConcreteLibfunc,
) -> Result<()> {
    let lhs_value = entry.arg(1)?;
    let rhs_value = entry.arg(2)?;

    // Extract the ranges for the operands and the result type.
    let lhs_ty = registry.get_type(&info.param_signatures()[1].ty)?;
    let rhs_ty = registry.get_type(&info.param_signatures()[2].ty)?;

    let lhs_range = lhs_ty.integer_range(registry)?;
    let rhs_range = rhs_ty.integer_range(registry)?;
    let div_range = registry
        .get_type(&info.branch_signatures()[0].vars[1].ty)?
        .integer_range(registry)?;
    let rem_range = registry
        .get_type(&info.branch_signatures()[0].vars[2].ty)?
        .integer_range(registry)?;

    let lhs_width = if lhs_ty.is_bounded_int(registry)? {
        lhs_range.offset_bit_width()
    } else {
        lhs_range.zero_based_bit_width()
    };
    let rhs_width = if rhs_ty.is_bounded_int(registry)? {
        rhs_range.offset_bit_width()
    } else {
        rhs_range.zero_based_bit_width()
    };

    let div_rem_algorithm = BoundedIntDivRemAlgorithm::try_new(&lhs_range, &rhs_range)
        .to_native_assert_error(&format!(
            "div_rem of ranges: lhs = {:#?} and rhs= {:#?} is not supported yet",
            &lhs_range, &rhs_range
        ))?;

    // Calculate the computation range.
    let compute_range = Range {
        lower: (&lhs_range.lower)
            .min(&rhs_range.lower)
            .min(&div_range.lower)
            .min(&rem_range.lower)
            .min(&BigInt::ZERO)
            .clone(),
        upper: (&lhs_range.upper)
            .max(&rhs_range.upper)
            .max(&div_range.upper)
            .max(&rem_range.upper)
            .clone(),
    };
    let compute_ty = IntegerType::new(context, compute_range.zero_based_bit_width()).into();

    // Zero-extend operands into the computation range.
    native_assert!(
        compute_range.offset_bit_width() >= lhs_width,
        "the lhs_range bit_width must be less or equal than the compute_range"
    );
    native_assert!(
        compute_range.offset_bit_width() >= rhs_width,
        "the rhs_range bit_width must be less or equal than the compute_range"
    );

    let lhs_value = if compute_range.zero_based_bit_width() > lhs_width {
        if lhs_range.lower.sign() != Sign::Minus || lhs_ty.is_bounded_int(registry)? {
            entry.extui(lhs_value, compute_ty, location)?
        } else {
            entry.extsi(lhs_value, compute_ty, location)?
        }
    } else {
        lhs_value
    };
    let rhs_value = if compute_range.zero_based_bit_width() > rhs_width {
        if rhs_range.lower.sign() != Sign::Minus || rhs_ty.is_bounded_int(registry)? {
            entry.extui(rhs_value, compute_ty, location)?
        } else {
            entry.extsi(rhs_value, compute_ty, location)?
        }
    } else {
        rhs_value
    };

    // Offset the operands so that they are compatible with the operation.
    let lhs_value = if lhs_ty.is_bounded_int(registry)? && lhs_range.lower != BigInt::ZERO {
        let lhs_offset =
            entry.const_int_from_type(context, location, lhs_range.lower, compute_ty)?;
        entry.addi(lhs_value, lhs_offset, location)?
    } else {
        lhs_value
    };
    let rhs_value = if rhs_ty.is_bounded_int(registry)? && rhs_range.lower != BigInt::ZERO {
        let rhs_offset =
            entry.const_int_from_type(context, location, rhs_range.lower, compute_ty)?;
        entry.addi(rhs_value, rhs_offset, location)?
    } else {
        rhs_value
    };

    // Compute the operation.
    let div_value = entry.append_op_result(arith::divui(lhs_value, rhs_value, location))?;
    let rem_value = entry.append_op_result(arith::remui(lhs_value, rhs_value, location))?;

    // Offset and truncate the result to the output type.
    let div_offset = (&div_range.lower).max(&compute_range.lower).clone();
    let rem_offset = (&rem_range.lower).max(&compute_range.lower).clone();

    let div_value = if div_offset != BigInt::ZERO {
        let div_offset = entry.const_int_from_type(context, location, div_offset, compute_ty)?;
        entry.append_op_result(arith::subi(div_value, div_offset, location))?
    } else {
        div_value
    };
    let rem_value = if rem_offset != BigInt::ZERO {
        let rem_offset = entry.const_int_from_type(context, location, rem_offset, compute_ty)?;
        entry.append_op_result(arith::subi(rem_value, rem_offset, location))?
    } else {
        rem_value
    };

    let div_value = if div_range.offset_bit_width() < compute_range.zero_based_bit_width() {
        entry.trunci(
            div_value,
            IntegerType::new(context, div_range.offset_bit_width()).into(),
            location,
        )?
    } else {
        div_value
    };
    let rem_value = if rem_range.offset_bit_width() < compute_range.zero_based_bit_width() {
        entry.trunci(
            rem_value,
            IntegerType::new(context, rem_range.offset_bit_width()).into(),
            location,
        )?
    } else {
        rem_value
    };

    // Increase range check builtin by 3, regardless of `div_rem_algorithm`:
    // https://github.com/starkware-libs/cairo/blob/v2.12.0-dev.1/crates/cairo-lang-sierra-to-casm/src/invocations/int/bounded.rs#L100
    let range_check = match div_rem_algorithm {
        BoundedIntDivRemAlgorithm::KnownSmallRhs => crate::libfuncs::increment_builtin_counter_by(
            context,
            entry,
            location,
            entry.arg(0)?,
            3 * RANGE_CHECK_BUILTIN_SIZE,
        )?,
        BoundedIntDivRemAlgorithm::KnownSmallQuotient { .. }
        | BoundedIntDivRemAlgorithm::KnownSmallLhs { .. } => {
            // If `div_rem_algorithm` is `KnownSmallQuotient` or `KnownSmallLhs`, increase range check builtin by 1.
            //
            // Case KnownSmallQuotient: https://github.com/starkware-libs/cairo/blob/v2.12.0-dev.1/crates/cairo-lang-sierra-to-casm/src/invocations/int/bounded.rs#L129
            // Case KnownSmallLhs: https://github.com/starkware-libs/cairo/blob/v2.12.0-dev.1/crates/cairo-lang-sierra-to-casm/src/invocations/int/bounded.rs#L157
            crate::libfuncs::increment_builtin_counter_by(
                context,
                entry,
                location,
                entry.arg(0)?,
                4 * RANGE_CHECK_BUILTIN_SIZE,
            )?
        }
    };

    helper.br(entry, 0, &[range_check, div_value, rem_value], location)
}

/// Generate MLIR operations for the `bounded_int_constrain` libfunc.
fn build_constrain<'ctx, 'this>(
    context: &'ctx Context,
    registry: &ProgramRegistry<CoreType, CoreLibfunc>,
    entry: &'this Block<'ctx>,
    location: Location<'ctx>,
    helper: &LibfuncHelper<'ctx, 'this>,
    _metadata: &mut MetadataStorage,
    info: &BoundedIntConstrainConcreteLibfunc,
) -> Result<()> {
    let range_check = super::increment_builtin_counter(context, entry, location, entry.arg(0)?)?;
    let src_value: Value = entry.arg(1)?;

    let src_ty = registry.get_type(&info.param_signatures()[1].ty)?;
    let src_range = src_ty.integer_range(registry)?;

    let src_width = if src_ty.is_bounded_int(registry)? {
        src_range.offset_bit_width()
    } else {
        src_range.zero_based_bit_width()
    };

    let lower_range = registry
        .get_type(&info.branch_signatures()[0].vars[1].ty)?
        .integer_range(registry)?;
    let upper_range = registry
        .get_type(&info.branch_signatures()[1].vars[1].ty)?
        .integer_range(registry)?;

    let boundary = if src_ty.is_bounded_int(registry)? {
        entry.const_int_from_type(
            context,
            location,
            info.boundary.clone() - src_range.lower.clone(),
            src_value.r#type(),
        )?
    } else {
        entry.const_int_from_type(context, location, info.boundary.clone(), src_value.r#type())?
    };

    let is_lower = entry.cmpi(
        context,
        if src_range.lower.sign() == Sign::Minus {
            CmpiPredicate::Slt
        } else {
            CmpiPredicate::Ult
        },
        src_value,
        boundary,
        location,
    )?;

    let lower_block = helper.append_block(Block::new(&[]));
    let upper_block = helper.append_block(Block::new(&[]));
    entry.append_operation(cf::cond_br(
        context,
        is_lower,
        lower_block,
        upper_block,
        &[],
        &[],
        location,
    ));

    {
        let res_value = if src_range.lower != lower_range.lower {
            let lower_offset = &lower_range.lower - &src_range.lower;
            let lower_offset = lower_block.const_int_from_type(
                context,
                location,
                lower_offset,
                src_value.r#type(),
            )?;
            lower_block.append_op_result(arith::subi(src_value, lower_offset, location))?
        } else {
            src_value
        };

        let res_value = if src_width > lower_range.offset_bit_width() {
            lower_block.trunci(
                res_value,
                IntegerType::new(context, lower_range.offset_bit_width()).into(),
                location,
            )?
        } else {
            res_value
        };

        helper.br(lower_block, 0, &[range_check, res_value], location)?;
    }

    {
        let res_value = if src_range.lower != upper_range.lower {
            let upper_offset = &upper_range.lower - &src_range.lower;
            let upper_offset = upper_block.const_int_from_type(
                context,
                location,
                upper_offset,
                src_value.r#type(),
            )?;
            upper_block.append_op_result(arith::subi(src_value, upper_offset, location))?
        } else {
            src_value
        };

        let res_value = if src_width > upper_range.offset_bit_width() {
            upper_block.trunci(
                res_value,
                IntegerType::new(context, upper_range.offset_bit_width()).into(),
                location,
            )?
        } else {
            res_value
        };

        helper.br(upper_block, 1, &[range_check, res_value], location)?;
    }

    Ok(())
}

/// Makes a downcast of a type `T` to `BoundedInt<T::MIN, T::MAX - 1>`
/// or `BoundedInt<T::MIN + 1, T::MAX>` where `T` can be any type of signed
/// or unsigned integer.
///
/// ```cairo
/// extern fn bounded_int_trim<T, const TRIMMED_VALUE: felt252, impl H: TrimHelper<T, TRIMMED_VALUE>>(
///     value: T,
/// ) -> core::internal::OptionRev<H::Target> nopanic;
/// ```
fn build_trim<'ctx, 'this>(
    context: &'ctx Context,
    registry: &ProgramRegistry<CoreType, CoreLibfunc>,
    entry: &'this Block<'ctx>,
    location: Location<'ctx>,
    helper: &LibfuncHelper<'ctx, 'this>,
    _metadata: &mut MetadataStorage,
    info: &BoundedIntTrimConcreteLibfunc,
) -> Result<()> {
    let value: Value = entry.arg(0)?;
    let trimmed_value = entry.const_int_from_type(
        context,
        location,
        info.trimmed_value.clone(),
        value.r#type(),
    )?;
    let trim_type = registry.get_type(&info.param_signatures()[0].ty)?;
    let is_invalid = entry.cmpi(context, CmpiPredicate::Eq, value, trimmed_value, location)?;
    let int_range = trim_type.integer_range(registry)?;

    // There is no need to truncate the value type since we're only receiving power-of-two integers
    // and constraining their range a single value from either the lower or upper limit. However,
    // since we're returning a `BoundedInt` we need to offset its internal representation
    // accordingly.
    let value = if info.trimmed_value == BigInt::ZERO || int_range.lower < BigInt::ZERO {
        let offset = entry.const_int_from_type(
            context,
            location,
            &info.trimmed_value + 1,
            value.r#type(),
        )?;
        entry.append_op_result(arith::subi(value, offset, location))?
    } else {
        value
    };

    helper.cond_br(
        context,
        entry,
        is_invalid,
        [0, 1],
        [&[], &[value]],
        location,
    )
}

/// Generate MLIR operations for the `bounded_int_is_zero` libfunc.
fn build_is_zero<'ctx, 'this>(
    context: &'ctx Context,
    registry: &ProgramRegistry<CoreType, CoreLibfunc>,
    entry: &'this Block<'ctx>,
    location: Location<'ctx>,
    helper: &LibfuncHelper<'ctx, 'this>,
    _metadata: &mut MetadataStorage,
    info: &SignatureOnlyConcreteLibfunc,
) -> Result<()> {
    let src_value: Value = entry.arg(0)?;

    let src_ty = registry.get_type(&info.signature.param_signatures[0].ty)?;
    let src_range = src_ty.integer_range(registry)?;

    native_assert!(
        src_range.lower <= BigInt::ZERO && BigInt::ZERO < src_range.upper,
        "value can never be zero"
    );

    let k0 = if src_ty.is_bounded_int(registry)? {
        entry.const_int_from_type(context, location, 0 - src_range.lower, src_value.r#type())?
    } else {
        entry.const_int_from_type(context, location, 0, src_value.r#type())?
    };
    let src_is_zero = entry.cmpi(context, CmpiPredicate::Eq, src_value, k0, location)?;

    helper.cond_br(
        context,
        entry,
        src_is_zero,
        [0, 1],
        [&[], &[src_value]],
        location,
    )
}

/// Generate MLIR operations for the `bounded_int_wrap_non_zero` libfunc.
fn build_wrap_non_zero<'ctx, 'this>(
    context: &'ctx Context,
    registry: &ProgramRegistry<CoreType, CoreLibfunc>,
    entry: &'this Block<'ctx>,
    location: Location<'ctx>,
    helper: &LibfuncHelper<'ctx, 'this>,
    metadata: &mut MetadataStorage,
    info: &SignatureOnlyConcreteLibfunc,
) -> Result<()> {
    let src_range = registry
        .get_type(&info.signature.param_signatures[0].ty)?
        .integer_range(registry)?;

    native_assert!(
        src_range.lower > BigInt::ZERO || BigInt::ZERO >= src_range.upper,
        "value must not be zero"
    );

    super::build_noop::<1, false>(
        context,
        registry,
        entry,
        location,
        helper,
        metadata,
        &info.signature.param_signatures,
    )
}

#[cfg(test)]
mod test {
    use cairo_lang_sierra::extensions::utils::Range;
    use cairo_vm::Felt252;
    use num_bigint::BigInt;

    use crate::{
        context::NativeContext, execution_result::ExecutionResult, executor::JitNativeExecutor,
        load_cairo, utils::testing::run_program, OptLevel, Value,
    };

    #[test]
    fn test_trim_some_pos_i8() {
        let (_, program) = load_cairo!(
            #[feature("bounded-int-utils")]
            use core::internal::bounded_int::{self, BoundedInt};
            use core::internal::OptionRev;

            fn main() -> BoundedInt<-128, 126> {
                let num = match bounded_int::trim_max::<i8>(1) {
                    OptionRev::Some(n) => n,
                    OptionRev::None => 0,
                };

                num
            }
        );
        let ctx = NativeContext::new();
        let module = ctx.compile(&program, false, None, None).unwrap();
        let executor = JitNativeExecutor::from_native_module(module, OptLevel::Default).unwrap();
        let ExecutionResult {
            remaining_gas: _,
            return_value,
            builtin_stats: _,
        } = executor
            .invoke_dynamic(&program.funcs[0].id, &[], None)
            .unwrap();

        let Value::BoundedInt { value, range: _ } = return_value else {
            panic!();
        };
        assert_eq!(value, Felt252::from(1_u8));
    }

    #[test]
    fn test_trim_some_neg_i8() {
        let (_, program) = load_cairo!(
            #[feature("bounded-int-utils")]
            use core::internal::bounded_int::{self, BoundedInt};
            use core::internal::OptionRev;

            fn main() -> BoundedInt<-127, 127> {
                let num = match bounded_int::trim_min::<i8>(1) {
                    OptionRev::Some(n) => n,
                    OptionRev::None => 1,
                };

                num
            }
        );
        let ctx = NativeContext::new();
        let module = ctx.compile(&program, false, None, None).unwrap();
        let executor = JitNativeExecutor::from_native_module(module, OptLevel::Default).unwrap();
        let ExecutionResult {
            remaining_gas: _,
            return_value,
            builtin_stats: _,
        } = executor
            .invoke_dynamic(&program.funcs[0].id, &[], None)
            .unwrap();

        let Value::BoundedInt { value, range: _ } = return_value else {
            panic!();
        };
        assert_eq!(value, Felt252::from(1_u8));
    }

    #[test]
    fn test_trim_some_u32() {
        let (_, program) = load_cairo!(
            #[feature("bounded-int-utils")]
            use core::internal::bounded_int::{self, BoundedInt};
            use core::internal::OptionRev;

            fn main() -> BoundedInt<0, 4294967294> {
                let num = match bounded_int::trim_max::<u32>(0xfffffffe) {
                    OptionRev::Some(n) => n,
                    OptionRev::None => 0,
                };

                num
            }
        );
        let ctx = NativeContext::new();
        let module = ctx.compile(&program, false, None, None).unwrap();
        let executor = JitNativeExecutor::from_native_module(module, OptLevel::Default).unwrap();
        let ExecutionResult {
            remaining_gas: _,
            return_value,
            builtin_stats: _,
        } = executor
            .invoke_dynamic(&program.funcs[0].id, &[], None)
            .unwrap();

        let Value::BoundedInt { value, range: _ } = return_value else {
            panic!();
        };
        assert_eq!(value, Felt252::from(0xfffffffe_u32));
    }

    #[test]
    fn test_trim_none() {
        let (_, program) = load_cairo!(
            #[feature("bounded-int-utils")]
            use core::internal::bounded_int::{self, BoundedInt};
            use core::internal::OptionRev;

            fn main() -> BoundedInt<-32767, 32767> {
                let num = match bounded_int::trim_min::<i16>(-0x8000) {
                    OptionRev::Some(n) => n,
                    OptionRev::None => 0,
                };

                num
            }
        );
        let ctx = NativeContext::new();
        let module = ctx.compile(&program, false, None, None).unwrap();
        let executor = JitNativeExecutor::from_native_module(module, OptLevel::Default).unwrap();
        let ExecutionResult {
            remaining_gas: _,
            return_value,
            builtin_stats: _,
        } = executor
            .invoke_dynamic(&program.funcs[0].id, &[], None)
            .unwrap();

        let Value::BoundedInt { value, range: _ } = return_value else {
            panic!();
        };
        assert_eq!(value, Felt252::from(0));
    }

<<<<<<< HEAD
    fn assert_bool_output(result: Value, expected_tag: usize) {
        if let Value::Enum { tag, value, .. } = result {
            assert_eq!(tag, 0);
            if let Value::Struct { fields, .. } = *value {
                if let Value::Enum { tag, .. } = fields[0] {
                    assert_eq!(tag, expected_tag)
                }
=======
    fn assert_constrain_output(result: Value, expected_bi: Value) {
        if let Value::Enum { tag, value, .. } = result {
            assert_eq!(tag, 0);
            if let Value::Struct { fields, .. } = *value {
                assert_eq!(expected_bi, fields[0]);
>>>>>>> 1980a4f4
            }
        }
    }

    #[test]
<<<<<<< HEAD
    fn test_is_zero() {
        let program = load_cairo! {
            #[feature("bounded-int-utils")]
            use core::internal::bounded_int::{self, BoundedInt, is_zero};
            use core::zeroable::IsZeroResult;

            fn run_test_1(a: felt252) -> bool {
                let bi: BoundedInt<0, 5> = a.try_into().unwrap();
                match is_zero(bi) {
                    IsZeroResult::Zero => true,
                    IsZeroResult::NonZero(_) => false,
                }
            }

            fn run_test_2(a: felt252) -> bool {
                let bi: BoundedInt<-5, 5> = a.try_into().unwrap();
                match is_zero(bi) {
                    IsZeroResult::Zero => true,
                    IsZeroResult::NonZero(_) => false,
                }
            }
        };

        let result =
            run_program(&program, "run_test_1", &[Value::Felt252(Felt252::from(0))]).return_value;
        assert_bool_output(result, 1);

        let result =
            run_program(&program, "run_test_1", &[Value::Felt252(Felt252::from(5))]).return_value;
        assert_bool_output(result, 0);

        let result =
            run_program(&program, "run_test_2", &[Value::Felt252(Felt252::from(0))]).return_value;
        assert_bool_output(result, 1);

        let result =
            run_program(&program, "run_test_2", &[Value::Felt252(Felt252::from(-5))]).return_value;
        assert_bool_output(result, 0);
=======
    fn test_constrain() {
        let program = load_cairo! {
            #[feature("bounded-int-utils")]
            use core::internal::bounded_int::{self, BoundedInt, ConstrainHelper, constrain};

            fn run_test_1(a: i8) -> BoundedInt<-128, -1> {
                match constrain::<i8, 0>(a) {
                    Ok(lt0) => lt0,
                    Err(_gt0) => panic!(),
                }
            }

            fn run_test_2(a: i8) -> BoundedInt<0, 127> {
                match constrain::<i8, 0>(a) {
                    Ok(_lt0) => panic!(),
                    Err(gt0) => gt0,
                }
            }

            impl ConstrainTest1 of ConstrainHelper<BoundedInt<0, 15>, 5> {
                type LowT = BoundedInt<0, 4>;
                type HighT = BoundedInt<5, 15>;
            }

            fn run_test_3(a: felt252) -> BoundedInt<0, 4> {
                let a_bi: BoundedInt<0, 15> = a.try_into().unwrap();
                match constrain::<_, 5>(a_bi) {
                    Ok(lt0) => lt0,
                    Err(_gt0) => panic!(),
                }
            }

            fn run_test_4(a: felt252) -> BoundedInt<5, 15> {
                let a_bi: BoundedInt<0, 15> = a.try_into().unwrap();
                match constrain::<_, 5>(a_bi) {
                    Ok(_lt0) => panic!(),
                    Err(gt0) => gt0,
                }
            }

            impl ConstrainTest2 of ConstrainHelper<BoundedInt<-10, 10>, 0> {
                type LowT = BoundedInt<-10, -1>;
                type HighT = BoundedInt<0, 10>;
            }

            fn run_test_5(a: felt252) -> BoundedInt<-10, -1> {
                let a_bi: BoundedInt<-10, 10> = a.try_into().unwrap();
                match constrain::<_, 0>(a_bi) {
                    Ok(lt0) => lt0,
                    Err(_gt0) => panic!(),
                }
            }

            fn run_test_6(a: felt252) -> BoundedInt<0, 10> {
                let a_bi: BoundedInt<-10, 10> = a.try_into().unwrap();
                match constrain::<_, 0>(a_bi) {
                    Ok(_lt0) => panic!(),
                    Err(gt0) => gt0,
                }
            }

            impl ConstrainTest3 of ConstrainHelper<BoundedInt<1, 61>, 31> {
                type LowT = BoundedInt<1, 30>;
                type HighT = BoundedInt<31, 61>;
            }

            fn run_test_7(a: felt252) -> BoundedInt<1, 30> {
                let a_bi: BoundedInt<1, 61> = a.try_into().unwrap();
                match constrain::<_, 31>(a_bi) {
                    Ok(lt0) => lt0,
                    Err(_gt0) => panic!(),
                }
            }

            fn run_test_8(a: felt252) -> BoundedInt<31, 61> {
                let a_bi: BoundedInt<1, 61> = a.try_into().unwrap();
                match constrain::<_, 31>(a_bi) {
                    Ok(_lt0) => panic!(),
                    Err(gt0) => gt0,
                }
            }

            impl ConstrainTest4 of ConstrainHelper<BoundedInt<-200, -100>, -150> {
                type LowT = BoundedInt<-200, -151>;
                type HighT = BoundedInt<-150, -100>;
            }

            fn run_test_9(a: felt252) -> BoundedInt<-200, -151> {
                let a_bi: BoundedInt<-200, -100> = a.try_into().unwrap();
                match constrain::<_, -150>(a_bi) {
                    Ok(lt0) => lt0,
                    Err(_gt0) => panic!(),
                }
            }

            fn run_test_10(a: felt252) -> BoundedInt<-150, -100> {
                let a_bi: BoundedInt<-200, -100> = a.try_into().unwrap();
                match constrain::<_, -150>(a_bi) {
                    Ok(_lt0) => panic!(),
                    Err(gt0) => gt0,
                }
            }

            impl ConstrainTest5 of ConstrainHelper<BoundedInt<30, 100>, 100> {
                type LowT = BoundedInt<30, 99>;
                type HighT = BoundedInt<100, 100>;
            }

            fn run_test_11(a: felt252) -> BoundedInt<100, 100> {
                let a_bi: BoundedInt<30, 100> = a.try_into().unwrap();
                match constrain::<_, 100>(a_bi) {
                    Ok(_lt0) => panic!(),
                    Err(gt0) => gt0,
                }
            }
        };

        let result = run_program(&program, "run_test_1", &[Value::Sint8(-1)]).return_value;
        assert_constrain_output(
            result,
            Value::BoundedInt {
                value: Felt252::from(-1),
                range: Range {
                    lower: BigInt::from(-128),
                    upper: BigInt::from(0),
                },
            },
        );

        let result = run_program(&program, "run_test_2", &[Value::Sint8(1)]).return_value;
        assert_constrain_output(
            result,
            Value::BoundedInt {
                value: Felt252::from(1),
                range: Range {
                    lower: BigInt::from(0),
                    upper: BigInt::from(128),
                },
            },
        );

        let result = run_program(&program, "run_test_2", &[Value::Sint8(0)]).return_value;
        assert_constrain_output(
            result,
            Value::BoundedInt {
                value: Felt252::from(0),
                range: Range {
                    lower: BigInt::from(0),
                    upper: BigInt::from(128),
                },
            },
        );

        let result =
            run_program(&program, "run_test_3", &[Value::Felt252(Felt252::from(0))]).return_value;
        assert_constrain_output(
            result,
            Value::BoundedInt {
                value: Felt252::from(0),
                range: Range {
                    lower: BigInt::from(0),
                    upper: BigInt::from(5),
                },
            },
        );

        let result =
            run_program(&program, "run_test_4", &[Value::Felt252(Felt252::from(15))]).return_value;
        assert_constrain_output(
            result,
            Value::BoundedInt {
                value: Felt252::from(15),
                range: Range {
                    lower: BigInt::from(5),
                    upper: BigInt::from(16),
                },
            },
        );

        let result =
            run_program(&program, "run_test_5", &[Value::Felt252(Felt252::from(-5))]).return_value;
        assert_constrain_output(
            result,
            Value::BoundedInt {
                value: Felt252::from(-5),
                range: Range {
                    lower: BigInt::from(-10),
                    upper: BigInt::from(0),
                },
            },
        );

        let result =
            run_program(&program, "run_test_6", &[Value::Felt252(Felt252::from(5))]).return_value;
        assert_constrain_output(
            result,
            Value::BoundedInt {
                value: Felt252::from(5),
                range: Range {
                    lower: BigInt::from(0),
                    upper: BigInt::from(11),
                },
            },
        );

        let result =
            run_program(&program, "run_test_7", &[Value::Felt252(Felt252::from(30))]).return_value;
        assert_constrain_output(
            result,
            Value::BoundedInt {
                value: Felt252::from(30),
                range: Range {
                    lower: BigInt::from(1),
                    upper: BigInt::from(31),
                },
            },
        );

        let result =
            run_program(&program, "run_test_8", &[Value::Felt252(Felt252::from(31))]).return_value;
        assert_constrain_output(
            result,
            Value::BoundedInt {
                value: Felt252::from(31),
                range: Range {
                    lower: BigInt::from(31),
                    upper: BigInt::from(62),
                },
            },
        );

        let result = run_program(
            &program,
            "run_test_9",
            &[Value::Felt252(Felt252::from(-200))],
        )
        .return_value;
        assert_constrain_output(
            result,
            Value::BoundedInt {
                value: Felt252::from(-200),
                range: Range {
                    lower: BigInt::from(-200),
                    upper: BigInt::from(-150),
                },
            },
        );

        let result = run_program(
            &program,
            "run_test_10",
            &[Value::Felt252(Felt252::from(-150))],
        )
        .return_value;
        assert_constrain_output(
            result,
            Value::BoundedInt {
                value: Felt252::from(-150),
                range: Range {
                    lower: BigInt::from(-150),
                    upper: BigInt::from(-99),
                },
            },
        );

        let result = run_program(
            &program,
            "run_test_11",
            &[Value::Felt252(Felt252::from(100))],
        )
        .return_value;
        assert_constrain_output(
            result,
            Value::BoundedInt {
                value: Felt252::from(100),
                range: Range {
                    lower: BigInt::from(100),
                    upper: BigInt::from(101),
                },
            },
        );
>>>>>>> 1980a4f4
    }
}<|MERGE_RESOLUTION|>--- conflicted
+++ resolved
@@ -1005,7 +1005,6 @@
         assert_eq!(value, Felt252::from(0));
     }
 
-<<<<<<< HEAD
     fn assert_bool_output(result: Value, expected_tag: usize) {
         if let Value::Enum { tag, value, .. } = result {
             assert_eq!(tag, 0);
@@ -1013,19 +1012,11 @@
                 if let Value::Enum { tag, .. } = fields[0] {
                     assert_eq!(tag, expected_tag)
                 }
-=======
-    fn assert_constrain_output(result: Value, expected_bi: Value) {
-        if let Value::Enum { tag, value, .. } = result {
-            assert_eq!(tag, 0);
-            if let Value::Struct { fields, .. } = *value {
-                assert_eq!(expected_bi, fields[0]);
->>>>>>> 1980a4f4
             }
         }
     }
 
     #[test]
-<<<<<<< HEAD
     fn test_is_zero() {
         let program = load_cairo! {
             #[feature("bounded-int-utils")]
@@ -1064,7 +1055,18 @@
         let result =
             run_program(&program, "run_test_2", &[Value::Felt252(Felt252::from(-5))]).return_value;
         assert_bool_output(result, 0);
-=======
+    }
+
+    fn assert_constrain_output(result: Value, expected_bi: Value) {
+        if let Value::Enum { tag, value, .. } = result {
+            assert_eq!(tag, 0);
+            if let Value::Struct { fields, .. } = *value {
+                assert_eq!(expected_bi, fields[0]);
+            }
+        }
+    }
+
+    #[test]
     fn test_constrain() {
         let program = load_cairo! {
             #[feature("bounded-int-utils")]
@@ -1346,6 +1348,5 @@
                 },
             },
         );
->>>>>>> 1980a4f4
     }
 }