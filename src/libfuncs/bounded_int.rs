--- conflicted
+++ resolved
@@ -843,15 +843,12 @@
 
 #[cfg(test)]
 mod test {
-<<<<<<< HEAD
-=======
     use cairo_lang_sierra::{extensions::utils::Range, program::Program};
     use cairo_vm::Felt252;
     use lazy_static::lazy_static;
     use num_bigint::BigInt;
     use test_case::test_case;
 
->>>>>>> 1e5b7c24
     use crate::{
         context::NativeContext,
         execution_result::ExecutionResult,
@@ -860,11 +857,6 @@
         utils::testing::{run_program, run_program_assert_output},
         OptLevel, Value,
     };
-    use cairo_lang_sierra::{extensions::utils::Range, program::Program};
-    use cairo_vm::Felt252;
-    use lazy_static::lazy_static;
-    use num_bigint::BigInt;
-    use test_case::test_case;
 
     #[test]
     fn test_trim_some_pos_i8() {
