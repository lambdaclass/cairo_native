--- conflicted
+++ resolved
@@ -1004,6 +1004,349 @@
                     OptionRev::Some(v) => assert!(v == a.try_into().unwrap(), "invariant"),
                     OptionRev::None => panic!("boundary"),
                 };
+            }
+        };
+        static ref TEST_SUB_PROGRAM: (String, Program) = load_cairo! {
+            #[feature("bounded-int-utils")]
+            use core::internal::bounded_int::{BoundedInt, sub, SubHelper};
+
+            impl SubHelperBI_1x1_BI_1x5 of SubHelper<BoundedInt<1, 1>, BoundedInt<1, 5>> {
+                type Result = BoundedInt<-4, 0>;
+            }
+
+            fn bi_1x1_minus_bi_1x5(
+                a: felt252,
+                b: felt252,
+            ) -> BoundedInt<-4, 0> {
+                let a: BoundedInt<1, 1> = a.try_into().unwrap();
+                let b: BoundedInt<1, 5> = b.try_into().unwrap();
+                return sub(a, b);
+            }
+
+            impl SubHelperBI_1x1_BI_1x1 of SubHelper<BoundedInt<1, 1>, BoundedInt<1, 1>> {
+                type Result = BoundedInt<0, 0>;
+            }
+
+            fn bi_1x1_minus_bi_1x1(
+                a: felt252,
+                b: felt252,
+            ) -> BoundedInt<0, 0> {
+                let a: BoundedInt<1, 1> = a.try_into().unwrap();
+                let b: BoundedInt<1, 1> = b.try_into().unwrap();
+                return sub(a, b);
+            }
+
+            impl SubHelperBI_m3xm3_BI_m3xm3 of SubHelper<BoundedInt<-3, -3>, BoundedInt<-3, -3>> {
+                type Result = BoundedInt<0, 0>;
+            }
+
+            fn bi_m3xm3_minus_bi_m3xm3(
+                a: felt252,
+                b: felt252,
+            ) -> BoundedInt<0, 0> {
+                let a: BoundedInt<-3, -3> = a.try_into().unwrap();
+                let b: BoundedInt<-3, -3> = b.try_into().unwrap();
+                return sub(a, b);
+            }
+
+            impl SubHelperBI_m6xm3_BI_1x3 of SubHelper<BoundedInt<-6, -3>, BoundedInt<1, 3>> {
+                type Result = BoundedInt<-9, -4>;
+            }
+
+            fn bi_m6xm3_minus_bi_1x3(
+                a: felt252,
+                b: felt252,
+            ) -> BoundedInt<-9, -4> {
+                let a: BoundedInt<-6, -3> = a.try_into().unwrap();
+                let b: BoundedInt<1, 3> = b.try_into().unwrap();
+                return sub(a, b);
+            }
+
+            impl SubHelperBI_m6xm2_BI_m20xm10 of SubHelper<BoundedInt<-6, -2>, BoundedInt<-20, -10>> {
+                type Result = BoundedInt<4, 18>;
+            }
+
+            fn bi_m6xm2_minus_bi_m20xm10(
+                a: felt252,
+                b: felt252,
+            ) -> BoundedInt<4, 18> {
+                let a: BoundedInt<-6, -2> = a.try_into().unwrap();
+                let b: BoundedInt<-20, -10> = b.try_into().unwrap();
+                return sub(a, b);
+            }
+        };
+        static ref TEST_ADD_PROGRAM: (String, Program) = load_cairo! {
+            #[feature("bounded-int-utils")]
+            use core::internal::bounded_int::{BoundedInt, add, AddHelper, UnitInt};
+
+            impl AddHelperBI_1x31_BI_1x1 of AddHelper<BoundedInt<1, 31>, BoundedInt<1, 1>> {
+                type Result = BoundedInt<2, 32>;
+            }
+
+            fn bi_1x31_plus_bi_1x1(
+                a: felt252,
+                b: felt252,
+            ) -> BoundedInt<2, 32> {
+                let a: BoundedInt<1, 31> = a.try_into().unwrap();
+                let b: BoundedInt<1, 1> = b.try_into().unwrap();
+                return add(a, b);
+            }
+
+            impl AddHelperBI_1x31_BI_m1xm1 of AddHelper<BoundedInt<1, 31>, BoundedInt<-1, -1>> {
+                type Result = BoundedInt<0, 30>;
+            }
+
+            fn bi_1x31_plus_bi_m1xm1(
+                a: felt252,
+                b: felt252,
+            ) -> BoundedInt<0, 30> {
+                let a: BoundedInt<1, 31> = a.try_into().unwrap();
+                let b: BoundedInt<-1, -1> = b.try_into().unwrap();
+                return add(a, b);
+            }
+
+            impl AddHelperBI_0x30_BI_0x10 of AddHelper<BoundedInt<0, 30>, BoundedInt<0, 10>> {
+                type Result = BoundedInt<0, 40>;
+            }
+
+            fn bi_0x30_plus_bi_0x10(
+                a: felt252,
+                b: felt252,
+            ) -> BoundedInt<0, 40> {
+                let a: BoundedInt<0, 30> = a.try_into().unwrap();
+                let b: BoundedInt<0, 10> = b.try_into().unwrap();
+                return add(a, b);
+            }
+
+            impl AddHelperBI_m20xm15_BI_0x10 of AddHelper<BoundedInt<-20, -15>, BoundedInt<0, 10>> {
+                type Result = BoundedInt<-20, -5>;
+            }
+
+            fn bi_m20xm15_plus_bi_0x10(
+                a: felt252,
+                b: felt252,
+            ) -> BoundedInt<-20, -5> {
+                let a: BoundedInt<-20, -15> = a.try_into().unwrap();
+                let b: BoundedInt<0, 10> = b.try_into().unwrap();
+                return add(a, b);
+            }
+
+            impl AddHelperBI_m5xm5_BI_m5xm5 of AddHelper<BoundedInt<-5, -5>, BoundedInt<-5, -5>> {
+                type Result = BoundedInt<-10, -10>;
+            }
+
+            fn bi_m5xm5_plus_bi_m5xm5(
+                a: felt252,
+                b: felt252,
+            ) -> BoundedInt<-10, -10> {
+                let a: BoundedInt<-5, -5> = a.try_into().unwrap();
+                let b: BoundedInt<-5, -5> = b.try_into().unwrap();
+                return add(a, b);
+            }
+
+            impl AddHelperBI_m5xm5_UI_m1 of AddHelper<BoundedInt<-5, -5>, UnitInt<-1>> {
+                type Result = BoundedInt<-6, -6>;
+            }
+
+            fn bi_m5xm5_plus_ui_m1(
+                a: felt252,
+                b: felt252,
+            ) -> BoundedInt<-6, -6> {
+                let a: BoundedInt<-5, -5> = a.try_into().unwrap();
+                let b: UnitInt<-1> = b.try_into().unwrap();
+                return add(a, b);
+            }
+
+            impl AddHelperUI_1_BI_m5xm5 of AddHelper<UnitInt<1>, BoundedInt<-5, -5>> {
+                type Result = BoundedInt<-4, -4>;
+            }
+
+            fn ui_m1_plus_bi_m5xm5(
+                a: felt252,
+                b: felt252,
+            ) -> BoundedInt<-4, -4> {
+                let a: UnitInt<1> = a.try_into().unwrap();
+                let b: BoundedInt<-5, -5> = b.try_into().unwrap();
+                return add(a, b);
+            }
+        };
+        static ref TEST_CONSTRAIN_PROGRAM: (String, Program) = load_cairo! {
+            #[feature("bounded-int-utils")]
+            use core::internal::bounded_int::{self, BoundedInt, ConstrainHelper, constrain};
+
+            fn constrain_bi_m128_127_lt_0(a: felt252) -> BoundedInt<-128, -1> {
+                let a: i8 = a.try_into().unwrap();
+                match constrain::<i8, 0>(a) {
+                    Ok(lt0) => lt0,
+                    Err(_gt0) => panic!(),
+                }
+            }
+
+            fn constrain_bi_m128_127_gt_0(a: felt252) -> BoundedInt<0, 127> {
+                let a: i8 = a.try_into().unwrap();
+                match constrain::<i8, 0>(a) {
+                    Ok(_lt0) => panic!(),
+                    Err(gt0) => gt0,
+                }
+            }
+
+            impl ConstrainTest1 of ConstrainHelper<BoundedInt<0, 15>, 5> {
+                type LowT = BoundedInt<0, 4>;
+                type HighT = BoundedInt<5, 15>;
+            }
+
+            fn constrain_bi_0_15_lt_5(a: felt252) -> BoundedInt<0, 4> {
+                let a_bi: BoundedInt<0, 15> = a.try_into().unwrap();
+                match constrain::<_, 5>(a_bi) {
+                    Ok(lt) => lt,
+                    Err(_gt) => panic!(),
+                }
+            }
+
+            fn constrain_bi_0_15_gt_5(a: felt252) -> BoundedInt<5, 15> {
+                let a_bi: BoundedInt<0, 15> = a.try_into().unwrap();
+                match constrain::<_, 5>(a_bi) {
+                    Ok(_lt) => panic!(),
+                    Err(gt) => gt,
+                }
+            }
+
+            impl ConstrainTest2 of ConstrainHelper<BoundedInt<-10, 10>, 0> {
+                type LowT = BoundedInt<-10, -1>;
+                type HighT = BoundedInt<0, 10>;
+            }
+
+            fn constrain_bi_m10_10_lt_0(a: felt252) -> BoundedInt<-10, -1> {
+                let a_bi: BoundedInt<-10, 10> = a.try_into().unwrap();
+                match constrain::<_, 0>(a_bi) {
+                    Ok(lt0) => lt0,
+                    Err(_gt0) => panic!(),
+                }
+            }
+
+            fn constrain_bi_m10_10_gt_0(a: felt252) -> BoundedInt<0, 10> {
+                let a_bi: BoundedInt<-10, 10> = a.try_into().unwrap();
+                match constrain::<_, 0>(a_bi) {
+                    Ok(_lt0) => panic!(),
+                    Err(gt0) => gt0,
+                }
+            }
+
+            impl ConstrainTest3 of ConstrainHelper<BoundedInt<1, 61>, 31> {
+                type LowT = BoundedInt<1, 30>;
+                type HighT = BoundedInt<31, 61>;
+            }
+
+            fn constrain_bi_1_61_lt_31(a: felt252) -> BoundedInt<1, 30> {
+                let a_bi: BoundedInt<1, 61> = a.try_into().unwrap();
+                match constrain::<_, 31>(a_bi) {
+                    Ok(lt) => lt,
+                    Err(_gt) => panic!(),
+                }
+            }
+
+            fn constrain_bi_1_61_gt_31(a: felt252) -> BoundedInt<31, 61> {
+                let a_bi: BoundedInt<1, 61> = a.try_into().unwrap();
+                match constrain::<_, 31>(a_bi) {
+                    Ok(_lt) => panic!(),
+                    Err(gt) => gt,
+                }
+            }
+
+            impl ConstrainTest4 of ConstrainHelper<BoundedInt<-200, -100>, -150> {
+                type LowT = BoundedInt<-200, -151>;
+                type HighT = BoundedInt<-150, -100>;
+            }
+
+            fn constrain_bi_m200_m100_lt_m150(a: felt252) -> BoundedInt<-200, -151> {
+                let a_bi: BoundedInt<-200, -100> = a.try_into().unwrap();
+                match constrain::<_, -150>(a_bi) {
+                    Ok(lt) => lt,
+                    Err(_gt) => panic!(),
+                }
+            }
+
+            fn constrain_bi_m200_m100_gt_m150(a: felt252) -> BoundedInt<-150, -100> {
+                let a_bi: BoundedInt<-200, -100> = a.try_into().unwrap();
+                match constrain::<_, -150>(a_bi) {
+                    Ok(_lt) => panic!(),
+                    Err(gt) => gt,
+                }
+            }
+
+            impl ConstrainTest5 of ConstrainHelper<BoundedInt<30, 100>, 100> {
+                type LowT = BoundedInt<30, 99>;
+                type HighT = BoundedInt<100, 100>;
+            }
+
+            fn constrain_bi_30_100_gt_100(a: felt252) -> BoundedInt<100, 100> {
+                let a_bi: BoundedInt<30, 100> = a.try_into().unwrap();
+                match constrain::<_, 100>(a_bi) {
+                    Ok(_lt) => panic!(),
+                    Err(gt) => gt,
+                }
+            }
+
+            impl ConstrainTest6 of ConstrainHelper<BoundedInt<-30, 31>, 0> {
+                type LowT = BoundedInt<-30, -1>;
+                type HighT = BoundedInt<0, 31>;
+            }
+
+            fn constrain_bi_m30_31_lt_0(a: felt252) -> BoundedInt<-30, -1> {
+                let a_bi: BoundedInt<-30, 31> = a.try_into().unwrap();
+                match constrain::<_, 0>(a_bi) {
+                    Ok(lt0) => lt0,
+                    Err(_gt0) => panic!(),
+                }
+            }
+
+            fn constrain_bi_m30_31_gt_0(a: felt252) -> BoundedInt<0, 31> {
+                let a_bi: BoundedInt<-30, 31> = a.try_into().unwrap();
+                match constrain::<_, 0>(a_bi) {
+                    Ok(_lt0) => panic!(),
+                    Err(gt0) => gt0,
+                }
+            }
+        };
+        static ref TEST_DIV_REM_PROGRAM: (String, Program) = load_cairo! {
+            #[feature("bounded-int-utils")]
+            use core::internal::bounded_int::{self, BoundedInt, div_rem, DivRemHelper};
+            use core::internal::OptionRev;
+            extern fn bounded_int_wrap_non_zero<T>(v: T) -> NonZero<T> nopanic;
+
+
+            impl Helper_u8_u8 of DivRemHelper<u8, u8> {
+                type DivT = BoundedInt<0, 255>;
+                type RemT = BoundedInt<0, 254>;
+            }
+            fn test_u8(a: felt252, b: felt252) -> (felt252, felt252) {
+                let a_int: u8 = a.try_into().unwrap();
+                let b_int: u8 = b.try_into().unwrap();
+                let b_nz: NonZero<u8> = b_int.try_into().unwrap();
+                let (q, r) = div_rem(a_int, b_nz);
+                return (q.into(), r.into());
+            }
+
+            impl Helper_10_100_10_40 of DivRemHelper<BoundedInt<10, 100>, BoundedInt<10, 40>> {
+                type DivT = BoundedInt<0, 10>;
+                type RemT = BoundedInt<0, 39>;
+            }
+            fn test_10_100_10_40(a: felt252, b: felt252) -> (felt252, felt252) {
+                let a_int: BoundedInt<10, 100> = a.try_into().unwrap();
+                let b_int: BoundedInt<10, 40> = b.try_into().unwrap();
+                let (q, r) = div_rem(a_int, bounded_int_wrap_non_zero(b_int));
+                return (q.into(), r.into());
+            }
+
+            impl Helper_50_100_20_40 of DivRemHelper<BoundedInt<50, 100>, BoundedInt<20, 40>> {
+                type DivT = BoundedInt<1, 5>;
+                type RemT = BoundedInt<0, 39>;
+            }
+            fn test_50_100_20_40(a: felt252, b: felt252) -> (felt252, felt252) {
+                let a_int: BoundedInt<50, 100> = a.try_into().unwrap();
+                let b_int: BoundedInt<20, 40> = b.try_into().unwrap();
+                let (q, r) = div_rem(a_int, bounded_int_wrap_non_zero(b_int));
+                return (q.into(), r.into());
             }
         };
     }
@@ -1089,79 +1432,6 @@
         run_program_assert_output(&TEST_TRIM_PROGRAM, entry_point, arguments, expected_result);
     }
 
-    lazy_static! {
-<<<<<<< HEAD
-        static ref TEST_SUB_PROGRAM: (String, Program) = load_cairo! {
-            #[feature("bounded-int-utils")]
-            use core::internal::bounded_int::{BoundedInt, sub, SubHelper};
-
-            impl SubHelperBI_1x1_BI_1x5 of SubHelper<BoundedInt<1, 1>, BoundedInt<1, 5>> {
-                type Result = BoundedInt<-4, 0>;
-            }
-
-            fn bi_1x1_minus_bi_1x5(
-                a: felt252,
-                b: felt252,
-            ) -> BoundedInt<-4, 0> {
-                let a: BoundedInt<1, 1> = a.try_into().unwrap();
-                let b: BoundedInt<1, 5> = b.try_into().unwrap();
-                return sub(a, b);
-            }
-
-            impl SubHelperBI_1x1_BI_1x1 of SubHelper<BoundedInt<1, 1>, BoundedInt<1, 1>> {
-                type Result = BoundedInt<0, 0>;
-            }
-
-            fn bi_1x1_minus_bi_1x1(
-                a: felt252,
-                b: felt252,
-            ) -> BoundedInt<0, 0> {
-                let a: BoundedInt<1, 1> = a.try_into().unwrap();
-                let b: BoundedInt<1, 1> = b.try_into().unwrap();
-                return sub(a, b);
-            }
-
-            impl SubHelperBI_m3xm3_BI_m3xm3 of SubHelper<BoundedInt<-3, -3>, BoundedInt<-3, -3>> {
-                type Result = BoundedInt<0, 0>;
-            }
-
-            fn bi_m3xm3_minus_bi_m3xm3(
-                a: felt252,
-                b: felt252,
-            ) -> BoundedInt<0, 0> {
-                let a: BoundedInt<-3, -3> = a.try_into().unwrap();
-                let b: BoundedInt<-3, -3> = b.try_into().unwrap();
-                return sub(a, b);
-            }
-
-            impl SubHelperBI_m6xm3_BI_1x3 of SubHelper<BoundedInt<-6, -3>, BoundedInt<1, 3>> {
-                type Result = BoundedInt<-9, -4>;
-            }
-
-            fn bi_m6xm3_minus_bi_1x3(
-                a: felt252,
-                b: felt252,
-            ) -> BoundedInt<-9, -4> {
-                let a: BoundedInt<-6, -3> = a.try_into().unwrap();
-                let b: BoundedInt<1, 3> = b.try_into().unwrap();
-                return sub(a, b);
-            }
-
-            impl SubHelperBI_m6xm2_BI_m20xm10 of SubHelper<BoundedInt<-6, -2>, BoundedInt<-20, -10>> {
-                type Result = BoundedInt<4, 18>;
-            }
-
-            fn bi_m6xm2_minus_bi_m20xm10(
-                a: felt252,
-                b: felt252,
-            ) -> BoundedInt<4, 18> {
-                let a: BoundedInt<-6, -2> = a.try_into().unwrap();
-                let b: BoundedInt<-20, -10> = b.try_into().unwrap();
-                return sub(a, b);
-            }
-        };
-    }
-
     #[test_case("bi_1x1_minus_bi_1x5", 1, 5, -4)]
     #[test_case("bi_1x1_minus_bi_1x1", 1, 1, 0)]
     #[test_case("bi_m3xm3_minus_bi_m3xm3", -3, -3, 0)]
@@ -1170,102 +1440,24 @@
     fn test_sub(entry_point: &str, lhs: i32, rhs: i32, expected_result: i32) {
         let result = run_program(
             &TEST_SUB_PROGRAM,
-=======
-        static ref TEST_ADD_PROGRAM: (String, Program) = load_cairo! {
-            #[feature("bounded-int-utils")]
-            use core::internal::bounded_int::{BoundedInt, add, AddHelper, UnitInt};
-
-            impl AddHelperBI_1x31_BI_1x1 of AddHelper<BoundedInt<1, 31>, BoundedInt<1, 1>> {
-                type Result = BoundedInt<2, 32>;
-            }
-
-            fn bi_1x31_plus_bi_1x1(
-                a: felt252,
-                b: felt252,
-            ) -> BoundedInt<2, 32> {
-                let a: BoundedInt<1, 31> = a.try_into().unwrap();
-                let b: BoundedInt<1, 1> = b.try_into().unwrap();
-                return add(a, b);
-            }
-
-            impl AddHelperBI_1x31_BI_m1xm1 of AddHelper<BoundedInt<1, 31>, BoundedInt<-1, -1>> {
-                type Result = BoundedInt<0, 30>;
-            }
-
-            fn bi_1x31_plus_bi_m1xm1(
-                a: felt252,
-                b: felt252,
-            ) -> BoundedInt<0, 30> {
-                let a: BoundedInt<1, 31> = a.try_into().unwrap();
-                let b: BoundedInt<-1, -1> = b.try_into().unwrap();
-                return add(a, b);
-            }
-
-            impl AddHelperBI_0x30_BI_0x10 of AddHelper<BoundedInt<0, 30>, BoundedInt<0, 10>> {
-                type Result = BoundedInt<0, 40>;
-            }
-
-            fn bi_0x30_plus_bi_0x10(
-                a: felt252,
-                b: felt252,
-            ) -> BoundedInt<0, 40> {
-                let a: BoundedInt<0, 30> = a.try_into().unwrap();
-                let b: BoundedInt<0, 10> = b.try_into().unwrap();
-                return add(a, b);
-            }
-
-            impl AddHelperBI_m20xm15_BI_0x10 of AddHelper<BoundedInt<-20, -15>, BoundedInt<0, 10>> {
-                type Result = BoundedInt<-20, -5>;
-            }
-
-            fn bi_m20xm15_plus_bi_0x10(
-                a: felt252,
-                b: felt252,
-            ) -> BoundedInt<-20, -5> {
-                let a: BoundedInt<-20, -15> = a.try_into().unwrap();
-                let b: BoundedInt<0, 10> = b.try_into().unwrap();
-                return add(a, b);
-            }
-
-            impl AddHelperBI_m5xm5_BI_m5xm5 of AddHelper<BoundedInt<-5, -5>, BoundedInt<-5, -5>> {
-                type Result = BoundedInt<-10, -10>;
-            }
-
-            fn bi_m5xm5_plus_bi_m5xm5(
-                a: felt252,
-                b: felt252,
-            ) -> BoundedInt<-10, -10> {
-                let a: BoundedInt<-5, -5> = a.try_into().unwrap();
-                let b: BoundedInt<-5, -5> = b.try_into().unwrap();
-                return add(a, b);
-            }
-
-            impl AddHelperBI_m5xm5_UI_m1 of AddHelper<BoundedInt<-5, -5>, UnitInt<-1>> {
-                type Result = BoundedInt<-6, -6>;
-            }
-
-            fn bi_m5xm5_plus_ui_m1(
-                a: felt252,
-                b: felt252,
-            ) -> BoundedInt<-6, -6> {
-                let a: BoundedInt<-5, -5> = a.try_into().unwrap();
-                let b: UnitInt<-1> = b.try_into().unwrap();
-                return add(a, b);
-            }
-
-            impl AddHelperUI_1_BI_m5xm5 of AddHelper<UnitInt<1>, BoundedInt<-5, -5>> {
-                type Result = BoundedInt<-4, -4>;
-            }
-
-            fn ui_m1_plus_bi_m5xm5(
-                a: felt252,
-                b: felt252,
-            ) -> BoundedInt<-4, -4> {
-                let a: UnitInt<1> = a.try_into().unwrap();
-                let b: BoundedInt<-5, -5> = b.try_into().unwrap();
-                return add(a, b);
-            }
-        };
+            entry_point,
+            &[
+                Value::Felt252(Felt252::from(lhs)),
+                Value::Felt252(Felt252::from(rhs)),
+            ],
+        )
+        .return_value;
+        if let Value::Enum { value, .. } = result {
+            if let Value::Struct { fields, .. } = *value {
+                assert!(
+                    matches!(fields[0], Value::BoundedInt { value, .. } if value == Felt252::from(expected_result))
+                )
+            } else {
+                panic!("Test returned an unexpected value");
+            }
+        } else {
+            panic!("Test didn't return an enum as expected");
+        }
     }
 
     #[test_case("bi_1x31_plus_bi_1x1", 31, 1, 32)]
@@ -1279,7 +1471,6 @@
     fn test_add(entry_point: &str, lhs: i32, rhs: i32, expected_result: i32) {
         let result = run_program(
             &TEST_ADD_PROGRAM,
->>>>>>> 4794e1d5
             entry_point,
             &[
                 Value::Felt252(Felt252::from(lhs)),
@@ -1287,10 +1478,7 @@
             ],
         )
         .return_value;
-<<<<<<< HEAD
-=======
-
->>>>>>> 4794e1d5
+
         if let Value::Enum { value, .. } = result {
             if let Value::Struct { fields, .. } = *value {
                 assert!(
@@ -1300,11 +1488,7 @@
                 panic!("Test returned an unexpected value");
             }
         } else {
-<<<<<<< HEAD
             panic!("Test didn't return an enum as expected");
-=======
-            panic!("Test returned value was not an Enum as expected");
->>>>>>> 4794e1d5
         }
     }
 
@@ -1358,147 +1542,6 @@
         let result =
             run_program(&program, "run_test_2", &[Value::Felt252(Felt252::from(-5))]).return_value;
         assert_bool_output(result, 0);
-    }
-
-    lazy_static! {
-        static ref TEST_CONSTRAIN_PROGRAM: (String, Program) = load_cairo! {
-            #[feature("bounded-int-utils")]
-            use core::internal::bounded_int::{self, BoundedInt, ConstrainHelper, constrain};
-
-            fn constrain_bi_m128_127_lt_0(a: felt252) -> BoundedInt<-128, -1> {
-                let a: i8 = a.try_into().unwrap();
-                match constrain::<i8, 0>(a) {
-                    Ok(lt0) => lt0,
-                    Err(_gt0) => panic!(),
-                }
-            }
-
-            fn constrain_bi_m128_127_gt_0(a: felt252) -> BoundedInt<0, 127> {
-                let a: i8 = a.try_into().unwrap();
-                match constrain::<i8, 0>(a) {
-                    Ok(_lt0) => panic!(),
-                    Err(gt0) => gt0,
-                }
-            }
-
-            impl ConstrainTest1 of ConstrainHelper<BoundedInt<0, 15>, 5> {
-                type LowT = BoundedInt<0, 4>;
-                type HighT = BoundedInt<5, 15>;
-            }
-
-            fn constrain_bi_0_15_lt_5(a: felt252) -> BoundedInt<0, 4> {
-                let a_bi: BoundedInt<0, 15> = a.try_into().unwrap();
-                match constrain::<_, 5>(a_bi) {
-                    Ok(lt) => lt,
-                    Err(_gt) => panic!(),
-                }
-            }
-
-            fn constrain_bi_0_15_gt_5(a: felt252) -> BoundedInt<5, 15> {
-                let a_bi: BoundedInt<0, 15> = a.try_into().unwrap();
-                match constrain::<_, 5>(a_bi) {
-                    Ok(_lt) => panic!(),
-                    Err(gt) => gt,
-                }
-            }
-
-            impl ConstrainTest2 of ConstrainHelper<BoundedInt<-10, 10>, 0> {
-                type LowT = BoundedInt<-10, -1>;
-                type HighT = BoundedInt<0, 10>;
-            }
-
-            fn constrain_bi_m10_10_lt_0(a: felt252) -> BoundedInt<-10, -1> {
-                let a_bi: BoundedInt<-10, 10> = a.try_into().unwrap();
-                match constrain::<_, 0>(a_bi) {
-                    Ok(lt0) => lt0,
-                    Err(_gt0) => panic!(),
-                }
-            }
-
-            fn constrain_bi_m10_10_gt_0(a: felt252) -> BoundedInt<0, 10> {
-                let a_bi: BoundedInt<-10, 10> = a.try_into().unwrap();
-                match constrain::<_, 0>(a_bi) {
-                    Ok(_lt0) => panic!(),
-                    Err(gt0) => gt0,
-                }
-            }
-
-            impl ConstrainTest3 of ConstrainHelper<BoundedInt<1, 61>, 31> {
-                type LowT = BoundedInt<1, 30>;
-                type HighT = BoundedInt<31, 61>;
-            }
-
-            fn constrain_bi_1_61_lt_31(a: felt252) -> BoundedInt<1, 30> {
-                let a_bi: BoundedInt<1, 61> = a.try_into().unwrap();
-                match constrain::<_, 31>(a_bi) {
-                    Ok(lt) => lt,
-                    Err(_gt) => panic!(),
-                }
-            }
-
-            fn constrain_bi_1_61_gt_31(a: felt252) -> BoundedInt<31, 61> {
-                let a_bi: BoundedInt<1, 61> = a.try_into().unwrap();
-                match constrain::<_, 31>(a_bi) {
-                    Ok(_lt) => panic!(),
-                    Err(gt) => gt,
-                }
-            }
-
-            impl ConstrainTest4 of ConstrainHelper<BoundedInt<-200, -100>, -150> {
-                type LowT = BoundedInt<-200, -151>;
-                type HighT = BoundedInt<-150, -100>;
-            }
-
-            fn constrain_bi_m200_m100_lt_m150(a: felt252) -> BoundedInt<-200, -151> {
-                let a_bi: BoundedInt<-200, -100> = a.try_into().unwrap();
-                match constrain::<_, -150>(a_bi) {
-                    Ok(lt) => lt,
-                    Err(_gt) => panic!(),
-                }
-            }
-
-            fn constrain_bi_m200_m100_gt_m150(a: felt252) -> BoundedInt<-150, -100> {
-                let a_bi: BoundedInt<-200, -100> = a.try_into().unwrap();
-                match constrain::<_, -150>(a_bi) {
-                    Ok(_lt) => panic!(),
-                    Err(gt) => gt,
-                }
-            }
-
-            impl ConstrainTest5 of ConstrainHelper<BoundedInt<30, 100>, 100> {
-                type LowT = BoundedInt<30, 99>;
-                type HighT = BoundedInt<100, 100>;
-            }
-
-            fn constrain_bi_30_100_gt_100(a: felt252) -> BoundedInt<100, 100> {
-                let a_bi: BoundedInt<30, 100> = a.try_into().unwrap();
-                match constrain::<_, 100>(a_bi) {
-                    Ok(_lt) => panic!(),
-                    Err(gt) => gt,
-                }
-            }
-
-            impl ConstrainTest6 of ConstrainHelper<BoundedInt<-30, 31>, 0> {
-                type LowT = BoundedInt<-30, -1>;
-                type HighT = BoundedInt<0, 31>;
-            }
-
-            fn constrain_bi_m30_31_lt_0(a: felt252) -> BoundedInt<-30, -1> {
-                let a_bi: BoundedInt<-30, 31> = a.try_into().unwrap();
-                match constrain::<_, 0>(a_bi) {
-                    Ok(lt0) => lt0,
-                    Err(_gt0) => panic!(),
-                }
-            }
-
-            fn constrain_bi_m30_31_gt_0(a: felt252) -> BoundedInt<0, 31> {
-                let a_bi: BoundedInt<-30, 31> = a.try_into().unwrap();
-                match constrain::<_, 0>(a_bi) {
-                    Ok(_lt0) => panic!(),
-                    Err(gt0) => gt0,
-                }
-            }
-        };
     }
 
     #[test_case("constrain_bi_m128_127_lt_0", -1, -1)]
@@ -1535,50 +1578,6 @@
         }
     }
 
-    lazy_static! {
-        static ref TEST_DIV_REM_PROGRAM: (String, Program) = load_cairo! {
-            #[feature("bounded-int-utils")]
-            use core::internal::bounded_int::{self, BoundedInt, div_rem, DivRemHelper};
-            use core::internal::OptionRev;
-            extern fn bounded_int_wrap_non_zero<T>(v: T) -> NonZero<T> nopanic;
-
-
-            impl Helper_u8_u8 of DivRemHelper<u8, u8> {
-                type DivT = BoundedInt<0, 255>;
-                type RemT = BoundedInt<0, 254>;
-            }
-            fn test_u8(a: felt252, b: felt252) -> (felt252, felt252) {
-                let a_int: u8 = a.try_into().unwrap();
-                let b_int: u8 = b.try_into().unwrap();
-                let b_nz: NonZero<u8> = b_int.try_into().unwrap();
-                let (q, r) = div_rem(a_int, b_nz);
-                return (q.into(), r.into());
-            }
-
-            impl Helper_10_100_10_40 of DivRemHelper<BoundedInt<10, 100>, BoundedInt<10, 40>> {
-                type DivT = BoundedInt<0, 10>;
-                type RemT = BoundedInt<0, 39>;
-            }
-            fn test_10_100_10_40(a: felt252, b: felt252) -> (felt252, felt252) {
-                let a_int: BoundedInt<10, 100> = a.try_into().unwrap();
-                let b_int: BoundedInt<10, 40> = b.try_into().unwrap();
-                let (q, r) = div_rem(a_int, bounded_int_wrap_non_zero(b_int));
-                return (q.into(), r.into());
-            }
-
-            impl Helper_50_100_20_40 of DivRemHelper<BoundedInt<50, 100>, BoundedInt<20, 40>> {
-                type DivT = BoundedInt<1, 5>;
-                type RemT = BoundedInt<0, 39>;
-            }
-            fn test_50_100_20_40(a: felt252, b: felt252) -> (felt252, felt252) {
-                let a_int: BoundedInt<50, 100> = a.try_into().unwrap();
-                let b_int: BoundedInt<20, 40> = b.try_into().unwrap();
-                let (q, r) = div_rem(a_int, bounded_int_wrap_non_zero(b_int));
-                return (q.into(), r.into());
-            }
-        };
-    }
-
     #[test_case("test_u8", 100, 30, 3, 10)]
     #[test_case("test_10_100_10_40", 100, 30, 3, 10)]
     #[test_case("test_50_100_20_40", 100, 30, 3, 10)]
