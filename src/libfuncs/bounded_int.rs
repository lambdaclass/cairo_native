//! # Bounded int libfuncs

use super::LibfuncHelper;
use crate::{
    error::{panic::ToNativeAssertError, Result},
    execution_result::RANGE_CHECK_BUILTIN_SIZE,
    metadata::MetadataStorage,
    native_assert,
    types::TypeBuilder,
    utils::RangeExt,
};
use cairo_lang_sierra::{
    extensions::{
        bounded_int::{
            BoundedIntConcreteLibfunc, BoundedIntConstrainConcreteLibfunc,
            BoundedIntDivRemAlgorithm, BoundedIntDivRemConcreteLibfunc,
            BoundedIntTrimConcreteLibfunc,
        },
        core::{CoreLibfunc, CoreType},
        lib_func::SignatureOnlyConcreteLibfunc,
        utils::Range,
        ConcreteLibfunc,
    },
    program_registry::ProgramRegistry,
};
use melior::{
    dialect::{
        arith::{self, CmpiPredicate},
        cf,
    },
    helpers::{ArithBlockExt, BuiltinBlockExt},
    ir::{r#type::IntegerType, Block, BlockLike, Location, Value, ValueLike},
    Context,
};
use num_bigint::{BigInt, Sign};

/// Select and call the correct libfunc builder function from the selector.
pub fn build<'ctx, 'this>(
    context: &'ctx Context,
    registry: &ProgramRegistry<CoreType, CoreLibfunc>,
    entry: &'this Block<'ctx>,
    location: Location<'ctx>,
    helper: &LibfuncHelper<'ctx, 'this>,
    metadata: &mut MetadataStorage,
    selector: &BoundedIntConcreteLibfunc,
) -> Result<()> {
    match selector {
        BoundedIntConcreteLibfunc::Add(info) => {
            build_add(context, registry, entry, location, helper, metadata, info)
        }
        BoundedIntConcreteLibfunc::Sub(info) => {
            build_sub(context, registry, entry, location, helper, metadata, info)
        }
        BoundedIntConcreteLibfunc::Mul(info) => {
            build_mul(context, registry, entry, location, helper, metadata, info)
        }
        BoundedIntConcreteLibfunc::DivRem(info) => {
            build_div_rem(context, registry, entry, location, helper, metadata, info)
        }
        BoundedIntConcreteLibfunc::Constrain(info) => {
            build_constrain(context, registry, entry, location, helper, metadata, info)
        }
        BoundedIntConcreteLibfunc::TrimMin(info) | BoundedIntConcreteLibfunc::TrimMax(info) => {
            build_trim(context, registry, entry, location, helper, metadata, info)
        }
        BoundedIntConcreteLibfunc::IsZero(info) => {
            build_is_zero(context, registry, entry, location, helper, metadata, info)
        }
        BoundedIntConcreteLibfunc::WrapNonZero(info) => {
            build_wrap_non_zero(context, registry, entry, location, helper, metadata, info)
        }
    }
}

/// Generate MLIR operations for the `bounded_int_add` libfunc.
#[allow(clippy::too_many_arguments)]
fn build_add<'ctx, 'this>(
    context: &'ctx Context,
    registry: &ProgramRegistry<CoreType, CoreLibfunc>,
    entry: &'this Block<'ctx>,
    location: Location<'ctx>,
    helper: &LibfuncHelper<'ctx, 'this>,
    _metadata: &mut MetadataStorage,
    info: &SignatureOnlyConcreteLibfunc,
) -> Result<()> {
    let lhs_value = entry.arg(0)?;
    let rhs_value = entry.arg(1)?;

    // Extract the ranges for the operands and the result type.
    let lhs_ty = registry.get_type(&info.signature.param_signatures[0].ty)?;
    let rhs_ty = registry.get_type(&info.signature.param_signatures[1].ty)?;

    let lhs_range = lhs_ty.integer_range(registry)?;
    let rhs_range = rhs_ty.integer_range(registry)?;
    let dst_range = registry
        .get_type(&info.signature.branch_signatures[0].vars[0].ty)?
        .integer_range(registry)?;

    let lhs_width = if lhs_ty.is_bounded_int(registry)? {
        lhs_range.offset_bit_width()
    } else {
        lhs_range.zero_based_bit_width()
    };
    let rhs_width = if rhs_ty.is_bounded_int(registry)? {
        rhs_range.offset_bit_width()
    } else {
        rhs_range.zero_based_bit_width()
    };

    // Calculate the computation range.
    let compute_range = Range {
        lower: (&lhs_range.lower)
            .min(&rhs_range.lower)
            .min(&dst_range.lower)
            .clone(),
        upper: (&lhs_range.upper)
            .max(&rhs_range.upper)
            .max(&dst_range.upper)
            .clone(),
    };
    let compute_ty = IntegerType::new(context, compute_range.offset_bit_width()).into();

    // Zero-extend operands into the computation range.
    native_assert!(
        compute_range.offset_bit_width() >= lhs_width,
        "the lhs_range bit_width must be less or equal than the compute_range"
    );
    native_assert!(
        compute_range.offset_bit_width() >= rhs_width,
        "the rhs_range bit_width must be less or equal than the compute_range"
    );

    let lhs_value = if compute_range.offset_bit_width() > lhs_width {
        if lhs_range.lower.sign() != Sign::Minus || lhs_ty.is_bounded_int(registry)? {
            entry.extui(lhs_value, compute_ty, location)?
        } else {
            entry.extsi(lhs_value, compute_ty, location)?
        }
    } else {
        lhs_value
    };
    let rhs_value = if compute_range.offset_bit_width() > rhs_width {
        if rhs_range.lower.sign() != Sign::Minus || rhs_ty.is_bounded_int(registry)? {
            entry.extui(rhs_value, compute_ty, location)?
        } else {
            entry.extsi(rhs_value, compute_ty, location)?
        }
    } else {
        rhs_value
    };

    // Offset the operands so that they are compatible.
    let lhs_offset = if lhs_ty.is_bounded_int(registry)? {
        &lhs_range.lower - &compute_range.lower
    } else {
        lhs_range.lower
    };
    let lhs_value = if lhs_offset != BigInt::ZERO {
        let lhs_offset = entry.const_int_from_type(context, location, lhs_offset, compute_ty)?;
        entry.addi(lhs_value, lhs_offset, location)?
    } else {
        lhs_value
    };

    let rhs_offset = if rhs_ty.is_bounded_int(registry)? {
        &rhs_range.lower - &compute_range.lower
    } else {
        rhs_range.lower
    };
    let rhs_value = if rhs_offset != BigInt::ZERO {
        let rhs_offset = entry.const_int_from_type(context, location, rhs_offset, compute_ty)?;
        entry.addi(rhs_value, rhs_offset, location)?
    } else {
        rhs_value
    };

    // Compute the operation.
    let res_value = entry.addi(lhs_value, rhs_value, location)?;

    // Offset and truncate the result to the output type.
    let res_offset = &dst_range.lower - &compute_range.lower;
    let res_value = if res_offset != BigInt::ZERO {
        let res_offset = entry.const_int_from_type(context, location, res_offset, compute_ty)?;
        entry.append_op_result(arith::subi(res_value, res_offset, location))?
    } else {
        res_value
    };

    let res_value = if dst_range.offset_bit_width() < compute_range.offset_bit_width() {
        entry.trunci(
            res_value,
            IntegerType::new(context, dst_range.offset_bit_width()).into(),
            location,
        )?
    } else {
        res_value
    };

    helper.br(entry, 0, &[res_value], location)
}

/// Generate MLIR operations for the `bounded_int_sub` libfunc.
#[allow(clippy::too_many_arguments)]
fn build_sub<'ctx, 'this>(
    context: &'ctx Context,
    registry: &ProgramRegistry<CoreType, CoreLibfunc>,
    entry: &'this Block<'ctx>,
    location: Location<'ctx>,
    helper: &LibfuncHelper<'ctx, 'this>,
    _metadata: &mut MetadataStorage,
    info: &SignatureOnlyConcreteLibfunc,
) -> Result<()> {
    let lhs_value = entry.arg(0)?;
    let rhs_value = entry.arg(1)?;

    // Extract the ranges for the operands and the result type.
    let lhs_ty = registry.get_type(&info.signature.param_signatures[0].ty)?;
    let rhs_ty = registry.get_type(&info.signature.param_signatures[1].ty)?;

    let lhs_range = lhs_ty.integer_range(registry)?;
    let rhs_range = rhs_ty.integer_range(registry)?;
    let dst_range = registry
        .get_type(&info.signature.branch_signatures[0].vars[0].ty)?
        .integer_range(registry)?;

    let lhs_width = if lhs_ty.is_bounded_int(registry)? {
        lhs_range.offset_bit_width()
    } else {
        lhs_range.zero_based_bit_width()
    };
    let rhs_width = if rhs_ty.is_bounded_int(registry)? {
        rhs_range.offset_bit_width()
    } else {
        rhs_range.zero_based_bit_width()
    };

    // Calculate the computation range.
    let compute_range = Range {
        lower: (&lhs_range.lower)
            .min(&rhs_range.lower)
            .min(&dst_range.lower)
            .clone(),
        upper: (&lhs_range.upper)
            .max(&rhs_range.upper)
            .max(&dst_range.upper)
            .clone(),
    };
    let compute_ty = IntegerType::new(context, compute_range.offset_bit_width()).into();

    // Zero-extend operands into the computation range.
    native_assert!(
        compute_range.offset_bit_width() >= lhs_width,
        "the lhs_range bit_width must be less or equal than the compute_range"
    );
    native_assert!(
        compute_range.offset_bit_width() >= rhs_width,
        "the rhs_range bit_width must be less or equal than the compute_range"
    );

    let lhs_value = if compute_range.offset_bit_width() > lhs_width {
        if lhs_range.lower.sign() != Sign::Minus || lhs_ty.is_bounded_int(registry)? {
            entry.extui(lhs_value, compute_ty, location)?
        } else {
            entry.extsi(lhs_value, compute_ty, location)?
        }
    } else {
        lhs_value
    };
    let rhs_value = if compute_range.offset_bit_width() > rhs_width {
        if rhs_range.lower.sign() != Sign::Minus || rhs_ty.is_bounded_int(registry)? {
            entry.extui(rhs_value, compute_ty, location)?
        } else {
            entry.extsi(rhs_value, compute_ty, location)?
        }
    } else {
        rhs_value
    };

    // Offset the operands so that they are compatible.
    let lhs_offset = if lhs_ty.is_bounded_int(registry)? {
        &lhs_range.lower - &compute_range.lower
    } else {
        lhs_range.lower
    };
    let lhs_value = if lhs_offset != BigInt::ZERO {
        let lhs_offset = entry.const_int_from_type(context, location, lhs_offset, compute_ty)?;
        entry.addi(lhs_value, lhs_offset, location)?
    } else {
        lhs_value
    };

    let rhs_offset = if rhs_ty.is_bounded_int(registry)? {
        &rhs_range.lower - &compute_range.lower
    } else {
        rhs_range.lower
    };
    let rhs_value = if rhs_offset != BigInt::ZERO {
        let rhs_offset = entry.const_int_from_type(context, location, rhs_offset, compute_ty)?;
        entry.addi(rhs_value, rhs_offset, location)?
    } else {
        rhs_value
    };

    // Compute the operation.
    let res_value = entry.append_op_result(arith::subi(lhs_value, rhs_value, location))?;

    // Offset and truncate the result to the output type.
    let res_offset = dst_range.lower.clone();
    let res_value = if res_offset != BigInt::ZERO {
        let res_offset = entry.const_int_from_type(context, location, res_offset, compute_ty)?;
        entry.append_op_result(arith::subi(res_value, res_offset, location))?
    } else {
        res_value
    };

    let res_value = if dst_range.offset_bit_width() < compute_range.offset_bit_width() {
        entry.trunci(
            res_value,
            IntegerType::new(context, dst_range.offset_bit_width()).into(),
            location,
        )?
    } else {
        res_value
    };

    helper.br(entry, 0, &[res_value], location)
}

/// Generate MLIR operations for the `bounded_int_mul` libfunc.
#[allow(clippy::too_many_arguments)]
fn build_mul<'ctx, 'this>(
    context: &'ctx Context,
    registry: &ProgramRegistry<CoreType, CoreLibfunc>,
    entry: &'this Block<'ctx>,
    location: Location<'ctx>,
    helper: &LibfuncHelper<'ctx, 'this>,
    _metadata: &mut MetadataStorage,
    info: &SignatureOnlyConcreteLibfunc,
) -> Result<()> {
    let lhs_value = entry.arg(0)?;
    let rhs_value = entry.arg(1)?;

    // Extract the ranges for the operands and the result type.
    let lhs_ty = registry.get_type(&info.signature.param_signatures[0].ty)?;
    let rhs_ty = registry.get_type(&info.signature.param_signatures[1].ty)?;

    let lhs_range = lhs_ty.integer_range(registry)?;
    let rhs_range = rhs_ty.integer_range(registry)?;
    let dst_range = registry
        .get_type(&info.signature.branch_signatures[0].vars[0].ty)?
        .integer_range(registry)?;

    let lhs_width = if lhs_ty.is_bounded_int(registry)? {
        lhs_range.offset_bit_width()
    } else {
        lhs_range.zero_based_bit_width()
    };
    let rhs_width = if rhs_ty.is_bounded_int(registry)? {
        rhs_range.offset_bit_width()
    } else {
        rhs_range.zero_based_bit_width()
    };

    // Calculate the computation range.
    let compute_range = Range {
        lower: (&lhs_range.lower)
            .min(&rhs_range.lower)
            .min(&dst_range.lower)
            .min(&BigInt::ZERO)
            .clone(),
        upper: (&lhs_range.upper)
            .max(&rhs_range.upper)
            .max(&dst_range.upper)
            .clone(),
    };
    let compute_ty = IntegerType::new(context, compute_range.zero_based_bit_width()).into();

    // Zero-extend operands into the computation range.
    native_assert!(
        compute_range.offset_bit_width() >= lhs_width,
        "the lhs_range bit_width must be less or equal than the compute_range"
    );
    native_assert!(
        compute_range.offset_bit_width() >= rhs_width,
        "the rhs_range bit_width must be less or equal than the compute_range"
    );

    let lhs_value = if compute_range.zero_based_bit_width() > lhs_width {
        if lhs_range.lower.sign() != Sign::Minus || lhs_ty.is_bounded_int(registry)? {
            entry.extui(lhs_value, compute_ty, location)?
        } else {
            entry.extsi(lhs_value, compute_ty, location)?
        }
    } else {
        lhs_value
    };
    let rhs_value = if compute_range.zero_based_bit_width() > rhs_width {
        if rhs_range.lower.sign() != Sign::Minus || rhs_ty.is_bounded_int(registry)? {
            entry.extui(rhs_value, compute_ty, location)?
        } else {
            entry.extsi(rhs_value, compute_ty, location)?
        }
    } else {
        rhs_value
    };

    // Offset the operands so that they are compatible with the operation.
    let lhs_value = if lhs_ty.is_bounded_int(registry)? && lhs_range.lower != BigInt::ZERO {
        let lhs_offset =
            entry.const_int_from_type(context, location, lhs_range.lower, compute_ty)?;
        entry.addi(lhs_value, lhs_offset, location)?
    } else {
        lhs_value
    };
    let rhs_value = if rhs_ty.is_bounded_int(registry)? && rhs_range.lower != BigInt::ZERO {
        let rhs_offset =
            entry.const_int_from_type(context, location, rhs_range.lower, compute_ty)?;
        entry.addi(rhs_value, rhs_offset, location)?
    } else {
        rhs_value
    };

    // Compute the operation.
    let res_value = entry.muli(lhs_value, rhs_value, location)?;

    // Offset and truncate the result to the output type.
    let res_offset = dst_range.lower.clone();
    let res_value = if res_offset != BigInt::ZERO {
        let res_offset = entry.const_int_from_type(context, location, res_offset, compute_ty)?;
        entry.append_op_result(arith::subi(res_value, res_offset, location))?
    } else {
        res_value
    };

    let res_value = if dst_range.offset_bit_width() < compute_range.zero_based_bit_width() {
        entry.trunci(
            res_value,
            IntegerType::new(context, dst_range.offset_bit_width()).into(),
            location,
        )?
    } else {
        res_value
    };

    helper.br(entry, 0, &[res_value], location)
}

/// Builds the `bounded_int_div_rem` libfunc, which divides a non negative
/// integer by a positive integer (non zero), returning the quotient and
/// the remainder as bounded ints.
///
/// # Signature
///
/// ```cairo
/// extern fn bounded_int_div_rem<Lhs, Rhs, impl H: DivRemHelper<Lhs, Rhs>>(
///     lhs: Lhs, rhs: NonZero<Rhs>,
/// ) -> (H::DivT, H::RemT) implicits(RangeCheck) nopanic;
/// ```
///
/// The input arguments can be both regular integers or bounded ints.
fn build_div_rem<'ctx, 'this>(
    context: &'ctx Context,
    registry: &ProgramRegistry<CoreType, CoreLibfunc>,
    entry: &'this Block<'ctx>,
    location: Location<'ctx>,
    helper: &LibfuncHelper<'ctx, 'this>,
    _metadata: &mut MetadataStorage,
    info: &BoundedIntDivRemConcreteLibfunc,
) -> Result<()> {
    let lhs_value = entry.arg(1)?;
    let rhs_value = entry.arg(2)?;

    // Extract the ranges for the operands and the result type.
    let lhs_ty = registry.get_type(&info.param_signatures()[1].ty)?;
    let rhs_ty = registry.get_type(&info.param_signatures()[2].ty)?;

    let lhs_range = lhs_ty.integer_range(registry)?;
    let rhs_range = rhs_ty.integer_range(registry)?;
    let div_range = registry
        .get_type(&info.branch_signatures()[0].vars[1].ty)?
        .integer_range(registry)?;
    let rem_range = registry
        .get_type(&info.branch_signatures()[0].vars[2].ty)?
        .integer_range(registry)?;

    let lhs_width = if lhs_ty.is_bounded_int(registry)? {
        lhs_range.offset_bit_width()
    } else {
        lhs_range.zero_based_bit_width()
    };
    let rhs_width = if rhs_ty.is_bounded_int(registry)? {
        rhs_range.offset_bit_width()
    } else {
        rhs_range.zero_based_bit_width()
    };

    let div_rem_algorithm = BoundedIntDivRemAlgorithm::try_new(&lhs_range, &rhs_range)
        .to_native_assert_error(&format!(
            "div_rem of ranges: lhs = {:#?} and rhs= {:#?} is not supported yet",
            &lhs_range, &rhs_range
        ))?;

    // Calculate the computation range.
    let compute_range = Range {
        lower: BigInt::ZERO,
        upper: (&lhs_range.upper).max(&rhs_range.upper).clone(),
    };
    let compute_ty = IntegerType::new(context, compute_range.zero_based_bit_width()).into();

    // Zero-extend operands into the computation range.
    native_assert!(
        compute_range.offset_bit_width() >= lhs_width,
        "the lhs_range bit_width must be less or equal than the compute_range"
    );
    native_assert!(
        compute_range.offset_bit_width() >= rhs_width,
        "the rhs_range bit_width must be less or equal than the compute_range"
    );

    let lhs_value = if compute_range.zero_based_bit_width() > lhs_width {
        if lhs_range.lower.sign() != Sign::Minus || lhs_ty.is_bounded_int(registry)? {
            entry.extui(lhs_value, compute_ty, location)?
        } else {
            entry.extsi(lhs_value, compute_ty, location)?
        }
    } else {
        lhs_value
    };
    let rhs_value = if compute_range.zero_based_bit_width() > rhs_width {
        if rhs_range.lower.sign() != Sign::Minus || rhs_ty.is_bounded_int(registry)? {
            entry.extui(rhs_value, compute_ty, location)?
        } else {
            entry.extsi(rhs_value, compute_ty, location)?
        }
    } else {
        rhs_value
    };

    // Offset the operands so that they are compatible with the operation.
    let lhs_value = if lhs_ty.is_bounded_int(registry)? && lhs_range.lower != BigInt::ZERO {
        let lhs_offset =
            entry.const_int_from_type(context, location, lhs_range.lower, compute_ty)?;
        entry.addi(lhs_value, lhs_offset, location)?
    } else {
        lhs_value
    };
    let rhs_value = if rhs_ty.is_bounded_int(registry)? && rhs_range.lower != BigInt::ZERO {
        let rhs_offset =
            entry.const_int_from_type(context, location, rhs_range.lower, compute_ty)?;
        entry.addi(rhs_value, rhs_offset, location)?
    } else {
        rhs_value
    };

    // Compute the operation.
    let div_value = entry.append_op_result(arith::divui(lhs_value, rhs_value, location))?;
    let rem_value = entry.append_op_result(arith::remui(lhs_value, rhs_value, location))?;

    // Offset result to the output type.
    let div_value = if div_range.lower.clone() != BigInt::ZERO {
        let div_offset =
            entry.const_int_from_type(context, location, div_range.lower.clone(), compute_ty)?;
        entry.append_op_result(arith::subi(div_value, div_offset, location))?
    } else {
        div_value
    };

    native_assert!(
        rem_range.lower == BigInt::ZERO,
        "The remainder range lower bound should be zero"
    );

    // Truncate to the output type
    let div_value = if div_range.offset_bit_width() < compute_range.zero_based_bit_width() {
        entry.trunci(
            div_value,
            IntegerType::new(context, div_range.offset_bit_width()).into(),
            location,
        )?
    } else {
        div_value
    };
    let rem_value = if rem_range.offset_bit_width() < compute_range.zero_based_bit_width() {
        entry.trunci(
            rem_value,
            IntegerType::new(context, rem_range.offset_bit_width()).into(),
            location,
        )?
    } else {
        rem_value
    };

    // Increase range check builtin by 3, regardless of `div_rem_algorithm`:
    // https://github.com/starkware-libs/cairo/blob/v2.12.0-dev.1/crates/cairo-lang-sierra-to-casm/src/invocations/int/bounded.rs#L100
    let range_check = match div_rem_algorithm {
        BoundedIntDivRemAlgorithm::KnownSmallRhs => crate::libfuncs::increment_builtin_counter_by(
            context,
            entry,
            location,
            entry.arg(0)?,
            3 * RANGE_CHECK_BUILTIN_SIZE,
        )?,
        BoundedIntDivRemAlgorithm::KnownSmallQuotient { .. }
        | BoundedIntDivRemAlgorithm::KnownSmallLhs { .. } => {
            // If `div_rem_algorithm` is `KnownSmallQuotient` or `KnownSmallLhs`, increase range check builtin by 1.
            //
            // Case KnownSmallQuotient: https://github.com/starkware-libs/cairo/blob/v2.12.0-dev.1/crates/cairo-lang-sierra-to-casm/src/invocations/int/bounded.rs#L129
            // Case KnownSmallLhs: https://github.com/starkware-libs/cairo/blob/v2.12.0-dev.1/crates/cairo-lang-sierra-to-casm/src/invocations/int/bounded.rs#L157
            crate::libfuncs::increment_builtin_counter_by(
                context,
                entry,
                location,
                entry.arg(0)?,
                4 * RANGE_CHECK_BUILTIN_SIZE,
            )?
        }
    };

    helper.br(entry, 0, &[range_check, div_value, rem_value], location)
}

/// Generate MLIR operations for the `bounded_int_constrain` libfunc.
fn build_constrain<'ctx, 'this>(
    context: &'ctx Context,
    registry: &ProgramRegistry<CoreType, CoreLibfunc>,
    entry: &'this Block<'ctx>,
    location: Location<'ctx>,
    helper: &LibfuncHelper<'ctx, 'this>,
    _metadata: &mut MetadataStorage,
    info: &BoundedIntConstrainConcreteLibfunc,
) -> Result<()> {
    let range_check = super::increment_builtin_counter(context, entry, location, entry.arg(0)?)?;
    let src_value: Value = entry.arg(1)?;

    let src_ty = registry.get_type(&info.param_signatures()[1].ty)?;
    let src_range = src_ty.integer_range(registry)?;

    let src_width = if src_ty.is_bounded_int(registry)? {
        src_range.offset_bit_width()
    } else {
        src_range.zero_based_bit_width()
    };

    let lower_range = registry
        .get_type(&info.branch_signatures()[0].vars[1].ty)?
        .integer_range(registry)?;
    let upper_range = registry
        .get_type(&info.branch_signatures()[1].vars[1].ty)?
        .integer_range(registry)?;

    let boundary = if src_ty.is_bounded_int(registry)? {
        entry.const_int_from_type(
            context,
            location,
            info.boundary.clone() - src_range.lower.clone(),
            src_value.r#type(),
        )?
    } else {
        entry.const_int_from_type(context, location, info.boundary.clone(), src_value.r#type())?
    };

    let is_lower = entry.cmpi(
        context,
        if src_range.lower.sign() == Sign::Minus {
            CmpiPredicate::Slt
        } else {
            CmpiPredicate::Ult
        },
        src_value,
        boundary,
        location,
    )?;

    let lower_block = helper.append_block(Block::new(&[]));
    let upper_block = helper.append_block(Block::new(&[]));
    entry.append_operation(cf::cond_br(
        context,
        is_lower,
        lower_block,
        upper_block,
        &[],
        &[],
        location,
    ));

    {
        let res_value = if src_range.lower != lower_range.lower {
            let lower_offset = &lower_range.lower - &src_range.lower;
            let lower_offset = lower_block.const_int_from_type(
                context,
                location,
                lower_offset,
                src_value.r#type(),
            )?;
            lower_block.append_op_result(arith::subi(src_value, lower_offset, location))?
        } else {
            src_value
        };

        let res_value = if src_width > lower_range.offset_bit_width() {
            lower_block.trunci(
                res_value,
                IntegerType::new(context, lower_range.offset_bit_width()).into(),
                location,
            )?
        } else {
            res_value
        };

        helper.br(lower_block, 0, &[range_check, res_value], location)?;
    }

    {
        let res_value = if src_range.lower != upper_range.lower {
            let upper_offset = &upper_range.lower - &src_range.lower;
            let upper_offset = upper_block.const_int_from_type(
                context,
                location,
                upper_offset,
                src_value.r#type(),
            )?;
            upper_block.append_op_result(arith::subi(src_value, upper_offset, location))?
        } else {
            src_value
        };

        let res_value = if src_width > upper_range.offset_bit_width() {
            upper_block.trunci(
                res_value,
                IntegerType::new(context, upper_range.offset_bit_width()).into(),
                location,
            )?
        } else {
            res_value
        };

        helper.br(upper_block, 1, &[range_check, res_value], location)?;
    }

    Ok(())
}

/// Makes a downcast of a type `T` to `BoundedInt<T::MIN, T::MAX - 1>`
/// or `BoundedInt<T::MIN + 1, T::MAX>` where `T` can be any type of signed
/// or unsigned integer.
///
/// ```cairo
/// extern fn bounded_int_trim<T, const TRIMMED_VALUE: felt252, impl H: TrimHelper<T, TRIMMED_VALUE>>(
///     value: T,
/// ) -> core::internal::OptionRev<H::Target> nopanic;
/// ```
fn build_trim<'ctx, 'this>(
    context: &'ctx Context,
    registry: &ProgramRegistry<CoreType, CoreLibfunc>,
    entry: &'this Block<'ctx>,
    location: Location<'ctx>,
    helper: &LibfuncHelper<'ctx, 'this>,
    metadata: &mut MetadataStorage,
    info: &BoundedIntTrimConcreteLibfunc,
) -> Result<()> {
    let value: Value = entry.arg(0)?;

    let src_ty = registry.get_type(&info.param_signatures()[0].ty)?;
    let dst_ty = registry.get_type(&info.branch_signatures()[1].vars[0].ty)?;

    let trimmed_value = if src_ty.is_bounded_int(registry)? {
        entry.const_int_from_type(
            context,
            location,
            info.trimmed_value.clone() - src_ty.integer_range(registry)?.lower,
            value.r#type(),
        )?
    } else {
        entry.const_int_from_type(
            context,
            location,
            info.trimmed_value.clone(),
            value.r#type(),
        )?
    };
    let is_invalid = entry.cmpi(context, CmpiPredicate::Eq, value, trimmed_value, location)?;

    let offset = if src_ty.is_bounded_int(registry)? {
        dst_ty.integer_range(registry)?.lower - src_ty.integer_range(registry)?.lower
    } else {
        dst_ty.integer_range(registry)?.lower
    };
    let value = entry.append_op_result(arith::subi(
        value,
        entry.const_int_from_type(context, location, offset, value.r#type())?,
        location,
    ))?;
    let value = entry.trunci(
        value,
        dst_ty.build(
            context,
            helper,
            registry,
            metadata,
            &info.branch_signatures()[1].vars[0].ty,
        )?,
        location,
    )?;

    helper.cond_br(
        context,
        entry,
        is_invalid,
        [0, 1],
        [&[], &[value]],
        location,
    )
}

/// Generate MLIR operations for the `bounded_int_is_zero` libfunc.
fn build_is_zero<'ctx, 'this>(
    context: &'ctx Context,
    registry: &ProgramRegistry<CoreType, CoreLibfunc>,
    entry: &'this Block<'ctx>,
    location: Location<'ctx>,
    helper: &LibfuncHelper<'ctx, 'this>,
    _metadata: &mut MetadataStorage,
    info: &SignatureOnlyConcreteLibfunc,
) -> Result<()> {
    let src_value: Value = entry.arg(0)?;

    let src_ty = registry.get_type(&info.signature.param_signatures[0].ty)?;
    let src_range = src_ty.integer_range(registry)?;

    native_assert!(
        src_range.lower <= BigInt::ZERO && BigInt::ZERO < src_range.upper,
        "value can never be zero"
    );

    let k0 = if src_ty.is_bounded_int(registry)? {
        // We can do the substraction since the lower bound of the bounded int will
        // always be less or equal than 0.
        entry.const_int_from_type(context, location, 0 - src_range.lower, src_value.r#type())?
    } else {
        entry.const_int_from_type(context, location, 0, src_value.r#type())?
    };
    let src_is_zero = entry.cmpi(context, CmpiPredicate::Eq, src_value, k0, location)?;

    helper.cond_br(
        context,
        entry,
        src_is_zero,
        [0, 1],
        [&[], &[src_value]],
        location,
    )
}

/// Generate MLIR operations for the `bounded_int_wrap_non_zero` libfunc.
fn build_wrap_non_zero<'ctx, 'this>(
    context: &'ctx Context,
    registry: &ProgramRegistry<CoreType, CoreLibfunc>,
    entry: &'this Block<'ctx>,
    location: Location<'ctx>,
    helper: &LibfuncHelper<'ctx, 'this>,
    metadata: &mut MetadataStorage,
    info: &SignatureOnlyConcreteLibfunc,
) -> Result<()> {
    let src_range = registry
        .get_type(&info.signature.param_signatures[0].ty)?
        .integer_range(registry)?;

    native_assert!(
        src_range.lower > BigInt::ZERO || BigInt::ZERO >= src_range.upper,
        "value must not be zero"
    );

    super::build_noop::<1, false>(
        context,
        registry,
        entry,
        location,
        helper,
        metadata,
        &info.signature.param_signatures,
    )
}

#[cfg(test)]
mod test {
    use cairo_lang_sierra::{extensions::utils::Range, program::Program};
    use cairo_vm::Felt252;
    use lazy_static::lazy_static;
    use num_bigint::BigInt;
    use test_case::test_case;

    use crate::{
        jit_enum, jit_panic_byte_array, jit_struct, load_cairo,
        utils::testing::{run_program, run_program_assert_output},
        Value,
    };

    lazy_static! {
<<<<<<< HEAD
        static ref TEST_MUL_PROGRAM: (String, Program) = load_cairo! {
                        #[feature("bounded-int-utils")]
            use core::internal::bounded_int::{self, BoundedInt, MulHelper, mul, UnitInt};

            impl MulHelperBI_m128x127_BI_m128x127 of MulHelper<BoundedInt<-128, 127>, BoundedInt<-128, 127>> {
                type Result = BoundedInt<-16256, 16384>;
            }

            impl MulHelperBI_0x128_BI_0x128 of MulHelper<BoundedInt<0, 128>, BoundedInt<0, 128>> {
                type Result = BoundedInt<0, 16384>;
            }

            impl MulHelperBI_1x31_BI_1x1 of MulHelper<BoundedInt<1, 31>, BoundedInt<1, 1>> {
                type Result = BoundedInt<1, 31>;
            }

            impl MulHelperBI_m1x31_BI_m1xm1 of MulHelper<BoundedInt<-1, 31>, BoundedInt<-1, -1>> {
                type Result = BoundedInt<-31, 1>;
            }

            impl MulHelperBI_31x31_BI_1x1 of MulHelper<BoundedInt<31, 31>, BoundedInt<1, 1>> {
                type Result = BoundedInt<31, 31>;
            }

            impl MulHelperBI_m10x0_BI_0x100 of MulHelper<BoundedInt<-100, 0>, BoundedInt<0, 100>> {
                type Result = BoundedInt<-10000, 0>;
            }

            impl MulHelperBI_1x1_BI_1x1 of MulHelper<BoundedInt<1, 1>, BoundedInt<1, 1>> {
                type Result = BoundedInt<1, 1>;
            }

            impl MulHelperBI_m5x5_UI_2 of MulHelper<BoundedInt<-5, 5>, UnitInt<2>> {
                type Result = BoundedInt<-10, 10>;
            }

            fn bi_m128x127_times_bi_m128x127(a: felt252, b: felt252) -> BoundedInt<-16256, 16384> {
                let a: BoundedInt<-128, 127> = a.try_into().unwrap();
                let b: BoundedInt<-128, 127> = b.try_into().unwrap();

                mul(a,b)
            }

            fn bi_0x128_times_bi_0x128(a: felt252, b: felt252) -> BoundedInt<0, 16384> {
                let a: BoundedInt<0, 128> = a.try_into().unwrap();
                let b: BoundedInt<0, 128> = b.try_into().unwrap();

                mul(a,b)
            }

            fn bi_1x31_times_bi_1x1(a: felt252, b: felt252) -> BoundedInt<1, 31> {
                let a: BoundedInt<1, 31> = a.try_into().unwrap();
                let b: BoundedInt<1, 1> = b.try_into().unwrap();

                mul(a,b)
            }

            fn bi_m1x31_times_bi_m1xm1(a: felt252, b: felt252) -> BoundedInt<-31, 1> {
                let a: BoundedInt<-1, 31> = a.try_into().unwrap();
                let b: BoundedInt<-1, -1> = b.try_into().unwrap();

                mul(a,b)
            }

            fn bi_31x31_times_bi_1x1(a: felt252, b: felt252) -> BoundedInt<31, 31> {
                let a: BoundedInt<31, 31> = a.try_into().unwrap();
                let b: BoundedInt<1, 1> = b.try_into().unwrap();

                mul(a,b)
            }

            fn bi_m100x0_times_bi_0x100(a: felt252, b: felt252) -> BoundedInt<-10000, 0> {
                let a: BoundedInt<-100, 0> = a.try_into().unwrap();
                let b: BoundedInt<0, 100> = b.try_into().unwrap();

                mul(a,b)
            }

            fn bi_1x1_times_bi_1x1(a: felt252, b: felt252) -> BoundedInt<1, 1> {
                let a: BoundedInt<1, 1> = a.try_into().unwrap();
                let b: BoundedInt<1, 1> = b.try_into().unwrap();

                mul(a,b)
            }

            fn bi_m5x5_times_ui_2(a: felt252, b: felt252) -> BoundedInt<-10, 10> {
                let a: BoundedInt<-5, 5> = a.try_into().unwrap();
                let b: UnitInt<2> = b.try_into().unwrap();

                mul(a,b)
            }
        };
    }

    #[test_case("bi_m128x127_times_bi_m128x127", -128, -128, 16384)]
    #[test_case("bi_0x128_times_bi_0x128", 126, 128, 16128)]
    #[test_case("bi_1x31_times_bi_1x1", 31, 1, 31)]
    #[test_case("bi_m1x31_times_bi_m1xm1", 31, -1, -31)]
    #[test_case("bi_31x31_times_bi_1x1", 31, 1, 31)]
    #[test_case("bi_m100x0_times_bi_0x100", -100, 100, -10000)]
    #[test_case("bi_1x1_times_bi_1x1", 1, 1, 1)]
    #[test_case("bi_m5x5_times_ui_2", -3, 2, -6)]
    fn test_mul(entry_point: &str, lhs: i32, rhs: i32, expected_result: i32) {
        let result = run_program(
            &TEST_MUL_PROGRAM,
            entry_point,
            &[
                Value::Felt252(Felt252::from(lhs)),
                Value::Felt252(Felt252::from(rhs)),
            ],
        )
        .return_value;
        if let Value::Enum { value, .. } = result {
            if let Value::Struct { fields, .. } = *value {
                assert!(
                    matches!(fields[0], Value::BoundedInt { value, .. } if value == Felt252::from(expected_result))
                )
            } else {
                panic!("Test returned an unexpected value");
            }
        } else {
            panic!("Test didn't return an enum as expected");
        }
    }

    #[test]
    fn test_trim_some_pos_i8() {
        let (_, program) = load_cairo!(
=======
        static ref TEST_TRIM_PROGRAM: (String, Program) = load_cairo! {
>>>>>>> 2241ffb3
            #[feature("bounded-int-utils")]
            use core::internal::bounded_int::{self, BoundedInt, trim_min, trim_max, TrimMinHelper, TrimMaxHelper};
            use core::internal::OptionRev;


            fn test_i8_min(a: felt252) {
                let a_int: i8 = a.try_into().unwrap();
                match trim_min::<i8>(a_int) {
                    OptionRev::Some(v) => assert!(v == a.try_into().unwrap(), "invariant"),
                    OptionRev::None => panic!("boundary"),
                };
            }
            fn test_i8_max(a: felt252) {
                let a_int: i8 = a.try_into().unwrap();
                match trim_max::<i8>(a_int) {
                    OptionRev::Some(v) => assert!(v == a.try_into().unwrap(), "invariant"),
                    OptionRev::None => panic!("boundary"),
                };
            }

            fn test_u8_min(a: felt252) {
                let a_int: u8 = a.try_into().unwrap();
                match trim_min::<u8>(a_int) {
                    OptionRev::Some(v) => assert!(v == a.try_into().unwrap(), "invariant"),
                    OptionRev::None => panic!("boundary"),
                };
            }
            fn test_u8_max(a: felt252) {
                let a_int: u8 = a.try_into().unwrap();
                match trim_max::<u8>(a_int) {
                    OptionRev::Some(v) => assert!(v == a.try_into().unwrap(), "invariant"),
                    OptionRev::None => panic!("boundary"),
                };
            }

            impl MinHelper_0_100 of TrimMinHelper<BoundedInt<0, 100>> {
                type Target = BoundedInt<1, 100>;
            }
            fn test_0_100_min(a: felt252) {
                let a_int: BoundedInt<0, 100> = a.try_into().unwrap();
                match trim_min::<BoundedInt<0, 100>>(a_int) {
                    OptionRev::Some(v) => assert!(v == a.try_into().unwrap(), "invariant"),
                    OptionRev::None => panic!("boundary"),
                };
            }

            impl MaxHelper_0_100 of TrimMaxHelper<BoundedInt<0, 100>> {
                type Target = BoundedInt<0, 99>;
            }
            fn test_0_100_max(a: felt252) {
                let a_int: BoundedInt<0, 100> = a.try_into().unwrap();
                match trim_max::<BoundedInt<0, 100>>(a_int) {
                    OptionRev::Some(v) => assert!(v == a.try_into().unwrap(), "invariant"),
                    OptionRev::None => panic!("boundary"),
                };
            }

            impl MinHelper_10_100 of TrimMinHelper<BoundedInt<10, 100>> {
                type Target = BoundedInt<11, 100>;
            }
            fn test_10_100_min(a: felt252) {
                let a_int: BoundedInt<10, 100> = a.try_into().unwrap();
                match trim_min::<BoundedInt<10, 100>>(a_int) {
                    OptionRev::Some(v) => assert!(v == a.try_into().unwrap(), "invariant"),
                    OptionRev::None => panic!("boundary"),
                };
            }

            impl MaxHelper_10_100 of TrimMaxHelper<BoundedInt<10, 100>> {
                type Target = BoundedInt<10, 99>;
            }
            fn test_10_100_max(a: felt252) {
                let a_int: BoundedInt<10, 100> = a.try_into().unwrap();
                match trim_max::<BoundedInt<10, 100>>(a_int) {
                    OptionRev::Some(v) => assert!(v == a.try_into().unwrap(), "invariant"),
                    OptionRev::None => panic!("boundary"),
                };
            }

            impl MinHelper_m100_0 of TrimMinHelper<BoundedInt<-100, 0>> {
                type Target = BoundedInt<-99, 0>;
            }
            fn test_m100_0_min(a: felt252) {
                let a_int: BoundedInt<-100, 0> = a.try_into().unwrap();
                match trim_min::<BoundedInt<-100, 0>>(a_int) {
                    OptionRev::Some(v) => assert!(v == a.try_into().unwrap(), "invariant"),
                    OptionRev::None => panic!("boundary"),
                };
            }

            impl MaxHelper_m100_0 of TrimMaxHelper<BoundedInt<-100, 0>> {
                type Target = BoundedInt<-100, -1>;
            }
            fn test_m100_0_max(a: felt252) {
                let a_int: BoundedInt<-100, 0> = a.try_into().unwrap();
                match trim_max::<BoundedInt<-100, 0>>(a_int) {
                    OptionRev::Some(v) => assert!(v == a.try_into().unwrap(), "invariant"),
                    OptionRev::None => panic!("boundary"),
                };
            }

            impl MinHelper_m100_m10 of TrimMinHelper<BoundedInt<-100, -10>> {
                type Target = BoundedInt<-99, -10>;
            }
            fn test_m100_m10_min(a: felt252) {
                let a_int: BoundedInt<-100, -10> = a.try_into().unwrap();
                match trim_min::<BoundedInt<-100, -10>>(a_int) {
                    OptionRev::Some(v) => assert!(v == a.try_into().unwrap(), "invariant"),
                    OptionRev::None => panic!("boundary"),
                };
            }

            impl MaxHelper_m100_m10 of TrimMaxHelper<BoundedInt<-100, -10>> {
                type Target = BoundedInt<-100, -11>;
            }
            fn test_m100_m10_max(a: felt252) {
                let a_int: BoundedInt<-100, -10> = a.try_into().unwrap();
                match trim_max::<BoundedInt<-100, -10>>(a_int) {
                    OptionRev::Some(v) => assert!(v == a.try_into().unwrap(), "invariant"),
                    OptionRev::None => panic!("boundary"),
                };
            }

            impl MinHelper_m100_100 of TrimMinHelper<BoundedInt<-100, 100>> {
                type Target = BoundedInt<-99, 100>;
            }
            fn test_m100_100_min(a: felt252) {
                let a_int: BoundedInt<-100, 100> = a.try_into().unwrap();
                match trim_min::<BoundedInt<-100, 100>>(a_int) {
                    OptionRev::Some(v) => assert!(v == a.try_into().unwrap(), "invariant"),
                    OptionRev::None => panic!("boundary"),
                };
            }

            impl MaxHelper_m100_100 of TrimMaxHelper<BoundedInt<-100, 100>> {
                type Target = BoundedInt<-100, 99>;
            }
            fn test_m100_100_max(a: felt252) {
                let a_int: BoundedInt<-100, 100> = a.try_into().unwrap();
                match trim_max::<BoundedInt<-100, 100>>(a_int) {
                    OptionRev::Some(v) => assert!(v == a.try_into().unwrap(), "invariant"),
                    OptionRev::None => panic!("boundary"),
                };
            }

            impl MinHelper_0_8 of TrimMinHelper<BoundedInt<0, 8>> {
                type Target = BoundedInt<1, 8>;
            }
            fn test_0_8_min(a: felt252) {
                let a_int: BoundedInt<0, 8> = a.try_into().unwrap();
                match trim_min::<BoundedInt<0, 8>>(a_int) {
                    OptionRev::Some(v) => assert!(v == a.try_into().unwrap(), "invariant"),
                    OptionRev::None => panic!("boundary"),
                };
            }
            impl MaxHelper_0_8 of TrimMaxHelper<BoundedInt<0, 8>> {
                type Target = BoundedInt<0, 7>;
            }
            fn test_0_8_max(a: felt252) {
                let a_int: BoundedInt<0, 8> = a.try_into().unwrap();
                match trim_max::<BoundedInt<0, 8>>(a_int) {
                    OptionRev::Some(v) => assert!(v == a.try_into().unwrap(), "invariant"),
                    OptionRev::None => panic!("boundary"),
                };
            }
        };
    }

    // test trim_min on i8
    #[test_case("test_i8_min", 0, None)]
    #[test_case("test_i8_min", 20, None)]
    #[test_case("test_i8_min", 127, None)]
    #[test_case("test_i8_min", -21, None)]
    #[test_case("test_i8_min", -128, Some("boundary"))]
    // test trim_max on i8
    #[test_case("test_i8_max", 0, None)]
    #[test_case("test_i8_max", 20, None)]
    #[test_case("test_i8_max", 127, Some("boundary"))]
    #[test_case("test_i8_max", -21, None)]
    #[test_case("test_i8_max", -128, None)]
    // test trim_min on u8
    #[test_case("test_u8_min", 0, Some("boundary"))]
    #[test_case("test_u8_min", 20, None)]
    #[test_case("test_u8_min", 255, None)]
    // test trim_max on u8
    #[test_case("test_u8_max", 20, None)]
    #[test_case("test_u8_max", 0, None)]
    #[test_case("test_u8_max", 255, Some("boundary"))]
    // test trim_min on BoundedInt<0, 100>
    #[test_case("test_0_100_min", 0, Some("boundary"))]
    #[test_case("test_0_100_min", 10, None)]
    #[test_case("test_0_100_min", 100, None)]
    // test trim_max on BoundedInt<0, 100>
    #[test_case("test_0_100_max", 0, None)]
    #[test_case("test_0_100_max", 10, None)]
    #[test_case("test_0_100_max", 100, Some("boundary"))]
    // test trim_min on BoundedInt<10, 100>
    #[test_case("test_10_100_min", 10, Some("boundary"))]
    #[test_case("test_10_100_min", 20, None)]
    #[test_case("test_10_100_min", 100, None)]
    // test trim_max on BoundedInt<10, 100>
    #[test_case("test_10_100_max", 10, None)]
    #[test_case("test_10_100_max", 20, None)]
    #[test_case("test_10_100_max", 100, Some("boundary"))]
    // test trim_min on BoundedInt<-100, 0>
    #[test_case("test_m100_0_min", 0, None)]
    #[test_case("test_m100_0_min", -10, None)]
    #[test_case("test_m100_0_min", -100, Some("boundary"))]
    // test trim_max on BoundedInt<-100, 0>
    #[test_case("test_m100_0_max", 0, Some("boundary"))]
    #[test_case("test_m100_0_max", -10, None)]
    #[test_case("test_m100_0_max", -100, None)]
    // test trim_min on BoundedInt<-100, -10>
    #[test_case("test_m100_m10_min", -10, None)]
    #[test_case("test_m100_m10_min", -50, None)]
    #[test_case("test_m100_m10_min", -100, Some("boundary"))]
    // test trim_max on BoundedInt<-100, -10>
    #[test_case("test_m100_m10_max", -10, Some("boundary"))]
    #[test_case("test_m100_m10_max", -50, None)]
    #[test_case("test_m100_m10_max", -100, None)]
    // test trim_min on BoundedInt<-100, 100>
    #[test_case("test_m100_100_min", -100, Some("boundary"))]
    #[test_case("test_m100_100_min", -51, None)]
    #[test_case("test_m100_100_min", 0, None)]
    #[test_case("test_m100_100_min", 50, None)]
    #[test_case("test_m100_100_min", 100, None)]
    // test trim_max on BoundedInt<-100, 100>
    #[test_case("test_m100_100_max", -100, None)]
    #[test_case("test_m100_100_max", -51, None)]
    #[test_case("test_m100_100_max", 0, None)]
    #[test_case("test_m100_100_max", 50, None)]
    #[test_case("test_m100_100_max", 100, Some("boundary"))]
    // test trim_min on BoundedInt<0, 8>
    #[test_case("test_0_8_min", 0, Some("boundary"))]
    #[test_case("test_0_8_min", 4, None)]
    #[test_case("test_0_8_min", 8, None)]
    // test trim_max on BoundedInt<0, 8>
    #[test_case("test_0_8_max", 0, None)]
    #[test_case("test_0_8_max", 4, None)]
    #[test_case("test_0_8_max", 8, Some("boundary"))]
    fn test_trim(entry_point: &str, argument: i32, expected_error: Option<&str>) {
        let arguments = &[Felt252::from(argument).into()];
        let expected_result = match expected_error {
            Some(error_message) => jit_panic_byte_array!(error_message),
            None => jit_enum!(0, jit_struct!(jit_struct!())),
        };
        run_program_assert_output(&TEST_TRIM_PROGRAM, entry_point, arguments, expected_result);
    }

    fn assert_bool_output(result: Value, expected_tag: usize) {
        if let Value::Enum { tag, value, .. } = result {
            assert_eq!(tag, 0);
            if let Value::Struct { fields, .. } = *value {
                if let Value::Enum { tag, .. } = fields[0] {
                    assert_eq!(tag, expected_tag)
                }
            }
        }
    }

    #[test]
    fn test_is_zero() {
        let program = load_cairo! {
            #[feature("bounded-int-utils")]
            use core::internal::bounded_int::{self, BoundedInt, is_zero};
            use core::zeroable::IsZeroResult;

            fn run_test_1(a: felt252) -> bool {
                let bi: BoundedInt<0, 5> = a.try_into().unwrap();
                match is_zero(bi) {
                    IsZeroResult::Zero => true,
                    IsZeroResult::NonZero(_) => false,
                }
            }

            fn run_test_2(a: felt252) -> bool {
                let bi: BoundedInt<-5, 5> = a.try_into().unwrap();
                match is_zero(bi) {
                    IsZeroResult::Zero => true,
                    IsZeroResult::NonZero(_) => false,
                }
            }
        };

        let result =
            run_program(&program, "run_test_1", &[Value::Felt252(Felt252::from(0))]).return_value;
        assert_bool_output(result, 1);

        let result =
            run_program(&program, "run_test_1", &[Value::Felt252(Felt252::from(5))]).return_value;
        assert_bool_output(result, 0);

        let result =
            run_program(&program, "run_test_2", &[Value::Felt252(Felt252::from(0))]).return_value;
        assert_bool_output(result, 1);

        let result =
            run_program(&program, "run_test_2", &[Value::Felt252(Felt252::from(-5))]).return_value;
        assert_bool_output(result, 0);
    }

    fn assert_constrain_output(result: Value, expected_bi: Value) {
        if let Value::Enum { tag, value, .. } = result {
            assert_eq!(tag, 0);
            if let Value::Struct { fields, .. } = *value {
                assert_eq!(expected_bi, fields[0]);
            }
        }
    }

    #[test]
    fn test_constrain() {
        let program = load_cairo! {
            #[feature("bounded-int-utils")]
            use core::internal::bounded_int::{self, BoundedInt, ConstrainHelper, constrain};

            fn run_test_1(a: i8) -> BoundedInt<-128, -1> {
                match constrain::<i8, 0>(a) {
                    Ok(lt0) => lt0,
                    Err(_gt0) => panic!(),
                }
            }

            fn run_test_2(a: i8) -> BoundedInt<0, 127> {
                match constrain::<i8, 0>(a) {
                    Ok(_lt0) => panic!(),
                    Err(gt0) => gt0,
                }
            }

            impl ConstrainTest1 of ConstrainHelper<BoundedInt<0, 15>, 5> {
                type LowT = BoundedInt<0, 4>;
                type HighT = BoundedInt<5, 15>;
            }

            fn run_test_3(a: felt252) -> BoundedInt<0, 4> {
                let a_bi: BoundedInt<0, 15> = a.try_into().unwrap();
                match constrain::<_, 5>(a_bi) {
                    Ok(lt0) => lt0,
                    Err(_gt0) => panic!(),
                }
            }

            fn run_test_4(a: felt252) -> BoundedInt<5, 15> {
                let a_bi: BoundedInt<0, 15> = a.try_into().unwrap();
                match constrain::<_, 5>(a_bi) {
                    Ok(_lt0) => panic!(),
                    Err(gt0) => gt0,
                }
            }

            impl ConstrainTest2 of ConstrainHelper<BoundedInt<-10, 10>, 0> {
                type LowT = BoundedInt<-10, -1>;
                type HighT = BoundedInt<0, 10>;
            }

            fn run_test_5(a: felt252) -> BoundedInt<-10, -1> {
                let a_bi: BoundedInt<-10, 10> = a.try_into().unwrap();
                match constrain::<_, 0>(a_bi) {
                    Ok(lt0) => lt0,
                    Err(_gt0) => panic!(),
                }
            }

            fn run_test_6(a: felt252) -> BoundedInt<0, 10> {
                let a_bi: BoundedInt<-10, 10> = a.try_into().unwrap();
                match constrain::<_, 0>(a_bi) {
                    Ok(_lt0) => panic!(),
                    Err(gt0) => gt0,
                }
            }

            impl ConstrainTest3 of ConstrainHelper<BoundedInt<1, 61>, 31> {
                type LowT = BoundedInt<1, 30>;
                type HighT = BoundedInt<31, 61>;
            }

            fn run_test_7(a: felt252) -> BoundedInt<1, 30> {
                let a_bi: BoundedInt<1, 61> = a.try_into().unwrap();
                match constrain::<_, 31>(a_bi) {
                    Ok(lt0) => lt0,
                    Err(_gt0) => panic!(),
                }
            }

            fn run_test_8(a: felt252) -> BoundedInt<31, 61> {
                let a_bi: BoundedInt<1, 61> = a.try_into().unwrap();
                match constrain::<_, 31>(a_bi) {
                    Ok(_lt0) => panic!(),
                    Err(gt0) => gt0,
                }
            }

            impl ConstrainTest4 of ConstrainHelper<BoundedInt<-200, -100>, -150> {
                type LowT = BoundedInt<-200, -151>;
                type HighT = BoundedInt<-150, -100>;
            }

            fn run_test_9(a: felt252) -> BoundedInt<-200, -151> {
                let a_bi: BoundedInt<-200, -100> = a.try_into().unwrap();
                match constrain::<_, -150>(a_bi) {
                    Ok(lt0) => lt0,
                    Err(_gt0) => panic!(),
                }
            }

            fn run_test_10(a: felt252) -> BoundedInt<-150, -100> {
                let a_bi: BoundedInt<-200, -100> = a.try_into().unwrap();
                match constrain::<_, -150>(a_bi) {
                    Ok(_lt0) => panic!(),
                    Err(gt0) => gt0,
                }
            }

            impl ConstrainTest5 of ConstrainHelper<BoundedInt<30, 100>, 100> {
                type LowT = BoundedInt<30, 99>;
                type HighT = BoundedInt<100, 100>;
            }

            fn run_test_11(a: felt252) -> BoundedInt<100, 100> {
                let a_bi: BoundedInt<30, 100> = a.try_into().unwrap();
                match constrain::<_, 100>(a_bi) {
                    Ok(_lt0) => panic!(),
                    Err(gt0) => gt0,
                }
            }
        };

        let result = run_program(&program, "run_test_1", &[Value::Sint8(-1)]).return_value;
        assert_constrain_output(
            result,
            Value::BoundedInt {
                value: Felt252::from(-1),
                range: Range {
                    lower: BigInt::from(-128),
                    upper: BigInt::from(0),
                },
            },
        );

        let result = run_program(&program, "run_test_2", &[Value::Sint8(1)]).return_value;
        assert_constrain_output(
            result,
            Value::BoundedInt {
                value: Felt252::from(1),
                range: Range {
                    lower: BigInt::from(0),
                    upper: BigInt::from(128),
                },
            },
        );

        let result = run_program(&program, "run_test_2", &[Value::Sint8(0)]).return_value;
        assert_constrain_output(
            result,
            Value::BoundedInt {
                value: Felt252::from(0),
                range: Range {
                    lower: BigInt::from(0),
                    upper: BigInt::from(128),
                },
            },
        );

        let result =
            run_program(&program, "run_test_3", &[Value::Felt252(Felt252::from(0))]).return_value;
        assert_constrain_output(
            result,
            Value::BoundedInt {
                value: Felt252::from(0),
                range: Range {
                    lower: BigInt::from(0),
                    upper: BigInt::from(5),
                },
            },
        );

        let result =
            run_program(&program, "run_test_4", &[Value::Felt252(Felt252::from(15))]).return_value;
        assert_constrain_output(
            result,
            Value::BoundedInt {
                value: Felt252::from(15),
                range: Range {
                    lower: BigInt::from(5),
                    upper: BigInt::from(16),
                },
            },
        );

        let result =
            run_program(&program, "run_test_5", &[Value::Felt252(Felt252::from(-5))]).return_value;
        assert_constrain_output(
            result,
            Value::BoundedInt {
                value: Felt252::from(-5),
                range: Range {
                    lower: BigInt::from(-10),
                    upper: BigInt::from(0),
                },
            },
        );

        let result =
            run_program(&program, "run_test_6", &[Value::Felt252(Felt252::from(5))]).return_value;
        assert_constrain_output(
            result,
            Value::BoundedInt {
                value: Felt252::from(5),
                range: Range {
                    lower: BigInt::from(0),
                    upper: BigInt::from(11),
                },
            },
        );

        let result =
            run_program(&program, "run_test_7", &[Value::Felt252(Felt252::from(30))]).return_value;
        assert_constrain_output(
            result,
            Value::BoundedInt {
                value: Felt252::from(30),
                range: Range {
                    lower: BigInt::from(1),
                    upper: BigInt::from(31),
                },
            },
        );

        let result =
            run_program(&program, "run_test_8", &[Value::Felt252(Felt252::from(31))]).return_value;
        assert_constrain_output(
            result,
            Value::BoundedInt {
                value: Felt252::from(31),
                range: Range {
                    lower: BigInt::from(31),
                    upper: BigInt::from(62),
                },
            },
        );

        let result = run_program(
            &program,
            "run_test_9",
            &[Value::Felt252(Felt252::from(-200))],
        )
        .return_value;
        assert_constrain_output(
            result,
            Value::BoundedInt {
                value: Felt252::from(-200),
                range: Range {
                    lower: BigInt::from(-200),
                    upper: BigInt::from(-150),
                },
            },
        );

        let result = run_program(
            &program,
            "run_test_10",
            &[Value::Felt252(Felt252::from(-150))],
        )
        .return_value;
        assert_constrain_output(
            result,
            Value::BoundedInt {
                value: Felt252::from(-150),
                range: Range {
                    lower: BigInt::from(-150),
                    upper: BigInt::from(-99),
                },
            },
        );

        let result = run_program(
            &program,
            "run_test_11",
            &[Value::Felt252(Felt252::from(100))],
        )
        .return_value;
        assert_constrain_output(
            result,
            Value::BoundedInt {
                value: Felt252::from(100),
                range: Range {
                    lower: BigInt::from(100),
                    upper: BigInt::from(101),
                },
            },
        );
    }

    lazy_static! {
        static ref TEST_DIV_REM_PROGRAM: (String, Program) = load_cairo! {
            #[feature("bounded-int-utils")]
            use core::internal::bounded_int::{self, BoundedInt, div_rem, DivRemHelper};
            use core::internal::OptionRev;
            extern fn bounded_int_wrap_non_zero<T>(v: T) -> NonZero<T> nopanic;


            impl Helper_u8_u8 of DivRemHelper<u8, u8> {
                type DivT = BoundedInt<0, 255>;
                type RemT = BoundedInt<0, 254>;
            }
            fn test_u8(a: felt252, b: felt252) -> (felt252, felt252) {
                let a_int: u8 = a.try_into().unwrap();
                let b_int: u8 = b.try_into().unwrap();
                let b_nz: NonZero<u8> = b_int.try_into().unwrap();
                let (q, r) = div_rem(a_int, b_nz);
                return (q.into(), r.into());
            }

            impl Helper_10_100_10_40 of DivRemHelper<BoundedInt<10, 100>, BoundedInt<10, 40>> {
                type DivT = BoundedInt<0, 10>;
                type RemT = BoundedInt<0, 39>;
            }
            fn test_10_100_10_40(a: felt252, b: felt252) -> (felt252, felt252) {
                let a_int: BoundedInt<10, 100> = a.try_into().unwrap();
                let b_int: BoundedInt<10, 40> = b.try_into().unwrap();
                let (q, r) = div_rem(a_int, bounded_int_wrap_non_zero(b_int));
                return (q.into(), r.into());
            }

            impl Helper_50_100_20_40 of DivRemHelper<BoundedInt<50, 100>, BoundedInt<20, 40>> {
                type DivT = BoundedInt<1, 5>;
                type RemT = BoundedInt<0, 39>;
            }
            fn test_50_100_20_40(a: felt252, b: felt252) -> (felt252, felt252) {
                let a_int: BoundedInt<50, 100> = a.try_into().unwrap();
                let b_int: BoundedInt<20, 40> = b.try_into().unwrap();
                let (q, r) = div_rem(a_int, bounded_int_wrap_non_zero(b_int));
                return (q.into(), r.into());
            }
        };
    }

    #[test_case("test_u8", 100, 30, 3, 10)]
    #[test_case("test_10_100_10_40", 100, 30, 3, 10)]
    #[test_case("test_50_100_20_40", 100, 30, 3, 10)]
    fn test_div_rem(entry_point: &str, a: i32, b: i32, expected_q: u32, expected_r: u32) {
        let arguments = &[Felt252::from(a).into(), Felt252::from(b).into()];
        let expected_result = jit_enum!(
            0,
            jit_struct!(jit_struct!(
                Felt252::from(expected_q).into(),
                Felt252::from(expected_r).into(),
            ))
        );
        run_program_assert_output(
            &TEST_DIV_REM_PROGRAM,
            entry_point,
            arguments,
            expected_result,
        );
    }
}<|MERGE_RESOLUTION|>--- conflicted
+++ resolved
@@ -896,7 +896,6 @@
     };
 
     lazy_static! {
-<<<<<<< HEAD
         static ref TEST_MUL_PROGRAM: (String, Program) = load_cairo! {
                         #[feature("bounded-int-utils")]
             use core::internal::bounded_int::{self, BoundedInt, MulHelper, mul, UnitInt};
@@ -1022,12 +1021,8 @@
         }
     }
 
-    #[test]
-    fn test_trim_some_pos_i8() {
-        let (_, program) = load_cairo!(
-=======
+    lazy_static! {
         static ref TEST_TRIM_PROGRAM: (String, Program) = load_cairo! {
->>>>>>> 2241ffb3
             #[feature("bounded-int-utils")]
             use core::internal::bounded_int::{self, BoundedInt, trim_min, trim_max, TrimMinHelper, TrimMaxHelper};
             use core::internal::OptionRev;
