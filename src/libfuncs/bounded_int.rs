--- conflicted
+++ resolved
@@ -832,13 +832,12 @@
     use num_bigint::BigInt;
 
     use crate::{
-        context::NativeContext, execution_result::ExecutionResult, executor::JitNativeExecutor,
-<<<<<<< HEAD
-        jit_enum, jit_struct, load_cairo, utils::testing::run_program_assert_output, OptLevel,
-        Value,
-=======
-        load_cairo, utils::testing::run_program, OptLevel, Value,
->>>>>>> 79da595a
+        context::NativeContext,
+        execution_result::ExecutionResult,
+        executor::JitNativeExecutor,
+        jit_enum, jit_struct, load_cairo,
+        utils::testing::{run_program, run_program_assert_output},
+        OptLevel, Value,
     };
 
     #[test]
@@ -973,7 +972,6 @@
         assert_eq!(value, Felt252::from(0));
     }
 
-<<<<<<< HEAD
     #[test]
     fn test_add() {
         let cairo = load_cairo! {
@@ -1222,7 +1220,9 @@
                     }
                 })
             ),
-=======
+        )
+    }
+
     fn assert_bool_output(result: Value, expected_tag: usize) {
         if let Value::Enum { tag, value, .. } = result {
             assert_eq!(tag, 0);
@@ -1565,7 +1565,6 @@
                     upper: BigInt::from(101),
                 },
             },
->>>>>>> 79da595a
         );
     }
 }