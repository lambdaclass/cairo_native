//! # Bounded int libfuncs

use super::LibfuncHelper;
use crate::{
    error::{panic::ToNativeAssertError, Result},
    execution_result::RANGE_CHECK_BUILTIN_SIZE,
    metadata::MetadataStorage,
    native_assert,
    types::TypeBuilder,
    utils::RangeExt,
};
use cairo_lang_sierra::{
    extensions::{
        bounded_int::{
            BoundedIntConcreteLibfunc, BoundedIntConstrainConcreteLibfunc,
            BoundedIntDivRemAlgorithm, BoundedIntDivRemConcreteLibfunc,
            BoundedIntTrimConcreteLibfunc,
        },
        core::{CoreLibfunc, CoreType},
        lib_func::SignatureOnlyConcreteLibfunc,
        utils::Range,
        ConcreteLibfunc,
    },
    program_registry::ProgramRegistry,
};
use melior::{
    dialect::{
        arith::{self, CmpiPredicate},
        cf,
    },
    helpers::{ArithBlockExt, BuiltinBlockExt},
    ir::{r#type::IntegerType, Block, BlockLike, Location, Value, ValueLike},
    Context,
};
use num_bigint::{BigInt, Sign};

/// Select and call the correct libfunc builder function from the selector.
pub fn build<'ctx, 'this>(
    context: &'ctx Context,
    registry: &ProgramRegistry<CoreType, CoreLibfunc>,
    entry: &'this Block<'ctx>,
    location: Location<'ctx>,
    helper: &LibfuncHelper<'ctx, 'this>,
    metadata: &mut MetadataStorage,
    selector: &BoundedIntConcreteLibfunc,
) -> Result<()> {
    match selector {
        BoundedIntConcreteLibfunc::Add(info) => {
            build_add(context, registry, entry, location, helper, metadata, info)
        }
        BoundedIntConcreteLibfunc::Sub(info) => {
            build_sub(context, registry, entry, location, helper, metadata, info)
        }
        BoundedIntConcreteLibfunc::Mul(info) => {
            build_mul(context, registry, entry, location, helper, metadata, info)
        }
        BoundedIntConcreteLibfunc::DivRem(info) => {
            build_divrem(context, registry, entry, location, helper, metadata, info)
        }
        BoundedIntConcreteLibfunc::Constrain(info) => {
            build_constrain(context, registry, entry, location, helper, metadata, info)
        }
        BoundedIntConcreteLibfunc::TrimMin(info) | BoundedIntConcreteLibfunc::TrimMax(info) => {
            build_trim(context, registry, entry, location, helper, metadata, info)
        }
        BoundedIntConcreteLibfunc::IsZero(info) => {
            build_is_zero(context, registry, entry, location, helper, metadata, info)
        }
        BoundedIntConcreteLibfunc::WrapNonZero(info) => {
            build_wrap_non_zero(context, registry, entry, location, helper, metadata, info)
        }
    }
}

/// Generate MLIR operations for the `bounded_int_add` libfunc.
#[allow(clippy::too_many_arguments)]
fn build_add<'ctx, 'this>(
    context: &'ctx Context,
    registry: &ProgramRegistry<CoreType, CoreLibfunc>,
    entry: &'this Block<'ctx>,
    location: Location<'ctx>,
    helper: &LibfuncHelper<'ctx, 'this>,
    _metadata: &mut MetadataStorage,
    info: &SignatureOnlyConcreteLibfunc,
) -> Result<()> {
    let lhs_value = entry.arg(0)?;
    let rhs_value = entry.arg(1)?;

    // Extract the ranges for the operands and the result type.
    let lhs_ty = registry.get_type(&info.signature.param_signatures[0].ty)?;
    let rhs_ty = registry.get_type(&info.signature.param_signatures[1].ty)?;

    let lhs_range = lhs_ty.integer_range(registry)?;
    let rhs_range = rhs_ty.integer_range(registry)?;
    let dst_range = registry
        .get_type(&info.signature.branch_signatures[0].vars[0].ty)?
        .integer_range(registry)?;

    let lhs_width = if lhs_ty.is_bounded_int(registry)? {
        lhs_range.offset_bit_width()
    } else {
        lhs_range.zero_based_bit_width()
    };
    let rhs_width = if rhs_ty.is_bounded_int(registry)? {
        rhs_range.offset_bit_width()
    } else {
        rhs_range.zero_based_bit_width()
    };

    // Calculate the computation range.
    let compute_range = Range {
        lower: (&lhs_range.lower)
            .min(&rhs_range.lower)
            .min(&dst_range.lower)
            .clone(),
        upper: (&lhs_range.upper)
            .max(&rhs_range.upper)
            .max(&dst_range.upper)
            .clone(),
    };
    let compute_ty = IntegerType::new(context, compute_range.offset_bit_width()).into();

    // Zero-extend operands into the computation range.
    native_assert!(
        compute_range.offset_bit_width() >= lhs_width,
        "the lhs_range bit_width must be less or equal than the compute_range"
    );
    native_assert!(
        compute_range.offset_bit_width() >= rhs_width,
        "the rhs_range bit_width must be less or equal than the compute_range"
    );

    let lhs_value = if compute_range.offset_bit_width() > lhs_width {
        if lhs_range.lower.sign() != Sign::Minus || lhs_ty.is_bounded_int(registry)? {
            entry.extui(lhs_value, compute_ty, location)?
        } else {
            entry.extsi(lhs_value, compute_ty, location)?
        }
    } else {
        lhs_value
    };
    let rhs_value = if compute_range.offset_bit_width() > rhs_width {
        if rhs_range.lower.sign() != Sign::Minus || rhs_ty.is_bounded_int(registry)? {
            entry.extui(rhs_value, compute_ty, location)?
        } else {
            entry.extsi(rhs_value, compute_ty, location)?
        }
    } else {
        rhs_value
    };

    // Offset the operands so that they are compatible.
    let lhs_offset = if lhs_ty.is_bounded_int(registry)? {
        &lhs_range.lower - &compute_range.lower
    } else {
        lhs_range.lower
    };
    let lhs_value = if lhs_offset != BigInt::ZERO {
        let lhs_offset = entry.const_int_from_type(context, location, lhs_offset, compute_ty)?;
        entry.addi(lhs_value, lhs_offset, location)?
    } else {
        lhs_value
    };

    let rhs_offset = if rhs_ty.is_bounded_int(registry)? {
        &rhs_range.lower - &compute_range.lower
    } else {
        rhs_range.lower
    };
    let rhs_value = if rhs_offset != BigInt::ZERO {
        let rhs_offset = entry.const_int_from_type(context, location, rhs_offset, compute_ty)?;
        entry.addi(rhs_value, rhs_offset, location)?
    } else {
        rhs_value
    };

    // Compute the operation.
    let res_value = entry.addi(lhs_value, rhs_value, location)?;

    // Offset and truncate the result to the output type.
    let res_offset = &dst_range.lower - &compute_range.lower;
    let res_value = if res_offset != BigInt::ZERO {
        let res_offset = entry.const_int_from_type(context, location, res_offset, compute_ty)?;
        entry.append_op_result(arith::subi(res_value, res_offset, location))?
    } else {
        res_value
    };

    let res_value = if dst_range.offset_bit_width() < compute_range.offset_bit_width() {
        entry.trunci(
            res_value,
            IntegerType::new(context, dst_range.offset_bit_width()).into(),
            location,
        )?
    } else {
        res_value
    };

    helper.br(entry, 0, &[res_value], location)
}

/// Generate MLIR operations for the `bounded_int_sub` libfunc.
#[allow(clippy::too_many_arguments)]
fn build_sub<'ctx, 'this>(
    context: &'ctx Context,
    registry: &ProgramRegistry<CoreType, CoreLibfunc>,
    entry: &'this Block<'ctx>,
    location: Location<'ctx>,
    helper: &LibfuncHelper<'ctx, 'this>,
    _metadata: &mut MetadataStorage,
    info: &SignatureOnlyConcreteLibfunc,
) -> Result<()> {
    let lhs_value = entry.arg(0)?;
    let rhs_value = entry.arg(1)?;

    // Extract the ranges for the operands and the result type.
    let lhs_ty = registry.get_type(&info.signature.param_signatures[0].ty)?;
    let rhs_ty = registry.get_type(&info.signature.param_signatures[1].ty)?;

    let lhs_range = lhs_ty.integer_range(registry)?;
    let rhs_range = rhs_ty.integer_range(registry)?;
    let dst_range = registry
        .get_type(&info.signature.branch_signatures[0].vars[0].ty)?
        .integer_range(registry)?;

    let lhs_width = if lhs_ty.is_bounded_int(registry)? {
        lhs_range.offset_bit_width()
    } else {
        lhs_range.zero_based_bit_width()
    };
    let rhs_width = if rhs_ty.is_bounded_int(registry)? {
        rhs_range.offset_bit_width()
    } else {
        rhs_range.zero_based_bit_width()
    };

    // Calculate the computation range.
    let compute_range = Range {
        lower: (&lhs_range.lower)
            .min(&rhs_range.lower)
            .min(&dst_range.lower)
            .clone(),
        upper: (&lhs_range.upper)
            .max(&rhs_range.upper)
            .max(&dst_range.upper)
            .clone(),
    };
    let compute_ty = IntegerType::new(context, compute_range.offset_bit_width()).into();

    // Zero-extend operands into the computation range.
    native_assert!(
        compute_range.offset_bit_width() >= lhs_width,
        "the lhs_range bit_width must be less or equal than the compute_range"
    );
    native_assert!(
        compute_range.offset_bit_width() >= rhs_width,
        "the rhs_range bit_width must be less or equal than the compute_range"
    );

    let lhs_value = if compute_range.offset_bit_width() > lhs_width {
        if lhs_range.lower.sign() != Sign::Minus || lhs_ty.is_bounded_int(registry)? {
            entry.extui(lhs_value, compute_ty, location)?
        } else {
            entry.extsi(lhs_value, compute_ty, location)?
        }
    } else {
        lhs_value
    };
    let rhs_value = if compute_range.offset_bit_width() > rhs_width {
        if rhs_range.lower.sign() != Sign::Minus || rhs_ty.is_bounded_int(registry)? {
            entry.extui(rhs_value, compute_ty, location)?
        } else {
            entry.extsi(rhs_value, compute_ty, location)?
        }
    } else {
        rhs_value
    };

    // Offset the operands so that they are compatible.
    let lhs_offset = if lhs_ty.is_bounded_int(registry)? {
        &lhs_range.lower - &compute_range.lower
    } else {
        lhs_range.lower
    };
    let lhs_value = if lhs_offset != BigInt::ZERO {
        let lhs_offset = entry.const_int_from_type(context, location, lhs_offset, compute_ty)?;
        entry.addi(lhs_value, lhs_offset, location)?
    } else {
        lhs_value
    };

    let rhs_offset = if rhs_ty.is_bounded_int(registry)? {
        &rhs_range.lower - &compute_range.lower
    } else {
        rhs_range.lower
    };
    let rhs_value = if rhs_offset != BigInt::ZERO {
        let rhs_offset = entry.const_int_from_type(context, location, rhs_offset, compute_ty)?;
        entry.addi(rhs_value, rhs_offset, location)?
    } else {
        rhs_value
    };

    // Compute the operation.
    let res_value = entry.append_op_result(arith::subi(lhs_value, rhs_value, location))?;

    // Offset and truncate the result to the output type.
    let res_offset = dst_range.lower.clone();
    let res_value = if res_offset != BigInt::ZERO {
        let res_offset = entry.const_int_from_type(context, location, res_offset, compute_ty)?;
        entry.append_op_result(arith::subi(res_value, res_offset, location))?
    } else {
        res_value
    };

    let res_value = if dst_range.offset_bit_width() < compute_range.offset_bit_width() {
        entry.trunci(
            res_value,
            IntegerType::new(context, dst_range.offset_bit_width()).into(),
            location,
        )?
    } else {
        res_value
    };

    helper.br(entry, 0, &[res_value], location)
}

/// Generate MLIR operations for the `bounded_int_mul` libfunc.
///
/// Since we want to get `C = A * B`, we can translate this to
/// `Co + Cd = (Ad + Ao) * (Bd + Bo)`. Where `Ao`, `Bo` and `Co` represent the lower bound
/// of the ranges in the BoundedInt and `Ad`, `Bd` and `Cd` represent the offsets.
///
/// We want `Cd = (Ad * Bd) + (Ad * Bo) + (Bd * Ao) + (Ao * Bo - Co)`
///
/// We can separate it into run-time values:
/// - `Ad` with `P` bits.
/// - `Bd` with `Q` bits.
/// - `Ad * Bd` with `X = max(P, Q) * 2` bits
/// - `Ad * Bo` with `Y = max(P, S) * 2` bits
/// - `Bd * Ao` with `Z = max(Q, R) * 2` bits
///
/// And compile-time values:
/// - `Ao` with `R` bits.
/// - `Bo` with `S` bits.
/// - `Ao * Bo - Co` with `W` bits.
///
/// To compute the `Cd` we will have intermediate values that will need at least
/// `max(X,Y,Z,W) + 3` bits.
#[allow(clippy::too_many_arguments)]
fn build_mul<'ctx, 'this>(
    context: &'ctx Context,
    registry: &ProgramRegistry<CoreType, CoreLibfunc>,
    entry: &'this Block<'ctx>,
    location: Location<'ctx>,
    helper: &LibfuncHelper<'ctx, 'this>,
    _metadata: &mut MetadataStorage,
    info: &SignatureOnlyConcreteLibfunc,
) -> Result<()> {
    let lhs_value = entry.arg(0)?;
    let rhs_value = entry.arg(1)?;

    // Extract the ranges for the operands.
    let lhs_ty = registry.get_type(&info.signature.param_signatures[0].ty)?;
    let rhs_ty = registry.get_type(&info.signature.param_signatures[1].ty)?;

    let lhs_range = lhs_ty.integer_range(registry)?;
    let rhs_range = rhs_ty.integer_range(registry)?;
    let dst_range = registry
        .get_type(&info.signature.branch_signatures[0].vars[0].ty)?
        .integer_range(registry)?;

    // Get all the widths so we can get the compute width we need
    let p_width = if lhs_ty.is_bounded_int(registry)? {
        lhs_range.offset_bit_width()
    } else {
        lhs_range.zero_based_bit_width()
    };
    let q_width = if rhs_ty.is_bounded_int(registry)? {
        rhs_range.offset_bit_width()
    } else {
        rhs_range.zero_based_bit_width()
    };
    let r_width = if lhs_range.lower.sign() != Sign::Minus {
        lhs_range.lower.bits()
    } else {
        lhs_range.lower.bits() + 1
    };
    let s_width = if rhs_range.lower.sign() != Sign::Minus {
        rhs_range.lower.bits()
    } else {
        rhs_range.lower.bits() + 1
    };

    let compile_time_val =
        lhs_range.lower.clone() * rhs_range.lower.clone() - dst_range.lower.clone();
    let w_width = if compile_time_val.sign() != Sign::Minus {
        compile_time_val.bits()
    } else {
        compile_time_val.bits() + 1
    };

    let x = (p_width.max(q_width) * 2) as u64;
    let y = r_width.max(s_width) * 2;
    let z = (q_width as u64).max(r_width) * 2;

    // Get the compute width
    let compute_width = (x.max(y).max(z).max(w_width) + 3) as u32;
    let compute_ty = IntegerType::new(context, compute_width).into();

    native_assert!(
        compute_width >= p_width,
        "the lhs_range bit_width must be less or equal than the compute_range"
    );
    native_assert!(
        compute_width >= q_width,
        "the rhs_range bit_width must be less or equal than the compute_range"
    );

    // Extend the operands to the compute width if necessary
    let lhs_value = if compute_width > p_width {
        if lhs_range.lower.sign() != Sign::Minus || lhs_ty.is_bounded_int(registry)? {
            entry.extui(lhs_value, compute_ty, location)?
        } else {
            entry.extsi(lhs_value, compute_ty, location)?
        }
    } else {
        lhs_value
    };
    let rhs_value = if compute_width > q_width {
        if rhs_range.lower.sign() != Sign::Minus || rhs_ty.is_bounded_int(registry)? {
            entry.extui(rhs_value, compute_ty, location)?
        } else {
            entry.extsi(rhs_value, compute_ty, location)?
        }
    } else {
        rhs_value
    };

    // Get the necessary values
    let ao = entry.const_int_from_type(context, location, lhs_range.lower, compute_ty)?;
    let bo = entry.const_int_from_type(context, location, rhs_range.lower, compute_ty)?;
    let compile_time_val =
        entry.const_int_from_type(context, location, compile_time_val, compute_ty)?;

    // Calculate the different terms of the equation
    let ad_bd = entry.muli(lhs_value, rhs_value, location)?; // Ad * Bd
    let ad_bo = entry.muli(lhs_value, bo, location)?; // Ad * Bo
    let bd_ao = entry.muli(rhs_value, ao, location)?; // Bd * Ao

    // Calculate the result
    let res_value = entry.addi(ad_bd, ad_bo, location)?; // (Ad * Bd) + (Ad * Bo)
    let res_value = entry.addi(res_value, bd_ao, location)?; // (Ad * Bd) + (Ad * Bo) + (Bd * Ao)
    let mut res_value = entry.addi(res_value, compile_time_val, location)?; // (Ad * Bd) + (Ad * Bo) + (Bd * Ao) + (Ao * Bo - Co)

    // Get the result value on the desired range
    if compute_width > dst_range.offset_bit_width() {
        res_value = entry.trunci(
            res_value,
            IntegerType::new(context, dst_range.offset_bit_width()).into(),
            location,
        )?
    } else if compute_width < dst_range.offset_bit_width() {
        res_value = entry.extui(
            res_value,
            IntegerType::new(context, dst_range.offset_bit_width()).into(),
            location,
        )?
    }

    helper.br(entry, 0, &[res_value], location)
}

/// Generate MLIR operations for the `bounded_int_divrem` libfunc.
/// Libfunc for dividing two non negative BoundedInts and getting the quotient and remainder.
fn build_divrem<'ctx, 'this>(
    context: &'ctx Context,
    registry: &ProgramRegistry<CoreType, CoreLibfunc>,
    entry: &'this Block<'ctx>,
    location: Location<'ctx>,
    helper: &LibfuncHelper<'ctx, 'this>,
    _metadata: &mut MetadataStorage,
    info: &BoundedIntDivRemConcreteLibfunc,
) -> Result<()> {
    let lhs_value = entry.arg(1)?;
    let rhs_value = entry.arg(2)?;

    // Extract the ranges for the operands and the result type.
    let lhs_ty = registry.get_type(&info.param_signatures()[1].ty)?;
    let rhs_ty = registry.get_type(&info.param_signatures()[2].ty)?;

    let lhs_range = lhs_ty.integer_range(registry)?;
    let rhs_range = rhs_ty.integer_range(registry)?;
    let div_range = registry
        .get_type(&info.branch_signatures()[0].vars[1].ty)?
        .integer_range(registry)?;
    let rem_range = registry
        .get_type(&info.branch_signatures()[0].vars[2].ty)?
        .integer_range(registry)?;

    let lhs_width = if lhs_ty.is_bounded_int(registry)? {
        lhs_range.offset_bit_width()
    } else {
        lhs_range.zero_based_bit_width()
    };
    let rhs_width = if rhs_ty.is_bounded_int(registry)? {
        rhs_range.offset_bit_width()
    } else {
        rhs_range.zero_based_bit_width()
    };

    let div_rem_algorithm = BoundedIntDivRemAlgorithm::try_new(&lhs_range, &rhs_range)
        .to_native_assert_error(&format!(
            "div_rem of ranges: lhs = {:#?} and rhs= {:#?} is not supported yet",
            &lhs_range, &rhs_range
        ))?;

    // Calculate the computation range.
    let compute_range = Range {
        lower: (&lhs_range.lower)
            .min(&rhs_range.lower)
            .min(&div_range.lower)
            .min(&rem_range.lower)
            .min(&BigInt::ZERO)
            .clone(),
        upper: (&lhs_range.upper)
            .max(&rhs_range.upper)
            .max(&div_range.upper)
            .max(&rem_range.upper)
            .clone(),
    };
    let compute_ty = IntegerType::new(context, compute_range.zero_based_bit_width()).into();

    // Zero-extend operands into the computation range.
    native_assert!(
        compute_range.offset_bit_width() >= lhs_width,
        "the lhs_range bit_width must be less or equal than the compute_range"
    );
    native_assert!(
        compute_range.offset_bit_width() >= rhs_width,
        "the rhs_range bit_width must be less or equal than the compute_range"
    );

    let lhs_value = if compute_range.zero_based_bit_width() > lhs_width {
        if lhs_range.lower.sign() != Sign::Minus || lhs_ty.is_bounded_int(registry)? {
            entry.extui(lhs_value, compute_ty, location)?
        } else {
            entry.extsi(lhs_value, compute_ty, location)?
        }
    } else {
        lhs_value
    };
    let rhs_value = if compute_range.zero_based_bit_width() > rhs_width {
        if rhs_range.lower.sign() != Sign::Minus || rhs_ty.is_bounded_int(registry)? {
            entry.extui(rhs_value, compute_ty, location)?
        } else {
            entry.extsi(rhs_value, compute_ty, location)?
        }
    } else {
        rhs_value
    };

    // Offset the operands so that they are compatible with the operation.
    let lhs_value = if lhs_ty.is_bounded_int(registry)? && lhs_range.lower != BigInt::ZERO {
        let lhs_offset =
            entry.const_int_from_type(context, location, lhs_range.lower, compute_ty)?;
        entry.addi(lhs_value, lhs_offset, location)?
    } else {
        lhs_value
    };
    let rhs_value = if rhs_ty.is_bounded_int(registry)? && rhs_range.lower != BigInt::ZERO {
        let rhs_offset =
            entry.const_int_from_type(context, location, rhs_range.lower, compute_ty)?;
        entry.addi(rhs_value, rhs_offset, location)?
    } else {
        rhs_value
    };

    // Compute the operation.
    let div_value = entry.append_op_result(arith::divui(lhs_value, rhs_value, location))?;
    let rem_value = entry.append_op_result(arith::remui(lhs_value, rhs_value, location))?;

    // Offset and truncate the result to the output type.
    let div_offset = (&div_range.lower).max(&compute_range.lower).clone();
    let rem_offset = (&rem_range.lower).max(&compute_range.lower).clone();

    let div_value = if div_offset != BigInt::ZERO {
        let div_offset = entry.const_int_from_type(context, location, div_offset, compute_ty)?;
        entry.append_op_result(arith::subi(div_value, div_offset, location))?
    } else {
        div_value
    };
    let rem_value = if rem_offset != BigInt::ZERO {
        let rem_offset = entry.const_int_from_type(context, location, rem_offset, compute_ty)?;
        entry.append_op_result(arith::subi(rem_value, rem_offset, location))?
    } else {
        rem_value
    };

    let div_value = if div_range.offset_bit_width() < compute_range.zero_based_bit_width() {
        entry.trunci(
            div_value,
            IntegerType::new(context, div_range.offset_bit_width()).into(),
            location,
        )?
    } else {
        div_value
    };
    let rem_value = if rem_range.offset_bit_width() < compute_range.zero_based_bit_width() {
        entry.trunci(
            rem_value,
            IntegerType::new(context, rem_range.offset_bit_width()).into(),
            location,
        )?
    } else {
        rem_value
    };

    // Increase range check builtin by 3, regardless of `div_rem_algorithm`:
    // https://github.com/starkware-libs/cairo/blob/v2.12.0-dev.1/crates/cairo-lang-sierra-to-casm/src/invocations/int/bounded.rs#L100
    let range_check = match div_rem_algorithm {
        BoundedIntDivRemAlgorithm::KnownSmallRhs => crate::libfuncs::increment_builtin_counter_by(
            context,
            entry,
            location,
            entry.arg(0)?,
            3 * RANGE_CHECK_BUILTIN_SIZE,
        )?,
        BoundedIntDivRemAlgorithm::KnownSmallQuotient { .. }
        | BoundedIntDivRemAlgorithm::KnownSmallLhs { .. } => {
            // If `div_rem_algorithm` is `KnownSmallQuotient` or `KnownSmallLhs`, increase range check builtin by 1.
            //
            // Case KnownSmallQuotient: https://github.com/starkware-libs/cairo/blob/v2.12.0-dev.1/crates/cairo-lang-sierra-to-casm/src/invocations/int/bounded.rs#L129
            // Case KnownSmallLhs: https://github.com/starkware-libs/cairo/blob/v2.12.0-dev.1/crates/cairo-lang-sierra-to-casm/src/invocations/int/bounded.rs#L157
            crate::libfuncs::increment_builtin_counter_by(
                context,
                entry,
                location,
                entry.arg(0)?,
                4 * RANGE_CHECK_BUILTIN_SIZE,
            )?
        }
    };

    helper.br(entry, 0, &[range_check, div_value, rem_value], location)
}

/// Generate MLIR operations for the `bounded_int_constrain` libfunc.
fn build_constrain<'ctx, 'this>(
    context: &'ctx Context,
    registry: &ProgramRegistry<CoreType, CoreLibfunc>,
    entry: &'this Block<'ctx>,
    location: Location<'ctx>,
    helper: &LibfuncHelper<'ctx, 'this>,
    _metadata: &mut MetadataStorage,
    info: &BoundedIntConstrainConcreteLibfunc,
) -> Result<()> {
    let range_check = super::increment_builtin_counter(context, entry, location, entry.arg(0)?)?;
    let src_value: Value = entry.arg(1)?;

    let src_ty = registry.get_type(&info.param_signatures()[1].ty)?;
    let src_range = src_ty.integer_range(registry)?;

    let src_width = if src_ty.is_bounded_int(registry)? {
        src_range.offset_bit_width()
    } else {
        src_range.zero_based_bit_width()
    };

    let lower_range = registry
        .get_type(&info.branch_signatures()[0].vars[1].ty)?
        .integer_range(registry)?;
    let upper_range = registry
        .get_type(&info.branch_signatures()[1].vars[1].ty)?
        .integer_range(registry)?;

    let boundary = if src_ty.is_bounded_int(registry)? {
        entry.const_int_from_type(
            context,
            location,
            info.boundary.clone() - src_range.lower.clone(),
            src_value.r#type(),
        )?
    } else {
        entry.const_int_from_type(context, location, info.boundary.clone(), src_value.r#type())?
    };

    let is_lower = entry.cmpi(
        context,
        if src_range.lower.sign() == Sign::Minus {
            CmpiPredicate::Slt
        } else {
            CmpiPredicate::Ult
        },
        src_value,
        boundary,
        location,
    )?;

    let lower_block = helper.append_block(Block::new(&[]));
    let upper_block = helper.append_block(Block::new(&[]));
    entry.append_operation(cf::cond_br(
        context,
        is_lower,
        lower_block,
        upper_block,
        &[],
        &[],
        location,
    ));

    {
        let res_value = if src_range.lower != lower_range.lower {
            let lower_offset = &lower_range.lower - &src_range.lower;
            let lower_offset = lower_block.const_int_from_type(
                context,
                location,
                lower_offset,
                src_value.r#type(),
            )?;
            lower_block.append_op_result(arith::subi(src_value, lower_offset, location))?
        } else {
            src_value
        };

        let res_value = if src_width > lower_range.offset_bit_width() {
            lower_block.trunci(
                res_value,
                IntegerType::new(context, lower_range.offset_bit_width()).into(),
                location,
            )?
        } else {
            res_value
        };

        helper.br(lower_block, 0, &[range_check, res_value], location)?;
    }

    {
        let res_value = if src_range.lower != upper_range.lower {
            let upper_offset = &upper_range.lower - &src_range.lower;
            let upper_offset = upper_block.const_int_from_type(
                context,
                location,
                upper_offset,
                src_value.r#type(),
            )?;
            upper_block.append_op_result(arith::subi(src_value, upper_offset, location))?
        } else {
            src_value
        };

        let res_value = if src_width > upper_range.offset_bit_width() {
            upper_block.trunci(
                res_value,
                IntegerType::new(context, upper_range.offset_bit_width()).into(),
                location,
            )?
        } else {
            res_value
        };

        helper.br(upper_block, 1, &[range_check, res_value], location)?;
    }

    Ok(())
}

/// Makes a downcast of a type `T` to `BoundedInt<T::MIN, T::MAX - 1>`
/// or `BoundedInt<T::MIN + 1, T::MAX>` where `T` can be any type of signed
/// or unsigned integer.
///
/// ```cairo
/// extern fn bounded_int_trim<T, const TRIMMED_VALUE: felt252, impl H: TrimHelper<T, TRIMMED_VALUE>>(
///     value: T,
/// ) -> core::internal::OptionRev<H::Target> nopanic;
/// ```
fn build_trim<'ctx, 'this>(
    context: &'ctx Context,
    registry: &ProgramRegistry<CoreType, CoreLibfunc>,
    entry: &'this Block<'ctx>,
    location: Location<'ctx>,
    helper: &LibfuncHelper<'ctx, 'this>,
    _metadata: &mut MetadataStorage,
    info: &BoundedIntTrimConcreteLibfunc,
) -> Result<()> {
    let value: Value = entry.arg(0)?;
    let trimmed_value = entry.const_int_from_type(
        context,
        location,
        info.trimmed_value.clone(),
        value.r#type(),
    )?;
    let trim_type = registry.get_type(&info.param_signatures()[0].ty)?;
    let is_invalid = entry.cmpi(context, CmpiPredicate::Eq, value, trimmed_value, location)?;
    let int_range = trim_type.integer_range(registry)?;

    // There is no need to truncate the value type since we're only receiving power-of-two integers
    // and constraining their range a single value from either the lower or upper limit. However,
    // since we're returning a `BoundedInt` we need to offset its internal representation
    // accordingly.
    let value = if info.trimmed_value == BigInt::ZERO || int_range.lower < BigInt::ZERO {
        let offset = entry.const_int_from_type(
            context,
            location,
            &info.trimmed_value + 1,
            value.r#type(),
        )?;
        entry.append_op_result(arith::subi(value, offset, location))?
    } else {
        value
    };

    helper.cond_br(
        context,
        entry,
        is_invalid,
        [0, 1],
        [&[], &[value]],
        location,
    )
}

/// Generate MLIR operations for the `bounded_int_is_zero` libfunc.
fn build_is_zero<'ctx, 'this>(
    context: &'ctx Context,
    registry: &ProgramRegistry<CoreType, CoreLibfunc>,
    entry: &'this Block<'ctx>,
    location: Location<'ctx>,
    helper: &LibfuncHelper<'ctx, 'this>,
    _metadata: &mut MetadataStorage,
    info: &SignatureOnlyConcreteLibfunc,
) -> Result<()> {
    let src_value: Value = entry.arg(0)?;

    let src_ty = registry.get_type(&info.signature.param_signatures[0].ty)?;
    let src_range = src_ty.integer_range(registry)?;

    native_assert!(
        src_range.lower <= BigInt::ZERO && BigInt::ZERO < src_range.upper,
        "value can never be zero"
    );

    let k0 = if src_ty.is_bounded_int(registry)? {
        // We can do the substraction since the lower bound of the bounded int will
        // always be less or equal than 0.
        entry.const_int_from_type(context, location, 0 - src_range.lower, src_value.r#type())?
    } else {
        entry.const_int_from_type(context, location, 0, src_value.r#type())?
    };
    let src_is_zero = entry.cmpi(context, CmpiPredicate::Eq, src_value, k0, location)?;

    helper.cond_br(
        context,
        entry,
        src_is_zero,
        [0, 1],
        [&[], &[src_value]],
        location,
    )
}

/// Generate MLIR operations for the `bounded_int_wrap_non_zero` libfunc.
fn build_wrap_non_zero<'ctx, 'this>(
    context: &'ctx Context,
    registry: &ProgramRegistry<CoreType, CoreLibfunc>,
    entry: &'this Block<'ctx>,
    location: Location<'ctx>,
    helper: &LibfuncHelper<'ctx, 'this>,
    metadata: &mut MetadataStorage,
    info: &SignatureOnlyConcreteLibfunc,
) -> Result<()> {
    let src_range = registry
        .get_type(&info.signature.param_signatures[0].ty)?
        .integer_range(registry)?;

    native_assert!(
        src_range.lower > BigInt::ZERO || BigInt::ZERO >= src_range.upper,
        "value must not be zero"
    );

    super::build_noop::<1, false>(
        context,
        registry,
        entry,
        location,
        helper,
        metadata,
        &info.signature.param_signatures,
    )
}

#[cfg(test)]
mod test {
    use cairo_lang_sierra::extensions::utils::Range;
    use cairo_vm::Felt252;
    use num_bigint::BigInt;

    use crate::{
        context::NativeContext, execution_result::ExecutionResult, executor::JitNativeExecutor,
<<<<<<< HEAD
        jit_enum, jit_struct, load_cairo, utils::testing::run_program_assert_output, OptLevel,
        Value,
=======
        load_cairo, utils::testing::run_program, OptLevel, Value,
>>>>>>> 79da595a
    };

    #[test]
    fn test_mul() {
        let cairo = load_cairo!(
            #[feature("bounded-int-utils")]
            use core::internal::bounded_int::{self, BoundedInt, MulHelper, mul, UnitInt};

            impl MulHelper1 of MulHelper<BoundedInt<-128, 127>, BoundedInt<-128, 127>> {
                type Result = BoundedInt<-16256, 16384>;
            }

            impl MulHelper2 of MulHelper<BoundedInt<0, 128>, BoundedInt<0, 128>> {
                type Result = BoundedInt<0, 16384>;
            }

            impl MulHelper3 of MulHelper<BoundedInt<1, 31>, BoundedInt<1, 1>> {
                type Result = BoundedInt<1, 31>;
            }

            impl MulHelper4 of MulHelper<BoundedInt<-1, 31>, BoundedInt<-1, -1>> {
                type Result = BoundedInt<-31, 1>;
            }

            impl MulHelper5 of MulHelper<BoundedInt<31, 31>, BoundedInt<1, 1>> {
                type Result = BoundedInt<31, 31>;
            }

            impl MulHelper6 of MulHelper<BoundedInt<-100, 0>, BoundedInt<0, 100>> {
                type Result = BoundedInt<-10000, 0>;
            }

            impl MulHelper7 of MulHelper<BoundedInt<1, 1>, BoundedInt<1, 1>> {
                type Result = BoundedInt<1, 1>;
            }

            impl MulHelper8 of MulHelper<BoundedInt<-5, 5>, UnitInt<2>> {
                type Result = BoundedInt<-10, 10>;
            }

            fn run_test_1(a: felt252, b: felt252) -> BoundedInt<-16256, 16384> {
                let a: BoundedInt<-128, 127> = a.try_into().unwrap();
                let b: BoundedInt<-128, 127> = b.try_into().unwrap();

                mul(a,b)
            }

            fn run_test_2(a: felt252, b: felt252) -> BoundedInt<0, 16384> {
                let a: BoundedInt<0, 128> = a.try_into().unwrap();
                let b: BoundedInt<0, 128> = b.try_into().unwrap();

                mul(a,b)
            }

            fn run_test_3(a: felt252, b: felt252) -> BoundedInt<1, 31> {
                let a: BoundedInt<1, 31> = a.try_into().unwrap();
                let b: BoundedInt<1, 1> = b.try_into().unwrap();

                mul(a,b)
            }

            fn run_test_4(a: felt252, b: felt252) -> BoundedInt<-31, 1> {
                let a: BoundedInt<-1, 31> = a.try_into().unwrap();
                let b: BoundedInt<-1, -1> = b.try_into().unwrap();

                mul(a,b)
            }

            fn run_test_5(a: felt252, b: felt252) -> BoundedInt<31, 31> {
                let a: BoundedInt<31, 31> = a.try_into().unwrap();
                let b: BoundedInt<1, 1> = b.try_into().unwrap();

                mul(a,b)
            }

            fn run_test_6(a: felt252, b: felt252) -> BoundedInt<-10000, 0> {
                let a: BoundedInt<-100, 0> = a.try_into().unwrap();
                let b: BoundedInt<0, 100> = b.try_into().unwrap();

                mul(a,b)
            }

            fn run_test_7(a: felt252, b: felt252) -> BoundedInt<1, 1> {
                let a: BoundedInt<1, 1> = a.try_into().unwrap();
                let b: BoundedInt<1, 1> = b.try_into().unwrap();

                mul(a,b)
            }

            fn run_test_8(a: felt252, b: felt252) -> BoundedInt<-10, 10> {
                let a: BoundedInt<-5, 5> = a.try_into().unwrap();
                let b: UnitInt<2> = b.try_into().unwrap();

                mul(a,b)
            }
        );

        run_program_assert_output(
            &cairo,
            "run_test_1",
            &[
                Value::Felt252(Felt252::from(-128)),
                Value::Felt252(Felt252::from(-128)),
            ],
            jit_enum!(
                0,
                jit_struct!(Value::BoundedInt {
                    value: Felt252::from(16384),
                    range: Range {
                        lower: BigInt::from(-16256),
                        upper: BigInt::from(16385),
                    }
                })
            ),
        );

        run_program_assert_output(
            &cairo,
            "run_test_2",
            &[
                Value::Felt252(Felt252::from(126)),
                Value::Felt252(Felt252::from(128)),
            ],
            jit_enum!(
                0,
                jit_struct!(Value::BoundedInt {
                    value: Felt252::from(16128),
                    range: Range {
                        lower: BigInt::from(0),
                        upper: BigInt::from(16385),
                    }
                })
            ),
        );

        run_program_assert_output(
            &cairo,
            "run_test_3",
            &[
                Value::Felt252(Felt252::from(31)),
                Value::Felt252(Felt252::from(1)),
            ],
            jit_enum!(
                0,
                jit_struct!(Value::BoundedInt {
                    value: Felt252::from(31),
                    range: Range {
                        lower: BigInt::from(1),
                        upper: BigInt::from(32),
                    }
                })
            ),
        );

        run_program_assert_output(
            &cairo,
            "run_test_4",
            &[
                Value::Felt252(Felt252::from(31)),
                Value::Felt252(Felt252::from(-1)),
            ],
            jit_enum!(
                0,
                jit_struct!(Value::BoundedInt {
                    value: Felt252::from(-31),
                    range: Range {
                        lower: BigInt::from(-31),
                        upper: BigInt::from(2),
                    }
                })
            ),
        );

        run_program_assert_output(
            &cairo,
            "run_test_5",
            &[
                Value::Felt252(Felt252::from(31)),
                Value::Felt252(Felt252::from(1)),
            ],
            jit_enum!(
                0,
                jit_struct!(Value::BoundedInt {
                    value: Felt252::from(31),
                    range: Range {
                        lower: BigInt::from(31),
                        upper: BigInt::from(32),
                    }
                })
            ),
        );

        run_program_assert_output(
            &cairo,
            "run_test_6",
            &[
                Value::Felt252(Felt252::from(-100)),
                Value::Felt252(Felt252::from(100)),
            ],
            jit_enum!(
                0,
                jit_struct!(Value::BoundedInt {
                    value: Felt252::from(-10000),
                    range: Range {
                        lower: BigInt::from(-10000),
                        upper: BigInt::from(1),
                    }
                })
            ),
        );

        run_program_assert_output(
            &cairo,
            "run_test_7",
            &[
                Value::Felt252(Felt252::from(1)),
                Value::Felt252(Felt252::from(1)),
            ],
            jit_enum!(
                0,
                jit_struct!(Value::BoundedInt {
                    value: Felt252::from(1),
                    range: Range {
                        lower: BigInt::from(1),
                        upper: BigInt::from(2),
                    }
                })
            ),
        );

        run_program_assert_output(
            &cairo,
            "run_test_8",
            &[
                Value::Felt252(Felt252::from(-3)),
                Value::Felt252(Felt252::from(2)),
            ],
            jit_enum!(
                0,
                jit_struct!(Value::BoundedInt {
                    value: Felt252::from(-6),
                    range: Range {
                        lower: BigInt::from(-10),
                        upper: BigInt::from(11),
                    }
                })
            ),
        );
    }

    #[test]
    fn test_trim_some_pos_i8() {
        let (_, program) = load_cairo!(
            #[feature("bounded-int-utils")]
            use core::internal::bounded_int::{self, BoundedInt};
            use core::internal::OptionRev;

            fn main() -> BoundedInt<-128, 126> {
                let num = match bounded_int::trim_max::<i8>(1) {
                    OptionRev::Some(n) => n,
                    OptionRev::None => 0,
                };

                num
            }
        );
        let ctx = NativeContext::new();
        let module = ctx.compile(&program, false, None, None).unwrap();
        let executor = JitNativeExecutor::from_native_module(module, OptLevel::Default).unwrap();
        let ExecutionResult {
            remaining_gas: _,
            return_value,
            builtin_stats: _,
        } = executor
            .invoke_dynamic(&program.funcs[0].id, &[], None)
            .unwrap();

        let Value::BoundedInt { value, range: _ } = return_value else {
            panic!();
        };
        assert_eq!(value, Felt252::from(1_u8));
    }

    #[test]
    fn test_trim_some_neg_i8() {
        let (_, program) = load_cairo!(
            #[feature("bounded-int-utils")]
            use core::internal::bounded_int::{self, BoundedInt};
            use core::internal::OptionRev;

            fn main() -> BoundedInt<-127, 127> {
                let num = match bounded_int::trim_min::<i8>(1) {
                    OptionRev::Some(n) => n,
                    OptionRev::None => 1,
                };

                num
            }
        );
        let ctx = NativeContext::new();
        let module = ctx.compile(&program, false, None, None).unwrap();
        let executor = JitNativeExecutor::from_native_module(module, OptLevel::Default).unwrap();
        let ExecutionResult {
            remaining_gas: _,
            return_value,
            builtin_stats: _,
        } = executor
            .invoke_dynamic(&program.funcs[0].id, &[], None)
            .unwrap();

        let Value::BoundedInt { value, range: _ } = return_value else {
            panic!();
        };
        assert_eq!(value, Felt252::from(1_u8));
    }

    #[test]
    fn test_trim_some_u32() {
        let (_, program) = load_cairo!(
            #[feature("bounded-int-utils")]
            use core::internal::bounded_int::{self, BoundedInt};
            use core::internal::OptionRev;

            fn main() -> BoundedInt<0, 4294967294> {
                let num = match bounded_int::trim_max::<u32>(0xfffffffe) {
                    OptionRev::Some(n) => n,
                    OptionRev::None => 0,
                };

                num
            }
        );
        let ctx = NativeContext::new();
        let module = ctx.compile(&program, false, None, None).unwrap();
        let executor = JitNativeExecutor::from_native_module(module, OptLevel::Default).unwrap();
        let ExecutionResult {
            remaining_gas: _,
            return_value,
            builtin_stats: _,
        } = executor
            .invoke_dynamic(&program.funcs[0].id, &[], None)
            .unwrap();

        let Value::BoundedInt { value, range: _ } = return_value else {
            panic!();
        };
        assert_eq!(value, Felt252::from(0xfffffffe_u32));
    }

    #[test]
    fn test_trim_none() {
        let (_, program) = load_cairo!(
            #[feature("bounded-int-utils")]
            use core::internal::bounded_int::{self, BoundedInt};
            use core::internal::OptionRev;

            fn main() -> BoundedInt<-32767, 32767> {
                let num = match bounded_int::trim_min::<i16>(-0x8000) {
                    OptionRev::Some(n) => n,
                    OptionRev::None => 0,
                };

                num
            }
        );
        let ctx = NativeContext::new();
        let module = ctx.compile(&program, false, None, None).unwrap();
        let executor = JitNativeExecutor::from_native_module(module, OptLevel::Default).unwrap();
        let ExecutionResult {
            remaining_gas: _,
            return_value,
            builtin_stats: _,
        } = executor
            .invoke_dynamic(&program.funcs[0].id, &[], None)
            .unwrap();

        let Value::BoundedInt { value, range: _ } = return_value else {
            panic!();
        };
        assert_eq!(value, Felt252::from(0));
    }

    fn assert_bool_output(result: Value, expected_tag: usize) {
        if let Value::Enum { tag, value, .. } = result {
            assert_eq!(tag, 0);
            if let Value::Struct { fields, .. } = *value {
                if let Value::Enum { tag, .. } = fields[0] {
                    assert_eq!(tag, expected_tag)
                }
            }
        }
    }

    #[test]
    fn test_is_zero() {
        let program = load_cairo! {
            #[feature("bounded-int-utils")]
            use core::internal::bounded_int::{self, BoundedInt, is_zero};
            use core::zeroable::IsZeroResult;

            fn run_test_1(a: felt252) -> bool {
                let bi: BoundedInt<0, 5> = a.try_into().unwrap();
                match is_zero(bi) {
                    IsZeroResult::Zero => true,
                    IsZeroResult::NonZero(_) => false,
                }
            }

            fn run_test_2(a: felt252) -> bool {
                let bi: BoundedInt<-5, 5> = a.try_into().unwrap();
                match is_zero(bi) {
                    IsZeroResult::Zero => true,
                    IsZeroResult::NonZero(_) => false,
                }
            }
        };

        let result =
            run_program(&program, "run_test_1", &[Value::Felt252(Felt252::from(0))]).return_value;
        assert_bool_output(result, 1);

        let result =
            run_program(&program, "run_test_1", &[Value::Felt252(Felt252::from(5))]).return_value;
        assert_bool_output(result, 0);

        let result =
            run_program(&program, "run_test_2", &[Value::Felt252(Felt252::from(0))]).return_value;
        assert_bool_output(result, 1);

        let result =
            run_program(&program, "run_test_2", &[Value::Felt252(Felt252::from(-5))]).return_value;
        assert_bool_output(result, 0);
    }

    fn assert_constrain_output(result: Value, expected_bi: Value) {
        if let Value::Enum { tag, value, .. } = result {
            assert_eq!(tag, 0);
            if let Value::Struct { fields, .. } = *value {
                assert_eq!(expected_bi, fields[0]);
            }
        }
    }

    #[test]
    fn test_constrain() {
        let program = load_cairo! {
            #[feature("bounded-int-utils")]
            use core::internal::bounded_int::{self, BoundedInt, ConstrainHelper, constrain};

            fn run_test_1(a: i8) -> BoundedInt<-128, -1> {
                match constrain::<i8, 0>(a) {
                    Ok(lt0) => lt0,
                    Err(_gt0) => panic!(),
                }
            }

            fn run_test_2(a: i8) -> BoundedInt<0, 127> {
                match constrain::<i8, 0>(a) {
                    Ok(_lt0) => panic!(),
                    Err(gt0) => gt0,
                }
            }

            impl ConstrainTest1 of ConstrainHelper<BoundedInt<0, 15>, 5> {
                type LowT = BoundedInt<0, 4>;
                type HighT = BoundedInt<5, 15>;
            }

            fn run_test_3(a: felt252) -> BoundedInt<0, 4> {
                let a_bi: BoundedInt<0, 15> = a.try_into().unwrap();
                match constrain::<_, 5>(a_bi) {
                    Ok(lt0) => lt0,
                    Err(_gt0) => panic!(),
                }
            }

            fn run_test_4(a: felt252) -> BoundedInt<5, 15> {
                let a_bi: BoundedInt<0, 15> = a.try_into().unwrap();
                match constrain::<_, 5>(a_bi) {
                    Ok(_lt0) => panic!(),
                    Err(gt0) => gt0,
                }
            }

            impl ConstrainTest2 of ConstrainHelper<BoundedInt<-10, 10>, 0> {
                type LowT = BoundedInt<-10, -1>;
                type HighT = BoundedInt<0, 10>;
            }

            fn run_test_5(a: felt252) -> BoundedInt<-10, -1> {
                let a_bi: BoundedInt<-10, 10> = a.try_into().unwrap();
                match constrain::<_, 0>(a_bi) {
                    Ok(lt0) => lt0,
                    Err(_gt0) => panic!(),
                }
            }

            fn run_test_6(a: felt252) -> BoundedInt<0, 10> {
                let a_bi: BoundedInt<-10, 10> = a.try_into().unwrap();
                match constrain::<_, 0>(a_bi) {
                    Ok(_lt0) => panic!(),
                    Err(gt0) => gt0,
                }
            }

            impl ConstrainTest3 of ConstrainHelper<BoundedInt<1, 61>, 31> {
                type LowT = BoundedInt<1, 30>;
                type HighT = BoundedInt<31, 61>;
            }

            fn run_test_7(a: felt252) -> BoundedInt<1, 30> {
                let a_bi: BoundedInt<1, 61> = a.try_into().unwrap();
                match constrain::<_, 31>(a_bi) {
                    Ok(lt0) => lt0,
                    Err(_gt0) => panic!(),
                }
            }

            fn run_test_8(a: felt252) -> BoundedInt<31, 61> {
                let a_bi: BoundedInt<1, 61> = a.try_into().unwrap();
                match constrain::<_, 31>(a_bi) {
                    Ok(_lt0) => panic!(),
                    Err(gt0) => gt0,
                }
            }

            impl ConstrainTest4 of ConstrainHelper<BoundedInt<-200, -100>, -150> {
                type LowT = BoundedInt<-200, -151>;
                type HighT = BoundedInt<-150, -100>;
            }

            fn run_test_9(a: felt252) -> BoundedInt<-200, -151> {
                let a_bi: BoundedInt<-200, -100> = a.try_into().unwrap();
                match constrain::<_, -150>(a_bi) {
                    Ok(lt0) => lt0,
                    Err(_gt0) => panic!(),
                }
            }

            fn run_test_10(a: felt252) -> BoundedInt<-150, -100> {
                let a_bi: BoundedInt<-200, -100> = a.try_into().unwrap();
                match constrain::<_, -150>(a_bi) {
                    Ok(_lt0) => panic!(),
                    Err(gt0) => gt0,
                }
            }

            impl ConstrainTest5 of ConstrainHelper<BoundedInt<30, 100>, 100> {
                type LowT = BoundedInt<30, 99>;
                type HighT = BoundedInt<100, 100>;
            }

            fn run_test_11(a: felt252) -> BoundedInt<100, 100> {
                let a_bi: BoundedInt<30, 100> = a.try_into().unwrap();
                match constrain::<_, 100>(a_bi) {
                    Ok(_lt0) => panic!(),
                    Err(gt0) => gt0,
                }
            }
        };

        let result = run_program(&program, "run_test_1", &[Value::Sint8(-1)]).return_value;
        assert_constrain_output(
            result,
            Value::BoundedInt {
                value: Felt252::from(-1),
                range: Range {
                    lower: BigInt::from(-128),
                    upper: BigInt::from(0),
                },
            },
        );

        let result = run_program(&program, "run_test_2", &[Value::Sint8(1)]).return_value;
        assert_constrain_output(
            result,
            Value::BoundedInt {
                value: Felt252::from(1),
                range: Range {
                    lower: BigInt::from(0),
                    upper: BigInt::from(128),
                },
            },
        );

        let result = run_program(&program, "run_test_2", &[Value::Sint8(0)]).return_value;
        assert_constrain_output(
            result,
            Value::BoundedInt {
                value: Felt252::from(0),
                range: Range {
                    lower: BigInt::from(0),
                    upper: BigInt::from(128),
                },
            },
        );

        let result =
            run_program(&program, "run_test_3", &[Value::Felt252(Felt252::from(0))]).return_value;
        assert_constrain_output(
            result,
            Value::BoundedInt {
                value: Felt252::from(0),
                range: Range {
                    lower: BigInt::from(0),
                    upper: BigInt::from(5),
                },
            },
        );

        let result =
            run_program(&program, "run_test_4", &[Value::Felt252(Felt252::from(15))]).return_value;
        assert_constrain_output(
            result,
            Value::BoundedInt {
                value: Felt252::from(15),
                range: Range {
                    lower: BigInt::from(5),
                    upper: BigInt::from(16),
                },
            },
        );

        let result =
            run_program(&program, "run_test_5", &[Value::Felt252(Felt252::from(-5))]).return_value;
        assert_constrain_output(
            result,
            Value::BoundedInt {
                value: Felt252::from(-5),
                range: Range {
                    lower: BigInt::from(-10),
                    upper: BigInt::from(0),
                },
            },
        );

        let result =
            run_program(&program, "run_test_6", &[Value::Felt252(Felt252::from(5))]).return_value;
        assert_constrain_output(
            result,
            Value::BoundedInt {
                value: Felt252::from(5),
                range: Range {
                    lower: BigInt::from(0),
                    upper: BigInt::from(11),
                },
            },
        );

        let result =
            run_program(&program, "run_test_7", &[Value::Felt252(Felt252::from(30))]).return_value;
        assert_constrain_output(
            result,
            Value::BoundedInt {
                value: Felt252::from(30),
                range: Range {
                    lower: BigInt::from(1),
                    upper: BigInt::from(31),
                },
            },
        );

        let result =
            run_program(&program, "run_test_8", &[Value::Felt252(Felt252::from(31))]).return_value;
        assert_constrain_output(
            result,
            Value::BoundedInt {
                value: Felt252::from(31),
                range: Range {
                    lower: BigInt::from(31),
                    upper: BigInt::from(62),
                },
            },
        );

        let result = run_program(
            &program,
            "run_test_9",
            &[Value::Felt252(Felt252::from(-200))],
        )
        .return_value;
        assert_constrain_output(
            result,
            Value::BoundedInt {
                value: Felt252::from(-200),
                range: Range {
                    lower: BigInt::from(-200),
                    upper: BigInt::from(-150),
                },
            },
        );

        let result = run_program(
            &program,
            "run_test_10",
            &[Value::Felt252(Felt252::from(-150))],
        )
        .return_value;
        assert_constrain_output(
            result,
            Value::BoundedInt {
                value: Felt252::from(-150),
                range: Range {
                    lower: BigInt::from(-150),
                    upper: BigInt::from(-99),
                },
            },
        );

        let result = run_program(
            &program,
            "run_test_11",
            &[Value::Felt252(Felt252::from(100))],
        )
        .return_value;
        assert_constrain_output(
            result,
            Value::BoundedInt {
                value: Felt252::from(100),
                range: Range {
                    lower: BigInt::from(100),
                    upper: BigInt::from(101),
                },
            },
        );
    }
}<|MERGE_RESOLUTION|>--- conflicted
+++ resolved
@@ -898,13 +898,12 @@
     use num_bigint::BigInt;
 
     use crate::{
-        context::NativeContext, execution_result::ExecutionResult, executor::JitNativeExecutor,
-<<<<<<< HEAD
-        jit_enum, jit_struct, load_cairo, utils::testing::run_program_assert_output, OptLevel,
-        Value,
-=======
-        load_cairo, utils::testing::run_program, OptLevel, Value,
->>>>>>> 79da595a
+        context::NativeContext,
+        execution_result::ExecutionResult,
+        executor::JitNativeExecutor,
+        jit_enum, jit_struct, load_cairo,
+        utils::testing::{run_program, run_program_assert_output},
+        OptLevel, Value,
     };
 
     #[test]
