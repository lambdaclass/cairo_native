--- conflicted
+++ resolved
@@ -1010,7 +1010,6 @@
         assert_eq!(value, Felt252::from(0));
     }
 
-<<<<<<< HEAD
     fn assert_bool_output(result: Value, expected_tag: usize) {
         if let Value::Enum { tag, value, .. } = result {
             assert_eq!(tag, 0);
@@ -1018,19 +1017,20 @@
                 if let Value::Enum { tag, .. } = fields[0] {
                     assert_eq!(tag, expected_tag)
                 }
-=======
+            }
+        }
+    }
+
     fn assert_constrain_output(result: Value, expected_bi: Value) {
         if let Value::Enum { tag, value, .. } = result {
             assert_eq!(tag, 0);
             if let Value::Struct { fields, .. } = *value {
                 assert_eq!(expected_bi, fields[0]);
->>>>>>> 661ce600
             }
         }
     }
 
     #[test]
-<<<<<<< HEAD
     fn test_is_zero() {
         let program = load_cairo! {
             #[feature("bounded-int-utils")]
@@ -1069,7 +1069,9 @@
         let result =
             run_program(&program, "run_test_2", &[Value::Felt252(Felt252::from(-5))]).return_value;
         assert_bool_output(result, 0);
-=======
+    }
+
+    #[test]
     fn test_constrain() {
         let program = load_cairo! {
             #[feature("bounded-int-utils")]
@@ -1351,6 +1353,5 @@
                 },
             },
         );
->>>>>>> 661ce600
     }
 }