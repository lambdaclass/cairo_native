//! # Function call libfuncs
//!
//! Includes logic for handling direct tail recursive function calls. More information on this topic
//! at the [tail recursive metadata](crate::metadata::tail_recursion).

use super::LibfuncHelper;
use crate::{
    error::{Error, Result},
    metadata::{tail_recursion::TailRecursionMeta, MetadataStorage},
    types::TypeBuilder,
    utils::{generate_function_name, BlockExt},
};
use cairo_lang_sierra::{
    extensions::{
        core::{CoreLibfunc, CoreType},
        function_call::SignatureAndFunctionConcreteLibfunc,
    },
    program_registry::ProgramRegistry,
};
use melior::{
    dialect::{cf, index, llvm, memref},
    ir::{
        attribute::{DenseI32ArrayAttribute, FlatSymbolRefAttribute},
        operation::OperationBuilder,
        r#type::IntegerType,
        Attribute, Block, Identifier, Location, Type, Value,
    },
    Context,
};
use std::alloc::Layout;

/// Generate MLIR operations for the `function_call` libfunc.
pub fn build<'ctx, 'this>(
    context: &'ctx Context,
    registry: &ProgramRegistry<CoreType, CoreLibfunc>,
    entry: &'this Block<'ctx>,
    location: Location<'ctx>,
    helper: &LibfuncHelper<'ctx, 'this>,
    metadata: &mut MetadataStorage,
    info: &SignatureAndFunctionConcreteLibfunc,
) -> Result<()> {
    let mut tailrec_meta = metadata.remove::<TailRecursionMeta>();

    let mut arguments = Vec::new();
    for (idx, type_id) in info.function.signature.param_types.iter().enumerate() {
        let type_info = registry.get_type(type_id)?;

        if !(type_info.is_builtin() && type_info.is_zst(registry)?) {
            arguments.push(
                if tailrec_meta.is_none() && type_info.is_memory_allocated(registry)? {
                    let elem_ty = type_info.build(context, helper, registry, metadata, type_id)?;
                    let stack_ptr = helper.init_block().alloca1(
                        context,
                        location,
                        elem_ty,
                        type_info.layout(registry)?.align(),
                    )?;

                    entry.store(context, location, stack_ptr, entry.argument(idx)?.into())?;

                    stack_ptr
                } else {
                    entry.argument(idx)?.into()
                },
            );
        }
    }

    if let Some(tailrec_meta) = &mut tailrec_meta {
        let depth_counter =
            entry.append_op_result(memref::load(tailrec_meta.depth_counter(), &[], location))?;

        let k1 = entry.const_int_from_type(context, location, 1, Type::index(context))?;
        let new_depth_counter = entry.append_op_result(index::add(depth_counter, k1, location))?;
        entry.append_operation(memref::store(
            new_depth_counter,
            tailrec_meta.depth_counter(),
            &[],
            location,
        ));

        entry.append_operation(cf::br(
            &tailrec_meta.recursion_target(),
            &arguments,
            location,
        ));

        let cont_block = helper.append_block(Block::new(
            &info
                .function
                .signature
                .ret_types
                .iter()
                .map(|ty| {
                    Ok((
                        registry
                            .get_type(ty)?
                            .build(context, helper, registry, metadata, ty)?,
                        location,
                    ))
                })
                .collect::<Result<Vec<_>>>()?,
        ));
        tailrec_meta.set_return_target(cont_block);

        let mut results = Vec::<Value>::new();
        let mut count = 0;
        for var_info in &info.signature.branch_signatures[0].vars {
            let type_info = registry.get_type(&var_info.ty)?;

            if type_info.is_builtin() && type_info.is_zst(registry)? {
                results.push(cont_block.append_op_result(llvm::undef(
                    type_info.build(context, helper, registry, metadata, &var_info.ty)?,
                    location,
                ))?);
            } else {
                let val = cont_block.argument(count)?.into();
                count += 1;

                results.push(val);
            }
        }

        cont_block.append_operation(helper.br(0, &results, location));
    } else {
        let mut result_types = Vec::new();
        let return_types = info
            .function
            .signature
            .ret_types
            .iter()
            .filter_map(|type_id| {
                let type_info = match registry.get_type(type_id) {
                    Ok(x) => x,
                    Err(e) => return Some(Err(e.into())),
                };
                let is_zst = match type_info.is_zst(registry) {
                    Ok(x) => x,
                    Err(e) => return Some(Err(e)),
                };

                (!(type_info.is_builtin() && is_zst)).then_some(Ok((type_id, type_info)))
            })
            .collect::<Result<Vec<_>>>()?;
        // A function has a return pointer if either:
        //   - There are multiple return values.
        //   - The return value is memory allocated.
        let has_return_ptr = if return_types.len() > 1 {
            result_types.extend(
                return_types
                    .iter()
                    .map(|(type_id, type_info)| {
                        type_info.build(context, helper, registry, metadata, type_id)
                    })
                    .collect::<std::result::Result<Vec<_>, _>>()?,
            );

            Some(false)
        } else if return_types
            .first()
            .map(|(_, type_info)| type_info.is_memory_allocated(registry))
            .transpose()?
            == Some(true)
        {
            let (type_id, type_info) = return_types[0];
            let layout = type_info.layout(registry)?;

            let stack_ptr = helper.init_block().alloca1(
                context,
                location,
                type_info.build(context, helper, registry, metadata, type_id)?,
                layout.align(),
            )?;

            arguments.insert(0, stack_ptr);

            Some(true)
        } else if return_types.first().is_some() {
            let (type_id, type_info) = return_types[0];
            result_types.push(type_info.build(context, helper, registry, metadata, type_id)?);

            None
        } else {
            None
        };

        let function_call_result = entry.append_op_result(
            OperationBuilder::new("llvm.call", location)
                .add_attributes(&[
                    (
                        Identifier::new(context, "callee"),
                        FlatSymbolRefAttribute::new(
                            context,
                            &format!("impl${}", generate_function_name(&info.function.id, false)),
                        )
                        .into(),
                    ),
                    (
                        Identifier::new(context, "CConv"),
<<<<<<< HEAD
                        Attribute::parse(context, "#llvm.cconv<fastcc>").unwrap(),
=======
                        Attribute::parse(context, "#llvm.cconv<fastcc>")
                            .ok_or(Error::ParseAttributeError)?,
>>>>>>> 4a6e239f
                    ),
                ])
                .add_operands(&arguments)
                .add_results(&[llvm::r#type::r#struct(context, &result_types, false)])
                .build()?,
        )?;

        let mut results = Vec::new();
        match has_return_ptr {
            Some(true) => {
                // Manual return type.

                let mut layout = Layout::new::<()>();
                for (idx, type_id) in info.function.signature.ret_types.iter().enumerate() {
                    let type_info = registry.get_type(type_id)?;

                    if type_info.is_builtin() && type_info.is_zst(registry)? {
                        results.push(entry.argument(idx)?.into());
                    } else {
                        let val = arguments[0];

                        let offset;
                        let ret_layout = type_info.layout(registry)?;
                        (layout, offset) = layout.extend(ret_layout)?;

                        let pointer_val = entry.append_op_result(llvm::get_element_ptr(
                            context,
                            val,
                            DenseI32ArrayAttribute::new(context, &[offset as i32]),
                            IntegerType::new(context, 8).into(),
                            llvm::r#type::pointer(context, 0),
                            location,
                        ))?;

                        results.push(entry.load(
                            context,
                            location,
                            pointer_val,
                            type_info.build(context, helper, registry, metadata, type_id)?,
                        )?);
                    }
                }
            }
            Some(false) => {
                // Complex return type. Just extract the values from the struct, since LLVM will
                // handle the rest.

                for (idx, type_id) in info.function.signature.ret_types.iter().enumerate() {
                    let type_info = registry.get_type(type_id)?;

                    if type_info.is_builtin() && type_info.is_zst(registry)? {
                        results.push(entry.argument(idx)?.into());
                    } else {
                        let val = entry.extract_value(
                            context,
                            location,
                            function_call_result,
                            result_types[idx],
                            idx,
                        )?;

                        results.push(val);
                    }
                }
            }
            None => {
                // Returned data is simple.

                let mut count = 0;
                for (idx, type_id) in info.function.signature.ret_types.iter().enumerate() {
                    let type_info = registry.get_type(type_id)?;
                    assert!(!type_info.is_memory_allocated(registry)?);

                    if type_info.is_builtin() && type_info.is_zst(registry)? {
                        results.push(entry.argument(idx)?.into());
                    } else {
                        let value = entry.extract_value(
                            context,
                            location,
                            function_call_result,
                            result_types[count],
                            count,
                        )?;
                        count += 1;

                        results.push(value);
                    }
                }
            }
        }

        entry.append_operation(helper.br(0, &results, location));
    }

    if let Some(tailrec_meta) = tailrec_meta {
        metadata.insert(tailrec_meta);
    }

    Ok(())
}<|MERGE_RESOLUTION|>--- conflicted
+++ resolved
@@ -197,12 +197,8 @@
                     ),
                     (
                         Identifier::new(context, "CConv"),
-<<<<<<< HEAD
-                        Attribute::parse(context, "#llvm.cconv<fastcc>").unwrap(),
-=======
                         Attribute::parse(context, "#llvm.cconv<fastcc>")
                             .ok_or(Error::ParseAttributeError)?,
->>>>>>> 4a6e239f
                     ),
                 ])
                 .add_operands(&arguments)
