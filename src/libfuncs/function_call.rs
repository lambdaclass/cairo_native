//! # Function call libfuncs
//!
//! Includes logic for handling direct tail recursive function calls. More information on this topic
//! at the [tail recursive metadata](crate::metadata::tail_recursion).

use super::LibfuncHelper;
use crate::{
    block_ext::BlockExt,
    error::Result,
    metadata::{tail_recursion::TailRecursionMeta, MetadataStorage},
    types::TypeBuilder,
    utils::generate_function_name,
};
use cairo_lang_sierra::{
    extensions::{
        core::{CoreLibfunc, CoreType},
        function_call::SignatureAndFunctionConcreteLibfunc,
    },
    program_registry::ProgramRegistry,
};
use melior::{
    dialect::{cf, index, llvm, memref},
    ir::{
        attribute::{DenseI32ArrayAttribute, FlatSymbolRefAttribute},
        operation::OperationBuilder,
        r#type::IntegerType,
        Block, Identifier, Location, Type, Value,
    },
    Context,
};
use std::alloc::Layout;

/// Generate MLIR operations for the `function_call` libfunc.
pub fn build<'ctx, 'this>(
    context: &'ctx Context,
    registry: &ProgramRegistry<CoreType, CoreLibfunc>,
    entry: &'this Block<'ctx>,
    location: Location<'ctx>,
    helper: &LibfuncHelper<'ctx, 'this>,
    metadata: &mut MetadataStorage,
    info: &SignatureAndFunctionConcreteLibfunc,
) -> Result<()> {
    let mut tailrec_meta = metadata.remove::<TailRecursionMeta>();

    let mut arguments = Vec::new();
    for (idx, type_id) in info.function.signature.param_types.iter().enumerate() {
        let type_info = registry.get_type(type_id)?;

        if !(type_info.is_builtin() && type_info.is_zst(registry)?) {
            arguments.push(
                if tailrec_meta.is_none() && type_info.is_memory_allocated(registry)? {
                    let elem_ty = type_info.build(context, helper, registry, metadata, type_id)?;
                    let stack_ptr = helper.init_block().alloca1(
                        context,
                        location,
                        elem_ty,
                        type_info.layout(registry)?.align(),
                    )?;

                    entry.store(context, location, stack_ptr, entry.argument(idx)?.into())?;

                    stack_ptr
                } else {
                    entry.argument(idx)?.into()
                },
            );
        }
    }

    if let Some(tailrec_meta) = &mut tailrec_meta {
        let depth_counter =
            entry.append_op_result(memref::load(tailrec_meta.depth_counter(), &[], location))?;

        let k1 = entry.const_int_from_type(context, location, 1, Type::index(context))?;
        let new_depth_counter = entry.append_op_result(index::add(depth_counter, k1, location))?;
        entry.append_operation(memref::store(
            new_depth_counter,
            tailrec_meta.depth_counter(),
            &[],
            location,
        ));

        entry.append_operation(cf::br(
            &tailrec_meta.recursion_target(),
            &arguments,
            location,
        ));

        let cont_block = helper.append_block(Block::new(
            &info
                .function
                .signature
                .ret_types
                .iter()
                .map(|ty| {
                    Ok((
                        registry
                            .get_type(ty)?
                            .build(context, helper, registry, metadata, ty)?,
                        location,
                    ))
                })
                .collect::<Result<Vec<_>>>()?,
        ));
        tailrec_meta.set_return_target(cont_block);

        let mut results = Vec::<Value>::new();
        let mut count = 0;
        for var_info in &info.signature.branch_signatures[0].vars {
            let type_info = registry.get_type(&var_info.ty)?;
<<<<<<< HEAD

            if type_info.is_builtin() && type_info.is_zst(registry)? {
=======
            if type_info.is_builtin() && type_info.is_zst(registry) {
>>>>>>> 44d42081
                results.push(cont_block.append_op_result(llvm::undef(
                    type_info.build(context, helper, registry, metadata, &var_info.ty)?,
                    location,
                ))?);
            } else {
                let val = cont_block.argument(count)?.into();
                count += 1;

                results.push(val);
            }
        }

        cont_block.append_operation(helper.br(0, &results, location));
    } else {
        let mut result_types = Vec::new();
        let return_types = info
            .function
            .signature
            .ret_types
            .iter()
            .filter_map(|type_id| {
                let type_info = match registry.get_type(type_id) {
                    Ok(x) => x,
                    Err(e) => return Some(Err(e.into())),
                };
                let is_zst = match type_info.is_zst(registry) {
                    Ok(x) => x,
                    Err(e) => return Some(Err(e)),
                };

                (type_info.is_builtin() && is_zst).then_some(Ok((type_id, type_info)))
            })
            .collect::<Result<Vec<_>>>()?;
        // A function has a return pointer if either:
        // - There are multiple return values.
        //   - The return value is memory allocated.
        let has_return_ptr = if return_types.len() > 1 {
            result_types.extend(
                return_types
                    .iter()
                    .map(|(type_id, type_info)| {
                        type_info.build(context, helper, registry, metadata, type_id)
                    })
                    .collect::<std::result::Result<Vec<_>, _>>()?,
            );

            Some(false)
        } else if return_types
            .first()
            .map(|(_, type_info)| type_info.is_memory_allocated(registry))
            .transpose()?
            == Some(true)
        {
            let (type_id, type_info) = return_types[0];
            let layout = type_info.layout(registry)?;

            let stack_ptr = helper.init_block().alloca1(
                context,
                location,
                type_info.build(context, helper, registry, metadata, type_id)?,
                layout.align(),
            )?;

            arguments.insert(0, stack_ptr);

            Some(true)
        } else if return_types.first().is_some() {
            let (type_id, type_info) = return_types[0];
            result_types.push(type_info.build(context, helper, registry, metadata, type_id)?);

            None
        } else {
            None
        };

        let function_call_result = entry.append_op_result(
            OperationBuilder::new("llvm.call", location)
                .add_attributes(&[
                    (
                        Identifier::new(context, "callee"),
                        FlatSymbolRefAttribute::new(
                            context,
                            &format!("impl${}", generate_function_name(&info.function.id)),
                        )
                        .into(),
                    ),
                    // (
                    //     Identifier::new(context, "CConv"),
                    //     Attribute::parse(context, "#llvm.cconv<tailcc>").unwrap(),
                    // ),
                ])
                .add_operands(&arguments)
                .add_results(&[llvm::r#type::r#struct(context, &result_types, false)])
                .build()?,
        )?;

        let mut results = Vec::new();
        match has_return_ptr {
            Some(true) => {
                // Manual return type.

                let mut layout = Layout::new::<()>();
                for (idx, type_id) in info.function.signature.ret_types.iter().enumerate() {
                    let type_info = registry.get_type(type_id)?;

                    if type_info.is_builtin() && type_info.is_zst(registry)? {
                        results.push(entry.argument(idx)?.into());
                    } else {
                        let val = arguments[0];

                        let offset;
                        let ret_layout = type_info.layout(registry)?;
                        (layout, offset) = layout.extend(ret_layout)?;

                        let pointer_val = entry.append_op_result(llvm::get_element_ptr(
                            context,
                            val,
                            DenseI32ArrayAttribute::new(context, &[offset as i32]),
                            IntegerType::new(context, 8).into(),
                            llvm::r#type::pointer(context, 0),
                            location,
                        ))?;

                        results.push(entry.load(
                            context,
                            location,
                            pointer_val,
                            type_info.build(context, helper, registry, metadata, type_id)?,
                        )?);
                    }
                }
            }
            Some(false) => {
                // Complex return type. Just extract the values from the struct, since LLVM will
                // handle the rest.

                for (idx, type_id) in info.function.signature.ret_types.iter().enumerate() {
                    let type_info = registry.get_type(type_id)?;

                    if type_info.is_builtin() && type_info.is_zst(registry)? {
                        results.push(entry.argument(idx)?.into());
                    } else {
                        let val = entry.extract_value(
                            context,
                            location,
                            function_call_result,
                            result_types[idx],
                            idx,
                        )?;

                        results.push(val);
                    }
                }
            }
            None => {
                // Returned data is simple.

                let mut count = 0;
                for (idx, type_id) in info.function.signature.ret_types.iter().enumerate() {
                    let type_info = registry.get_type(type_id)?;
                    assert!(!type_info.is_memory_allocated(registry)?);

                    if type_info.is_builtin() && type_info.is_zst(registry)? {
                        results.push(entry.argument(idx)?.into());
                    } else {
                        let value = entry.extract_value(
                            context,
                            location,
                            function_call_result,
                            result_types[count],
                            count,
                        )?;
                        count += 1;

                        results.push(value);
                    }
                }
            }
        }

        entry.append_operation(helper.br(0, &results, location));
    }

    if let Some(tailrec_meta) = tailrec_meta {
        metadata.insert(tailrec_meta);
    }

    Ok(())
}<|MERGE_RESOLUTION|>--- conflicted
+++ resolved
@@ -108,12 +108,8 @@
         let mut count = 0;
         for var_info in &info.signature.branch_signatures[0].vars {
             let type_info = registry.get_type(&var_info.ty)?;
-<<<<<<< HEAD
 
             if type_info.is_builtin() && type_info.is_zst(registry)? {
-=======
-            if type_info.is_builtin() && type_info.is_zst(registry) {
->>>>>>> 44d42081
                 results.push(cont_block.append_op_result(llvm::undef(
                     type_info.build(context, helper, registry, metadata, &var_info.ty)?,
                     location,
@@ -144,11 +140,11 @@
                     Err(e) => return Some(Err(e)),
                 };
 
-                (type_info.is_builtin() && is_zst).then_some(Ok((type_id, type_info)))
+                (!(type_info.is_builtin() && is_zst)).then_some(Ok((type_id, type_info)))
             })
             .collect::<Result<Vec<_>>>()?;
         // A function has a return pointer if either:
-        // - There are multiple return values.
+        //   - There are multiple return values.
         //   - The return value is memory allocated.
         let has_return_ptr = if return_types.len() > 1 {
             result_types.extend(
