--- conflicted
+++ resolved
@@ -941,11 +941,7 @@
     fn u128_safe_divmod() {
         let program = &U128_SAFE_DIVMOD;
         let max_value = 0xFFFFFFFF_FFFFFFFF_FFFFFFFF_FFFFFFFFu128;
-<<<<<<< HEAD
-        let error = JitValue::Felt252(Felt252::from_bytes_be(b"u128 is 0"));
-=======
-        let error = JITValue::Felt252(Felt::from_bytes_be_slice(b"u128 is 0"));
->>>>>>> 52f8e190
+        let error = JitValue::Felt252(Felt::from_bytes_be_slice(b"u128 is 0"));
 
         run_program_assert_output(
             program,
