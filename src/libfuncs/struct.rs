//! # Struct-related libfuncs

use super::LibfuncHelper;
use crate::{
    error::Result, metadata::MetadataStorage, types::TypeBuilder, utils::ProgramRegistryExt,
};
use cairo_lang_sierra::{
    extensions::{
        core::{CoreLibfunc, CoreType},
        lib_func::SignatureOnlyConcreteLibfunc,
        structure::StructConcreteLibfunc,
        ConcreteLibfunc,
    },
    program_registry::ProgramRegistry,
};
use melior::{
    dialect::llvm,
    ir::{attribute::DenseI64ArrayAttribute, Block, Location, Value},
    Context,
};

/// Select and call the correct libfunc builder function from the selector.
pub fn build<'ctx, 'this>(
    context: &'ctx Context,
    registry: &ProgramRegistry<CoreType, CoreLibfunc>,
    entry: &'this Block<'ctx>,
    location: Location<'ctx>,
    helper: &LibfuncHelper<'ctx, 'this>,
    metadata: &mut MetadataStorage,
    selector: &StructConcreteLibfunc,
) -> Result<()> {
    match selector {
        StructConcreteLibfunc::Construct(info) => {
            build_construct(context, registry, entry, location, helper, metadata, info)
        }
        StructConcreteLibfunc::Deconstruct(info) => {
            build_deconstruct(context, registry, entry, location, helper, metadata, info)
        }
        StructConcreteLibfunc::SnapshotDeconstruct(info) => {
            build_deconstruct(context, registry, entry, location, helper, metadata, info)
        }
    }
}

/// Generate MLIR operations for the `struct_construct` libfunc.
pub fn build_construct<'ctx, 'this>(
    context: &'ctx Context,
    registry: &ProgramRegistry<CoreType, CoreLibfunc>,
    entry: &'this Block<'ctx>,
    location: Location<'ctx>,
    helper: &LibfuncHelper<'ctx, 'this>,
    metadata: &mut MetadataStorage,
    info: &SignatureOnlyConcreteLibfunc,
) -> Result<()> {
    let struct_ty = registry.build_type(
        context,
        helper,
        registry,
        metadata,
        &info.branch_signatures()[0].vars[0].ty,
    )?;

    let mut acc = entry.append_operation(llvm::undef(struct_ty, location));
    for i in 0..info.param_signatures().len() {
        acc = entry.append_operation(llvm::insert_value(
            context,
            acc.result(0)?.into(),
            DenseI64ArrayAttribute::new(context, &[i as _]),
            entry.argument(i)?.into(),
            location,
        ));
    }

<<<<<<< HEAD
    if is_memory_allocated {
        let k1 = helper
            .init_block()
            .append_operation(arith::constant(
                context,
                IntegerAttribute::new(IntegerType::new(context, 64).into(), 1).into(),
                location,
            ))
            .result(0)?
            .into();
        let stack_ptr = helper
            .init_block()
            .append_operation(llvm::alloca(
                context,
                k1,
                llvm::r#type::pointer(context, 0),
                location,
                AllocaOptions::new()
                    .align(Some(IntegerAttribute::new(
                        IntegerType::new(context, 64).into(),
                        layout.align() as i64,
                    )))
                    .elem_type(Some(TypeAttribute::new(struct_ty))),
            ))
            .result(0)?
            .into();

        entry.append_operation(llvm::store(
            context,
            acc.result(0)?.into(),
            stack_ptr,
            location,
            LoadStoreOptions::new().align(Some(IntegerAttribute::new(
                IntegerType::new(context, 64).into(),
                layout.align() as i64,
            ))),
        ));

        entry.append_operation(helper.br(0, &[stack_ptr], location));
    } else {
        entry.append_operation(helper.br(0, &[acc.result(0)?.into()], location));
    }

=======
    entry.append_operation(helper.br(0, &[acc.result(0)?.into()], location));
>>>>>>> fed7f517
    Ok(())
}

/// Generate MLIR operations for the `struct_deconstruct` libfunc.
pub fn build_deconstruct<'ctx, 'this>(
    context: &'ctx Context,
    registry: &ProgramRegistry<CoreType, CoreLibfunc>,
    entry: &'this Block<'ctx>,
    location: Location<'ctx>,
    helper: &LibfuncHelper<'ctx, 'this>,
    metadata: &mut MetadataStorage,
    info: &SignatureOnlyConcreteLibfunc,
) -> Result<()> {
    let container = entry.argument(0)?.into();

    let mut fields = Vec::<Value>::with_capacity(info.branch_signatures()[0].vars.len());
    for (i, var_info) in info.branch_signatures()[0].vars.iter().enumerate() {
        let type_info = registry.get_type(&var_info.ty)?;
        let field_ty = type_info.build(context, helper, registry, metadata, &var_info.ty)?;

        let value = entry
            .append_operation(llvm::extract_value(
                context,
                container,
                DenseI64ArrayAttribute::new(context, &[i.try_into()?]),
                field_ty,
                location,
            ))
            .result(0)?
            .into();

<<<<<<< HEAD
        fields.push(if type_info.is_memory_allocated(registry) {
            let layout = type_info.layout(registry)?;

            let k1 = helper
                .init_block()
                .append_operation(arith::constant(
                    context,
                    IntegerAttribute::new(IntegerType::new(context, 64).into(), 1).into(),
                    location,
                ))
                .result(0)?
                .into();
            let stack_ptr = helper
                .init_block()
                .append_operation(llvm::alloca(
                    context,
                    k1,
                    llvm::r#type::pointer(context, 0),
                    location,
                    AllocaOptions::new()
                        .align(Some(IntegerAttribute::new(
                            IntegerType::new(context, 64).into(),
                            layout.align() as i64,
                        )))
                        .elem_type(Some(TypeAttribute::new(field_ty))),
                ))
                .result(0)?
                .into();

            entry.append_operation(llvm::store(
                context,
                value,
                stack_ptr,
                location,
                LoadStoreOptions::new().align(Some(IntegerAttribute::new(
                    IntegerType::new(context, 64).into(),
                    layout.align() as i64,
                ))),
            ));

            stack_ptr
        } else {
            value
        });
=======
        fields.push(value);
>>>>>>> fed7f517
    }

    entry.append_operation(helper.br(0, &fields, location));

    Ok(())
}<|MERGE_RESOLUTION|>--- conflicted
+++ resolved
@@ -71,53 +71,7 @@
         ));
     }
 
-<<<<<<< HEAD
-    if is_memory_allocated {
-        let k1 = helper
-            .init_block()
-            .append_operation(arith::constant(
-                context,
-                IntegerAttribute::new(IntegerType::new(context, 64).into(), 1).into(),
-                location,
-            ))
-            .result(0)?
-            .into();
-        let stack_ptr = helper
-            .init_block()
-            .append_operation(llvm::alloca(
-                context,
-                k1,
-                llvm::r#type::pointer(context, 0),
-                location,
-                AllocaOptions::new()
-                    .align(Some(IntegerAttribute::new(
-                        IntegerType::new(context, 64).into(),
-                        layout.align() as i64,
-                    )))
-                    .elem_type(Some(TypeAttribute::new(struct_ty))),
-            ))
-            .result(0)?
-            .into();
-
-        entry.append_operation(llvm::store(
-            context,
-            acc.result(0)?.into(),
-            stack_ptr,
-            location,
-            LoadStoreOptions::new().align(Some(IntegerAttribute::new(
-                IntegerType::new(context, 64).into(),
-                layout.align() as i64,
-            ))),
-        ));
-
-        entry.append_operation(helper.br(0, &[stack_ptr], location));
-    } else {
-        entry.append_operation(helper.br(0, &[acc.result(0)?.into()], location));
-    }
-
-=======
     entry.append_operation(helper.br(0, &[acc.result(0)?.into()], location));
->>>>>>> fed7f517
     Ok(())
 }
 
@@ -149,54 +103,7 @@
             .result(0)?
             .into();
 
-<<<<<<< HEAD
-        fields.push(if type_info.is_memory_allocated(registry) {
-            let layout = type_info.layout(registry)?;
-
-            let k1 = helper
-                .init_block()
-                .append_operation(arith::constant(
-                    context,
-                    IntegerAttribute::new(IntegerType::new(context, 64).into(), 1).into(),
-                    location,
-                ))
-                .result(0)?
-                .into();
-            let stack_ptr = helper
-                .init_block()
-                .append_operation(llvm::alloca(
-                    context,
-                    k1,
-                    llvm::r#type::pointer(context, 0),
-                    location,
-                    AllocaOptions::new()
-                        .align(Some(IntegerAttribute::new(
-                            IntegerType::new(context, 64).into(),
-                            layout.align() as i64,
-                        )))
-                        .elem_type(Some(TypeAttribute::new(field_ty))),
-                ))
-                .result(0)?
-                .into();
-
-            entry.append_operation(llvm::store(
-                context,
-                value,
-                stack_ptr,
-                location,
-                LoadStoreOptions::new().align(Some(IntegerAttribute::new(
-                    IntegerType::new(context, 64).into(),
-                    layout.align() as i64,
-                ))),
-            ));
-
-            stack_ptr
-        } else {
-            value
-        });
-=======
         fields.push(value);
->>>>>>> fed7f517
     }
 
     entry.append_operation(helper.br(0, &fields, location));
