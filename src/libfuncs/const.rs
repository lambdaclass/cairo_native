//! # Const libfuncs

use super::LibfuncHelper;
use crate::{
    error::{Error, Result},
    libfuncs::{r#enum::build_enum_value, r#struct::build_struct_value},
    metadata::{
        prime_modulo::PrimeModuloMeta, realloc_bindings::ReallocBindingsMeta, MetadataStorage,
    },
    types::TypeBuilder,
    utils::ProgramRegistryExt,
};
use cairo_lang_sierra::{
    extensions::{
        const_type::{
            ConstAsBoxConcreteLibfunc, ConstAsImmediateConcreteLibfunc, ConstConcreteLibfunc,
            ConstConcreteType,
        },
        core::{CoreLibfunc, CoreType, CoreTypeConcrete},
    },
    program::GenericArg,
    program_registry::ProgramRegistry,
};
use melior::{
    dialect::{
        arith,
        llvm::{self, r#type::pointer, LoadStoreOptions},
    },
    ir::{attribute::IntegerAttribute, r#type::IntegerType, Attribute, Block, Location, Value},
    Context,
};
use num_bigint::ToBigInt;
use starknet_types_core::felt::Felt;

/// Select and call the correct libfunc builder function from the selector.
pub fn build<'ctx, 'this>(
    context: &'ctx Context,
    registry: &ProgramRegistry<CoreType, CoreLibfunc>,
    entry: &'this Block<'ctx>,
    location: Location<'ctx>,
    helper: &LibfuncHelper<'ctx, 'this>,
    metadata: &mut MetadataStorage,
    selector: &ConstConcreteLibfunc,
) -> Result<()> {
    match selector {
        ConstConcreteLibfunc::AsBox(info) => {
            build_const_as_box(context, registry, entry, location, helper, metadata, info)
        }
        ConstConcreteLibfunc::AsImmediate(info) => {
            build_const_as_immediate(context, registry, entry, location, helper, metadata, info)
        }
    }
}

/// Generate MLIR operations for the `const_as_box` libfunc.
pub fn build_const_as_box<'ctx, 'this>(
    context: &'ctx Context,
    registry: &ProgramRegistry<CoreType, CoreLibfunc>,
    entry: &'this Block<'ctx>,
    location: Location<'ctx>,
    helper: &LibfuncHelper<'ctx, 'this>,
    metadata: &mut MetadataStorage,
    info: &ConstAsBoxConcreteLibfunc,
) -> Result<()> {
    if metadata.get::<ReallocBindingsMeta>().is_none() {
        metadata.insert(ReallocBindingsMeta::new(context, helper));
    }

    let const_type_outer = registry.get_type(&info.const_type)?;

    // Create constant
    let const_type = match &const_type_outer {
        CoreTypeConcrete::Const(inner) => inner,
        _ => unreachable!(),
    };

    let value = build_const_type_value(
        context, registry, entry, location, helper, metadata, const_type,
    )?;

    let const_ty = registry.get_type(&const_type.inner_ty)?;
    let inner_layout = const_ty.layout(registry)?;

    // Create box
    let value_len = entry
        .append_operation(arith::constant(
            context,
            IntegerAttribute::new(
                IntegerType::new(context, 64).into(),
                inner_layout.pad_to_align().size().try_into()?,
            )
            .into(),
            location,
        ))
        .result(0)?
        .into();

    let ptr = entry
        .append_operation(llvm::zero(pointer(context, 0), location))
        .result(0)?
        .into();
    let ptr = entry
        .append_operation(ReallocBindingsMeta::realloc(
            context, ptr, value_len, location,
        ))
        .result(0)?
        .into();

    // Store constant in box

    entry.append_operation(llvm::store(
        context,
        value,
        ptr,
        location,
        LoadStoreOptions::new().align(Some(IntegerAttribute::new(
            IntegerType::new(context, 64).into(),
            inner_layout.align() as i64,
        ))),
    ));

    entry.append_operation(helper.br(0, &[ptr], location));
    Ok(())
}

/// Generate MLIR operations for the `const_as_immediate` libfunc.
pub fn build_const_as_immediate<'ctx, 'this>(
    context: &'ctx Context,
    registry: &ProgramRegistry<CoreType, CoreLibfunc>,
    entry: &'this Block<'ctx>,
    location: Location<'ctx>,
    helper: &LibfuncHelper<'ctx, 'this>,
    metadata: &mut MetadataStorage,
    info: &ConstAsImmediateConcreteLibfunc,
) -> Result<()> {
    let const_ty = registry.get_type(&info.const_type)?;

    let const_type = match &const_ty {
        CoreTypeConcrete::Const(inner) => inner,
        _ => unreachable!(),
    };

    let value = build_const_type_value(
        context, registry, entry, location, helper, metadata, const_type,
    )?;

    entry.append_operation(helper.br(0, &[value], location));
    Ok(())
}

pub fn build_const_type_value<'ctx, 'this>(
    context: &'ctx Context,
    registry: &ProgramRegistry<CoreType, CoreLibfunc>,
    entry: &'this Block<'ctx>,
    location: Location<'ctx>,
    helper: &LibfuncHelper<'ctx, 'this>,
    metadata: &mut MetadataStorage,
    info: &ConstConcreteType,
) -> Result<Value<'ctx, 'this>> {
    // const_type.inner_data Should be one of the following:
    // - A single value, if the inner type is a simple numeric type (e.g., `felt252`, `u32`,
    //   etc.).
    // - A list of const types, if the inner type is a struct. The type of each const type must be
    //   the same as the corresponding struct member type.
    // - A selector (a single value) followed by a const type, if the inner type is an enum. The
    //   type of the const type must be the same as the corresponding enum variant type.

    let inner_type = registry.get_type(&info.inner_ty)?;
    let inner_ty = registry.build_type(context, helper, registry, metadata, &info.inner_ty)?;

    match inner_type {
        CoreTypeConcrete::Struct(_) => {
            let mut fields = Vec::new();

            for field in &info.inner_data {
                match field {
                    GenericArg::Type(const_field_ty) => {
                        let field_type = registry.get_type(const_field_ty)?;

                        let const_field_type = match &field_type {
                            CoreTypeConcrete::Const(inner) => inner,
                            _ => unreachable!(),
                        };

                        let field_value = build_const_type_value(
                            context,
                            registry,
                            entry,
                            location,
                            helper,
                            metadata,
                            const_field_type,
                        )?;
                        fields.push(field_value);
                    }
                    _ => return Err(Error::ConstDataMismatch),
                }
            }

            build_struct_value(
                context,
                registry,
                entry,
                location,
                helper,
                metadata,
                &info.inner_ty,
                &fields,
            )
        }
        CoreTypeConcrete::Enum(_enum_info) => match &info.inner_data[..] {
            [GenericArg::Value(variant_index), GenericArg::Type(payload_ty)] => {
                let payload_type = registry.get_type(payload_ty)?;
                let const_payload_type = match payload_type {
                    CoreTypeConcrete::Const(inner) => inner,
                    _ => unreachable!(),
                };

                let payload_value = build_const_type_value(
                    context,
                    registry,
                    entry,
                    location,
                    helper,
                    metadata,
                    const_payload_type,
                )?;

                build_enum_value(
                    context,
                    registry,
                    entry,
                    location,
                    helper,
                    metadata,
                    payload_value,
                    &info.inner_ty,
                    payload_ty,
                    variant_index.try_into().unwrap(),
                )
            }
            _ => Err(Error::ConstDataMismatch),
        },
        CoreTypeConcrete::NonZero(_) => match &info.inner_data[..] {
<<<<<<< HEAD
=======
            // Copied from the sierra to casm lowering
            // NonZero is the same type as the inner type in native.
>>>>>>> feefe4d6
            [GenericArg::Type(inner)] => {
                let inner_type = registry.get_type(inner)?;
                let const_inner_type = match inner_type {
                    CoreTypeConcrete::Const(inner) => inner,
                    _ => unreachable!(),
                };

                build_const_type_value(
                    context,
                    registry,
                    entry,
                    location,
                    helper,
                    metadata,
                    const_inner_type,
                )
            }
            _ => Err(Error::ConstDataMismatch),
        },
        inner_type => match &info.inner_data[..] {
            [GenericArg::Value(value)] => {
                let mlir_value: Value = match inner_type {
                    CoreTypeConcrete::Felt252(_) => {
                        let value = if value.sign() == num_bigint::Sign::Minus {
                            let prime = metadata
                                .get::<PrimeModuloMeta<Felt>>()
                                .ok_or(Error::MissingMetadata)?
                                .prime();

                            value + prime.to_bigint().expect("Prime to BigInt shouldn't fail")
                        } else {
                            value.clone()
                        };

                        entry
                            .append_operation(arith::constant(
                                context,
                                Attribute::parse(context, &format!("{} : {}", value, inner_ty))
                                    .unwrap(),
                                location,
                            ))
                            .result(0)?
                            .into()
                    }
                    // any other int type
                    _ => entry
                        .append_operation(arith::constant(
                            context,
                            Attribute::parse(context, &format!("{} : {}", value, inner_ty))
                                .unwrap(),
                            location,
                        ))
                        .result(0)?
                        .into(),
                };

                Ok(mlir_value)
            }
            _ => Err(Error::ConstDataMismatch),
        },
    }
}

#[cfg(test)]
pub mod test {
    use crate::{
        utils::test::{jit_struct, load_cairo, run_program},
        values::JitValue,
    };

    #[test]
    fn run_const_as_box() {
        let program = load_cairo!(
            use core::box::BoxTrait;

            struct Hello {
                x: i32,
            }

            fn run_test() -> Hello {
                let x = BoxTrait::new(Hello {
                    x: -2
                });
                x.unbox()
            }
        );

        let result = run_program(&program, "run_test", &[]).return_value;
        assert_eq!(result, jit_struct!(JitValue::Sint32(-2)));
    }
}<|MERGE_RESOLUTION|>--- conflicted
+++ resolved
@@ -242,11 +242,8 @@
             _ => Err(Error::ConstDataMismatch),
         },
         CoreTypeConcrete::NonZero(_) => match &info.inner_data[..] {
-<<<<<<< HEAD
-=======
             // Copied from the sierra to casm lowering
             // NonZero is the same type as the inner type in native.
->>>>>>> feefe4d6
             [GenericArg::Type(inner)] => {
                 let inner_type = registry.get_type(inner)?;
                 let const_inner_type = match inner_type {
