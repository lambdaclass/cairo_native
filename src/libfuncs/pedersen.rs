--- conflicted
+++ resolved
@@ -68,8 +68,6 @@
         &info.param_signatures()[1].ty,
     )?;
 
-    let i64_ty = IntegerType::new(context, 64).into();
-
     let i256_ty = IntegerType::new(context, 256).into();
     let layout_i256 = get_integer_layout(256);
 
@@ -78,7 +76,6 @@
 
     // We must extend to i256 because bswap must be an even number of bytes.
 
-<<<<<<< HEAD
     let lhs_ptr =
         helper
             .init_block()
@@ -91,54 +88,6 @@
         helper
             .init_block()
             .alloca1(context, location, i256_ty, Some(layout_i256.align()))?;
-=======
-    let const_1 = entry.const_int_from_type(context, location, 1, i64_ty)?;
-
-    let lhs_ptr = entry.append_op_result(
-        OperationBuilder::new("llvm.alloca", location)
-            .add_attributes(&[(
-                Identifier::new(context, "alignment"),
-                IntegerAttribute::new(
-                    IntegerType::new(context, 64).into(),
-                    layout_i256.align().try_into()?,
-                )
-                .into(),
-            )])
-            .add_operands(&[const_1])
-            .add_results(&[llvm::r#type::pointer(i256_ty, 0)])
-            .build()?,
-    )?;
-
-    let rhs_ptr = entry.append_op_result(
-        OperationBuilder::new("llvm.alloca", location)
-            .add_attributes(&[(
-                Identifier::new(context, "alignment"),
-                IntegerAttribute::new(
-                    IntegerType::new(context, 64).into(),
-                    layout_i256.align().try_into()?,
-                )
-                .into(),
-            )])
-            .add_operands(&[const_1])
-            .add_results(&[llvm::r#type::pointer(i256_ty, 0)])
-            .build()?,
-    )?;
-
-    let dst_ptr = entry.append_op_result(
-        OperationBuilder::new("llvm.alloca", location)
-            .add_attributes(&[(
-                Identifier::new(context, "alignment"),
-                IntegerAttribute::new(
-                    IntegerType::new(context, 64).into(),
-                    layout_i256.align().try_into()?,
-                )
-                .into(),
-            )])
-            .add_operands(&[const_1])
-            .add_results(&[llvm::r#type::pointer(i256_ty, 0)])
-            .build()?,
-    )?;
->>>>>>> e9bc96aa
 
     let lhs_i256 = entry.append_op_result(arith::extui(lhs, i256_ty, location))?;
     let rhs_i256 = entry.append_op_result(arith::extui(rhs, i256_ty, location))?;
