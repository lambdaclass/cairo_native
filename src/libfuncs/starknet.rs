//! # Starknet libfuncs

use super::LibfuncHelper;
use crate::{
    block_ext::BlockExt,
    error::{Error, Result},
    ffi::get_struct_field_type_at,
    metadata::MetadataStorage,
    starknet::handler::StarknetSyscallHandlerCallbacks,
    types::felt252::PRIME,
    utils::{get_integer_layout, ProgramRegistryExt},
};
use cairo_lang_sierra::{
    extensions::{
        consts::SignatureAndConstConcreteLibfunc,
        core::{CoreLibfunc, CoreType},
        lib_func::SignatureOnlyConcreteLibfunc,
        starknet::{testing::TestingConcreteLibfunc, StarkNetConcreteLibfunc},
        ConcreteLibfunc,
    },
    program_registry::ProgramRegistry,
};
use melior::{
    dialect::{
        arith::{self, CmpiPredicate},
        llvm::{self, LoadStoreOptions},
    },
    ir::{
        attribute::{DenseI32ArrayAttribute, DenseI64ArrayAttribute, TypeAttribute},
        operation::OperationBuilder,
        r#type::IntegerType,
        Attribute, Block, Identifier, Location, Type, ValueLike,
    },
    Context,
};
use num_bigint::Sign;
use std::{alloc::Layout, borrow::Cow};

mod secp256;
mod testing;

/// Select and call the correct libfunc builder function from the selector.
pub fn build<'ctx, 'this>(
    context: &'ctx Context,
    registry: &ProgramRegistry<CoreType, CoreLibfunc>,
    entry: &'this Block<'ctx>,
    location: Location<'ctx>,
    helper: &LibfuncHelper<'ctx, 'this>,
    metadata: &mut MetadataStorage,
    selector: &StarkNetConcreteLibfunc,
) -> Result<()> {
    match selector {
        StarkNetConcreteLibfunc::CallContract(info) => {
            build_call_contract(context, registry, entry, location, helper, metadata, info)
        }
        StarkNetConcreteLibfunc::ClassHashConst(info) => {
            build_class_hash_const(context, registry, entry, location, helper, metadata, info)
        }
        StarkNetConcreteLibfunc::ClassHashTryFromFelt252(info) => {
            build_class_hash_try_from_felt252(
                context, registry, entry, location, helper, metadata, info,
            )
        }
        StarkNetConcreteLibfunc::ClassHashToFelt252(info) => {
            build_class_hash_to_felt252(context, registry, entry, location, helper, metadata, info)
        }
        StarkNetConcreteLibfunc::ContractAddressConst(info) => {
            build_contract_address_const(context, registry, entry, location, helper, metadata, info)
        }
        StarkNetConcreteLibfunc::ContractAddressTryFromFelt252(info) => {
            build_contract_address_try_from_felt252(
                context, registry, entry, location, helper, metadata, info,
            )
        }
        StarkNetConcreteLibfunc::ContractAddressToFelt252(info) => {
            build_contract_address_to_felt252(
                context, registry, entry, location, helper, metadata, info,
            )
        }
        StarkNetConcreteLibfunc::StorageRead(info) => {
            build_storage_read(context, registry, entry, location, helper, metadata, info)
        }
        StarkNetConcreteLibfunc::StorageWrite(info) => {
            build_storage_write(context, registry, entry, location, helper, metadata, info)
        }
        StarkNetConcreteLibfunc::StorageBaseAddressConst(info) => build_storage_base_address_const(
            context, registry, entry, location, helper, metadata, info,
        ),
        StarkNetConcreteLibfunc::StorageBaseAddressFromFelt252(info) => {
            build_storage_base_address_from_felt252(
                context, registry, entry, location, helper, metadata, info,
            )
        }
        StarkNetConcreteLibfunc::StorageAddressFromBase(info) => build_storage_address_from_base(
            context, registry, entry, location, helper, metadata, info,
        ),
        StarkNetConcreteLibfunc::StorageAddressFromBaseAndOffset(info) => {
            build_storage_address_from_base_and_offset(
                context, registry, entry, location, helper, metadata, info,
            )
        }
        StarkNetConcreteLibfunc::StorageAddressToFelt252(info) => build_storage_address_to_felt252(
            context, registry, entry, location, helper, metadata, info,
        ),
        StarkNetConcreteLibfunc::StorageAddressTryFromFelt252(info) => {
            build_storage_address_try_from_felt252(
                context, registry, entry, location, helper, metadata, info,
            )
        }
        StarkNetConcreteLibfunc::EmitEvent(info) => {
            build_emit_event(context, registry, entry, location, helper, metadata, info)
        }
        StarkNetConcreteLibfunc::GetBlockHash(info) => {
            build_get_block_hash(context, registry, entry, location, helper, metadata, info)
        }
        StarkNetConcreteLibfunc::GetExecutionInfo(info) => {
            build_get_execution_info(context, registry, entry, location, helper, metadata, info)
        }
        StarkNetConcreteLibfunc::GetExecutionInfoV2(info) => {
            build_get_execution_info_v2(context, registry, entry, location, helper, metadata, info)
        }
        StarkNetConcreteLibfunc::Deploy(info) => {
            build_deploy(context, registry, entry, location, helper, metadata, info)
        }
        StarkNetConcreteLibfunc::Keccak(info) => {
            build_keccak(context, registry, entry, location, helper, metadata, info)
        }
        StarkNetConcreteLibfunc::LibraryCall(info) => {
            build_library_call(context, registry, entry, location, helper, metadata, info)
        }
        StarkNetConcreteLibfunc::ReplaceClass(info) => {
            build_replace_class(context, registry, entry, location, helper, metadata, info)
        }
        StarkNetConcreteLibfunc::SendMessageToL1(info) => {
            build_send_message_to_l1(context, registry, entry, location, helper, metadata, info)
        }
        StarkNetConcreteLibfunc::Secp256(selector) => self::secp256::build(
            context, registry, entry, location, helper, metadata, selector,
        ),
        StarkNetConcreteLibfunc::Sha256ProcessBlock(info) => build_sha256_process_block_syscall(
            context, registry, entry, location, helper, metadata, info,
        ),
        StarkNetConcreteLibfunc::Sha256StateHandleInit(info) => build_sha256_state_handle_init(
            context, registry, entry, location, helper, metadata, info,
        ),
        StarkNetConcreteLibfunc::Sha256StateHandleDigest(info) => build_sha256_state_handle_digest(
            context, registry, entry, location, helper, metadata, info,
        ),
        #[cfg(feature = "with-cheatcode")]
        StarkNetConcreteLibfunc::Testing(TestingConcreteLibfunc::Cheatcode(info)) => {
            self::testing::build(context, registry, entry, location, helper, metadata, info)
        }
        #[cfg(not(feature = "with-cheatcode"))]
        StarkNetConcreteLibfunc::Testing(TestingConcreteLibfunc::Cheatcode(_)) => {
            unimplemented!("feature 'with-cheatcode' is required to compile with cheatcode syscall")
        }
    }
}

pub fn build_call_contract<'ctx, 'this>(
    context: &'ctx Context,
    registry: &ProgramRegistry<CoreType, CoreLibfunc>,
    entry: &'this Block<'ctx>,
    location: Location<'ctx>,
    helper: &LibfuncHelper<'ctx, 'this>,
    metadata: &mut MetadataStorage,
    info: &SignatureOnlyConcreteLibfunc,
) -> Result<()> {
    // Extract self pointer.
    let ptr = entry.load(
        context,
        location,
        entry.argument(1)?.into(),
        llvm::r#type::pointer(context, 0),
    )?;

    // Allocate space for the return value.
    let (result_layout, (result_tag_ty, result_tag_layout), variant_tys) =
        crate::types::r#enum::get_type_for_variants(
            context,
            helper,
            registry,
            metadata,
            &[
                info.branch_signatures()[0].vars[2].ty.clone(),
                info.branch_signatures()[1].vars[2].ty.clone(),
            ],
        )?;

    let result_ptr = helper.init_block().alloca1(
        context,
        location,
        llvm::r#type::r#struct(
            context,
            &[
                result_tag_ty,
                llvm::r#type::array(
                    IntegerType::new(context, 8).into(),
                    (result_layout.size() - 1).try_into()?,
                ),
            ],
            false,
        ),
        result_layout.align(),
    )?;

    // Allocate space and write the current gas.
    let gas_builtin_ptr = helper.init_block().alloca1(
        context,
        location,
        IntegerType::new(context, 128).into(),
        get_integer_layout(128).align(),
    )?;
    entry.store(
        context,
        location,
        gas_builtin_ptr,
        entry.argument(0)?.into(),
    )?;

    // Allocate `address` argument and write the value.
    let address_arg_ptr = helper.init_block().alloca_int(context, location, 252)?;
    entry.store(
        context,
        location,
        address_arg_ptr,
        entry.argument(2)?.into(),
    )?;

    // Allocate `entry_point_selector` argument and write the value.
    let entry_point_selector_arg_ptr = helper.init_block().alloca_int(context, location, 252)?;
    entry.store(
        context,
        location,
        entry_point_selector_arg_ptr,
        entry.argument(3)?.into(),
    )?;

    // Allocate `calldata` argument and write the value.
    let calldata_arg_ty = llvm::r#type::r#struct(
        context,
        &[llvm::r#type::r#struct(
            context,
            &[
                llvm::r#type::pointer(context, 0), // ptr to felt
                IntegerType::new(context, 32).into(),
                IntegerType::new(context, 32).into(),
                IntegerType::new(context, 32).into(),
            ],
            false,
        )],
        false,
    );
    let calldata_arg_ptr = helper.init_block().alloca1(
        context,
        location,
        calldata_arg_ty,
        get_integer_layout(64).align(),
    )?;
    entry.store(
        context,
        location,
        calldata_arg_ptr,
        entry.argument(4)?.into(),
    )?;

    // Extract function pointer.
    let fn_ptr = entry.append_op_result(llvm::get_element_ptr(
        context,
        entry.argument(1)?.into(),
        DenseI32ArrayAttribute::new(
            context,
            &[StarknetSyscallHandlerCallbacks::<()>::CALL_CONTRACT.try_into()?],
        ),
        llvm::r#type::pointer(context, 0),
        llvm::r#type::pointer(context, 0),
        location,
    ))?;
    let fn_ptr = entry.load(context, location, fn_ptr, llvm::r#type::pointer(context, 0))?;

    entry.append_operation(
        OperationBuilder::new("llvm.call", location)
            .add_operands(&[
                fn_ptr,
                result_ptr,
                ptr,
                gas_builtin_ptr,
                address_arg_ptr,
                entry_point_selector_arg_ptr,
                calldata_arg_ptr,
            ])
            .build()?,
    );

    let result = entry.load(
        context,
        location,
        result_ptr,
        llvm::r#type::r#struct(
            context,
            &[
                result_tag_ty,
                llvm::r#type::array(
                    IntegerType::new(context, 8).into(),
                    (result_layout.size() - 1).try_into()?,
                ),
            ],
            false,
        ),
    )?;
    let result_tag = entry.extract_value(
        context,
        location,
        result,
        IntegerType::new(context, 1).into(),
        0,
    )?;

    let payload_ok = {
        let ptr = entry.append_op_result(
            OperationBuilder::new("llvm.getelementptr", location)
                .add_attributes(&[
                    (
                        Identifier::new(context, "rawConstantIndices"),
                        DenseI32ArrayAttribute::new(
                            context,
                            &[result_tag_layout.extend(variant_tys[0].1)?.1.try_into()?],
                        )
                        .into(),
                    ),
                    (
                        Identifier::new(context, "elem_type"),
                        TypeAttribute::new(IntegerType::new(context, 8).into()).into(),
                    ),
                ])
                .add_operands(&[result_ptr])
                .add_results(&[llvm::r#type::pointer(context, 0)])
                .build()?,
        )?;
        entry.load(context, location, ptr, variant_tys[0].0)?
    };
    let payload_err = {
        let ptr = entry.append_op_result(
            OperationBuilder::new("llvm.getelementptr", location)
                .add_attributes(&[
                    (
                        Identifier::new(context, "rawConstantIndices"),
                        DenseI32ArrayAttribute::new(
                            context,
                            &[result_tag_layout.extend(variant_tys[1].1)?.1.try_into()?],
                        )
                        .into(),
                    ),
                    (
                        Identifier::new(context, "elem_type"),
                        TypeAttribute::new(IntegerType::new(context, 8).into()).into(),
                    ),
                ])
                .add_operands(&[result_ptr])
                .add_results(&[llvm::r#type::pointer(context, 0)])
                .build()?,
        )?;
        entry.load(context, location, ptr, variant_tys[1].0)?
    };

    let remaining_gas = entry.load(
        context,
        location,
        gas_builtin_ptr,
        IntegerType::new(context, 128).into(),
    )?;

    entry.append_operation(helper.cond_br(
        context,
        result_tag,
        [1, 0],
        [
            &[remaining_gas, entry.argument(1)?.into(), payload_err],
            &[remaining_gas, entry.argument(1)?.into(), payload_ok],
        ],
        location,
    ));
    Ok(())
}

pub fn build_class_hash_const<'ctx, 'this>(
    context: &'ctx Context,
    _registry: &ProgramRegistry<CoreType, CoreLibfunc>,
    entry: &'this Block<'ctx>,
    location: Location<'ctx>,
    helper: &LibfuncHelper<'ctx, 'this>,
    _metadata: &mut MetadataStorage,
    info: &SignatureAndConstConcreteLibfunc,
) -> Result<()> {
    let value = match info.c.sign() {
        Sign::Minus => Cow::Owned(&*PRIME - info.c.magnitude()),
        _ => Cow::Borrowed(info.c.magnitude()),
    };

<<<<<<< HEAD
    let value = entry.append_op_result(arith::constant(
        context,
        Attribute::parse(context, &format!("{value} : i252")).unwrap(),
        location,
    ))?;
=======
    let value = entry
        .append_operation(arith::constant(
            context,
            Attribute::parse(context, &format!("{value} : i252"))
                .ok_or(Error::ParseAttributeError)?,
            location,
        ))
        .result(0)?
        .into();
>>>>>>> 7faf2716

    entry.append_operation(helper.br(0, &[value], location));
    Ok(())
}

pub fn build_class_hash_to_felt252<'ctx, 'this>(
    _context: &'ctx Context,
    _registry: &ProgramRegistry<CoreType, CoreLibfunc>,
    entry: &'this Block<'ctx>,
    location: Location<'ctx>,
    helper: &LibfuncHelper<'ctx, 'this>,
    _metadata: &mut MetadataStorage,
    _info: &SignatureOnlyConcreteLibfunc,
) -> Result<()> {
    entry.append_operation(helper.br(0, &[entry.argument(0)?.into()], location));
    Ok(())
}

pub fn build_class_hash_try_from_felt252<'ctx, 'this>(
    context: &'ctx Context,
    _registry: &ProgramRegistry<CoreType, CoreLibfunc>,
    entry: &'this Block<'ctx>,
    location: Location<'ctx>,
    helper: &LibfuncHelper<'ctx, 'this>,
    _metadata: &mut MetadataStorage,
    _info: &SignatureOnlyConcreteLibfunc,
) -> Result<()> {
    let range_check =
        super::increment_builtin_counter(context, entry, location, entry.argument(0)?.into())?;

    let value = entry.argument(1)?.into();

<<<<<<< HEAD
    let limit = entry.append_op_result(arith::constant(
        context,
        Attribute::parse(
=======
    let limit = entry
        .append_operation(arith::constant(
            context,
            Attribute::parse(
                context,
                "3618502788666131106986593281521497120414687020801267626233049500247285301248 : i252",
            )
            .ok_or(Error::ParseAttributeError)?,
            location,
        ))
        .result(0)?
        .into();
    let is_in_range = entry
        .append_operation(arith::cmpi(
>>>>>>> 7faf2716
            context,
            "3618502788666131106986593281521497120414687020801267626233049500247285301248 : i252",
        )
        .unwrap(),
        location,
    ))?;
    let is_in_range = entry.append_op_result(arith::cmpi(
        context,
        CmpiPredicate::Ult,
        value,
        limit,
        location,
    ))?;

    entry.append_operation(helper.cond_br(
        context,
        is_in_range,
        [0, 1],
        [&[range_check, value], &[range_check]],
        location,
    ));
    Ok(())
}

pub fn build_contract_address_const<'ctx, 'this>(
    context: &'ctx Context,
    _registry: &ProgramRegistry<CoreType, CoreLibfunc>,
    entry: &'this Block<'ctx>,
    location: Location<'ctx>,
    helper: &LibfuncHelper<'ctx, 'this>,
    _metadata: &mut MetadataStorage,
    info: &SignatureAndConstConcreteLibfunc,
) -> Result<()> {
    let value = match info.c.sign() {
        Sign::Minus => Cow::Owned(&*PRIME - info.c.magnitude()),
        _ => Cow::Borrowed(info.c.magnitude()),
    };

<<<<<<< HEAD
    let value = entry.append_op_result(arith::constant(
        context,
        Attribute::parse(context, &format!("{value} : i252")).unwrap(),
        location,
    ))?;
=======
    let value = entry
        .append_operation(arith::constant(
            context,
            Attribute::parse(context, &format!("{value} : i252"))
                .ok_or(Error::ParseAttributeError)?,
            location,
        ))
        .result(0)?
        .into();
>>>>>>> 7faf2716

    entry.append_operation(helper.br(0, &[value], location));
    Ok(())
}

pub fn build_contract_address_try_from_felt252<'ctx, 'this>(
    context: &'ctx Context,
    _registry: &ProgramRegistry<CoreType, CoreLibfunc>,
    entry: &'this Block<'ctx>,
    location: Location<'ctx>,
    helper: &LibfuncHelper<'ctx, 'this>,
    _metadata: &mut MetadataStorage,
    _info: &SignatureOnlyConcreteLibfunc,
) -> Result<()> {
    let range_check =
        super::increment_builtin_counter(context, entry, location, entry.argument(0)?.into())?;

    let value = entry.argument(1)?.into();

<<<<<<< HEAD
    let limit = entry.append_op_result(arith::constant(
        context,
        Attribute::parse(
=======
    let limit = entry
        .append_operation(arith::constant(
            context,
            Attribute::parse(
                context,
                "3618502788666131106986593281521497120414687020801267626233049500247285301248 : i252",
            )
            .ok_or(Error::ParseAttributeError)?,
            location,
        ))
        .result(0)?
        .into();
    let is_in_range = entry
        .append_operation(arith::cmpi(
>>>>>>> 7faf2716
            context,
            "3618502788666131106986593281521497120414687020801267626233049500247285301248 : i252",
        )
        .unwrap(),
        location,
    ))?;
    let is_in_range = entry.append_op_result(arith::cmpi(
        context,
        CmpiPredicate::Ult,
        value,
        limit,
        location,
    ))?;

    entry.append_operation(helper.cond_br(
        context,
        is_in_range,
        [0, 1],
        [&[range_check, value], &[range_check]],
        location,
    ));
    Ok(())
}

pub fn build_contract_address_to_felt252<'ctx, 'this>(
    _context: &'ctx Context,
    _registry: &ProgramRegistry<CoreType, CoreLibfunc>,
    entry: &'this Block<'ctx>,
    location: Location<'ctx>,
    helper: &LibfuncHelper<'ctx, 'this>,
    _metadata: &mut MetadataStorage,
    _info: &SignatureOnlyConcreteLibfunc,
) -> Result<()> {
    entry.append_operation(helper.br(0, &[entry.argument(0)?.into()], location));
    Ok(())
}

pub fn build_storage_read<'ctx, 'this>(
    context: &'ctx Context,
    registry: &ProgramRegistry<CoreType, CoreLibfunc>,
    entry: &'this Block<'ctx>,
    location: Location<'ctx>,
    helper: &LibfuncHelper<'ctx, 'this>,
    metadata: &mut MetadataStorage,
    info: &SignatureOnlyConcreteLibfunc,
) -> Result<()> {
    // Extract self pointer.
    let ptr = entry.load(
        context,
        location,
        entry.argument(1)?.into(),
        llvm::r#type::pointer(context, 0),
    )?;

    // Allocate space for the return value.
    let (result_layout, (result_tag_ty, result_tag_layout), variant_tys) =
        crate::types::r#enum::get_type_for_variants(
            context,
            helper,
            registry,
            metadata,
            &[
                info.branch_signatures()[0].vars[2].ty.clone(),
                info.branch_signatures()[1].vars[2].ty.clone(),
            ],
        )?;

    let result_ptr = helper.init_block().alloca1(
        context,
        location,
        llvm::r#type::r#struct(
            context,
            &[
                result_tag_ty,
                llvm::r#type::array(
                    IntegerType::new(context, 8).into(),
                    (result_layout.size() - 1).try_into()?,
                ),
            ],
            false,
        ),
        result_layout.align(),
    )?;

    // Allocate space and write the current gas.
    let gas_builtin_ptr = helper.init_block().alloca1(
        context,
        location,
        IntegerType::new(context, 128).into(),
        get_integer_layout(128).align(),
    )?;
    entry.store(
        context,
        location,
        gas_builtin_ptr,
        entry.argument(0)?.into(),
    )?;

    // Allocate `address` argument and write the value.
    let address_arg_ptr = helper.init_block().alloca_int(context, location, 252)?;
    entry.store(
        context,
        location,
        address_arg_ptr,
        entry.argument(3)?.into(),
    )?;

    // Extract function pointer.
    let fn_ptr = entry.append_op_result(llvm::get_element_ptr(
        context,
        entry.argument(1)?.into(),
        DenseI32ArrayAttribute::new(
            context,
            &[StarknetSyscallHandlerCallbacks::<()>::STORAGE_READ.try_into()?],
        ),
        llvm::r#type::pointer(context, 0),
        llvm::r#type::pointer(context, 0),
        location,
    ))?;
    let fn_ptr = entry.load(context, location, fn_ptr, llvm::r#type::pointer(context, 0))?;

    entry.append_operation(
        OperationBuilder::new("llvm.call", location)
            .add_operands(&[
                fn_ptr,
                result_ptr,
                ptr,
                gas_builtin_ptr,
                entry.argument(2)?.into(),
                address_arg_ptr,
            ])
            .build()?,
    );

    let result = entry.load(
        context,
        location,
        result_ptr,
        llvm::r#type::r#struct(
            context,
            &[
                result_tag_ty,
                llvm::r#type::array(
                    IntegerType::new(context, 8).into(),
                    (result_layout.size() - 1).try_into()?,
                ),
            ],
            false,
        ),
    )?;
    let result_tag = entry.extract_value(
        context,
        location,
        result,
        IntegerType::new(context, 1).into(),
        0,
    )?;

    let payload_ok = {
        let ptr = entry.append_op_result(
            OperationBuilder::new("llvm.getelementptr", location)
                .add_attributes(&[
                    (
                        Identifier::new(context, "rawConstantIndices"),
                        DenseI32ArrayAttribute::new(
                            context,
                            &[result_tag_layout.extend(variant_tys[0].1)?.1.try_into()?],
                        )
                        .into(),
                    ),
                    (
                        Identifier::new(context, "elem_type"),
                        TypeAttribute::new(IntegerType::new(context, 8).into()).into(),
                    ),
                ])
                .add_operands(&[result_ptr])
                .add_results(&[llvm::r#type::pointer(context, 0)])
                .build()?,
        )?;
        entry.load(context, location, ptr, variant_tys[0].0)?
    };
    let payload_err = {
        let ptr = entry.append_op_result(
            OperationBuilder::new("llvm.getelementptr", location)
                .add_attributes(&[
                    (
                        Identifier::new(context, "rawConstantIndices"),
                        DenseI32ArrayAttribute::new(
                            context,
                            &[result_tag_layout.extend(variant_tys[1].1)?.1.try_into()?],
                        )
                        .into(),
                    ),
                    (
                        Identifier::new(context, "elem_type"),
                        TypeAttribute::new(IntegerType::new(context, 8).into()).into(),
                    ),
                ])
                .add_operands(&[result_ptr])
                .add_results(&[llvm::r#type::pointer(context, 0)])
                .build()?,
        )?;
        entry.load(context, location, ptr, variant_tys[1].0)?
    };

    let remaining_gas = entry.load(
        context,
        location,
        gas_builtin_ptr,
        IntegerType::new(context, 128).into(),
    )?;

    entry.append_operation(helper.cond_br(
        context,
        result_tag,
        [1, 0],
        [
            &[remaining_gas, entry.argument(1)?.into(), payload_err],
            &[remaining_gas, entry.argument(1)?.into(), payload_ok],
        ],
        location,
    ));
    Ok(())
}

pub fn build_storage_write<'ctx, 'this>(
    context: &'ctx Context,
    registry: &ProgramRegistry<CoreType, CoreLibfunc>,
    entry: &'this Block<'ctx>,
    location: Location<'ctx>,
    helper: &LibfuncHelper<'ctx, 'this>,
    metadata: &mut MetadataStorage,
    info: &SignatureOnlyConcreteLibfunc,
) -> Result<()> {
    // Extract self pointer.
    let ptr = entry.load(
        context,
        location,
        entry.argument(1)?.into(),
        llvm::r#type::pointer(context, 0),
    )?;

    // Allocate space for the return value.
    let (result_layout, (result_tag_ty, result_tag_layout), variant_tys) =
        crate::types::r#enum::get_type_for_variants(
            context,
            helper,
            registry,
            metadata,
            &[
                // The branch is deliberately duplicated because:
                //   - There is no `[0].vars[2]` (it returns `()`).
                //   - We need a variant to make the length be 2.
                //   - It requires a `ConcreteTypeId`, we can't pass an MLIR type.
                info.branch_signatures()[1].vars[2].ty.clone(),
                info.branch_signatures()[1].vars[2].ty.clone(),
            ],
        )?;

    let result_ptr = helper.init_block().alloca1(
        context,
        location,
        llvm::r#type::r#struct(
            context,
            &[
                result_tag_ty,
                llvm::r#type::array(
                    IntegerType::new(context, 8).into(),
                    (result_layout.size() - 1).try_into()?,
                ),
            ],
            false,
        ),
        result_layout.align(),
    )?;

    // Allocate space and write the current gas.
    let gas_builtin_ptr = helper.init_block().alloca1(
        context,
        location,
        IntegerType::new(context, 128).into(),
        get_integer_layout(128).align(),
    )?;
    entry.store(
        context,
        location,
        gas_builtin_ptr,
        entry.argument(0)?.into(),
    )?;

    // Allocate `address` argument and write the value.
    let address_arg_ptr = helper.init_block().alloca_int(context, location, 252)?;
    entry.store(
        context,
        location,
        address_arg_ptr,
        entry.argument(3)?.into(),
    )?;

    // Allocate `value` argument and write the value.
    let value_arg_ptr = helper.init_block().alloca_int(context, location, 252)?;
    entry.store(context, location, value_arg_ptr, entry.argument(4)?.into())?;

    let fn_ptr = entry.append_op_result(llvm::get_element_ptr(
        context,
        entry.argument(1)?.into(),
        DenseI32ArrayAttribute::new(
            context,
            &[StarknetSyscallHandlerCallbacks::<()>::STORAGE_WRITE.try_into()?],
        ),
        llvm::r#type::pointer(context, 0),
        llvm::r#type::pointer(context, 0),
        location,
    ))?;
    let fn_ptr = entry.load(context, location, fn_ptr, llvm::r#type::pointer(context, 0))?;

    entry.append_operation(
        OperationBuilder::new("llvm.call", location)
            .add_operands(&[
                fn_ptr,
                result_ptr,
                ptr,
                gas_builtin_ptr,
                entry.argument(2)?.into(),
                address_arg_ptr,
                value_arg_ptr,
            ])
            .build()?,
    );

    let result = entry.load(
        context,
        location,
        result_ptr,
        llvm::r#type::r#struct(
            context,
            &[
                result_tag_ty,
                llvm::r#type::array(
                    IntegerType::new(context, 8).into(),
                    (result_layout.size() - 1).try_into()?,
                ),
            ],
            false,
        ),
    )?;
    let result_tag = entry.extract_value(
        context,
        location,
        result,
        IntegerType::new(context, 1).into(),
        0,
    )?;

    let payload_ok = {
        let ptr = entry.append_op_result(
            OperationBuilder::new("llvm.getelementptr", location)
                .add_attributes(&[
                    (
                        Identifier::new(context, "rawConstantIndices"),
                        DenseI32ArrayAttribute::new(
                            context,
                            &[result_tag_layout.extend(variant_tys[0].1)?.1.try_into()?],
                        )
                        .into(),
                    ),
                    (
                        Identifier::new(context, "elem_type"),
                        TypeAttribute::new(IntegerType::new(context, 8).into()).into(),
                    ),
                ])
                .add_operands(&[result_ptr])
                .add_results(&[llvm::r#type::pointer(context, 0)])
                .build()?,
        )?;
        entry.load(context, location, ptr, variant_tys[0].0)?
    };
    let payload_err = {
        let ptr = entry.append_op_result(
            OperationBuilder::new("llvm.getelementptr", location)
                .add_attributes(&[
                    (
                        Identifier::new(context, "rawConstantIndices"),
                        DenseI32ArrayAttribute::new(
                            context,
                            &[result_tag_layout.extend(variant_tys[1].1)?.1.try_into()?],
                        )
                        .into(),
                    ),
                    (
                        Identifier::new(context, "elem_type"),
                        TypeAttribute::new(IntegerType::new(context, 8).into()).into(),
                    ),
                ])
                .add_operands(&[result_ptr])
                .add_results(&[llvm::r#type::pointer(context, 0)])
                .build()?,
        )?;
        entry.load(context, location, ptr, variant_tys[1].0)?
    };

    let remaining_gas = entry.load(
        context,
        location,
        gas_builtin_ptr,
        IntegerType::new(context, 128).into(),
    )?;

    entry.append_operation(helper.cond_br(
        context,
        result_tag,
        [1, 0],
        [
            &[remaining_gas, entry.argument(1)?.into(), payload_err],
            &[remaining_gas, entry.argument(1)?.into(), payload_ok],
        ],
        location,
    ));
    Ok(())
}

pub fn build_storage_base_address_const<'ctx, 'this>(
    context: &'ctx Context,
    _registry: &ProgramRegistry<CoreType, CoreLibfunc>,
    entry: &'this Block<'ctx>,
    location: Location<'ctx>,
    helper: &LibfuncHelper<'ctx, 'this>,
    _metadata: &mut MetadataStorage,
    info: &SignatureAndConstConcreteLibfunc,
) -> Result<()> {
    let value = match info.c.sign() {
        Sign::Minus => Cow::Owned(&*PRIME - info.c.magnitude()),
        _ => Cow::Borrowed(info.c.magnitude()),
    };

<<<<<<< HEAD
    let value = entry.append_op_result(arith::constant(
        context,
        Attribute::parse(context, &format!("{value} : i252")).unwrap(),
        location,
    ))?;
=======
    let value = entry
        .append_operation(arith::constant(
            context,
            Attribute::parse(context, &format!("{value} : i252"))
                .ok_or(Error::ParseAttributeError)?,
            location,
        ))
        .result(0)?
        .into();
>>>>>>> 7faf2716

    entry.append_operation(helper.br(0, &[value], location));
    Ok(())
}

pub fn build_storage_base_address_from_felt252<'ctx, 'this>(
    context: &'ctx Context,
    _registry: &ProgramRegistry<CoreType, CoreLibfunc>,
    entry: &'this Block<'ctx>,
    location: Location<'ctx>,
    helper: &LibfuncHelper<'ctx, 'this>,
    _metadata: &mut MetadataStorage,
    _info: &SignatureOnlyConcreteLibfunc,
) -> Result<()> {
    let range_check =
        super::increment_builtin_counter(context, entry, location, entry.argument(0)?.into())?;

    let k_limit = entry.append_op_result(arith::constant(
        context,
        Attribute::parse(
            context,
<<<<<<< HEAD
            "3618502788666131106986593281521497120414687020801267626233049500247285300992 : i252",
        )
        .unwrap(),
        location,
    ))?;
=======
            Attribute::parse(
                context,
                "3618502788666131106986593281521497120414687020801267626233049500247285300992 : i252",
            )
            .ok_or(Error::ParseAttributeError)?,
            location,
        ))
        .result(0)?
        .into();
>>>>>>> 7faf2716

    let limited_value =
        entry.append_op_result(arith::subi(entry.argument(1)?.into(), k_limit, location))?;

    let is_within_limit = entry.append_op_result(arith::cmpi(
        context,
        CmpiPredicate::Ult,
        entry.argument(1)?.into(),
        k_limit,
        location,
    ))?;
    let value = entry.append_op_result(arith::select(
        is_within_limit,
        entry.argument(1)?.into(),
        limited_value,
        location,
    ))?;

    entry.append_operation(helper.br(0, &[range_check, value], location));
    Ok(())
}

pub fn build_storage_address_from_base<'ctx, 'this>(
    _context: &'ctx Context,
    _registry: &ProgramRegistry<CoreType, CoreLibfunc>,
    entry: &'this Block<'ctx>,
    location: Location<'ctx>,
    helper: &LibfuncHelper<'ctx, 'this>,
    _metadata: &mut MetadataStorage,
    _info: &SignatureOnlyConcreteLibfunc,
) -> Result<()> {
    entry.append_operation(helper.br(0, &[entry.argument(0)?.into()], location));
    Ok(())
}

pub fn build_storage_address_from_base_and_offset<'ctx, 'this>(
    _context: &'ctx Context,
    _registry: &ProgramRegistry<CoreType, CoreLibfunc>,
    entry: &'this Block<'ctx>,
    location: Location<'ctx>,
    helper: &LibfuncHelper<'ctx, 'this>,
    _metadata: &mut MetadataStorage,
    _info: &SignatureOnlyConcreteLibfunc,
) -> Result<()> {
    let offset = entry.append_op_result(arith::extui(
        entry.argument(1)?.into(),
        entry.argument(0)?.r#type(),
        location,
    ))?;
    let addr = entry.append_op_result(arith::addi(entry.argument(0)?.into(), offset, location))?;

    entry.append_operation(helper.br(0, &[addr], location));
    Ok(())
}

pub fn build_storage_address_to_felt252<'ctx, 'this>(
    _context: &'ctx Context,
    _registry: &ProgramRegistry<CoreType, CoreLibfunc>,
    entry: &'this Block<'ctx>,
    location: Location<'ctx>,
    helper: &LibfuncHelper<'ctx, 'this>,
    _metadata: &mut MetadataStorage,
    _info: &SignatureOnlyConcreteLibfunc,
) -> Result<()> {
    entry.append_operation(helper.br(0, &[entry.argument(0)?.into()], location));
    Ok(())
}

pub fn build_storage_address_try_from_felt252<'ctx, 'this>(
    context: &'ctx Context,
    _registry: &ProgramRegistry<CoreType, CoreLibfunc>,
    entry: &'this Block<'ctx>,
    location: Location<'ctx>,
    helper: &LibfuncHelper<'ctx, 'this>,
    _metadata: &mut MetadataStorage,
    _info: &SignatureOnlyConcreteLibfunc,
) -> Result<()> {
    let range_check =
        super::increment_builtin_counter(context, entry, location, entry.argument(0)?.into())?;

    let value = entry.argument(1)?.into();

<<<<<<< HEAD
    let limit = entry.append_op_result(arith::constant(
        context,
        Attribute::parse(
=======
    let limit = entry
        .append_operation(arith::constant(
            context,
            Attribute::parse(
                context,
                "3618502788666131106986593281521497120414687020801267626233049500247285301248 : i252",
            )
            .ok_or(Error::ParseAttributeError)?,
            location,
        ))
        .result(0)?
        .into();
    let is_in_range = entry
        .append_operation(arith::cmpi(
>>>>>>> 7faf2716
            context,
            "3618502788666131106986593281521497120414687020801267626233049500247285301248 : i252",
        )
        .unwrap(),
        location,
    ))?;
    let is_in_range = entry.append_op_result(arith::cmpi(
        context,
        CmpiPredicate::Ult,
        value,
        limit,
        location,
    ))?;

    entry.append_operation(helper.cond_br(
        context,
        is_in_range,
        [0, 1],
        [&[range_check, value], &[range_check]],
        location,
    ));
    Ok(())
}

pub fn build_emit_event<'ctx, 'this>(
    context: &'ctx Context,
    registry: &ProgramRegistry<CoreType, CoreLibfunc>,
    entry: &'this Block<'ctx>,
    location: Location<'ctx>,
    helper: &LibfuncHelper<'ctx, 'this>,
    metadata: &mut MetadataStorage,
    info: &SignatureOnlyConcreteLibfunc,
) -> Result<()> {
    // Extract self pointer.
    let ptr = entry.load(
        context,
        location,
        entry.argument(1)?.into(),
        llvm::r#type::pointer(context, 0),
    )?;

    // Allocate space for the return value.
    let (result_layout, (result_tag_ty, result_tag_layout), variant_tys) =
        crate::types::r#enum::get_type_for_variants(
            context,
            helper,
            registry,
            metadata,
            &[
                // The branch is deliberately duplicated because:
                //   - There is no `[0].vars[2]` (it returns `()`).
                //   - We need a variant to make the length be 2.
                //   - It requires a `ConcreteTypeId`, we can't pass an MLIR type.
                info.branch_signatures()[1].vars[2].ty.clone(),
                info.branch_signatures()[1].vars[2].ty.clone(),
            ],
        )?;

    let result_ptr = helper.init_block().alloca1(
        context,
        location,
        llvm::r#type::r#struct(
            context,
            &[
                result_tag_ty,
                llvm::r#type::array(
                    IntegerType::new(context, 8).into(),
                    (result_layout.size() - 1).try_into()?,
                ),
            ],
            false,
        ),
        result_layout.align(),
    )?;

    // Allocate space and write the current gas.
    let gas_builtin_ptr = helper.init_block().alloca1(
        context,
        location,
        IntegerType::new(context, 128).into(),
        get_integer_layout(128).align(),
    )?;
    entry.append_operation(llvm::store(
        context,
        entry.argument(0)?.into(),
        gas_builtin_ptr,
        location,
        LoadStoreOptions::default(),
    ));

    // Allocate `keys` argument and write the value.
    let keys_arg_ptr = helper.init_block().alloca1(
        context,
        location,
        llvm::r#type::r#struct(
            context,
            &[llvm::r#type::r#struct(
                context,
                &[
                    llvm::r#type::pointer(context, 0), // ptr to felt
                    IntegerType::new(context, 32).into(),
                    IntegerType::new(context, 32).into(),
                    IntegerType::new(context, 32).into(),
                ],
                false,
            )],
            false,
        ),
        get_integer_layout(64).align(),
    )?;
    entry.store(context, location, keys_arg_ptr, entry.argument(2)?.into())?;

    // Allocate `data` argument and write the value.
    let data_arg_ptr = helper.init_block().alloca1(
        context,
        location,
        llvm::r#type::r#struct(
            context,
            &[llvm::r#type::r#struct(
                context,
                &[
                    llvm::r#type::pointer(context, 0), // ptr to felt
                    IntegerType::new(context, 32).into(),
                    IntegerType::new(context, 32).into(),
                    IntegerType::new(context, 32).into(),
                ],
                false,
            )],
            false,
        ),
        get_integer_layout(64).align(),
    )?;
    entry.store(context, location, data_arg_ptr, entry.argument(3)?.into())?;

    let fn_ptr = entry.append_op_result(llvm::get_element_ptr(
        context,
        entry.argument(1)?.into(),
        DenseI32ArrayAttribute::new(
            context,
            &[StarknetSyscallHandlerCallbacks::<()>::EMIT_EVENT.try_into()?],
        ),
        llvm::r#type::pointer(context, 0),
        llvm::r#type::pointer(context, 0),
        location,
    ))?;
    let fn_ptr = entry.load(context, location, fn_ptr, llvm::r#type::pointer(context, 0))?;

    entry.append_operation(
        OperationBuilder::new("llvm.call", location)
            .add_operands(&[
                fn_ptr,
                result_ptr,
                ptr,
                gas_builtin_ptr,
                keys_arg_ptr,
                data_arg_ptr,
            ])
            .build()?,
    );

    let result = entry.load(
        context,
        location,
        result_ptr,
        llvm::r#type::r#struct(
            context,
            &[
                result_tag_ty,
                llvm::r#type::array(
                    IntegerType::new(context, 8).into(),
                    (result_layout.size() - 1).try_into()?,
                ),
            ],
            false,
        ),
    )?;
    let result_tag = entry.extract_value(
        context,
        location,
        result,
        IntegerType::new(context, 1).into(),
        0,
    )?;

    let payload_ok = {
        let ptr = entry.append_op_result(
            OperationBuilder::new("llvm.getelementptr", location)
                .add_attributes(&[
                    (
                        Identifier::new(context, "rawConstantIndices"),
                        DenseI32ArrayAttribute::new(
                            context,
                            &[result_tag_layout.extend(variant_tys[0].1)?.1.try_into()?],
                        )
                        .into(),
                    ),
                    (
                        Identifier::new(context, "elem_type"),
                        TypeAttribute::new(IntegerType::new(context, 8).into()).into(),
                    ),
                ])
                .add_operands(&[result_ptr])
                .add_results(&[llvm::r#type::pointer(context, 0)])
                .build()?,
        )?;
        entry.load(context, location, ptr, variant_tys[0].0)?
    };
    let payload_err = {
        let ptr = entry.append_op_result(
            OperationBuilder::new("llvm.getelementptr", location)
                .add_attributes(&[
                    (
                        Identifier::new(context, "rawConstantIndices"),
                        DenseI32ArrayAttribute::new(
                            context,
                            &[result_tag_layout.extend(variant_tys[1].1)?.1.try_into()?],
                        )
                        .into(),
                    ),
                    (
                        Identifier::new(context, "elem_type"),
                        TypeAttribute::new(IntegerType::new(context, 8).into()).into(),
                    ),
                ])
                .add_operands(&[result_ptr])
                .add_results(&[llvm::r#type::pointer(context, 0)])
                .build()?,
        )?;
        entry.load(context, location, ptr, variant_tys[1].0)?
    };

    let remaining_gas = entry.load(
        context,
        location,
        gas_builtin_ptr,
        IntegerType::new(context, 128).into(),
    )?;

    entry.append_operation(helper.cond_br(
        context,
        result_tag,
        [1, 0],
        [
            &[remaining_gas, entry.argument(1)?.into(), payload_err],
            &[remaining_gas, entry.argument(1)?.into(), payload_ok],
        ],
        location,
    ));
    Ok(())
}

pub fn build_get_block_hash<'ctx, 'this>(
    context: &'ctx Context,
    registry: &ProgramRegistry<CoreType, CoreLibfunc>,
    entry: &'this Block<'ctx>,
    location: Location<'ctx>,
    helper: &LibfuncHelper<'ctx, 'this>,
    metadata: &mut MetadataStorage,
    info: &SignatureOnlyConcreteLibfunc,
) -> Result<()> {
    // Extract self pointer.
    let ptr = entry.load(
        context,
        location,
        entry.argument(1)?.into(),
        llvm::r#type::pointer(context, 0),
    )?;

    // Allocate space for the return value.
    let (result_layout, (result_tag_ty, result_tag_layout), variant_tys) =
        crate::types::r#enum::get_type_for_variants(
            context,
            helper,
            registry,
            metadata,
            &[
                info.branch_signatures()[0].vars[2].ty.clone(),
                info.branch_signatures()[1].vars[2].ty.clone(),
            ],
        )?;

    let result_ptr = helper.init_block().alloca1(
        context,
        location,
        llvm::r#type::r#struct(
            context,
            &[
                result_tag_ty,
                llvm::r#type::array(
                    IntegerType::new(context, 8).into(),
                    (result_layout.size() - 1).try_into()?,
                ),
            ],
            false,
        ),
        result_layout.align(),
    )?;

    // Allocate space and write the current gas.
    let gas_builtin_ptr = helper.init_block().alloca1(
        context,
        location,
        IntegerType::new(context, 128).into(),
        get_integer_layout(128).align(),
    )?;
    entry.append_operation(llvm::store(
        context,
        entry.argument(0)?.into(),
        gas_builtin_ptr,
        location,
        LoadStoreOptions::default(),
    ));

    // Extract function pointer.
    let fn_ptr = entry.append_op_result(llvm::get_element_ptr(
        context,
        entry.argument(1)?.into(),
        DenseI32ArrayAttribute::new(
            context,
            &[StarknetSyscallHandlerCallbacks::<()>::GET_BLOCK_HASH.try_into()?],
        ),
        llvm::r#type::pointer(context, 0),
        llvm::r#type::pointer(context, 0),
        location,
    ))?;
    let fn_ptr = entry.load(context, location, fn_ptr, llvm::r#type::pointer(context, 0))?;

    entry.append_operation(
        OperationBuilder::new("llvm.call", location)
            .add_operands(&[
                fn_ptr,
                result_ptr,
                ptr,
                gas_builtin_ptr,
                entry.argument(2)?.into(),
            ])
            .build()?,
    );

    let result = entry.load(
        context,
        location,
        result_ptr,
        llvm::r#type::r#struct(
            context,
            &[
                result_tag_ty,
                llvm::r#type::array(
                    IntegerType::new(context, 8).into(),
                    (result_layout.size() - 1).try_into()?,
                ),
            ],
            false,
        ),
    )?;
    let result_tag = entry.extract_value(
        context,
        location,
        result,
        IntegerType::new(context, 1).into(),
        0,
    )?;

    let payload_ok = {
        let ptr = entry.append_op_result(
            OperationBuilder::new("llvm.getelementptr", location)
                .add_attributes(&[
                    (
                        Identifier::new(context, "rawConstantIndices"),
                        DenseI32ArrayAttribute::new(
                            context,
                            &[result_tag_layout.extend(variant_tys[0].1)?.1.try_into()?],
                        )
                        .into(),
                    ),
                    (
                        Identifier::new(context, "elem_type"),
                        TypeAttribute::new(IntegerType::new(context, 8).into()).into(),
                    ),
                ])
                .add_operands(&[result_ptr])
                .add_results(&[llvm::r#type::pointer(context, 0)])
                .build()?,
        )?;
        entry.load(context, location, ptr, variant_tys[0].0)?
    };
    let payload_err = {
        let ptr = entry.append_op_result(
            OperationBuilder::new("llvm.getelementptr", location)
                .add_attributes(&[
                    (
                        Identifier::new(context, "rawConstantIndices"),
                        DenseI32ArrayAttribute::new(
                            context,
                            &[result_tag_layout.extend(variant_tys[1].1)?.1.try_into()?],
                        )
                        .into(),
                    ),
                    (
                        Identifier::new(context, "elem_type"),
                        TypeAttribute::new(IntegerType::new(context, 8).into()).into(),
                    ),
                ])
                .add_operands(&[result_ptr])
                .add_results(&[llvm::r#type::pointer(context, 0)])
                .build()?,
        )?;
        entry.load(context, location, ptr, variant_tys[1].0)?
    };

    let remaining_gas = entry.load(
        context,
        location,
        gas_builtin_ptr,
        IntegerType::new(context, 128).into(),
    )?;

    entry.append_operation(helper.cond_br(
        context,
        result_tag,
        [1, 0],
        [
            &[remaining_gas, entry.argument(1)?.into(), payload_err],
            &[remaining_gas, entry.argument(1)?.into(), payload_ok],
        ],
        location,
    ));
    Ok(())
}

pub fn build_get_execution_info<'ctx, 'this>(
    context: &'ctx Context,
    registry: &ProgramRegistry<CoreType, CoreLibfunc>,
    entry: &'this Block<'ctx>,
    location: Location<'ctx>,
    helper: &LibfuncHelper<'ctx, 'this>,
    metadata: &mut MetadataStorage,
    info: &SignatureOnlyConcreteLibfunc,
) -> Result<()> {
    // Extract self pointer.
    let ptr = entry.load(
        context,
        location,
        entry.argument(1)?.into(),
        llvm::r#type::pointer(context, 0),
    )?;

    // Allocate space for the return value.
    let (result_layout, (result_tag_ty, result_tag_layout), variant_tys) =
        crate::types::r#enum::get_type_for_variants(
            context,
            helper,
            registry,
            metadata,
            &[
                info.branch_signatures()[0].vars[2].ty.clone(),
                info.branch_signatures()[1].vars[2].ty.clone(),
            ],
        )?;

    let result_ptr = helper.init_block().alloca1(
        context,
        location,
        llvm::r#type::r#struct(
            context,
            &[
                result_tag_ty,
                llvm::r#type::array(
                    IntegerType::new(context, 8).into(),
                    (result_layout.size() - 1).try_into()?,
                ),
            ],
            false,
        ),
        result_layout.align(),
    )?;

    // Allocate space and write the current gas.
    let gas_builtin_ptr = helper.init_block().alloca1(
        context,
        location,
        IntegerType::new(context, 128).into(),
        get_integer_layout(128).align(),
    )?;
    entry.store(
        context,
        location,
        gas_builtin_ptr,
        entry.argument(0)?.into(),
    )?;

    // Extract function pointer.
    let fn_ptr = entry.append_op_result(llvm::get_element_ptr(
        context,
        entry.argument(1)?.into(),
        DenseI32ArrayAttribute::new(
            context,
            &[StarknetSyscallHandlerCallbacks::<()>::GET_EXECUTION_INFO.try_into()?],
        ),
        llvm::r#type::pointer(context, 0),
        llvm::r#type::pointer(context, 0),
        location,
    ))?;
    let fn_ptr = entry.load(context, location, fn_ptr, llvm::r#type::pointer(context, 0))?;

    entry.append_operation(
        OperationBuilder::new("llvm.call", location)
            .add_operands(&[fn_ptr, result_ptr, ptr, gas_builtin_ptr])
            .build()?,
    );

    let result = entry.load(
        context,
        location,
        result_ptr,
        llvm::r#type::r#struct(
            context,
            &[
                result_tag_ty,
                llvm::r#type::array(
                    IntegerType::new(context, 8).into(),
                    (result_layout.size() - 1).try_into()?,
                ),
            ],
            false,
        ),
    )?;
    let result_tag = entry.extract_value(
        context,
        location,
        result,
        IntegerType::new(context, 1).into(),
        0,
    )?;

    let payload_ok = {
        let ptr = entry.append_op_result(
            OperationBuilder::new("llvm.getelementptr", location)
                .add_attributes(&[
                    (
                        Identifier::new(context, "rawConstantIndices"),
                        DenseI32ArrayAttribute::new(
                            context,
                            &[result_tag_layout.extend(variant_tys[0].1)?.1.try_into()?],
                        )
                        .into(),
                    ),
                    (
                        Identifier::new(context, "elem_type"),
                        TypeAttribute::new(IntegerType::new(context, 8).into()).into(),
                    ),
                ])
                .add_operands(&[result_ptr])
                .add_results(&[llvm::r#type::pointer(context, 0)])
                .build()?,
        )?;
        entry.load(context, location, ptr, variant_tys[0].0)?
    };
    let payload_err = {
        let ptr = entry.append_op_result(
            OperationBuilder::new("llvm.getelementptr", location)
                .add_attributes(&[
                    (
                        Identifier::new(context, "rawConstantIndices"),
                        DenseI32ArrayAttribute::new(
                            context,
                            &[result_tag_layout.extend(variant_tys[1].1)?.1.try_into()?],
                        )
                        .into(),
                    ),
                    (
                        Identifier::new(context, "elem_type"),
                        TypeAttribute::new(IntegerType::new(context, 8).into()).into(),
                    ),
                ])
                .add_operands(&[result_ptr])
                .add_results(&[llvm::r#type::pointer(context, 0)])
                .build()?,
        )?;
        entry.load(context, location, ptr, variant_tys[1].0)?
    };

    let remaining_gas = entry.load(
        context,
        location,
        gas_builtin_ptr,
        IntegerType::new(context, 128).into(),
    )?;

    entry.append_operation(helper.cond_br(
        context,
        result_tag,
        [1, 0],
        [
            &[remaining_gas, entry.argument(1)?.into(), payload_err],
            &[remaining_gas, entry.argument(1)?.into(), payload_ok],
        ],
        location,
    ));
    Ok(())
}

pub fn build_get_execution_info_v2<'ctx, 'this>(
    context: &'ctx Context,
    registry: &ProgramRegistry<CoreType, CoreLibfunc>,
    entry: &'this Block<'ctx>,
    location: Location<'ctx>,
    helper: &LibfuncHelper<'ctx, 'this>,
    metadata: &mut MetadataStorage,
    info: &SignatureOnlyConcreteLibfunc,
) -> Result<()> {
    // Extract self pointer.
    let ptr = entry.load(
        context,
        location,
        entry.argument(1)?.into(),
        llvm::r#type::pointer(context, 0),
    )?;

    // Allocate space for the return value.
    let (result_layout, (result_tag_ty, result_tag_layout), variant_tys) =
        crate::types::r#enum::get_type_for_variants(
            context,
            helper,
            registry,
            metadata,
            &[
                info.branch_signatures()[0].vars[2].ty.clone(),
                info.branch_signatures()[1].vars[2].ty.clone(),
            ],
        )?;

    let result_ptr = helper.init_block().alloca1(
        context,
        location,
        llvm::r#type::r#struct(
            context,
            &[
                result_tag_ty,
                llvm::r#type::array(
                    IntegerType::new(context, 8).into(),
                    (result_layout.size() - 1).try_into()?,
                ),
            ],
            false,
        ),
        result_layout.align(),
    )?;

    // Allocate space and write the current gas.
    let gas_builtin_ptr = helper.init_block().alloca1(
        context,
        location,
        IntegerType::new(context, 128).into(),
        get_integer_layout(128).align(),
    )?;
    entry.store(
        context,
        location,
        gas_builtin_ptr,
        entry.argument(0)?.into(),
    )?;

    // Extract function pointer.
    let fn_ptr = entry.append_op_result(llvm::get_element_ptr(
        context,
        entry.argument(1)?.into(),
        DenseI32ArrayAttribute::new(
            context,
            &[StarknetSyscallHandlerCallbacks::<()>::GET_EXECUTION_INFOV2.try_into()?],
        ),
        llvm::r#type::pointer(context, 0),
        llvm::r#type::pointer(context, 0),
        location,
    ))?;
    let fn_ptr = entry.load(context, location, fn_ptr, llvm::r#type::pointer(context, 0))?;

    entry.append_operation(
        OperationBuilder::new("llvm.call", location)
            .add_operands(&[fn_ptr, result_ptr, ptr, gas_builtin_ptr])
            .build()?,
    );

    let result = entry.load(
        context,
        location,
        result_ptr,
        llvm::r#type::r#struct(
            context,
            &[
                result_tag_ty,
                llvm::r#type::array(
                    IntegerType::new(context, 8).into(),
                    (result_layout.size() - 1).try_into()?,
                ),
            ],
            false,
        ),
    )?;
    let result_tag = entry.extract_value(
        context,
        location,
        result,
        IntegerType::new(context, 1).into(),
        0,
    )?;

    let payload_ok = {
        let ptr = entry.append_op_result(
            OperationBuilder::new("llvm.getelementptr", location)
                .add_attributes(&[
                    (
                        Identifier::new(context, "rawConstantIndices"),
                        DenseI32ArrayAttribute::new(
                            context,
                            &[result_tag_layout.extend(variant_tys[0].1)?.1.try_into()?],
                        )
                        .into(),
                    ),
                    (
                        Identifier::new(context, "elem_type"),
                        TypeAttribute::new(IntegerType::new(context, 8).into()).into(),
                    ),
                ])
                .add_operands(&[result_ptr])
                .add_results(&[llvm::r#type::pointer(context, 0)])
                .build()?,
        )?;
        entry.load(context, location, ptr, variant_tys[0].0)?
    };
    let payload_err = {
        let ptr = entry.append_op_result(
            OperationBuilder::new("llvm.getelementptr", location)
                .add_attributes(&[
                    (
                        Identifier::new(context, "rawConstantIndices"),
                        DenseI32ArrayAttribute::new(
                            context,
                            &[result_tag_layout.extend(variant_tys[1].1)?.1.try_into()?],
                        )
                        .into(),
                    ),
                    (
                        Identifier::new(context, "elem_type"),
                        TypeAttribute::new(IntegerType::new(context, 8).into()).into(),
                    ),
                ])
                .add_operands(&[result_ptr])
                .add_results(&[llvm::r#type::pointer(context, 0)])
                .build()?,
        )?;
        entry.load(context, location, ptr, variant_tys[1].0)?
    };

    let remaining_gas = entry.load(
        context,
        location,
        gas_builtin_ptr,
        IntegerType::new(context, 128).into(),
    )?;

    entry.append_operation(helper.cond_br(
        context,
        result_tag,
        [1, 0],
        [
            &[remaining_gas, entry.argument(1)?.into(), payload_err],
            &[remaining_gas, entry.argument(1)?.into(), payload_ok],
        ],
        location,
    ));
    Ok(())
}

pub fn build_deploy<'ctx, 'this>(
    context: &'ctx Context,
    registry: &ProgramRegistry<CoreType, CoreLibfunc>,
    entry: &'this Block<'ctx>,
    location: Location<'ctx>,
    helper: &LibfuncHelper<'ctx, 'this>,
    metadata: &mut MetadataStorage,
    info: &SignatureOnlyConcreteLibfunc,
) -> Result<()> {
    // Extract self pointer.
    let ptr = entry.load(
        context,
        location,
        entry.argument(1)?.into(),
        llvm::r#type::pointer(context, 0),
    )?;

    // Allocate space for the return value.
    let (result_layout, (result_tag_ty, result_tag_layout), variant_tys) = {
        let tag_layout = get_integer_layout(1);
        let tag_ty: Type = IntegerType::new(context, 1).into();

        let mut layout = tag_layout;
        let output = [
            {
                let (p0_ty, p0_layout) = registry.build_type_with_layout(
                    context,
                    helper,
                    registry,
                    metadata,
                    &info.branch_signatures()[0].vars[2].ty,
                )?;
                let (p1_ty, p1_layout) = registry.build_type_with_layout(
                    context,
                    helper,
                    registry,
                    metadata,
                    &info.branch_signatures()[0].vars[3].ty,
                )?;

                let payload_ty = llvm::r#type::r#struct(context, &[p0_ty, p1_ty], false);
                let payload_layout = p0_layout.extend(p1_layout)?.0;

                let full_layout = tag_layout.extend(payload_layout)?.0;
                layout = Layout::from_size_align(
                    layout.size().max(full_layout.size()),
                    layout.align().max(full_layout.align()),
                )?;

                (payload_ty, payload_layout)
            },
            {
                let (payload_ty, payload_layout) = registry.build_type_with_layout(
                    context,
                    helper,
                    registry,
                    metadata,
                    &info.branch_signatures()[1].vars[2].ty,
                )?;

                let full_layout = tag_layout.extend(payload_layout)?.0;
                layout = Layout::from_size_align(
                    layout.size().max(full_layout.size()),
                    layout.align().max(full_layout.align()),
                )?;

                (payload_ty, payload_layout)
            },
        ];

        (layout, (tag_ty, tag_layout), output)
    };

    let result_ptr = helper.init_block().alloca1(
        context,
        location,
        llvm::r#type::r#struct(
            context,
            &[
                result_tag_ty,
                llvm::r#type::array(
                    IntegerType::new(context, 8).into(),
                    (result_layout.size() - 1).try_into()?,
                ),
            ],
            false,
        ),
        result_layout.align(),
    )?;

    // Allocate space and write the current gas.
    let gas_builtin_ptr = helper.init_block().alloca1(
        context,
        location,
        IntegerType::new(context, 128).into(),
        get_integer_layout(128).align(),
    )?;
    entry.store(
        context,
        location,
        gas_builtin_ptr,
        entry.argument(0)?.into(),
    )?;

    // Allocate `class_hash` argument and write the value.
    let class_hash_arg_ptr = helper.init_block().alloca_int(context, location, 252)?;
    entry.store(
        context,
        location,
        class_hash_arg_ptr,
        entry.argument(2)?.into(),
    )?;

    // Allocate `entry_point_selector` argument and write the value.
    let contract_address_salt_arg_ptr = helper.init_block().alloca_int(context, location, 252)?;
    entry.store(
        context,
        location,
        contract_address_salt_arg_ptr,
        entry.argument(3)?.into(),
    )?;

    // Allocate `calldata` argument and write the value.
    let calldata_arg_ptr = helper.init_block().alloca1(
        context,
        location,
        llvm::r#type::r#struct(
            context,
            &[llvm::r#type::r#struct(
                context,
                &[
                    llvm::r#type::pointer(context, 0), // ptr to felt
                    IntegerType::new(context, 32).into(),
                    IntegerType::new(context, 32).into(),
                    IntegerType::new(context, 32).into(),
                ],
                false,
            )],
            false,
        ),
        get_integer_layout(64).align(),
    )?;
    entry.store(
        context,
        location,
        calldata_arg_ptr,
        entry.argument(4)?.into(),
    )?;

    let fn_ptr = entry.append_op_result(llvm::get_element_ptr(
        context,
        entry.argument(1)?.into(),
        DenseI32ArrayAttribute::new(
            context,
            &[StarknetSyscallHandlerCallbacks::<()>::DEPLOY.try_into()?],
        ),
        llvm::r#type::pointer(context, 0),
        llvm::r#type::pointer(context, 0),
        location,
    ))?;
    let fn_ptr = entry.load(context, location, fn_ptr, llvm::r#type::pointer(context, 0))?;

    entry.append_operation(
        OperationBuilder::new("llvm.call", location)
            .add_operands(&[
                fn_ptr,
                result_ptr,
                ptr,
                gas_builtin_ptr,
                class_hash_arg_ptr,
                contract_address_salt_arg_ptr,
                calldata_arg_ptr,
                entry
                    .append_operation(llvm::extract_value(
                        context,
                        entry.argument(5)?.into(),
                        DenseI64ArrayAttribute::new(context, &[0]),
                        IntegerType::new(context, 1).into(),
                        location,
                    ))
                    .result(0)?
                    .into(),
            ])
            .build()?,
    );

    let result = entry.load(
        context,
        location,
        result_ptr,
        llvm::r#type::r#struct(
            context,
            &[
                result_tag_ty,
                llvm::r#type::array(
                    IntegerType::new(context, 8).into(),
                    (result_layout.size() - 1).try_into()?,
                ),
            ],
            false,
        ),
    )?;
    let result_tag = entry.extract_value(
        context,
        location,
        result,
        IntegerType::new(context, 1).into(),
        0,
    )?;

    let payload_ok = {
        let ptr = entry.append_op_result(
            OperationBuilder::new("llvm.getelementptr", location)
                .add_attributes(&[
                    (
                        Identifier::new(context, "rawConstantIndices"),
                        DenseI32ArrayAttribute::new(
                            context,
                            &[result_tag_layout.extend(variant_tys[0].1)?.1.try_into()?],
                        )
                        .into(),
                    ),
                    (
                        Identifier::new(context, "elem_type"),
                        TypeAttribute::new(IntegerType::new(context, 8).into()).into(),
                    ),
                ])
                .add_operands(&[result_ptr])
                .add_results(&[llvm::r#type::pointer(context, 0)])
                .build()?,
        )?;
        entry.load(context, location, ptr, variant_tys[0].0)?
    };
    let payload_err = {
        let ptr = entry.append_op_result(
            OperationBuilder::new("llvm.getelementptr", location)
                .add_attributes(&[
                    (
                        Identifier::new(context, "rawConstantIndices"),
                        DenseI32ArrayAttribute::new(
                            context,
                            &[result_tag_layout.extend(variant_tys[1].1)?.1.try_into()?],
                        )
                        .into(),
                    ),
                    (
                        Identifier::new(context, "elem_type"),
                        TypeAttribute::new(IntegerType::new(context, 8).into()).into(),
                    ),
                ])
                .add_operands(&[result_ptr])
                .add_results(&[llvm::r#type::pointer(context, 0)])
                .build()?,
        )?;
        entry.load(context, location, ptr, variant_tys[1].0)?
    };

    let remaining_gas = entry.load(
        context,
        location,
        gas_builtin_ptr,
        IntegerType::new(context, 128).into(),
    )?;

    entry.append_operation(helper.cond_br(
        context,
        result_tag,
        [1, 0],
        [
            &[remaining_gas, entry.argument(1)?.into(), payload_err],
            &[
                remaining_gas,
                entry.argument(1)?.into(),
                entry.extract_value(
                    context,
                    location,
                    payload_ok,
                    get_struct_field_type_at(&variant_tys[0].0, 0),
                    0,
                )?,
                entry.extract_value(
                    context,
                    location,
                    payload_ok,
                    get_struct_field_type_at(&variant_tys[0].0, 1),
                    1,
                )?,
            ],
        ],
        location,
    ));
    Ok(())
}

pub fn build_keccak<'ctx, 'this>(
    context: &'ctx Context,
    registry: &ProgramRegistry<CoreType, CoreLibfunc>,
    entry: &'this Block<'ctx>,
    location: Location<'ctx>,
    helper: &LibfuncHelper<'ctx, 'this>,
    metadata: &mut MetadataStorage,
    info: &SignatureOnlyConcreteLibfunc,
) -> Result<()> {
    // Extract self pointer.
    let ptr = entry.load(
        context,
        location,
        entry.argument(1)?.into(),
        llvm::r#type::pointer(context, 0),
    )?;

    // Allocate space for the return value.
    let (result_layout, (result_tag_ty, result_tag_layout), variant_tys) =
        crate::types::r#enum::get_type_for_variants(
            context,
            helper,
            registry,
            metadata,
            &[
                info.branch_signatures()[0].vars[2].ty.clone(),
                info.branch_signatures()[1].vars[2].ty.clone(),
            ],
        )?;

    let result_ptr = helper.init_block().alloca1(
        context,
        location,
        llvm::r#type::r#struct(
            context,
            &[
                result_tag_ty,
                llvm::r#type::array(
                    IntegerType::new(context, 8).into(),
                    (result_layout.size() - 1).try_into()?,
                ),
            ],
            false,
        ),
        result_layout.align(),
    )?;

    // Allocate space and write the current gas.
    let gas_builtin_ptr = helper.init_block().alloca1(
        context,
        location,
        IntegerType::new(context, 128).into(),
        get_integer_layout(128).align(),
    )?;
    entry.store(
        context,
        location,
        gas_builtin_ptr,
        entry.argument(0)?.into(),
    )?;

    // Allocate `input` argument and write the value.
    let input_arg_ptr = helper.init_block().alloca1(
        context,
        location,
        llvm::r#type::r#struct(
            context,
            &[
                llvm::r#type::pointer(context, 0), // ptr to u64
                IntegerType::new(context, 32).into(),
                IntegerType::new(context, 32).into(),
                IntegerType::new(context, 32).into(),
            ],
            false,
        ),
        get_integer_layout(64).align(),
    )?;
    entry.store(context, location, input_arg_ptr, entry.argument(2)?.into())?;

    let fn_ptr = entry.append_op_result(llvm::get_element_ptr(
        context,
        entry.argument(1)?.into(),
        DenseI32ArrayAttribute::new(
            context,
            &[StarknetSyscallHandlerCallbacks::<()>::KECCAK.try_into()?],
        ),
        llvm::r#type::pointer(context, 0),
        llvm::r#type::pointer(context, 0),
        location,
    ))?;
    let fn_ptr = entry.load(context, location, fn_ptr, llvm::r#type::pointer(context, 0))?;

    entry.append_operation(
        OperationBuilder::new("llvm.call", location)
            .add_operands(&[fn_ptr, result_ptr, ptr, gas_builtin_ptr, input_arg_ptr])
            .build()?,
    );

    let result = entry.load(
        context,
        location,
        result_ptr,
        llvm::r#type::r#struct(
            context,
            &[
                result_tag_ty,
                llvm::r#type::array(
                    IntegerType::new(context, 8).into(),
                    (result_layout.size() - 1).try_into()?,
                ),
            ],
            false,
        ),
    )?;
    let result_tag = entry.extract_value(
        context,
        location,
        result,
        IntegerType::new(context, 1).into(),
        0,
    )?;

    let payload_ok = {
        let ptr = entry.append_op_result(
            OperationBuilder::new("llvm.getelementptr", location)
                .add_attributes(&[
                    (
                        Identifier::new(context, "rawConstantIndices"),
                        DenseI32ArrayAttribute::new(
                            context,
                            &[result_tag_layout.extend(variant_tys[0].1)?.1.try_into()?],
                        )
                        .into(),
                    ),
                    (
                        Identifier::new(context, "elem_type"),
                        TypeAttribute::new(IntegerType::new(context, 8).into()).into(),
                    ),
                ])
                .add_operands(&[result_ptr])
                .add_results(&[llvm::r#type::pointer(context, 0)])
                .build()?,
        )?;
        entry.load(context, location, ptr, variant_tys[0].0)?
    };
    let payload_err = {
        let ptr = entry.append_op_result(
            OperationBuilder::new("llvm.getelementptr", location)
                .add_attributes(&[
                    (
                        Identifier::new(context, "rawConstantIndices"),
                        DenseI32ArrayAttribute::new(
                            context,
                            &[result_tag_layout.extend(variant_tys[1].1)?.1.try_into()?],
                        )
                        .into(),
                    ),
                    (
                        Identifier::new(context, "elem_type"),
                        TypeAttribute::new(IntegerType::new(context, 8).into()).into(),
                    ),
                ])
                .add_operands(&[result_ptr])
                .add_results(&[llvm::r#type::pointer(context, 0)])
                .build()?,
        )?;
        entry.load(context, location, ptr, variant_tys[1].0)?
    };

    let remaining_gas = entry.load(
        context,
        location,
        gas_builtin_ptr,
        IntegerType::new(context, 128).into(),
    )?;

    entry.append_operation(helper.cond_br(
        context,
        result_tag,
        [1, 0],
        [
            &[remaining_gas, entry.argument(1)?.into(), payload_err],
            &[remaining_gas, entry.argument(1)?.into(), payload_ok],
        ],
        location,
    ));
    Ok(())
}

pub fn build_library_call<'ctx, 'this>(
    context: &'ctx Context,
    registry: &ProgramRegistry<CoreType, CoreLibfunc>,
    entry: &'this Block<'ctx>,
    location: Location<'ctx>,
    helper: &LibfuncHelper<'ctx, 'this>,
    metadata: &mut MetadataStorage,
    info: &SignatureOnlyConcreteLibfunc,
) -> Result<()> {
    // Extract self pointer.
    let ptr = entry.load(
        context,
        location,
        entry.argument(1)?.into(),
        llvm::r#type::pointer(context, 0),
    )?;

    // Allocate space for the return value.
    let (result_layout, (result_tag_ty, result_tag_layout), variant_tys) =
        crate::types::r#enum::get_type_for_variants(
            context,
            helper,
            registry,
            metadata,
            &[
                info.branch_signatures()[0].vars[2].ty.clone(),
                info.branch_signatures()[1].vars[2].ty.clone(),
            ],
        )?;

    let result_ptr = helper.init_block().alloca1(
        context,
        location,
        llvm::r#type::r#struct(
            context,
            &[
                result_tag_ty,
                llvm::r#type::array(
                    IntegerType::new(context, 8).into(),
                    (result_layout.size() - 1).try_into()?,
                ),
            ],
            false,
        ),
        result_layout.align(),
    )?;

    // Allocate space and write the current gas.
    let gas_builtin_ptr = helper.init_block().alloca1(
        context,
        location,
        IntegerType::new(context, 128).into(),
        get_integer_layout(128).align(),
    )?;
    entry.store(
        context,
        location,
        gas_builtin_ptr,
        entry.argument(0)?.into(),
    )?;

    // Allocate `class_hash` argument and write the value.
    let class_hash_arg_ptr = helper.init_block().alloca_int(context, location, 252)?;
    entry.store(
        context,
        location,
        class_hash_arg_ptr,
        entry.argument(2)?.into(),
    )?;

    // Allocate `entry_point_selector` argument and write the value.
    let function_selector_arg_ptr = helper.init_block().alloca_int(context, location, 252)?;
    entry.store(
        context,
        location,
        function_selector_arg_ptr,
        entry.argument(3)?.into(),
    )?;

    // Allocate `calldata` argument and write the value.
    let calldata_arg_ptr = helper.init_block().alloca1(
        context,
        location,
        llvm::r#type::r#struct(
            context,
            &[llvm::r#type::r#struct(
                context,
                &[
                    llvm::r#type::pointer(context, 0), // ptr to felt
                    IntegerType::new(context, 32).into(),
                    IntegerType::new(context, 32).into(),
                    IntegerType::new(context, 32).into(),
                ],
                false,
            )],
            false,
        ),
        get_integer_layout(64).align(),
    )?;
    entry.store(
        context,
        location,
        calldata_arg_ptr,
        entry.argument(4)?.into(),
    )?;

    let fn_ptr = entry.append_op_result(llvm::get_element_ptr(
        context,
        entry.argument(1)?.into(),
        DenseI32ArrayAttribute::new(
            context,
            &[StarknetSyscallHandlerCallbacks::<()>::LIBRARY_CALL.try_into()?],
        ),
        llvm::r#type::pointer(context, 0),
        llvm::r#type::pointer(context, 0),
        location,
    ))?;
    let fn_ptr = entry.load(context, location, fn_ptr, llvm::r#type::pointer(context, 0))?;

    entry.append_operation(
        OperationBuilder::new("llvm.call", location)
            .add_operands(&[
                fn_ptr,
                result_ptr,
                ptr,
                gas_builtin_ptr,
                class_hash_arg_ptr,
                function_selector_arg_ptr,
                calldata_arg_ptr,
            ])
            .build()?,
    );

    let result = entry.load(
        context,
        location,
        result_ptr,
        llvm::r#type::r#struct(
            context,
            &[
                result_tag_ty,
                llvm::r#type::array(
                    IntegerType::new(context, 8).into(),
                    (result_layout.size() - 1).try_into()?,
                ),
            ],
            false,
        ),
    )?;
    let result_tag = entry.extract_value(
        context,
        location,
        result,
        IntegerType::new(context, 1).into(),
        0,
    )?;

    let payload_ok = {
        let ptr = entry.append_op_result(
            OperationBuilder::new("llvm.getelementptr", location)
                .add_attributes(&[
                    (
                        Identifier::new(context, "rawConstantIndices"),
                        DenseI32ArrayAttribute::new(
                            context,
                            &[result_tag_layout.extend(variant_tys[0].1)?.1.try_into()?],
                        )
                        .into(),
                    ),
                    (
                        Identifier::new(context, "elem_type"),
                        TypeAttribute::new(IntegerType::new(context, 8).into()).into(),
                    ),
                ])
                .add_operands(&[result_ptr])
                .add_results(&[llvm::r#type::pointer(context, 0)])
                .build()?,
        )?;
        entry.load(context, location, ptr, variant_tys[0].0)?
    };
    let payload_err = {
        let ptr = entry.append_op_result(
            OperationBuilder::new("llvm.getelementptr", location)
                .add_attributes(&[
                    (
                        Identifier::new(context, "rawConstantIndices"),
                        DenseI32ArrayAttribute::new(
                            context,
                            &[result_tag_layout.extend(variant_tys[1].1)?.1.try_into()?],
                        )
                        .into(),
                    ),
                    (
                        Identifier::new(context, "elem_type"),
                        TypeAttribute::new(IntegerType::new(context, 8).into()).into(),
                    ),
                ])
                .add_operands(&[result_ptr])
                .add_results(&[llvm::r#type::pointer(context, 0)])
                .build()?,
        )?;
        entry.load(context, location, ptr, variant_tys[1].0)?
    };

    let remaining_gas = entry.load(
        context,
        location,
        gas_builtin_ptr,
        IntegerType::new(context, 128).into(),
    )?;

    entry.append_operation(helper.cond_br(
        context,
        result_tag,
        [1, 0],
        [
            &[remaining_gas, entry.argument(1)?.into(), payload_err],
            &[remaining_gas, entry.argument(1)?.into(), payload_ok],
        ],
        location,
    ));
    Ok(())
}

pub fn build_replace_class<'ctx, 'this>(
    context: &'ctx Context,
    registry: &ProgramRegistry<CoreType, CoreLibfunc>,
    entry: &'this Block<'ctx>,
    location: Location<'ctx>,
    helper: &LibfuncHelper<'ctx, 'this>,
    metadata: &mut MetadataStorage,
    info: &SignatureOnlyConcreteLibfunc,
) -> Result<()> {
    // Extract self pointer.
    let ptr = entry.load(
        context,
        location,
        entry.argument(1)?.into(),
        llvm::r#type::pointer(context, 0),
    )?;

    // Allocate space for the return value.
    let (result_layout, (result_tag_ty, result_tag_layout), variant_tys) =
        crate::types::r#enum::get_type_for_variants(
            context,
            helper,
            registry,
            metadata,
            &[
                // The branch is deliberately duplicated because:
                //   - There is no `[0].vars[2]` (it returns `()`).
                //   - We need a variant to make the length be 2.
                //   - It requires a `ConcreteTypeId`, we can't pass an MLIR type.
                info.branch_signatures()[1].vars[2].ty.clone(),
                info.branch_signatures()[1].vars[2].ty.clone(),
            ],
        )?;

    let result_ptr = helper.init_block().alloca1(
        context,
        location,
        llvm::r#type::r#struct(
            context,
            &[
                result_tag_ty,
                llvm::r#type::array(
                    IntegerType::new(context, 8).into(),
                    (result_layout.size() - 1).try_into()?,
                ),
            ],
            false,
        ),
        result_layout.align(),
    )?;

    // Allocate space and write the current gas.
    let gas_builtin_ptr = helper.init_block().alloca1(
        context,
        location,
        IntegerType::new(context, 128).into(),
        get_integer_layout(128).align(),
    )?;
    entry.store(
        context,
        location,
        gas_builtin_ptr,
        entry.argument(0)?.into(),
    )?;

    // Allocate `class_hash` argument and write the value.
    let class_hash_arg_ptr = helper.init_block().alloca_int(context, location, 252)?;
    entry.store(
        context,
        location,
        class_hash_arg_ptr,
        entry.argument(2)?.into(),
    )?;

    let fn_ptr = entry.append_op_result(llvm::get_element_ptr(
        context,
        entry.argument(1)?.into(),
        DenseI32ArrayAttribute::new(
            context,
            &[StarknetSyscallHandlerCallbacks::<()>::REPLACE_CLASS.try_into()?],
        ),
        llvm::r#type::pointer(context, 0),
        llvm::r#type::pointer(context, 0),
        location,
    ))?;
    let fn_ptr = entry.load(context, location, fn_ptr, llvm::r#type::pointer(context, 0))?;

    entry.append_operation(
        OperationBuilder::new("llvm.call", location)
            .add_operands(&[fn_ptr, result_ptr, ptr, gas_builtin_ptr, class_hash_arg_ptr])
            .build()?,
    );

    let result = entry.load(
        context,
        location,
        result_ptr,
        llvm::r#type::r#struct(
            context,
            &[
                result_tag_ty,
                llvm::r#type::array(
                    IntegerType::new(context, 8).into(),
                    (result_layout.size() - 1).try_into()?,
                ),
            ],
            false,
        ),
    )?;
    let result_tag = entry.extract_value(
        context,
        location,
        result,
        IntegerType::new(context, 1).into(),
        0,
    )?;

    let payload_ok = {
        let ptr = entry.append_op_result(
            OperationBuilder::new("llvm.getelementptr", location)
                .add_attributes(&[
                    (
                        Identifier::new(context, "rawConstantIndices"),
                        DenseI32ArrayAttribute::new(
                            context,
                            &[result_tag_layout.extend(variant_tys[0].1)?.1.try_into()?],
                        )
                        .into(),
                    ),
                    (
                        Identifier::new(context, "elem_type"),
                        TypeAttribute::new(IntegerType::new(context, 8).into()).into(),
                    ),
                ])
                .add_operands(&[result_ptr])
                .add_results(&[llvm::r#type::pointer(context, 0)])
                .build()?,
        )?;
        entry.load(context, location, ptr, variant_tys[0].0)?
    };
    let payload_err = {
        let ptr = entry.append_op_result(
            OperationBuilder::new("llvm.getelementptr", location)
                .add_attributes(&[
                    (
                        Identifier::new(context, "rawConstantIndices"),
                        DenseI32ArrayAttribute::new(
                            context,
                            &[result_tag_layout.extend(variant_tys[1].1)?.1.try_into()?],
                        )
                        .into(),
                    ),
                    (
                        Identifier::new(context, "elem_type"),
                        TypeAttribute::new(IntegerType::new(context, 8).into()).into(),
                    ),
                ])
                .add_operands(&[result_ptr])
                .add_results(&[llvm::r#type::pointer(context, 0)])
                .build()?,
        )?;
        entry.load(context, location, ptr, variant_tys[1].0)?
    };

    let remaining_gas = entry.load(
        context,
        location,
        gas_builtin_ptr,
        IntegerType::new(context, 128).into(),
    )?;

    entry.append_operation(helper.cond_br(
        context,
        result_tag,
        [1, 0],
        [
            &[remaining_gas, entry.argument(1)?.into(), payload_err],
            &[remaining_gas, entry.argument(1)?.into(), payload_ok],
        ],
        location,
    ));
    Ok(())
}

pub fn build_send_message_to_l1<'ctx, 'this>(
    context: &'ctx Context,
    registry: &ProgramRegistry<CoreType, CoreLibfunc>,
    entry: &'this Block<'ctx>,
    location: Location<'ctx>,
    helper: &LibfuncHelper<'ctx, 'this>,
    metadata: &mut MetadataStorage,
    info: &SignatureOnlyConcreteLibfunc,
) -> Result<()> {
    // Extract self pointer.
    let ptr = entry.load(
        context,
        location,
        entry.argument(1)?.into(),
        llvm::r#type::pointer(context, 0),
    )?;

    // Allocate space for the return value.
    let (result_layout, (result_tag_ty, result_tag_layout), variant_tys) =
        crate::types::r#enum::get_type_for_variants(
            context,
            helper,
            registry,
            metadata,
            &[
                // The branch is deliberately duplicated because:
                //   - There is no `[0].vars[2]` (it returns `()`).
                //   - We need a variant to make the length be 2.
                //   - It requires a `ConcreteTypeId`, we can't pass an MLIR type.
                info.branch_signatures()[1].vars[2].ty.clone(),
                info.branch_signatures()[1].vars[2].ty.clone(),
            ],
        )?;

    let result_ptr = helper.init_block().alloca1(
        context,
        location,
        llvm::r#type::r#struct(
            context,
            &[
                result_tag_ty,
                llvm::r#type::array(
                    IntegerType::new(context, 8).into(),
                    (result_layout.size() - 1).try_into()?,
                ),
            ],
            false,
        ),
        result_layout.align(),
    )?;

    // Allocate space and write the current gas.
    let gas_builtin_ptr = helper.init_block().alloca1(
        context,
        location,
        IntegerType::new(context, 128).into(),
        get_integer_layout(128).align(),
    )?;
    entry.store(
        context,
        location,
        gas_builtin_ptr,
        entry.argument(0)?.into(),
    )?;

    // Allocate `to_address` argument and write the value.
    let to_address_arg_ptr = helper.init_block().alloca_int(context, location, 252)?;
    entry.store(
        context,
        location,
        to_address_arg_ptr,
        entry.argument(2)?.into(),
    )?;

    // Allocate `payload` argument and write the value.
    let payload_arg_ptr = helper.init_block().alloca1(
        context,
        location,
        llvm::r#type::r#struct(
            context,
            &[
                llvm::r#type::pointer(context, 0), // ptr to felt
                IntegerType::new(context, 32).into(),
                IntegerType::new(context, 32).into(),
                IntegerType::new(context, 32).into(),
            ],
            false,
        ),
        get_integer_layout(64).align(),
    )?;
    entry.store(
        context,
        location,
        payload_arg_ptr,
        entry.argument(3)?.into(),
    )?;

    let fn_ptr = entry.append_op_result(llvm::get_element_ptr(
        context,
        entry.argument(1)?.into(),
        DenseI32ArrayAttribute::new(
            context,
            &[StarknetSyscallHandlerCallbacks::<()>::SEND_MESSAGE_TO_L1.try_into()?],
        ),
        llvm::r#type::pointer(context, 0),
        llvm::r#type::pointer(context, 0),
        location,
    ))?;
    let fn_ptr = entry.load(context, location, fn_ptr, llvm::r#type::pointer(context, 0))?;

    entry.append_operation(
        OperationBuilder::new("llvm.call", location)
            .add_operands(&[
                fn_ptr,
                result_ptr,
                ptr,
                gas_builtin_ptr,
                to_address_arg_ptr,
                payload_arg_ptr,
            ])
            .build()?,
    );

    let result = entry.load(
        context,
        location,
        result_ptr,
        llvm::r#type::r#struct(
            context,
            &[
                result_tag_ty,
                llvm::r#type::array(
                    IntegerType::new(context, 8).into(),
                    (result_layout.size() - 1).try_into()?,
                ),
            ],
            false,
        ),
    )?;
    let result_tag = entry.extract_value(
        context,
        location,
        result,
        IntegerType::new(context, 1).into(),
        0,
    )?;

    let payload_ok = {
        let ptr = entry.append_op_result(
            OperationBuilder::new("llvm.getelementptr", location)
                .add_attributes(&[
                    (
                        Identifier::new(context, "rawConstantIndices"),
                        DenseI32ArrayAttribute::new(
                            context,
                            &[result_tag_layout.extend(variant_tys[0].1)?.1.try_into()?],
                        )
                        .into(),
                    ),
                    (
                        Identifier::new(context, "elem_type"),
                        TypeAttribute::new(IntegerType::new(context, 8).into()).into(),
                    ),
                ])
                .add_operands(&[result_ptr])
                .add_results(&[llvm::r#type::pointer(context, 0)])
                .build()?,
        )?;
        entry.load(context, location, ptr, variant_tys[0].0)?
    };
    let payload_err = {
        let ptr = entry.append_op_result(
            OperationBuilder::new("llvm.getelementptr", location)
                .add_attributes(&[
                    (
                        Identifier::new(context, "rawConstantIndices"),
                        DenseI32ArrayAttribute::new(
                            context,
                            &[result_tag_layout.extend(variant_tys[1].1)?.1.try_into()?],
                        )
                        .into(),
                    ),
                    (
                        Identifier::new(context, "elem_type"),
                        TypeAttribute::new(IntegerType::new(context, 8).into()).into(),
                    ),
                ])
                .add_operands(&[result_ptr])
                .add_results(&[llvm::r#type::pointer(context, 0)])
                .build()?,
        )?;
        entry.load(context, location, ptr, variant_tys[1].0)?
    };

    let remaining_gas = entry.load(
        context,
        location,
        gas_builtin_ptr,
        IntegerType::new(context, 128).into(),
    )?;

    entry.append_operation(helper.cond_br(
        context,
        result_tag,
        [1, 0],
        [
            &[remaining_gas, entry.argument(1)?.into(), payload_err],
            &[remaining_gas, entry.argument(1)?.into(), payload_ok],
        ],
        location,
    ));
    Ok(())
}

///
/// From the corelib
/// ```text, no_run
/// // Initializes a new SHA-256 state handle.
/// extern fn sha256_state_handle_init(state: Box<[u32; 8]>) -> Sha256StateHandle nopanic;
/// ```
pub fn build_sha256_state_handle_init<'ctx, 'this>(
    _context: &'ctx Context,
    _registry: &ProgramRegistry<CoreType, CoreLibfunc>,
    entry: &'this Block<'ctx>,
    location: Location<'ctx>,
    helper: &LibfuncHelper<'ctx, 'this>,
    _metadata: &mut MetadataStorage,
    _info: &SignatureOnlyConcreteLibfunc,
) -> Result<()> {
    let value = entry.argument(0)?.into();
    entry.append_operation(helper.br(0, &[value], location));
    Ok(())
}

///
/// From the corelib
/// ```text, no_run
/// // Initializes a new SHA-256 state handle.
/// extern fn sha256_state_handle_digest(state: Sha256StateHandle) -> Box<[u32; 8]> nopanic;
/// ```
pub fn build_sha256_state_handle_digest<'ctx, 'this>(
    _context: &'ctx Context,
    _registry: &ProgramRegistry<CoreType, CoreLibfunc>,
    entry: &'this Block<'ctx>,
    location: Location<'ctx>,
    helper: &LibfuncHelper<'ctx, 'this>,
    _metadata: &mut MetadataStorage,
    _info: &SignatureOnlyConcreteLibfunc,
) -> Result<()> {
    let value = entry.argument(0)?.into();
    entry.append_operation(helper.br(0, &[value], location));
    Ok(())
}

pub fn build_sha256_process_block_syscall<'ctx, 'this>(
    context: &'ctx Context,
    registry: &ProgramRegistry<CoreType, CoreLibfunc>,
    entry: &'this Block<'ctx>,
    location: Location<'ctx>,
    helper: &LibfuncHelper<'ctx, 'this>,
    metadata: &mut MetadataStorage,
    info: &SignatureOnlyConcreteLibfunc,
) -> Result<()> {
    // todo: do
    // Extract self pointer.
    let ptr = entry
        .append_operation(llvm::load(
            context,
            entry.argument(1)?.into(),
            llvm::r#type::pointer(context, 0),
            location,
            LoadStoreOptions::default(),
        ))
        .result(0)?
        .into();

    // Allocate space for the return value.
    let (result_layout, (result_tag_ty, result_tag_layout), variant_tys) =
        crate::types::r#enum::get_type_for_variants(
            context,
            helper,
            registry,
            metadata,
            &[
                info.branch_signatures()[0].vars[2].ty.clone(),
                info.branch_signatures()[1].vars[2].ty.clone(),
            ],
        )?;

    let k1 = helper
        .init_block()
        .append_operation(arith::constant(
            context,
            IntegerAttribute::new(IntegerType::new(context, 64).into(), 1).into(),
            location,
        ))
        .result(0)?
        .into();
    let result_ptr = helper
        .init_block()
        .append_operation(
            OperationBuilder::new("llvm.alloca", location)
                .add_attributes(&[
                    (
                        Identifier::new(context, "alignment"),
                        IntegerAttribute::new(
                            IntegerType::new(context, 64).into(),
                            result_layout.align().try_into()?,
                        )
                        .into(),
                    ),
                    (
                        Identifier::new(context, "elem_type"),
                        TypeAttribute::new(llvm::r#type::r#struct(
                            context,
                            &[
                                result_tag_ty,
                                llvm::r#type::array(
                                    IntegerType::new(context, 8).into(),
                                    (result_layout.size() - 1).try_into()?,
                                ),
                            ],
                            false,
                        ))
                        .into(),
                    ),
                ])
                .add_operands(&[k1])
                .add_results(&[llvm::r#type::pointer(context, 0)])
                .build()?,
        )
        .result(0)?
        .into();

    // Allocate space and write the current gas.
    let gas_builtin_ptr = helper.init_block().alloca1(
        context,
        location,
        IntegerType::new(context, 128).into(),
        get_integer_layout(128).align(),
    )?;
    entry.append_operation(llvm::store(
        context,
        entry.argument(0)?.into(),
        gas_builtin_ptr,
        location,
        LoadStoreOptions::default(),
    ));

    let sha256_prev_state_ptr = entry.argument(2)?.into();
    let sha256_current_block_ptr = entry.argument(3)?.into();

    let fn_ptr = entry
        .append_operation(llvm::get_element_ptr(
            context,
            entry.argument(1)?.into(),
            DenseI32ArrayAttribute::new(
                context,
                &[StarknetSyscallHandlerCallbacks::<()>::SHA256_PROCESS_BLOCK.try_into()?],
            ),
            llvm::r#type::pointer(context, 0),
            llvm::r#type::pointer(context, 0),
            location,
        ))
        .result(0)?
        .into();
    let fn_ptr = entry
        .append_operation(llvm::load(
            context,
            fn_ptr,
            llvm::r#type::pointer(context, 0),
            location,
            LoadStoreOptions::default(),
        ))
        .result(0)?
        .into();

    entry.append_operation(
        OperationBuilder::new("llvm.call", location)
            .add_operands(&[
                fn_ptr,
                result_ptr,
                ptr,
                gas_builtin_ptr,
                sha256_prev_state_ptr,
                sha256_current_block_ptr,
            ])
            .build()?,
    );

    let result = entry
        .append_operation(llvm::load(
            context,
            result_ptr,
            llvm::r#type::r#struct(
                context,
                &[
                    result_tag_ty,
                    llvm::r#type::array(
                        IntegerType::new(context, 8).into(),
                        (result_layout.size() - 1).try_into()?,
                    ),
                ],
                false,
            ),
            location,
            LoadStoreOptions::default(),
        ))
        .result(0)?
        .into();
    let result_tag = entry
        .append_operation(llvm::extract_value(
            context,
            result,
            DenseI64ArrayAttribute::new(context, &[0]),
            IntegerType::new(context, 1).into(),
            location,
        ))
        .result(0)?
        .into();

    let payload_ok = {
        let ptr = entry
            .append_operation(
                OperationBuilder::new("llvm.getelementptr", location)
                    .add_attributes(&[
                        (
                            Identifier::new(context, "rawConstantIndices"),
                            DenseI32ArrayAttribute::new(
                                context,
                                &[result_tag_layout.extend(variant_tys[0].1)?.1.try_into()?],
                            )
                            .into(),
                        ),
                        (
                            Identifier::new(context, "elem_type"),
                            TypeAttribute::new(IntegerType::new(context, 8).into()).into(),
                        ),
                    ])
                    .add_operands(&[result_ptr])
                    .add_results(&[llvm::r#type::pointer(context, 0)])
                    .build()?,
            )
            .result(0)?
            .into();
        entry
            .append_operation(llvm::load(
                context,
                ptr,
                variant_tys[0].0,
                location,
                LoadStoreOptions::default(),
            ))
            .result(0)?
            .into()
    };
    let payload_err = {
        let ptr = entry
            .append_operation(
                OperationBuilder::new("llvm.getelementptr", location)
                    .add_attributes(&[
                        (
                            Identifier::new(context, "rawConstantIndices"),
                            DenseI32ArrayAttribute::new(
                                context,
                                &[result_tag_layout.extend(variant_tys[1].1)?.1.try_into()?],
                            )
                            .into(),
                        ),
                        (
                            Identifier::new(context, "elem_type"),
                            TypeAttribute::new(IntegerType::new(context, 8).into()).into(),
                        ),
                    ])
                    .add_operands(&[result_ptr])
                    .add_results(&[llvm::r#type::pointer(context, 0)])
                    .build()?,
            )
            .result(0)?
            .into();
        entry
            .append_operation(llvm::load(
                context,
                ptr,
                variant_tys[1].0,
                location,
                LoadStoreOptions::default(),
            ))
            .result(0)?
            .into()
    };

    let remaining_gas = entry
        .append_operation(llvm::load(
            context,
            gas_builtin_ptr,
            IntegerType::new(context, 128).into(),
            location,
            LoadStoreOptions::default(),
        ))
        .result(0)?
        .into();

    entry.append_operation(helper.cond_br(
        context,
        result_tag,
        [1, 0],
        [
            &[remaining_gas, entry.argument(1)?.into(), payload_err],
            &[remaining_gas, entry.argument(1)?.into(), payload_ok],
        ],
        location,
    ));
    Ok(())
}

#[cfg(test)]
mod test {
    use crate::utils::test::{jit_enum, jit_struct, load_cairo, run_program_assert_output};
    use cairo_lang_sierra::program::Program;
    use lazy_static::lazy_static;
    use starknet_types_core::felt::Felt;

    lazy_static! {
        static ref STORAGE_BASE_ADDRESS_FROM_FELT252: (String, Program) = load_cairo! {
            use starknet::storage_access::{StorageBaseAddress, storage_base_address_from_felt252};

            fn run_program(value: felt252) -> StorageBaseAddress {
                storage_base_address_from_felt252(value)
            }
        };
        static ref STORAGE_ADDRESS_FROM_BASE: (String, Program) = load_cairo! {
            use starknet::storage_access::{StorageAddress, StorageBaseAddress, storage_address_from_base};

            fn run_program(value: StorageBaseAddress) -> StorageAddress {
                storage_address_from_base(value)
            }
        };
        static ref STORAGE_ADDRESS_FROM_BASE_AND_OFFSET: (String, Program) = load_cairo! {
            use starknet::storage_access::{StorageAddress, StorageBaseAddress, storage_address_from_base_and_offset};

            fn run_program(addr: StorageBaseAddress, offset: u8) -> StorageAddress {
                storage_address_from_base_and_offset(addr, offset)
            }
        };
        static ref STORAGE_ADDRESS_TO_FELT252: (String, Program) = load_cairo! {
            use starknet::storage_access::{StorageAddress, storage_address_to_felt252};

            fn run_program(value: StorageAddress) -> felt252 {
                storage_address_to_felt252(value)
            }
        };
        static ref STORAGE_ADDRESS_TRY_FROM_FELT252: (String, Program) = load_cairo! {
            use starknet::storage_access::{StorageAddress, storage_address_try_from_felt252};

            fn run_program(value: felt252) -> Option<StorageAddress> {
                storage_address_try_from_felt252(value)
            }
        };
        static ref CLASS_HASH_CONST: (String, Program) = load_cairo! {
            use starknet::class_hash::{class_hash_const, ClassHash};

            fn run_program() -> ClassHash {
                class_hash_const::<0>()
            }
        };
    }

    #[test]
    fn class_hash_const() {
        run_program_assert_output(&CLASS_HASH_CONST, "run_program", &[], Felt::ZERO.into())
    }

    #[test]
    fn storage_base_address_from_felt252() {
        run_program_assert_output(
            &STORAGE_BASE_ADDRESS_FROM_FELT252,
            "run_program",
            &[Felt::ZERO.into()],
            Felt::ZERO.into(),
        );
        run_program_assert_output(
            &STORAGE_BASE_ADDRESS_FROM_FELT252,
            "run_program",
            &[Felt::ONE.into()],
            Felt::ONE.into(),
        );
        run_program_assert_output(
            &STORAGE_BASE_ADDRESS_FROM_FELT252,
            "run_program",
            &[Felt::from(-1).into()],
            Felt::from_dec_str("106710729501573572985208420194530329073740042555888586719488")
                .unwrap()
                .into(),
        );
        run_program_assert_output(
            &STORAGE_BASE_ADDRESS_FROM_FELT252,
            "run_program",
            &[Felt::from_dec_str(
                "3618502788666131106986593281521497120414687020801267626233049500247285300992",
            )
            .unwrap()
            .into()],
            Felt::ZERO.into(),
        );
    }

    #[test]
    fn storage_address_from_base() {
        run_program_assert_output(
            &STORAGE_ADDRESS_FROM_BASE,
            "run_program",
            &[Felt::ZERO.into()],
            Felt::ZERO.into(),
        );
        run_program_assert_output(
            &STORAGE_ADDRESS_FROM_BASE,
            "run_program",
            &[Felt::ONE.into()],
            Felt::ONE.into(),
        );
        run_program_assert_output(
            &STORAGE_ADDRESS_FROM_BASE,
            "run_program",
            &[
                Felt::from_dec_str("106710729501573572985208420194530329073740042555888586719488")
                    .unwrap()
                    .into(),
            ],
            Felt::from_dec_str("106710729501573572985208420194530329073740042555888586719488")
                .unwrap()
                .into(),
        );
    }

    #[test]
    fn storage_address_from_base_and_offset() {
        run_program_assert_output(
            &STORAGE_ADDRESS_FROM_BASE_AND_OFFSET,
            "run_program",
            &[Felt::ZERO.into(), 0u8.into()],
            Felt::ZERO.into(),
        );
        run_program_assert_output(
            &STORAGE_ADDRESS_FROM_BASE_AND_OFFSET,
            "run_program",
            &[Felt::ONE.into(), 0u8.into()],
            Felt::ONE.into(),
        );
        run_program_assert_output(
            &STORAGE_ADDRESS_FROM_BASE_AND_OFFSET,
            "run_program",
            &[
                Felt::from_dec_str("106710729501573572985208420194530329073740042555888586719488")
                    .unwrap()
                    .into(),
                0u8.into(),
            ],
            Felt::from_dec_str("106710729501573572985208420194530329073740042555888586719488")
                .unwrap()
                .into(),
        );

        run_program_assert_output(
            &STORAGE_ADDRESS_FROM_BASE_AND_OFFSET,
            "run_program",
            &[Felt::ZERO.into(), 1u8.into()],
            Felt::ONE.into(),
        );
        run_program_assert_output(
            &STORAGE_ADDRESS_FROM_BASE_AND_OFFSET,
            "run_program",
            &[Felt::ONE.into(), 1u8.into()],
            Felt::from(2).into(),
        );
        run_program_assert_output(
            &STORAGE_ADDRESS_FROM_BASE_AND_OFFSET,
            "run_program",
            &[
                Felt::from_dec_str("106710729501573572985208420194530329073740042555888586719488")
                    .unwrap()
                    .into(),
                1u8.into(),
            ],
            Felt::from_dec_str("106710729501573572985208420194530329073740042555888586719489")
                .unwrap()
                .into(),
        );

        run_program_assert_output(
            &STORAGE_ADDRESS_FROM_BASE_AND_OFFSET,
            "run_program",
            &[Felt::ZERO.into(), 255u8.into()],
            Felt::from(255).into(),
        );
        run_program_assert_output(
            &STORAGE_ADDRESS_FROM_BASE_AND_OFFSET,
            "run_program",
            &[Felt::ONE.into(), 255u8.into()],
            Felt::from(256).into(),
        );

        run_program_assert_output(
            &STORAGE_ADDRESS_FROM_BASE_AND_OFFSET,
            "run_program",
            &[
                Felt::from_dec_str("106710729501573572985208420194530329073740042555888586719488")
                    .unwrap()
                    .into(),
                255u8.into(),
            ],
            Felt::from_dec_str("106710729501573572985208420194530329073740042555888586719743")
                .unwrap()
                .into(),
        );
    }

    #[test]
    fn storage_address_to_felt252() {
        run_program_assert_output(
            &STORAGE_ADDRESS_TO_FELT252,
            "run_program",
            &[Felt::ZERO.into()],
            Felt::ZERO.into(),
        );
        run_program_assert_output(
            &STORAGE_ADDRESS_TO_FELT252,
            "run_program",
            &[Felt::ONE.into()],
            Felt::ONE.into(),
        );
        run_program_assert_output(
            &STORAGE_ADDRESS_TO_FELT252,
            "run_program",
            &[
                Felt::from_dec_str("106710729501573572985208420194530329073740042555888586719488")
                    .unwrap()
                    .into(),
            ],
            Felt::from_dec_str("106710729501573572985208420194530329073740042555888586719488")
                .unwrap()
                .into(),
        );
    }

    #[test]
    fn storage_address_try_from_felt252() {
        run_program_assert_output(
            &STORAGE_ADDRESS_TRY_FROM_FELT252,
            "run_program",
            &[Felt::ZERO.into()],
            jit_enum!(0, Felt::ZERO.into()),
        );
        run_program_assert_output(
            &STORAGE_ADDRESS_TRY_FROM_FELT252,
            "run_program",
            &[Felt::ONE.into()],
            jit_enum!(0, Felt::ONE.into()),
        );
        run_program_assert_output(
            &STORAGE_ADDRESS_TRY_FROM_FELT252,
            "run_program",
            &[
                Felt::from_dec_str("106710729501573572985208420194530329073740042555888586719488")
                    .unwrap()
                    .into(),
            ],
            jit_enum!(
                0,
                Felt::from_dec_str("106710729501573572985208420194530329073740042555888586719488")
                    .unwrap()
                    .into()
            ),
        );

        run_program_assert_output(
            &STORAGE_ADDRESS_TRY_FROM_FELT252,
            "run_program",
            &[Felt::from(-1).into()],
            jit_enum!(1, jit_struct!()),
        );
    }
}<|MERGE_RESOLUTION|>--- conflicted
+++ resolved
@@ -26,7 +26,9 @@
         llvm::{self, LoadStoreOptions},
     },
     ir::{
-        attribute::{DenseI32ArrayAttribute, DenseI64ArrayAttribute, TypeAttribute},
+        attribute::{
+            DenseI32ArrayAttribute, DenseI64ArrayAttribute, IntegerAttribute, TypeAttribute,
+        },
         operation::OperationBuilder,
         r#type::IntegerType,
         Attribute, Block, Identifier, Location, Type, ValueLike,
@@ -211,30 +213,33 @@
         IntegerType::new(context, 128).into(),
         get_integer_layout(128).align(),
     )?;
-    entry.store(
-        context,
-        location,
+    entry.append_operation(llvm::store(
+        context,
+        entry.argument(0)?.into(),
         gas_builtin_ptr,
-        entry.argument(0)?.into(),
-    )?;
+        location,
+        LoadStoreOptions::default(),
+    ));
 
     // Allocate `address` argument and write the value.
     let address_arg_ptr = helper.init_block().alloca_int(context, location, 252)?;
-    entry.store(
-        context,
-        location,
+    entry.append_operation(llvm::store(
+        context,
+        entry.argument(2)?.into(),
         address_arg_ptr,
-        entry.argument(2)?.into(),
-    )?;
+        location,
+        LoadStoreOptions::default(),
+    ));
 
     // Allocate `entry_point_selector` argument and write the value.
     let entry_point_selector_arg_ptr = helper.init_block().alloca_int(context, location, 252)?;
-    entry.store(
-        context,
-        location,
+    entry.append_operation(llvm::store(
+        context,
+        entry.argument(3)?.into(),
         entry_point_selector_arg_ptr,
-        entry.argument(3)?.into(),
-    )?;
+        location,
+        LoadStoreOptions::default(),
+    ));
 
     // Allocate `calldata` argument and write the value.
     let calldata_arg_ty = llvm::r#type::r#struct(
@@ -397,23 +402,11 @@
         _ => Cow::Borrowed(info.c.magnitude()),
     };
 
-<<<<<<< HEAD
     let value = entry.append_op_result(arith::constant(
         context,
-        Attribute::parse(context, &format!("{value} : i252")).unwrap(),
+        Attribute::parse(context, &format!("{value} : i252")).ok_or(Error::ParseAttributeError)?,
         location,
     ))?;
-=======
-    let value = entry
-        .append_operation(arith::constant(
-            context,
-            Attribute::parse(context, &format!("{value} : i252"))
-                .ok_or(Error::ParseAttributeError)?,
-            location,
-        ))
-        .result(0)?
-        .into();
->>>>>>> 7faf2716
 
     entry.append_operation(helper.br(0, &[value], location));
     Ok(())
@@ -446,26 +439,9 @@
 
     let value = entry.argument(1)?.into();
 
-<<<<<<< HEAD
     let limit = entry.append_op_result(arith::constant(
         context,
         Attribute::parse(
-=======
-    let limit = entry
-        .append_operation(arith::constant(
-            context,
-            Attribute::parse(
-                context,
-                "3618502788666131106986593281521497120414687020801267626233049500247285301248 : i252",
-            )
-            .ok_or(Error::ParseAttributeError)?,
-            location,
-        ))
-        .result(0)?
-        .into();
-    let is_in_range = entry
-        .append_operation(arith::cmpi(
->>>>>>> 7faf2716
             context,
             "3618502788666131106986593281521497120414687020801267626233049500247285301248 : i252",
         )
@@ -504,23 +480,11 @@
         _ => Cow::Borrowed(info.c.magnitude()),
     };
 
-<<<<<<< HEAD
     let value = entry.append_op_result(arith::constant(
         context,
         Attribute::parse(context, &format!("{value} : i252")).unwrap(),
         location,
     ))?;
-=======
-    let value = entry
-        .append_operation(arith::constant(
-            context,
-            Attribute::parse(context, &format!("{value} : i252"))
-                .ok_or(Error::ParseAttributeError)?,
-            location,
-        ))
-        .result(0)?
-        .into();
->>>>>>> 7faf2716
 
     entry.append_operation(helper.br(0, &[value], location));
     Ok(())
@@ -540,26 +504,9 @@
 
     let value = entry.argument(1)?.into();
 
-<<<<<<< HEAD
     let limit = entry.append_op_result(arith::constant(
         context,
         Attribute::parse(
-=======
-    let limit = entry
-        .append_operation(arith::constant(
-            context,
-            Attribute::parse(
-                context,
-                "3618502788666131106986593281521497120414687020801267626233049500247285301248 : i252",
-            )
-            .ok_or(Error::ParseAttributeError)?,
-            location,
-        ))
-        .result(0)?
-        .into();
-    let is_in_range = entry
-        .append_operation(arith::cmpi(
->>>>>>> 7faf2716
             context,
             "3618502788666131106986593281521497120414687020801267626233049500247285301248 : i252",
         )
@@ -995,23 +942,11 @@
         _ => Cow::Borrowed(info.c.magnitude()),
     };
 
-<<<<<<< HEAD
     let value = entry.append_op_result(arith::constant(
         context,
         Attribute::parse(context, &format!("{value} : i252")).unwrap(),
         location,
     ))?;
-=======
-    let value = entry
-        .append_operation(arith::constant(
-            context,
-            Attribute::parse(context, &format!("{value} : i252"))
-                .ok_or(Error::ParseAttributeError)?,
-            location,
-        ))
-        .result(0)?
-        .into();
->>>>>>> 7faf2716
 
     entry.append_operation(helper.br(0, &[value], location));
     Ok(())
@@ -1033,23 +968,11 @@
         context,
         Attribute::parse(
             context,
-<<<<<<< HEAD
             "3618502788666131106986593281521497120414687020801267626233049500247285300992 : i252",
         )
         .unwrap(),
         location,
     ))?;
-=======
-            Attribute::parse(
-                context,
-                "3618502788666131106986593281521497120414687020801267626233049500247285300992 : i252",
-            )
-            .ok_or(Error::ParseAttributeError)?,
-            location,
-        ))
-        .result(0)?
-        .into();
->>>>>>> 7faf2716
 
     let limited_value =
         entry.append_op_result(arith::subi(entry.argument(1)?.into(), k_limit, location))?;
@@ -1132,26 +1055,9 @@
 
     let value = entry.argument(1)?.into();
 
-<<<<<<< HEAD
     let limit = entry.append_op_result(arith::constant(
         context,
         Attribute::parse(
-=======
-    let limit = entry
-        .append_operation(arith::constant(
-            context,
-            Attribute::parse(
-                context,
-                "3618502788666131106986593281521497120414687020801267626233049500247285301248 : i252",
-            )
-            .ok_or(Error::ParseAttributeError)?,
-            location,
-        ))
-        .result(0)?
-        .into();
-    let is_in_range = entry
-        .append_operation(arith::cmpi(
->>>>>>> 7faf2716
             context,
             "3618502788666131106986593281521497120414687020801267626233049500247285301248 : i252",
         )
