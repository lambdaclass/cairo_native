--- conflicted
+++ resolved
@@ -2,12 +2,7 @@
 
 use super::LibfuncHelper;
 use crate::{
-<<<<<<< HEAD
-    error::Result,
-=======
-    block_ext::BlockExt,
     error::{Error, Result},
->>>>>>> 2be717cb
     ffi::get_struct_field_type_at,
     metadata::MetadataStorage,
     starknet::handler::StarknetSyscallHandlerCallbacks,
@@ -39,11 +34,7 @@
     Context,
 };
 use num_bigint::Sign;
-<<<<<<< HEAD
 use std::alloc::Layout;
-=======
-use std::{alloc::Layout, borrow::Cow};
->>>>>>> 2be717cb
 
 mod secp256;
 mod testing;
@@ -484,7 +475,6 @@
     _metadata: &mut MetadataStorage,
     info: &SignatureAndConstConcreteLibfunc,
 ) -> Result<()> {
-<<<<<<< HEAD
     let value = entry.const_int(
         context,
         location,
@@ -494,22 +484,6 @@
         },
         252,
     )?;
-=======
-    let value = match info.c.sign() {
-        Sign::Minus => Cow::Owned(&*PRIME - info.c.magnitude()),
-        _ => Cow::Borrowed(info.c.magnitude()),
-    };
-
-    let value = entry
-        .append_operation(arith::constant(
-            context,
-            Attribute::parse(context, &format!("{value} : i252"))
-                .ok_or(Error::ParseAttributeError)?,
-            location,
-        ))
-        .result(0)?
-        .into();
->>>>>>> 2be717cb
 
     entry.append_operation(helper.br(0, &[value], location));
     Ok(())
@@ -584,7 +558,6 @@
     _metadata: &mut MetadataStorage,
     info: &SignatureAndConstConcreteLibfunc,
 ) -> Result<()> {
-<<<<<<< HEAD
     let value = entry.const_int(
         context,
         location,
@@ -594,22 +567,6 @@
         },
         252,
     )?;
-=======
-    let value = match info.c.sign() {
-        Sign::Minus => Cow::Owned(&*PRIME - info.c.magnitude()),
-        _ => Cow::Borrowed(info.c.magnitude()),
-    };
-
-    let value = entry
-        .append_operation(arith::constant(
-            context,
-            Attribute::parse(context, &format!("{value} : i252"))
-                .ok_or(Error::ParseAttributeError)?,
-            location,
-        ))
-        .result(0)?
-        .into();
->>>>>>> 2be717cb
 
     entry.append_operation(helper.br(0, &[value], location));
     Ok(())
@@ -1228,7 +1185,6 @@
     _metadata: &mut MetadataStorage,
     info: &SignatureAndConstConcreteLibfunc,
 ) -> Result<()> {
-<<<<<<< HEAD
     let value = entry.const_int(
         context,
         location,
@@ -1238,22 +1194,6 @@
         },
         252,
     )?;
-=======
-    let value = match info.c.sign() {
-        Sign::Minus => Cow::Owned(&*PRIME - info.c.magnitude()),
-        _ => Cow::Borrowed(info.c.magnitude()),
-    };
-
-    let value = entry
-        .append_operation(arith::constant(
-            context,
-            Attribute::parse(context, &format!("{value} : i252"))
-                .ok_or(Error::ParseAttributeError)?,
-            location,
-        ))
-        .result(0)?
-        .into();
->>>>>>> 2be717cb
 
     entry.append_operation(helper.br(0, &[value], location));
     Ok(())
