--- conflicted
+++ resolved
@@ -2070,18 +2070,6 @@
         metadata,
         &info.signature.param_signatures[3].ty,
     )?;
-<<<<<<< HEAD
-    metadata
-        .get::<DropOverridesMeta>()
-        .ok_or(Error::MissingMetadata)?
-        .invoke_override(
-            context,
-            entry,
-            location,
-            &info.signature.param_signatures[3].ty,
-            sha256_current_block_ptr,
-        )?;
-=======
     DropOverridesMeta::invoke_override(
         context,
         registry,
@@ -2093,28 +2081,6 @@
         &info.signature.param_signatures[3].ty,
         sha256_current_block_ptr,
     )?;
-    let result_tag = entry.load(context, location, result_ptr, result_tag_ty)?;
-
-    let payload_ok = {
-        let value = entry.load(
-            context,
-            location,
-            result_ptr,
-            llvm::r#type::r#struct(context, &[result_tag_ty, variant_tys[0].0], false),
-        )?;
-        entry.extract_value(context, location, value, variant_tys[0].0, 1)?
-    };
-    let payload_err = {
-        let value = entry.load(
-            context,
-            location,
-            result_ptr,
-            llvm::r#type::r#struct(context, &[result_tag_ty, variant_tys[1].0], false),
-        )?;
-        entry.extract_value(context, location, value, variant_tys[1].0, 1)?
-    };
->>>>>>> 0c33dc80
-
     let remaining_gas = entry.load(context, location, gas_builtin_ptr, gas_ty)?;
 
     helper.cond_br(
