//! # Starknet libfuncs

use super::LibfuncHelper;
use crate::{
    error::{Error, Result},
    ffi::get_struct_field_type_at,
    metadata::MetadataStorage,
    starknet::handler::StarknetSyscallHandlerCallbacks,
    utils::{get_integer_layout, BlockExt, ProgramRegistryExt, PRIME},
};
use cairo_lang_sierra::{
    extensions::{
        consts::SignatureAndConstConcreteLibfunc,
        core::{CoreLibfunc, CoreType},
        lib_func::SignatureOnlyConcreteLibfunc,
        starknet::{testing::TestingConcreteLibfunc, StarkNetConcreteLibfunc},
        ConcreteLibfunc,
    },
    program_registry::ProgramRegistry,
};
use melior::{
    dialect::{
        arith::{self, CmpiPredicate},
        llvm::{self, LoadStoreOptions},
    },
    ir::{
        attribute::{
            DenseI32ArrayAttribute, DenseI64ArrayAttribute, IntegerAttribute, TypeAttribute,
        },
        operation::OperationBuilder,
        r#type::IntegerType,
        Attribute, Block, Identifier, Location, Type, ValueLike,
    },
    Context,
};
use num_bigint::Sign;
use std::alloc::Layout;

mod secp256;
mod testing;

/// Select and call the correct libfunc builder function from the selector.
pub fn build<'ctx, 'this>(
    context: &'ctx Context,
    registry: &ProgramRegistry<CoreType, CoreLibfunc>,
    entry: &'this Block<'ctx>,
    location: Location<'ctx>,
    helper: &LibfuncHelper<'ctx, 'this>,
    metadata: &mut MetadataStorage,
    selector: &StarkNetConcreteLibfunc,
) -> Result<()> {
    match selector {
        StarkNetConcreteLibfunc::CallContract(info) => {
            build_call_contract(context, registry, entry, location, helper, metadata, info)
        }
        StarkNetConcreteLibfunc::ClassHashConst(info) => {
            build_class_hash_const(context, registry, entry, location, helper, metadata, info)
        }
        StarkNetConcreteLibfunc::ClassHashTryFromFelt252(info) => {
            build_class_hash_try_from_felt252(
                context, registry, entry, location, helper, metadata, info,
            )
        }
        StarkNetConcreteLibfunc::ClassHashToFelt252(info) => {
            build_class_hash_to_felt252(context, registry, entry, location, helper, metadata, info)
        }
        StarkNetConcreteLibfunc::ContractAddressConst(info) => {
            build_contract_address_const(context, registry, entry, location, helper, metadata, info)
        }
        StarkNetConcreteLibfunc::ContractAddressTryFromFelt252(info) => {
            build_contract_address_try_from_felt252(
                context, registry, entry, location, helper, metadata, info,
            )
        }
        StarkNetConcreteLibfunc::ContractAddressToFelt252(info) => {
            build_contract_address_to_felt252(
                context, registry, entry, location, helper, metadata, info,
            )
        }
        StarkNetConcreteLibfunc::StorageRead(info) => {
            build_storage_read(context, registry, entry, location, helper, metadata, info)
        }
        StarkNetConcreteLibfunc::StorageWrite(info) => {
            build_storage_write(context, registry, entry, location, helper, metadata, info)
        }
        StarkNetConcreteLibfunc::StorageBaseAddressConst(info) => build_storage_base_address_const(
            context, registry, entry, location, helper, metadata, info,
        ),
        StarkNetConcreteLibfunc::StorageBaseAddressFromFelt252(info) => {
            build_storage_base_address_from_felt252(
                context, registry, entry, location, helper, metadata, info,
            )
        }
        StarkNetConcreteLibfunc::StorageAddressFromBase(info) => build_storage_address_from_base(
            context, registry, entry, location, helper, metadata, info,
        ),
        StarkNetConcreteLibfunc::StorageAddressFromBaseAndOffset(info) => {
            build_storage_address_from_base_and_offset(
                context, registry, entry, location, helper, metadata, info,
            )
        }
        StarkNetConcreteLibfunc::StorageAddressToFelt252(info) => build_storage_address_to_felt252(
            context, registry, entry, location, helper, metadata, info,
        ),
        StarkNetConcreteLibfunc::StorageAddressTryFromFelt252(info) => {
            build_storage_address_try_from_felt252(
                context, registry, entry, location, helper, metadata, info,
            )
        }
        StarkNetConcreteLibfunc::EmitEvent(info) => {
            build_emit_event(context, registry, entry, location, helper, metadata, info)
        }
        StarkNetConcreteLibfunc::GetBlockHash(info) => {
            build_get_block_hash(context, registry, entry, location, helper, metadata, info)
        }
        StarkNetConcreteLibfunc::GetExecutionInfo(info) => {
            build_get_execution_info(context, registry, entry, location, helper, metadata, info)
        }
        StarkNetConcreteLibfunc::GetExecutionInfoV2(info) => {
            build_get_execution_info_v2(context, registry, entry, location, helper, metadata, info)
        }
        StarkNetConcreteLibfunc::Deploy(info) => {
            build_deploy(context, registry, entry, location, helper, metadata, info)
        }
        StarkNetConcreteLibfunc::Keccak(info) => {
            build_keccak(context, registry, entry, location, helper, metadata, info)
        }
        StarkNetConcreteLibfunc::LibraryCall(info) => {
            build_library_call(context, registry, entry, location, helper, metadata, info)
        }
        StarkNetConcreteLibfunc::ReplaceClass(info) => {
            build_replace_class(context, registry, entry, location, helper, metadata, info)
        }
        StarkNetConcreteLibfunc::SendMessageToL1(info) => {
            build_send_message_to_l1(context, registry, entry, location, helper, metadata, info)
        }
        StarkNetConcreteLibfunc::Secp256(selector) => self::secp256::build(
            context, registry, entry, location, helper, metadata, selector,
        ),
        StarkNetConcreteLibfunc::Sha256ProcessBlock(info) => build_sha256_process_block_syscall(
            context, registry, entry, location, helper, metadata, info,
        ),
        StarkNetConcreteLibfunc::Sha256StateHandleInit(info) => build_sha256_state_handle_init(
            context, registry, entry, location, helper, metadata, info,
        ),
        StarkNetConcreteLibfunc::Sha256StateHandleDigest(info) => build_sha256_state_handle_digest(
            context, registry, entry, location, helper, metadata, info,
        ),
        #[cfg(feature = "with-cheatcode")]
        StarkNetConcreteLibfunc::Testing(TestingConcreteLibfunc::Cheatcode(info)) => {
            self::testing::build(context, registry, entry, location, helper, metadata, info)
        }
        #[cfg(not(feature = "with-cheatcode"))]
        StarkNetConcreteLibfunc::Testing(TestingConcreteLibfunc::Cheatcode(_)) => {
            unimplemented!("feature 'with-cheatcode' is required to compile with cheatcode syscall")
        }
    }
}

pub fn build_call_contract<'ctx, 'this>(
    context: &'ctx Context,
    registry: &ProgramRegistry<CoreType, CoreLibfunc>,
    entry: &'this Block<'ctx>,
    location: Location<'ctx>,
    helper: &LibfuncHelper<'ctx, 'this>,
    metadata: &mut MetadataStorage,
    info: &SignatureOnlyConcreteLibfunc,
) -> Result<()> {
    // Extract self pointer.
    let ptr = entry.load(
        context,
        location,
        entry.argument(1)?.into(),
        llvm::r#type::pointer(context, 0),
    )?;

    // Allocate space for the return value.
    let (result_layout, (result_tag_ty, result_tag_layout), variant_tys) =
        crate::types::r#enum::get_type_for_variants(
            context,
            helper,
            registry,
            metadata,
            &[
                info.branch_signatures()[0].vars[2].ty.clone(),
                info.branch_signatures()[1].vars[2].ty.clone(),
            ],
        )?;

    let result_ptr = helper.init_block().alloca1(
        context,
        location,
        llvm::r#type::r#struct(
            context,
            &[
                result_tag_ty,
                llvm::r#type::array(
                    IntegerType::new(context, 8).into(),
                    (result_layout.size() - 1).try_into()?,
                ),
            ],
            false,
        ),
        result_layout.align(),
    )?;

    // Allocate space and write the current gas.
    let gas_builtin_ptr = helper.init_block().alloca1(
        context,
        location,
        IntegerType::new(context, 128).into(),
        get_integer_layout(128).align(),
    )?;
    entry.append_operation(llvm::store(
        context,
        entry.argument(0)?.into(),
        gas_builtin_ptr,
        location,
        LoadStoreOptions::default(),
    ));

    // Allocate `address` argument and write the value.
    let address_arg_ptr = helper.init_block().alloca_int(context, location, 252)?;
    entry.append_operation(llvm::store(
        context,
        entry.argument(2)?.into(),
        address_arg_ptr,
        location,
        LoadStoreOptions::default(),
    ));

    // Allocate `entry_point_selector` argument and write the value.
    let entry_point_selector_arg_ptr = helper.init_block().alloca_int(context, location, 252)?;
    entry.append_operation(llvm::store(
        context,
        entry.argument(3)?.into(),
        entry_point_selector_arg_ptr,
        location,
        LoadStoreOptions::default(),
    ));

    // Allocate `calldata` argument and write the value.
    let calldata_arg_ty = llvm::r#type::r#struct(
        context,
        &[llvm::r#type::r#struct(
            context,
            &[
                llvm::r#type::pointer(context, 0), // ptr to felt
                IntegerType::new(context, 32).into(),
                IntegerType::new(context, 32).into(),
                IntegerType::new(context, 32).into(),
            ],
            false,
        )],
        false,
    );
    let calldata_arg_ptr = helper.init_block().alloca1(
        context,
        location,
        calldata_arg_ty,
        get_integer_layout(64).align(),
    )?;
    entry.store(
        context,
        location,
        calldata_arg_ptr,
        entry.argument(4)?.into(),
    )?;

    // Extract function pointer.
    let fn_ptr = entry.append_op_result(llvm::get_element_ptr(
        context,
        entry.argument(1)?.into(),
        DenseI32ArrayAttribute::new(
            context,
            &[StarknetSyscallHandlerCallbacks::<()>::CALL_CONTRACT.try_into()?],
        ),
        llvm::r#type::pointer(context, 0),
        llvm::r#type::pointer(context, 0),
        location,
    ))?;
    let fn_ptr = entry.load(context, location, fn_ptr, llvm::r#type::pointer(context, 0))?;

    entry.append_operation(
        OperationBuilder::new("llvm.call", location)
            .add_operands(&[
                fn_ptr,
                result_ptr,
                ptr,
                gas_builtin_ptr,
                address_arg_ptr,
                entry_point_selector_arg_ptr,
                calldata_arg_ptr,
            ])
            .build()?,
    );

    let result = entry.load(
        context,
        location,
        result_ptr,
        llvm::r#type::r#struct(
            context,
            &[
                result_tag_ty,
                llvm::r#type::array(
                    IntegerType::new(context, 8).into(),
                    (result_layout.size() - 1).try_into()?,
                ),
            ],
            false,
        ),
    )?;
    let result_tag = entry.extract_value(
        context,
        location,
        result,
        IntegerType::new(context, 1).into(),
        0,
    )?;

    let payload_ok = {
        let ptr = entry.append_op_result(
            OperationBuilder::new("llvm.getelementptr", location)
                .add_attributes(&[
                    (
                        Identifier::new(context, "rawConstantIndices"),
                        DenseI32ArrayAttribute::new(
                            context,
                            &[result_tag_layout.extend(variant_tys[0].1)?.1.try_into()?],
                        )
                        .into(),
                    ),
                    (
                        Identifier::new(context, "elem_type"),
                        TypeAttribute::new(IntegerType::new(context, 8).into()).into(),
                    ),
                ])
                .add_operands(&[result_ptr])
                .add_results(&[llvm::r#type::pointer(context, 0)])
                .build()?,
        )?;
        entry.load(context, location, ptr, variant_tys[0].0)?
    };
    let payload_err = {
        let ptr = entry.append_op_result(
            OperationBuilder::new("llvm.getelementptr", location)
                .add_attributes(&[
                    (
                        Identifier::new(context, "rawConstantIndices"),
                        DenseI32ArrayAttribute::new(
                            context,
                            &[result_tag_layout.extend(variant_tys[1].1)?.1.try_into()?],
                        )
                        .into(),
                    ),
                    (
                        Identifier::new(context, "elem_type"),
                        TypeAttribute::new(IntegerType::new(context, 8).into()).into(),
                    ),
                ])
                .add_operands(&[result_ptr])
                .add_results(&[llvm::r#type::pointer(context, 0)])
                .build()?,
        )?;
        entry.load(context, location, ptr, variant_tys[1].0)?
    };

    let remaining_gas = entry.load(
        context,
        location,
        gas_builtin_ptr,
        IntegerType::new(context, 128).into(),
    )?;

    entry.append_operation(helper.cond_br(
        context,
        result_tag,
        [1, 0],
        [
            &[remaining_gas, entry.argument(1)?.into(), payload_err],
            &[remaining_gas, entry.argument(1)?.into(), payload_ok],
        ],
        location,
    ));
    Ok(())
}

pub fn build_class_hash_const<'ctx, 'this>(
    context: &'ctx Context,
    _registry: &ProgramRegistry<CoreType, CoreLibfunc>,
    entry: &'this Block<'ctx>,
    location: Location<'ctx>,
    helper: &LibfuncHelper<'ctx, 'this>,
    _metadata: &mut MetadataStorage,
    info: &SignatureAndConstConcreteLibfunc,
) -> Result<()> {
<<<<<<< HEAD
    let value = entry.const_int(
        context,
        location,
        match info.c.sign() {
            Sign::Minus => &*PRIME - info.c.magnitude(),
            _ => info.c.magnitude().clone(),
        },
        252,
    )?;
=======
    let value = match info.c.sign() {
        Sign::Minus => Cow::Owned(&*PRIME - info.c.magnitude()),
        _ => Cow::Borrowed(info.c.magnitude()),
    };

    let value = entry.append_op_result(arith::constant(
        context,
        Attribute::parse(context, &format!("{value} : i252")).ok_or(Error::ParseAttributeError)?,
        location,
    ))?;
>>>>>>> 45014eb8

    entry.append_operation(helper.br(0, &[value], location));
    Ok(())
}

pub fn build_class_hash_to_felt252<'ctx, 'this>(
    _context: &'ctx Context,
    _registry: &ProgramRegistry<CoreType, CoreLibfunc>,
    entry: &'this Block<'ctx>,
    location: Location<'ctx>,
    helper: &LibfuncHelper<'ctx, 'this>,
    _metadata: &mut MetadataStorage,
    _info: &SignatureOnlyConcreteLibfunc,
) -> Result<()> {
    entry.append_operation(helper.br(0, &[entry.argument(0)?.into()], location));
    Ok(())
}

pub fn build_class_hash_try_from_felt252<'ctx, 'this>(
    context: &'ctx Context,
    _registry: &ProgramRegistry<CoreType, CoreLibfunc>,
    entry: &'this Block<'ctx>,
    location: Location<'ctx>,
    helper: &LibfuncHelper<'ctx, 'this>,
    _metadata: &mut MetadataStorage,
    _info: &SignatureOnlyConcreteLibfunc,
) -> Result<()> {
    let range_check =
        super::increment_builtin_counter(context, entry, location, entry.argument(0)?.into())?;

    let value = entry.argument(1)?.into();

    let limit = entry.append_op_result(arith::constant(
        context,
        Attribute::parse(
            context,
            "3618502788666131106986593281521497120414687020801267626233049500247285301248 : i252",
        )
        .unwrap(),
        location,
    ))?;
    let is_in_range = entry.append_op_result(arith::cmpi(
        context,
        CmpiPredicate::Ult,
        value,
        limit,
        location,
    ))?;

    entry.append_operation(helper.cond_br(
        context,
        is_in_range,
        [0, 1],
        [&[range_check, value], &[range_check]],
        location,
    ));
    Ok(())
}

pub fn build_contract_address_const<'ctx, 'this>(
    context: &'ctx Context,
    _registry: &ProgramRegistry<CoreType, CoreLibfunc>,
    entry: &'this Block<'ctx>,
    location: Location<'ctx>,
    helper: &LibfuncHelper<'ctx, 'this>,
    _metadata: &mut MetadataStorage,
    info: &SignatureAndConstConcreteLibfunc,
) -> Result<()> {
<<<<<<< HEAD
    let value = entry.const_int(
        context,
        location,
        match info.c.sign() {
            Sign::Minus => &*PRIME - info.c.magnitude(),
            _ => info.c.magnitude().clone(),
        },
        252,
    )?;
=======
    let value = match info.c.sign() {
        Sign::Minus => Cow::Owned(&*PRIME - info.c.magnitude()),
        _ => Cow::Borrowed(info.c.magnitude()),
    };

    let value = entry.append_op_result(arith::constant(
        context,
        Attribute::parse(context, &format!("{value} : i252")).unwrap(),
        location,
    ))?;
>>>>>>> 45014eb8

    entry.append_operation(helper.br(0, &[value], location));
    Ok(())
}

pub fn build_contract_address_try_from_felt252<'ctx, 'this>(
    context: &'ctx Context,
    _registry: &ProgramRegistry<CoreType, CoreLibfunc>,
    entry: &'this Block<'ctx>,
    location: Location<'ctx>,
    helper: &LibfuncHelper<'ctx, 'this>,
    _metadata: &mut MetadataStorage,
    _info: &SignatureOnlyConcreteLibfunc,
) -> Result<()> {
    let range_check =
        super::increment_builtin_counter(context, entry, location, entry.argument(0)?.into())?;

    let value = entry.argument(1)?.into();

    let limit = entry.append_op_result(arith::constant(
        context,
        Attribute::parse(
            context,
            "3618502788666131106986593281521497120414687020801267626233049500247285301248 : i252",
        )
        .unwrap(),
        location,
    ))?;
    let is_in_range = entry.append_op_result(arith::cmpi(
        context,
        CmpiPredicate::Ult,
        value,
        limit,
        location,
    ))?;

    entry.append_operation(helper.cond_br(
        context,
        is_in_range,
        [0, 1],
        [&[range_check, value], &[range_check]],
        location,
    ));
    Ok(())
}

pub fn build_contract_address_to_felt252<'ctx, 'this>(
    _context: &'ctx Context,
    _registry: &ProgramRegistry<CoreType, CoreLibfunc>,
    entry: &'this Block<'ctx>,
    location: Location<'ctx>,
    helper: &LibfuncHelper<'ctx, 'this>,
    _metadata: &mut MetadataStorage,
    _info: &SignatureOnlyConcreteLibfunc,
) -> Result<()> {
    entry.append_operation(helper.br(0, &[entry.argument(0)?.into()], location));
    Ok(())
}

pub fn build_storage_read<'ctx, 'this>(
    context: &'ctx Context,
    registry: &ProgramRegistry<CoreType, CoreLibfunc>,
    entry: &'this Block<'ctx>,
    location: Location<'ctx>,
    helper: &LibfuncHelper<'ctx, 'this>,
    metadata: &mut MetadataStorage,
    info: &SignatureOnlyConcreteLibfunc,
) -> Result<()> {
    // Extract self pointer.
    let ptr = entry.load(
        context,
        location,
        entry.argument(1)?.into(),
        llvm::r#type::pointer(context, 0),
    )?;

    // Allocate space for the return value.
    let (result_layout, (result_tag_ty, result_tag_layout), variant_tys) =
        crate::types::r#enum::get_type_for_variants(
            context,
            helper,
            registry,
            metadata,
            &[
                info.branch_signatures()[0].vars[2].ty.clone(),
                info.branch_signatures()[1].vars[2].ty.clone(),
            ],
        )?;

    let result_ptr = helper.init_block().alloca1(
        context,
        location,
        llvm::r#type::r#struct(
            context,
            &[
                result_tag_ty,
                llvm::r#type::array(
                    IntegerType::new(context, 8).into(),
                    (result_layout.size() - 1).try_into()?,
                ),
            ],
            false,
        ),
        result_layout.align(),
    )?;

    // Allocate space and write the current gas.
    let gas_builtin_ptr = helper.init_block().alloca1(
        context,
        location,
        IntegerType::new(context, 128).into(),
        get_integer_layout(128).align(),
    )?;
    entry.store(
        context,
        location,
        gas_builtin_ptr,
        entry.argument(0)?.into(),
    )?;

    // Allocate `address` argument and write the value.
    let address_arg_ptr = helper.init_block().alloca_int(context, location, 252)?;
    entry.store(
        context,
        location,
        address_arg_ptr,
        entry.argument(3)?.into(),
    )?;

    // Extract function pointer.
    let fn_ptr = entry.append_op_result(llvm::get_element_ptr(
        context,
        entry.argument(1)?.into(),
        DenseI32ArrayAttribute::new(
            context,
            &[StarknetSyscallHandlerCallbacks::<()>::STORAGE_READ.try_into()?],
        ),
        llvm::r#type::pointer(context, 0),
        llvm::r#type::pointer(context, 0),
        location,
    ))?;
    let fn_ptr = entry.load(context, location, fn_ptr, llvm::r#type::pointer(context, 0))?;

    entry.append_operation(
        OperationBuilder::new("llvm.call", location)
            .add_operands(&[
                fn_ptr,
                result_ptr,
                ptr,
                gas_builtin_ptr,
                entry.argument(2)?.into(),
                address_arg_ptr,
            ])
            .build()?,
    );

    let result = entry.load(
        context,
        location,
        result_ptr,
        llvm::r#type::r#struct(
            context,
            &[
                result_tag_ty,
                llvm::r#type::array(
                    IntegerType::new(context, 8).into(),
                    (result_layout.size() - 1).try_into()?,
                ),
            ],
            false,
        ),
    )?;
    let result_tag = entry.extract_value(
        context,
        location,
        result,
        IntegerType::new(context, 1).into(),
        0,
    )?;

    let payload_ok = {
        let ptr = entry.append_op_result(
            OperationBuilder::new("llvm.getelementptr", location)
                .add_attributes(&[
                    (
                        Identifier::new(context, "rawConstantIndices"),
                        DenseI32ArrayAttribute::new(
                            context,
                            &[result_tag_layout.extend(variant_tys[0].1)?.1.try_into()?],
                        )
                        .into(),
                    ),
                    (
                        Identifier::new(context, "elem_type"),
                        TypeAttribute::new(IntegerType::new(context, 8).into()).into(),
                    ),
                ])
                .add_operands(&[result_ptr])
                .add_results(&[llvm::r#type::pointer(context, 0)])
                .build()?,
        )?;
        entry.load(context, location, ptr, variant_tys[0].0)?
    };
    let payload_err = {
        let ptr = entry.append_op_result(
            OperationBuilder::new("llvm.getelementptr", location)
                .add_attributes(&[
                    (
                        Identifier::new(context, "rawConstantIndices"),
                        DenseI32ArrayAttribute::new(
                            context,
                            &[result_tag_layout.extend(variant_tys[1].1)?.1.try_into()?],
                        )
                        .into(),
                    ),
                    (
                        Identifier::new(context, "elem_type"),
                        TypeAttribute::new(IntegerType::new(context, 8).into()).into(),
                    ),
                ])
                .add_operands(&[result_ptr])
                .add_results(&[llvm::r#type::pointer(context, 0)])
                .build()?,
        )?;
        entry.load(context, location, ptr, variant_tys[1].0)?
    };

    let remaining_gas = entry.load(
        context,
        location,
        gas_builtin_ptr,
        IntegerType::new(context, 128).into(),
    )?;

    entry.append_operation(helper.cond_br(
        context,
        result_tag,
        [1, 0],
        [
            &[remaining_gas, entry.argument(1)?.into(), payload_err],
            &[remaining_gas, entry.argument(1)?.into(), payload_ok],
        ],
        location,
    ));
    Ok(())
}

pub fn build_storage_write<'ctx, 'this>(
    context: &'ctx Context,
    registry: &ProgramRegistry<CoreType, CoreLibfunc>,
    entry: &'this Block<'ctx>,
    location: Location<'ctx>,
    helper: &LibfuncHelper<'ctx, 'this>,
    metadata: &mut MetadataStorage,
    info: &SignatureOnlyConcreteLibfunc,
) -> Result<()> {
    // Extract self pointer.
    let ptr = entry.load(
        context,
        location,
        entry.argument(1)?.into(),
        llvm::r#type::pointer(context, 0),
    )?;

    // Allocate space for the return value.
    let (result_layout, (result_tag_ty, result_tag_layout), variant_tys) =
        crate::types::r#enum::get_type_for_variants(
            context,
            helper,
            registry,
            metadata,
            &[
                // The branch is deliberately duplicated because:
                //   - There is no `[0].vars[2]` (it returns `()`).
                //   - We need a variant to make the length be 2.
                //   - It requires a `ConcreteTypeId`, we can't pass an MLIR type.
                info.branch_signatures()[1].vars[2].ty.clone(),
                info.branch_signatures()[1].vars[2].ty.clone(),
            ],
        )?;

    let result_ptr = helper.init_block().alloca1(
        context,
        location,
        llvm::r#type::r#struct(
            context,
            &[
                result_tag_ty,
                llvm::r#type::array(
                    IntegerType::new(context, 8).into(),
                    (result_layout.size() - 1).try_into()?,
                ),
            ],
            false,
        ),
        result_layout.align(),
    )?;

    // Allocate space and write the current gas.
    let gas_builtin_ptr = helper.init_block().alloca1(
        context,
        location,
        IntegerType::new(context, 128).into(),
        get_integer_layout(128).align(),
    )?;
    entry.store(
        context,
        location,
        gas_builtin_ptr,
        entry.argument(0)?.into(),
    )?;

    // Allocate `address` argument and write the value.
    let address_arg_ptr = helper.init_block().alloca_int(context, location, 252)?;
    entry.store(
        context,
        location,
        address_arg_ptr,
        entry.argument(3)?.into(),
    )?;

    // Allocate `value` argument and write the value.
    let value_arg_ptr = helper.init_block().alloca_int(context, location, 252)?;
    entry.store(context, location, value_arg_ptr, entry.argument(4)?.into())?;

    let fn_ptr = entry.append_op_result(llvm::get_element_ptr(
        context,
        entry.argument(1)?.into(),
        DenseI32ArrayAttribute::new(
            context,
            &[StarknetSyscallHandlerCallbacks::<()>::STORAGE_WRITE.try_into()?],
        ),
        llvm::r#type::pointer(context, 0),
        llvm::r#type::pointer(context, 0),
        location,
    ))?;
    let fn_ptr = entry.load(context, location, fn_ptr, llvm::r#type::pointer(context, 0))?;

    entry.append_operation(
        OperationBuilder::new("llvm.call", location)
            .add_operands(&[
                fn_ptr,
                result_ptr,
                ptr,
                gas_builtin_ptr,
                entry.argument(2)?.into(),
                address_arg_ptr,
                value_arg_ptr,
            ])
            .build()?,
    );

    let result = entry.load(
        context,
        location,
        result_ptr,
        llvm::r#type::r#struct(
            context,
            &[
                result_tag_ty,
                llvm::r#type::array(
                    IntegerType::new(context, 8).into(),
                    (result_layout.size() - 1).try_into()?,
                ),
            ],
            false,
        ),
    )?;
    let result_tag = entry.extract_value(
        context,
        location,
        result,
        IntegerType::new(context, 1).into(),
        0,
    )?;

    let payload_ok = {
        let ptr = entry.append_op_result(
            OperationBuilder::new("llvm.getelementptr", location)
                .add_attributes(&[
                    (
                        Identifier::new(context, "rawConstantIndices"),
                        DenseI32ArrayAttribute::new(
                            context,
                            &[result_tag_layout.extend(variant_tys[0].1)?.1.try_into()?],
                        )
                        .into(),
                    ),
                    (
                        Identifier::new(context, "elem_type"),
                        TypeAttribute::new(IntegerType::new(context, 8).into()).into(),
                    ),
                ])
                .add_operands(&[result_ptr])
                .add_results(&[llvm::r#type::pointer(context, 0)])
                .build()?,
        )?;
        entry.load(context, location, ptr, variant_tys[0].0)?
    };
    let payload_err = {
        let ptr = entry.append_op_result(
            OperationBuilder::new("llvm.getelementptr", location)
                .add_attributes(&[
                    (
                        Identifier::new(context, "rawConstantIndices"),
                        DenseI32ArrayAttribute::new(
                            context,
                            &[result_tag_layout.extend(variant_tys[1].1)?.1.try_into()?],
                        )
                        .into(),
                    ),
                    (
                        Identifier::new(context, "elem_type"),
                        TypeAttribute::new(IntegerType::new(context, 8).into()).into(),
                    ),
                ])
                .add_operands(&[result_ptr])
                .add_results(&[llvm::r#type::pointer(context, 0)])
                .build()?,
        )?;
        entry.load(context, location, ptr, variant_tys[1].0)?
    };

    let remaining_gas = entry.load(
        context,
        location,
        gas_builtin_ptr,
        IntegerType::new(context, 128).into(),
    )?;

    entry.append_operation(helper.cond_br(
        context,
        result_tag,
        [1, 0],
        [
            &[remaining_gas, entry.argument(1)?.into(), payload_err],
            &[remaining_gas, entry.argument(1)?.into(), payload_ok],
        ],
        location,
    ));
    Ok(())
}

pub fn build_storage_base_address_const<'ctx, 'this>(
    context: &'ctx Context,
    _registry: &ProgramRegistry<CoreType, CoreLibfunc>,
    entry: &'this Block<'ctx>,
    location: Location<'ctx>,
    helper: &LibfuncHelper<'ctx, 'this>,
    _metadata: &mut MetadataStorage,
    info: &SignatureAndConstConcreteLibfunc,
) -> Result<()> {
<<<<<<< HEAD
    let value = entry.const_int(
        context,
        location,
        match info.c.sign() {
            Sign::Minus => &*PRIME - info.c.magnitude(),
            _ => info.c.magnitude().clone(),
        },
        252,
    )?;
=======
    let value = match info.c.sign() {
        Sign::Minus => Cow::Owned(&*PRIME - info.c.magnitude()),
        _ => Cow::Borrowed(info.c.magnitude()),
    };

    let value = entry.append_op_result(arith::constant(
        context,
        Attribute::parse(context, &format!("{value} : i252")).unwrap(),
        location,
    ))?;
>>>>>>> 45014eb8

    entry.append_operation(helper.br(0, &[value], location));
    Ok(())
}

pub fn build_storage_base_address_from_felt252<'ctx, 'this>(
    context: &'ctx Context,
    _registry: &ProgramRegistry<CoreType, CoreLibfunc>,
    entry: &'this Block<'ctx>,
    location: Location<'ctx>,
    helper: &LibfuncHelper<'ctx, 'this>,
    _metadata: &mut MetadataStorage,
    _info: &SignatureOnlyConcreteLibfunc,
) -> Result<()> {
    let range_check =
        super::increment_builtin_counter(context, entry, location, entry.argument(0)?.into())?;

    let k_limit = entry.append_op_result(arith::constant(
        context,
        Attribute::parse(
            context,
            "3618502788666131106986593281521497120414687020801267626233049500247285300992 : i252",
        )
        .unwrap(),
        location,
    ))?;

    let limited_value =
        entry.append_op_result(arith::subi(entry.argument(1)?.into(), k_limit, location))?;

    let is_within_limit = entry.append_op_result(arith::cmpi(
        context,
        CmpiPredicate::Ult,
        entry.argument(1)?.into(),
        k_limit,
        location,
    ))?;
    let value = entry.append_op_result(arith::select(
        is_within_limit,
        entry.argument(1)?.into(),
        limited_value,
        location,
    ))?;

    entry.append_operation(helper.br(0, &[range_check, value], location));
    Ok(())
}

pub fn build_storage_address_from_base<'ctx, 'this>(
    _context: &'ctx Context,
    _registry: &ProgramRegistry<CoreType, CoreLibfunc>,
    entry: &'this Block<'ctx>,
    location: Location<'ctx>,
    helper: &LibfuncHelper<'ctx, 'this>,
    _metadata: &mut MetadataStorage,
    _info: &SignatureOnlyConcreteLibfunc,
) -> Result<()> {
    entry.append_operation(helper.br(0, &[entry.argument(0)?.into()], location));
    Ok(())
}

pub fn build_storage_address_from_base_and_offset<'ctx, 'this>(
    _context: &'ctx Context,
    _registry: &ProgramRegistry<CoreType, CoreLibfunc>,
    entry: &'this Block<'ctx>,
    location: Location<'ctx>,
    helper: &LibfuncHelper<'ctx, 'this>,
    _metadata: &mut MetadataStorage,
    _info: &SignatureOnlyConcreteLibfunc,
) -> Result<()> {
    let offset = entry.append_op_result(arith::extui(
        entry.argument(1)?.into(),
        entry.argument(0)?.r#type(),
        location,
    ))?;
    let addr = entry.append_op_result(arith::addi(entry.argument(0)?.into(), offset, location))?;

    entry.append_operation(helper.br(0, &[addr], location));
    Ok(())
}

pub fn build_storage_address_to_felt252<'ctx, 'this>(
    _context: &'ctx Context,
    _registry: &ProgramRegistry<CoreType, CoreLibfunc>,
    entry: &'this Block<'ctx>,
    location: Location<'ctx>,
    helper: &LibfuncHelper<'ctx, 'this>,
    _metadata: &mut MetadataStorage,
    _info: &SignatureOnlyConcreteLibfunc,
) -> Result<()> {
    entry.append_operation(helper.br(0, &[entry.argument(0)?.into()], location));
    Ok(())
}

pub fn build_storage_address_try_from_felt252<'ctx, 'this>(
    context: &'ctx Context,
    _registry: &ProgramRegistry<CoreType, CoreLibfunc>,
    entry: &'this Block<'ctx>,
    location: Location<'ctx>,
    helper: &LibfuncHelper<'ctx, 'this>,
    _metadata: &mut MetadataStorage,
    _info: &SignatureOnlyConcreteLibfunc,
) -> Result<()> {
    let range_check =
        super::increment_builtin_counter(context, entry, location, entry.argument(0)?.into())?;

    let value = entry.argument(1)?.into();

    let limit = entry.append_op_result(arith::constant(
        context,
        Attribute::parse(
            context,
            "3618502788666131106986593281521497120414687020801267626233049500247285301248 : i252",
        )
        .unwrap(),
        location,
    ))?;
    let is_in_range = entry.append_op_result(arith::cmpi(
        context,
        CmpiPredicate::Ult,
        value,
        limit,
        location,
    ))?;

    entry.append_operation(helper.cond_br(
        context,
        is_in_range,
        [0, 1],
        [&[range_check, value], &[range_check]],
        location,
    ));
    Ok(())
}

pub fn build_emit_event<'ctx, 'this>(
    context: &'ctx Context,
    registry: &ProgramRegistry<CoreType, CoreLibfunc>,
    entry: &'this Block<'ctx>,
    location: Location<'ctx>,
    helper: &LibfuncHelper<'ctx, 'this>,
    metadata: &mut MetadataStorage,
    info: &SignatureOnlyConcreteLibfunc,
) -> Result<()> {
    // Extract self pointer.
    let ptr = entry.load(
        context,
        location,
        entry.argument(1)?.into(),
        llvm::r#type::pointer(context, 0),
    )?;

    // Allocate space for the return value.
    let (result_layout, (result_tag_ty, result_tag_layout), variant_tys) =
        crate::types::r#enum::get_type_for_variants(
            context,
            helper,
            registry,
            metadata,
            &[
                // The branch is deliberately duplicated because:
                //   - There is no `[0].vars[2]` (it returns `()`).
                //   - We need a variant to make the length be 2.
                //   - It requires a `ConcreteTypeId`, we can't pass an MLIR type.
                info.branch_signatures()[1].vars[2].ty.clone(),
                info.branch_signatures()[1].vars[2].ty.clone(),
            ],
        )?;

    let result_ptr = helper.init_block().alloca1(
        context,
        location,
        llvm::r#type::r#struct(
            context,
            &[
                result_tag_ty,
                llvm::r#type::array(
                    IntegerType::new(context, 8).into(),
                    (result_layout.size() - 1).try_into()?,
                ),
            ],
            false,
        ),
        result_layout.align(),
    )?;

    // Allocate space and write the current gas.
    let gas_builtin_ptr = helper.init_block().alloca1(
        context,
        location,
        IntegerType::new(context, 128).into(),
        get_integer_layout(128).align(),
    )?;
    entry.append_operation(llvm::store(
        context,
        entry.argument(0)?.into(),
        gas_builtin_ptr,
        location,
        LoadStoreOptions::default(),
    ));

    // Allocate `keys` argument and write the value.
    let keys_arg_ptr = helper.init_block().alloca1(
        context,
        location,
        llvm::r#type::r#struct(
            context,
            &[llvm::r#type::r#struct(
                context,
                &[
                    llvm::r#type::pointer(context, 0), // ptr to felt
                    IntegerType::new(context, 32).into(),
                    IntegerType::new(context, 32).into(),
                    IntegerType::new(context, 32).into(),
                ],
                false,
            )],
            false,
        ),
        get_integer_layout(64).align(),
    )?;
    entry.store(context, location, keys_arg_ptr, entry.argument(2)?.into())?;

    // Allocate `data` argument and write the value.
    let data_arg_ptr = helper.init_block().alloca1(
        context,
        location,
        llvm::r#type::r#struct(
            context,
            &[llvm::r#type::r#struct(
                context,
                &[
                    llvm::r#type::pointer(context, 0), // ptr to felt
                    IntegerType::new(context, 32).into(),
                    IntegerType::new(context, 32).into(),
                    IntegerType::new(context, 32).into(),
                ],
                false,
            )],
            false,
        ),
        get_integer_layout(64).align(),
    )?;
    entry.store(context, location, data_arg_ptr, entry.argument(3)?.into())?;

    let fn_ptr = entry.append_op_result(llvm::get_element_ptr(
        context,
        entry.argument(1)?.into(),
        DenseI32ArrayAttribute::new(
            context,
            &[StarknetSyscallHandlerCallbacks::<()>::EMIT_EVENT.try_into()?],
        ),
        llvm::r#type::pointer(context, 0),
        llvm::r#type::pointer(context, 0),
        location,
    ))?;
    let fn_ptr = entry.load(context, location, fn_ptr, llvm::r#type::pointer(context, 0))?;

    entry.append_operation(
        OperationBuilder::new("llvm.call", location)
            .add_operands(&[
                fn_ptr,
                result_ptr,
                ptr,
                gas_builtin_ptr,
                keys_arg_ptr,
                data_arg_ptr,
            ])
            .build()?,
    );

    let result = entry.load(
        context,
        location,
        result_ptr,
        llvm::r#type::r#struct(
            context,
            &[
                result_tag_ty,
                llvm::r#type::array(
                    IntegerType::new(context, 8).into(),
                    (result_layout.size() - 1).try_into()?,
                ),
            ],
            false,
        ),
    )?;
    let result_tag = entry.extract_value(
        context,
        location,
        result,
        IntegerType::new(context, 1).into(),
        0,
    )?;

    let payload_ok = {
        let ptr = entry.append_op_result(
            OperationBuilder::new("llvm.getelementptr", location)
                .add_attributes(&[
                    (
                        Identifier::new(context, "rawConstantIndices"),
                        DenseI32ArrayAttribute::new(
                            context,
                            &[result_tag_layout.extend(variant_tys[0].1)?.1.try_into()?],
                        )
                        .into(),
                    ),
                    (
                        Identifier::new(context, "elem_type"),
                        TypeAttribute::new(IntegerType::new(context, 8).into()).into(),
                    ),
                ])
                .add_operands(&[result_ptr])
                .add_results(&[llvm::r#type::pointer(context, 0)])
                .build()?,
        )?;
        entry.load(context, location, ptr, variant_tys[0].0)?
    };
    let payload_err = {
        let ptr = entry.append_op_result(
            OperationBuilder::new("llvm.getelementptr", location)
                .add_attributes(&[
                    (
                        Identifier::new(context, "rawConstantIndices"),
                        DenseI32ArrayAttribute::new(
                            context,
                            &[result_tag_layout.extend(variant_tys[1].1)?.1.try_into()?],
                        )
                        .into(),
                    ),
                    (
                        Identifier::new(context, "elem_type"),
                        TypeAttribute::new(IntegerType::new(context, 8).into()).into(),
                    ),
                ])
                .add_operands(&[result_ptr])
                .add_results(&[llvm::r#type::pointer(context, 0)])
                .build()?,
        )?;
        entry.load(context, location, ptr, variant_tys[1].0)?
    };

    let remaining_gas = entry.load(
        context,
        location,
        gas_builtin_ptr,
        IntegerType::new(context, 128).into(),
    )?;

    entry.append_operation(helper.cond_br(
        context,
        result_tag,
        [1, 0],
        [
            &[remaining_gas, entry.argument(1)?.into(), payload_err],
            &[remaining_gas, entry.argument(1)?.into(), payload_ok],
        ],
        location,
    ));
    Ok(())
}

pub fn build_get_block_hash<'ctx, 'this>(
    context: &'ctx Context,
    registry: &ProgramRegistry<CoreType, CoreLibfunc>,
    entry: &'this Block<'ctx>,
    location: Location<'ctx>,
    helper: &LibfuncHelper<'ctx, 'this>,
    metadata: &mut MetadataStorage,
    info: &SignatureOnlyConcreteLibfunc,
) -> Result<()> {
    // Extract self pointer.
    let ptr = entry.load(
        context,
        location,
        entry.argument(1)?.into(),
        llvm::r#type::pointer(context, 0),
    )?;

    // Allocate space for the return value.
    let (result_layout, (result_tag_ty, result_tag_layout), variant_tys) =
        crate::types::r#enum::get_type_for_variants(
            context,
            helper,
            registry,
            metadata,
            &[
                info.branch_signatures()[0].vars[2].ty.clone(),
                info.branch_signatures()[1].vars[2].ty.clone(),
            ],
        )?;

    let result_ptr = helper.init_block().alloca1(
        context,
        location,
        llvm::r#type::r#struct(
            context,
            &[
                result_tag_ty,
                llvm::r#type::array(
                    IntegerType::new(context, 8).into(),
                    (result_layout.size() - 1).try_into()?,
                ),
            ],
            false,
        ),
        result_layout.align(),
    )?;

    // Allocate space and write the current gas.
    let gas_builtin_ptr = helper.init_block().alloca1(
        context,
        location,
        IntegerType::new(context, 128).into(),
        get_integer_layout(128).align(),
    )?;
    entry.append_operation(llvm::store(
        context,
        entry.argument(0)?.into(),
        gas_builtin_ptr,
        location,
        LoadStoreOptions::default(),
    ));

    // Extract function pointer.
    let fn_ptr = entry.append_op_result(llvm::get_element_ptr(
        context,
        entry.argument(1)?.into(),
        DenseI32ArrayAttribute::new(
            context,
            &[StarknetSyscallHandlerCallbacks::<()>::GET_BLOCK_HASH.try_into()?],
        ),
        llvm::r#type::pointer(context, 0),
        llvm::r#type::pointer(context, 0),
        location,
    ))?;
    let fn_ptr = entry.load(context, location, fn_ptr, llvm::r#type::pointer(context, 0))?;

    entry.append_operation(
        OperationBuilder::new("llvm.call", location)
            .add_operands(&[
                fn_ptr,
                result_ptr,
                ptr,
                gas_builtin_ptr,
                entry.argument(2)?.into(),
            ])
            .build()?,
    );

    let result = entry.load(
        context,
        location,
        result_ptr,
        llvm::r#type::r#struct(
            context,
            &[
                result_tag_ty,
                llvm::r#type::array(
                    IntegerType::new(context, 8).into(),
                    (result_layout.size() - 1).try_into()?,
                ),
            ],
            false,
        ),
    )?;
    let result_tag = entry.extract_value(
        context,
        location,
        result,
        IntegerType::new(context, 1).into(),
        0,
    )?;

    let payload_ok = {
        let ptr = entry.append_op_result(
            OperationBuilder::new("llvm.getelementptr", location)
                .add_attributes(&[
                    (
                        Identifier::new(context, "rawConstantIndices"),
                        DenseI32ArrayAttribute::new(
                            context,
                            &[result_tag_layout.extend(variant_tys[0].1)?.1.try_into()?],
                        )
                        .into(),
                    ),
                    (
                        Identifier::new(context, "elem_type"),
                        TypeAttribute::new(IntegerType::new(context, 8).into()).into(),
                    ),
                ])
                .add_operands(&[result_ptr])
                .add_results(&[llvm::r#type::pointer(context, 0)])
                .build()?,
        )?;
        entry.load(context, location, ptr, variant_tys[0].0)?
    };
    let payload_err = {
        let ptr = entry.append_op_result(
            OperationBuilder::new("llvm.getelementptr", location)
                .add_attributes(&[
                    (
                        Identifier::new(context, "rawConstantIndices"),
                        DenseI32ArrayAttribute::new(
                            context,
                            &[result_tag_layout.extend(variant_tys[1].1)?.1.try_into()?],
                        )
                        .into(),
                    ),
                    (
                        Identifier::new(context, "elem_type"),
                        TypeAttribute::new(IntegerType::new(context, 8).into()).into(),
                    ),
                ])
                .add_operands(&[result_ptr])
                .add_results(&[llvm::r#type::pointer(context, 0)])
                .build()?,
        )?;
        entry.load(context, location, ptr, variant_tys[1].0)?
    };

    let remaining_gas = entry.load(
        context,
        location,
        gas_builtin_ptr,
        IntegerType::new(context, 128).into(),
    )?;

    entry.append_operation(helper.cond_br(
        context,
        result_tag,
        [1, 0],
        [
            &[remaining_gas, entry.argument(1)?.into(), payload_err],
            &[remaining_gas, entry.argument(1)?.into(), payload_ok],
        ],
        location,
    ));
    Ok(())
}

pub fn build_get_execution_info<'ctx, 'this>(
    context: &'ctx Context,
    registry: &ProgramRegistry<CoreType, CoreLibfunc>,
    entry: &'this Block<'ctx>,
    location: Location<'ctx>,
    helper: &LibfuncHelper<'ctx, 'this>,
    metadata: &mut MetadataStorage,
    info: &SignatureOnlyConcreteLibfunc,
) -> Result<()> {
    // Extract self pointer.
    let ptr = entry.load(
        context,
        location,
        entry.argument(1)?.into(),
        llvm::r#type::pointer(context, 0),
    )?;

    // Allocate space for the return value.
    let (result_layout, (result_tag_ty, result_tag_layout), variant_tys) =
        crate::types::r#enum::get_type_for_variants(
            context,
            helper,
            registry,
            metadata,
            &[
                info.branch_signatures()[0].vars[2].ty.clone(),
                info.branch_signatures()[1].vars[2].ty.clone(),
            ],
        )?;

    let result_ptr = helper.init_block().alloca1(
        context,
        location,
        llvm::r#type::r#struct(
            context,
            &[
                result_tag_ty,
                llvm::r#type::array(
                    IntegerType::new(context, 8).into(),
                    (result_layout.size() - 1).try_into()?,
                ),
            ],
            false,
        ),
        result_layout.align(),
    )?;

    // Allocate space and write the current gas.
    let gas_builtin_ptr = helper.init_block().alloca1(
        context,
        location,
        IntegerType::new(context, 128).into(),
        get_integer_layout(128).align(),
    )?;
    entry.store(
        context,
        location,
        gas_builtin_ptr,
        entry.argument(0)?.into(),
    )?;

    // Extract function pointer.
    let fn_ptr = entry.append_op_result(llvm::get_element_ptr(
        context,
        entry.argument(1)?.into(),
        DenseI32ArrayAttribute::new(
            context,
            &[StarknetSyscallHandlerCallbacks::<()>::GET_EXECUTION_INFO.try_into()?],
        ),
        llvm::r#type::pointer(context, 0),
        llvm::r#type::pointer(context, 0),
        location,
    ))?;
    let fn_ptr = entry.load(context, location, fn_ptr, llvm::r#type::pointer(context, 0))?;

    entry.append_operation(
        OperationBuilder::new("llvm.call", location)
            .add_operands(&[fn_ptr, result_ptr, ptr, gas_builtin_ptr])
            .build()?,
    );

    let result = entry.load(
        context,
        location,
        result_ptr,
        llvm::r#type::r#struct(
            context,
            &[
                result_tag_ty,
                llvm::r#type::array(
                    IntegerType::new(context, 8).into(),
                    (result_layout.size() - 1).try_into()?,
                ),
            ],
            false,
        ),
    )?;
    let result_tag = entry.extract_value(
        context,
        location,
        result,
        IntegerType::new(context, 1).into(),
        0,
    )?;

    let payload_ok = {
        let ptr = entry.append_op_result(
            OperationBuilder::new("llvm.getelementptr", location)
                .add_attributes(&[
                    (
                        Identifier::new(context, "rawConstantIndices"),
                        DenseI32ArrayAttribute::new(
                            context,
                            &[result_tag_layout.extend(variant_tys[0].1)?.1.try_into()?],
                        )
                        .into(),
                    ),
                    (
                        Identifier::new(context, "elem_type"),
                        TypeAttribute::new(IntegerType::new(context, 8).into()).into(),
                    ),
                ])
                .add_operands(&[result_ptr])
                .add_results(&[llvm::r#type::pointer(context, 0)])
                .build()?,
        )?;
        entry.load(context, location, ptr, variant_tys[0].0)?
    };
    let payload_err = {
        let ptr = entry.append_op_result(
            OperationBuilder::new("llvm.getelementptr", location)
                .add_attributes(&[
                    (
                        Identifier::new(context, "rawConstantIndices"),
                        DenseI32ArrayAttribute::new(
                            context,
                            &[result_tag_layout.extend(variant_tys[1].1)?.1.try_into()?],
                        )
                        .into(),
                    ),
                    (
                        Identifier::new(context, "elem_type"),
                        TypeAttribute::new(IntegerType::new(context, 8).into()).into(),
                    ),
                ])
                .add_operands(&[result_ptr])
                .add_results(&[llvm::r#type::pointer(context, 0)])
                .build()?,
        )?;
        entry.load(context, location, ptr, variant_tys[1].0)?
    };

    let remaining_gas = entry.load(
        context,
        location,
        gas_builtin_ptr,
        IntegerType::new(context, 128).into(),
    )?;

    entry.append_operation(helper.cond_br(
        context,
        result_tag,
        [1, 0],
        [
            &[remaining_gas, entry.argument(1)?.into(), payload_err],
            &[remaining_gas, entry.argument(1)?.into(), payload_ok],
        ],
        location,
    ));
    Ok(())
}

pub fn build_get_execution_info_v2<'ctx, 'this>(
    context: &'ctx Context,
    registry: &ProgramRegistry<CoreType, CoreLibfunc>,
    entry: &'this Block<'ctx>,
    location: Location<'ctx>,
    helper: &LibfuncHelper<'ctx, 'this>,
    metadata: &mut MetadataStorage,
    info: &SignatureOnlyConcreteLibfunc,
) -> Result<()> {
    // Extract self pointer.
    let ptr = entry.load(
        context,
        location,
        entry.argument(1)?.into(),
        llvm::r#type::pointer(context, 0),
    )?;

    // Allocate space for the return value.
    let (result_layout, (result_tag_ty, result_tag_layout), variant_tys) =
        crate::types::r#enum::get_type_for_variants(
            context,
            helper,
            registry,
            metadata,
            &[
                info.branch_signatures()[0].vars[2].ty.clone(),
                info.branch_signatures()[1].vars[2].ty.clone(),
            ],
        )?;

    let result_ptr = helper.init_block().alloca1(
        context,
        location,
        llvm::r#type::r#struct(
            context,
            &[
                result_tag_ty,
                llvm::r#type::array(
                    IntegerType::new(context, 8).into(),
                    (result_layout.size() - 1).try_into()?,
                ),
            ],
            false,
        ),
        result_layout.align(),
    )?;

    // Allocate space and write the current gas.
    let gas_builtin_ptr = helper.init_block().alloca1(
        context,
        location,
        IntegerType::new(context, 128).into(),
        get_integer_layout(128).align(),
    )?;
    entry.store(
        context,
        location,
        gas_builtin_ptr,
        entry.argument(0)?.into(),
    )?;

    // Extract function pointer.
    let fn_ptr = entry.append_op_result(llvm::get_element_ptr(
        context,
        entry.argument(1)?.into(),
        DenseI32ArrayAttribute::new(
            context,
            &[StarknetSyscallHandlerCallbacks::<()>::GET_EXECUTION_INFOV2.try_into()?],
        ),
        llvm::r#type::pointer(context, 0),
        llvm::r#type::pointer(context, 0),
        location,
    ))?;
    let fn_ptr = entry.load(context, location, fn_ptr, llvm::r#type::pointer(context, 0))?;

    entry.append_operation(
        OperationBuilder::new("llvm.call", location)
            .add_operands(&[fn_ptr, result_ptr, ptr, gas_builtin_ptr])
            .build()?,
    );

    let result = entry.load(
        context,
        location,
        result_ptr,
        llvm::r#type::r#struct(
            context,
            &[
                result_tag_ty,
                llvm::r#type::array(
                    IntegerType::new(context, 8).into(),
                    (result_layout.size() - 1).try_into()?,
                ),
            ],
            false,
        ),
    )?;
    let result_tag = entry.extract_value(
        context,
        location,
        result,
        IntegerType::new(context, 1).into(),
        0,
    )?;

    let payload_ok = {
        let ptr = entry.append_op_result(
            OperationBuilder::new("llvm.getelementptr", location)
                .add_attributes(&[
                    (
                        Identifier::new(context, "rawConstantIndices"),
                        DenseI32ArrayAttribute::new(
                            context,
                            &[result_tag_layout.extend(variant_tys[0].1)?.1.try_into()?],
                        )
                        .into(),
                    ),
                    (
                        Identifier::new(context, "elem_type"),
                        TypeAttribute::new(IntegerType::new(context, 8).into()).into(),
                    ),
                ])
                .add_operands(&[result_ptr])
                .add_results(&[llvm::r#type::pointer(context, 0)])
                .build()?,
        )?;
        entry.load(context, location, ptr, variant_tys[0].0)?
    };
    let payload_err = {
        let ptr = entry.append_op_result(
            OperationBuilder::new("llvm.getelementptr", location)
                .add_attributes(&[
                    (
                        Identifier::new(context, "rawConstantIndices"),
                        DenseI32ArrayAttribute::new(
                            context,
                            &[result_tag_layout.extend(variant_tys[1].1)?.1.try_into()?],
                        )
                        .into(),
                    ),
                    (
                        Identifier::new(context, "elem_type"),
                        TypeAttribute::new(IntegerType::new(context, 8).into()).into(),
                    ),
                ])
                .add_operands(&[result_ptr])
                .add_results(&[llvm::r#type::pointer(context, 0)])
                .build()?,
        )?;
        entry.load(context, location, ptr, variant_tys[1].0)?
    };

    let remaining_gas = entry.load(
        context,
        location,
        gas_builtin_ptr,
        IntegerType::new(context, 128).into(),
    )?;

    entry.append_operation(helper.cond_br(
        context,
        result_tag,
        [1, 0],
        [
            &[remaining_gas, entry.argument(1)?.into(), payload_err],
            &[remaining_gas, entry.argument(1)?.into(), payload_ok],
        ],
        location,
    ));
    Ok(())
}

pub fn build_deploy<'ctx, 'this>(
    context: &'ctx Context,
    registry: &ProgramRegistry<CoreType, CoreLibfunc>,
    entry: &'this Block<'ctx>,
    location: Location<'ctx>,
    helper: &LibfuncHelper<'ctx, 'this>,
    metadata: &mut MetadataStorage,
    info: &SignatureOnlyConcreteLibfunc,
) -> Result<()> {
    // Extract self pointer.
    let ptr = entry.load(
        context,
        location,
        entry.argument(1)?.into(),
        llvm::r#type::pointer(context, 0),
    )?;

    // Allocate space for the return value.
    let (result_layout, (result_tag_ty, result_tag_layout), variant_tys) = {
        let tag_layout = get_integer_layout(1);
        let tag_ty: Type = IntegerType::new(context, 1).into();

        let mut layout = tag_layout;
        let output = [
            {
                let (p0_ty, p0_layout) = registry.build_type_with_layout(
                    context,
                    helper,
                    registry,
                    metadata,
                    &info.branch_signatures()[0].vars[2].ty,
                )?;
                let (p1_ty, p1_layout) = registry.build_type_with_layout(
                    context,
                    helper,
                    registry,
                    metadata,
                    &info.branch_signatures()[0].vars[3].ty,
                )?;

                let payload_ty = llvm::r#type::r#struct(context, &[p0_ty, p1_ty], false);
                let payload_layout = p0_layout.extend(p1_layout)?.0;

                let full_layout = tag_layout.extend(payload_layout)?.0;
                layout = Layout::from_size_align(
                    layout.size().max(full_layout.size()),
                    layout.align().max(full_layout.align()),
                )?;

                (payload_ty, payload_layout)
            },
            {
                let (payload_ty, payload_layout) = registry.build_type_with_layout(
                    context,
                    helper,
                    registry,
                    metadata,
                    &info.branch_signatures()[1].vars[2].ty,
                )?;

                let full_layout = tag_layout.extend(payload_layout)?.0;
                layout = Layout::from_size_align(
                    layout.size().max(full_layout.size()),
                    layout.align().max(full_layout.align()),
                )?;

                (payload_ty, payload_layout)
            },
        ];

        (layout, (tag_ty, tag_layout), output)
    };

    let result_ptr = helper.init_block().alloca1(
        context,
        location,
        llvm::r#type::r#struct(
            context,
            &[
                result_tag_ty,
                llvm::r#type::array(
                    IntegerType::new(context, 8).into(),
                    (result_layout.size() - 1).try_into()?,
                ),
            ],
            false,
        ),
        result_layout.align(),
    )?;

    // Allocate space and write the current gas.
    let gas_builtin_ptr = helper.init_block().alloca1(
        context,
        location,
        IntegerType::new(context, 128).into(),
        get_integer_layout(128).align(),
    )?;
    entry.store(
        context,
        location,
        gas_builtin_ptr,
        entry.argument(0)?.into(),
    )?;

    // Allocate `class_hash` argument and write the value.
    let class_hash_arg_ptr = helper.init_block().alloca_int(context, location, 252)?;
    entry.store(
        context,
        location,
        class_hash_arg_ptr,
        entry.argument(2)?.into(),
    )?;

    // Allocate `entry_point_selector` argument and write the value.
    let contract_address_salt_arg_ptr = helper.init_block().alloca_int(context, location, 252)?;
    entry.store(
        context,
        location,
        contract_address_salt_arg_ptr,
        entry.argument(3)?.into(),
    )?;

    // Allocate `calldata` argument and write the value.
    let calldata_arg_ptr = helper.init_block().alloca1(
        context,
        location,
        llvm::r#type::r#struct(
            context,
            &[llvm::r#type::r#struct(
                context,
                &[
                    llvm::r#type::pointer(context, 0), // ptr to felt
                    IntegerType::new(context, 32).into(),
                    IntegerType::new(context, 32).into(),
                    IntegerType::new(context, 32).into(),
                ],
                false,
            )],
            false,
        ),
        get_integer_layout(64).align(),
    )?;
    entry.store(
        context,
        location,
        calldata_arg_ptr,
        entry.argument(4)?.into(),
    )?;

    let fn_ptr = entry.append_op_result(llvm::get_element_ptr(
        context,
        entry.argument(1)?.into(),
        DenseI32ArrayAttribute::new(
            context,
            &[StarknetSyscallHandlerCallbacks::<()>::DEPLOY.try_into()?],
        ),
        llvm::r#type::pointer(context, 0),
        llvm::r#type::pointer(context, 0),
        location,
    ))?;
    let fn_ptr = entry.load(context, location, fn_ptr, llvm::r#type::pointer(context, 0))?;

    entry.append_operation(
        OperationBuilder::new("llvm.call", location)
            .add_operands(&[
                fn_ptr,
                result_ptr,
                ptr,
                gas_builtin_ptr,
                class_hash_arg_ptr,
                contract_address_salt_arg_ptr,
                calldata_arg_ptr,
                entry
                    .append_operation(llvm::extract_value(
                        context,
                        entry.argument(5)?.into(),
                        DenseI64ArrayAttribute::new(context, &[0]),
                        IntegerType::new(context, 1).into(),
                        location,
                    ))
                    .result(0)?
                    .into(),
            ])
            .build()?,
    );

    let result = entry.load(
        context,
        location,
        result_ptr,
        llvm::r#type::r#struct(
            context,
            &[
                result_tag_ty,
                llvm::r#type::array(
                    IntegerType::new(context, 8).into(),
                    (result_layout.size() - 1).try_into()?,
                ),
            ],
            false,
        ),
    )?;
    let result_tag = entry.extract_value(
        context,
        location,
        result,
        IntegerType::new(context, 1).into(),
        0,
    )?;

    let payload_ok = {
        let ptr = entry.append_op_result(
            OperationBuilder::new("llvm.getelementptr", location)
                .add_attributes(&[
                    (
                        Identifier::new(context, "rawConstantIndices"),
                        DenseI32ArrayAttribute::new(
                            context,
                            &[result_tag_layout.extend(variant_tys[0].1)?.1.try_into()?],
                        )
                        .into(),
                    ),
                    (
                        Identifier::new(context, "elem_type"),
                        TypeAttribute::new(IntegerType::new(context, 8).into()).into(),
                    ),
                ])
                .add_operands(&[result_ptr])
                .add_results(&[llvm::r#type::pointer(context, 0)])
                .build()?,
        )?;
        entry.load(context, location, ptr, variant_tys[0].0)?
    };
    let payload_err = {
        let ptr = entry.append_op_result(
            OperationBuilder::new("llvm.getelementptr", location)
                .add_attributes(&[
                    (
                        Identifier::new(context, "rawConstantIndices"),
                        DenseI32ArrayAttribute::new(
                            context,
                            &[result_tag_layout.extend(variant_tys[1].1)?.1.try_into()?],
                        )
                        .into(),
                    ),
                    (
                        Identifier::new(context, "elem_type"),
                        TypeAttribute::new(IntegerType::new(context, 8).into()).into(),
                    ),
                ])
                .add_operands(&[result_ptr])
                .add_results(&[llvm::r#type::pointer(context, 0)])
                .build()?,
        )?;
        entry.load(context, location, ptr, variant_tys[1].0)?
    };

    let remaining_gas = entry.load(
        context,
        location,
        gas_builtin_ptr,
        IntegerType::new(context, 128).into(),
    )?;

    entry.append_operation(helper.cond_br(
        context,
        result_tag,
        [1, 0],
        [
            &[remaining_gas, entry.argument(1)?.into(), payload_err],
            &[
                remaining_gas,
                entry.argument(1)?.into(),
                entry.extract_value(
                    context,
                    location,
                    payload_ok,
                    get_struct_field_type_at(&variant_tys[0].0, 0),
                    0,
                )?,
                entry.extract_value(
                    context,
                    location,
                    payload_ok,
                    get_struct_field_type_at(&variant_tys[0].0, 1),
                    1,
                )?,
            ],
        ],
        location,
    ));
    Ok(())
}

pub fn build_keccak<'ctx, 'this>(
    context: &'ctx Context,
    registry: &ProgramRegistry<CoreType, CoreLibfunc>,
    entry: &'this Block<'ctx>,
    location: Location<'ctx>,
    helper: &LibfuncHelper<'ctx, 'this>,
    metadata: &mut MetadataStorage,
    info: &SignatureOnlyConcreteLibfunc,
) -> Result<()> {
    // Extract self pointer.
    let ptr = entry.load(
        context,
        location,
        entry.argument(1)?.into(),
        llvm::r#type::pointer(context, 0),
    )?;

    // Allocate space for the return value.
    let (result_layout, (result_tag_ty, result_tag_layout), variant_tys) =
        crate::types::r#enum::get_type_for_variants(
            context,
            helper,
            registry,
            metadata,
            &[
                info.branch_signatures()[0].vars[2].ty.clone(),
                info.branch_signatures()[1].vars[2].ty.clone(),
            ],
        )?;

    let result_ptr = helper.init_block().alloca1(
        context,
        location,
        llvm::r#type::r#struct(
            context,
            &[
                result_tag_ty,
                llvm::r#type::array(
                    IntegerType::new(context, 8).into(),
                    (result_layout.size() - 1).try_into()?,
                ),
            ],
            false,
        ),
        result_layout.align(),
    )?;

    // Allocate space and write the current gas.
    let gas_builtin_ptr = helper.init_block().alloca1(
        context,
        location,
        IntegerType::new(context, 128).into(),
        get_integer_layout(128).align(),
    )?;
    entry.store(
        context,
        location,
        gas_builtin_ptr,
        entry.argument(0)?.into(),
    )?;

    // Allocate `input` argument and write the value.
    let input_arg_ptr = helper.init_block().alloca1(
        context,
        location,
        llvm::r#type::r#struct(
            context,
            &[
                llvm::r#type::pointer(context, 0), // ptr to u64
                IntegerType::new(context, 32).into(),
                IntegerType::new(context, 32).into(),
                IntegerType::new(context, 32).into(),
            ],
            false,
        ),
        get_integer_layout(64).align(),
    )?;
    entry.store(context, location, input_arg_ptr, entry.argument(2)?.into())?;

    let fn_ptr = entry.append_op_result(llvm::get_element_ptr(
        context,
        entry.argument(1)?.into(),
        DenseI32ArrayAttribute::new(
            context,
            &[StarknetSyscallHandlerCallbacks::<()>::KECCAK.try_into()?],
        ),
        llvm::r#type::pointer(context, 0),
        llvm::r#type::pointer(context, 0),
        location,
    ))?;
    let fn_ptr = entry.load(context, location, fn_ptr, llvm::r#type::pointer(context, 0))?;

    entry.append_operation(
        OperationBuilder::new("llvm.call", location)
            .add_operands(&[fn_ptr, result_ptr, ptr, gas_builtin_ptr, input_arg_ptr])
            .build()?,
    );

    let result = entry.load(
        context,
        location,
        result_ptr,
        llvm::r#type::r#struct(
            context,
            &[
                result_tag_ty,
                llvm::r#type::array(
                    IntegerType::new(context, 8).into(),
                    (result_layout.size() - 1).try_into()?,
                ),
            ],
            false,
        ),
    )?;
    let result_tag = entry.extract_value(
        context,
        location,
        result,
        IntegerType::new(context, 1).into(),
        0,
    )?;

    let payload_ok = {
        let ptr = entry.append_op_result(
            OperationBuilder::new("llvm.getelementptr", location)
                .add_attributes(&[
                    (
                        Identifier::new(context, "rawConstantIndices"),
                        DenseI32ArrayAttribute::new(
                            context,
                            &[result_tag_layout.extend(variant_tys[0].1)?.1.try_into()?],
                        )
                        .into(),
                    ),
                    (
                        Identifier::new(context, "elem_type"),
                        TypeAttribute::new(IntegerType::new(context, 8).into()).into(),
                    ),
                ])
                .add_operands(&[result_ptr])
                .add_results(&[llvm::r#type::pointer(context, 0)])
                .build()?,
        )?;
        entry.load(context, location, ptr, variant_tys[0].0)?
    };
    let payload_err = {
        let ptr = entry.append_op_result(
            OperationBuilder::new("llvm.getelementptr", location)
                .add_attributes(&[
                    (
                        Identifier::new(context, "rawConstantIndices"),
                        DenseI32ArrayAttribute::new(
                            context,
                            &[result_tag_layout.extend(variant_tys[1].1)?.1.try_into()?],
                        )
                        .into(),
                    ),
                    (
                        Identifier::new(context, "elem_type"),
                        TypeAttribute::new(IntegerType::new(context, 8).into()).into(),
                    ),
                ])
                .add_operands(&[result_ptr])
                .add_results(&[llvm::r#type::pointer(context, 0)])
                .build()?,
        )?;
        entry.load(context, location, ptr, variant_tys[1].0)?
    };

    let remaining_gas = entry.load(
        context,
        location,
        gas_builtin_ptr,
        IntegerType::new(context, 128).into(),
    )?;

    entry.append_operation(helper.cond_br(
        context,
        result_tag,
        [1, 0],
        [
            &[remaining_gas, entry.argument(1)?.into(), payload_err],
            &[remaining_gas, entry.argument(1)?.into(), payload_ok],
        ],
        location,
    ));
    Ok(())
}

pub fn build_library_call<'ctx, 'this>(
    context: &'ctx Context,
    registry: &ProgramRegistry<CoreType, CoreLibfunc>,
    entry: &'this Block<'ctx>,
    location: Location<'ctx>,
    helper: &LibfuncHelper<'ctx, 'this>,
    metadata: &mut MetadataStorage,
    info: &SignatureOnlyConcreteLibfunc,
) -> Result<()> {
    // Extract self pointer.
    let ptr = entry.load(
        context,
        location,
        entry.argument(1)?.into(),
        llvm::r#type::pointer(context, 0),
    )?;

    // Allocate space for the return value.
    let (result_layout, (result_tag_ty, result_tag_layout), variant_tys) =
        crate::types::r#enum::get_type_for_variants(
            context,
            helper,
            registry,
            metadata,
            &[
                info.branch_signatures()[0].vars[2].ty.clone(),
                info.branch_signatures()[1].vars[2].ty.clone(),
            ],
        )?;

    let result_ptr = helper.init_block().alloca1(
        context,
        location,
        llvm::r#type::r#struct(
            context,
            &[
                result_tag_ty,
                llvm::r#type::array(
                    IntegerType::new(context, 8).into(),
                    (result_layout.size() - 1).try_into()?,
                ),
            ],
            false,
        ),
        result_layout.align(),
    )?;

    // Allocate space and write the current gas.
    let gas_builtin_ptr = helper.init_block().alloca1(
        context,
        location,
        IntegerType::new(context, 128).into(),
        get_integer_layout(128).align(),
    )?;
    entry.store(
        context,
        location,
        gas_builtin_ptr,
        entry.argument(0)?.into(),
    )?;

    // Allocate `class_hash` argument and write the value.
    let class_hash_arg_ptr = helper.init_block().alloca_int(context, location, 252)?;
    entry.store(
        context,
        location,
        class_hash_arg_ptr,
        entry.argument(2)?.into(),
    )?;

    // Allocate `entry_point_selector` argument and write the value.
    let function_selector_arg_ptr = helper.init_block().alloca_int(context, location, 252)?;
    entry.store(
        context,
        location,
        function_selector_arg_ptr,
        entry.argument(3)?.into(),
    )?;

    // Allocate `calldata` argument and write the value.
    let calldata_arg_ptr = helper.init_block().alloca1(
        context,
        location,
        llvm::r#type::r#struct(
            context,
            &[llvm::r#type::r#struct(
                context,
                &[
                    llvm::r#type::pointer(context, 0), // ptr to felt
                    IntegerType::new(context, 32).into(),
                    IntegerType::new(context, 32).into(),
                    IntegerType::new(context, 32).into(),
                ],
                false,
            )],
            false,
        ),
        get_integer_layout(64).align(),
    )?;
    entry.store(
        context,
        location,
        calldata_arg_ptr,
        entry.argument(4)?.into(),
    )?;

    let fn_ptr = entry.append_op_result(llvm::get_element_ptr(
        context,
        entry.argument(1)?.into(),
        DenseI32ArrayAttribute::new(
            context,
            &[StarknetSyscallHandlerCallbacks::<()>::LIBRARY_CALL.try_into()?],
        ),
        llvm::r#type::pointer(context, 0),
        llvm::r#type::pointer(context, 0),
        location,
    ))?;
    let fn_ptr = entry.load(context, location, fn_ptr, llvm::r#type::pointer(context, 0))?;

    entry.append_operation(
        OperationBuilder::new("llvm.call", location)
            .add_operands(&[
                fn_ptr,
                result_ptr,
                ptr,
                gas_builtin_ptr,
                class_hash_arg_ptr,
                function_selector_arg_ptr,
                calldata_arg_ptr,
            ])
            .build()?,
    );

    let result = entry.load(
        context,
        location,
        result_ptr,
        llvm::r#type::r#struct(
            context,
            &[
                result_tag_ty,
                llvm::r#type::array(
                    IntegerType::new(context, 8).into(),
                    (result_layout.size() - 1).try_into()?,
                ),
            ],
            false,
        ),
    )?;
    let result_tag = entry.extract_value(
        context,
        location,
        result,
        IntegerType::new(context, 1).into(),
        0,
    )?;

    let payload_ok = {
        let ptr = entry.append_op_result(
            OperationBuilder::new("llvm.getelementptr", location)
                .add_attributes(&[
                    (
                        Identifier::new(context, "rawConstantIndices"),
                        DenseI32ArrayAttribute::new(
                            context,
                            &[result_tag_layout.extend(variant_tys[0].1)?.1.try_into()?],
                        )
                        .into(),
                    ),
                    (
                        Identifier::new(context, "elem_type"),
                        TypeAttribute::new(IntegerType::new(context, 8).into()).into(),
                    ),
                ])
                .add_operands(&[result_ptr])
                .add_results(&[llvm::r#type::pointer(context, 0)])
                .build()?,
        )?;
        entry.load(context, location, ptr, variant_tys[0].0)?
    };
    let payload_err = {
        let ptr = entry.append_op_result(
            OperationBuilder::new("llvm.getelementptr", location)
                .add_attributes(&[
                    (
                        Identifier::new(context, "rawConstantIndices"),
                        DenseI32ArrayAttribute::new(
                            context,
                            &[result_tag_layout.extend(variant_tys[1].1)?.1.try_into()?],
                        )
                        .into(),
                    ),
                    (
                        Identifier::new(context, "elem_type"),
                        TypeAttribute::new(IntegerType::new(context, 8).into()).into(),
                    ),
                ])
                .add_operands(&[result_ptr])
                .add_results(&[llvm::r#type::pointer(context, 0)])
                .build()?,
        )?;
        entry.load(context, location, ptr, variant_tys[1].0)?
    };

    let remaining_gas = entry.load(
        context,
        location,
        gas_builtin_ptr,
        IntegerType::new(context, 128).into(),
    )?;

    entry.append_operation(helper.cond_br(
        context,
        result_tag,
        [1, 0],
        [
            &[remaining_gas, entry.argument(1)?.into(), payload_err],
            &[remaining_gas, entry.argument(1)?.into(), payload_ok],
        ],
        location,
    ));
    Ok(())
}

pub fn build_replace_class<'ctx, 'this>(
    context: &'ctx Context,
    registry: &ProgramRegistry<CoreType, CoreLibfunc>,
    entry: &'this Block<'ctx>,
    location: Location<'ctx>,
    helper: &LibfuncHelper<'ctx, 'this>,
    metadata: &mut MetadataStorage,
    info: &SignatureOnlyConcreteLibfunc,
) -> Result<()> {
    // Extract self pointer.
    let ptr = entry.load(
        context,
        location,
        entry.argument(1)?.into(),
        llvm::r#type::pointer(context, 0),
    )?;

    // Allocate space for the return value.
    let (result_layout, (result_tag_ty, result_tag_layout), variant_tys) =
        crate::types::r#enum::get_type_for_variants(
            context,
            helper,
            registry,
            metadata,
            &[
                // The branch is deliberately duplicated because:
                //   - There is no `[0].vars[2]` (it returns `()`).
                //   - We need a variant to make the length be 2.
                //   - It requires a `ConcreteTypeId`, we can't pass an MLIR type.
                info.branch_signatures()[1].vars[2].ty.clone(),
                info.branch_signatures()[1].vars[2].ty.clone(),
            ],
        )?;

    let result_ptr = helper.init_block().alloca1(
        context,
        location,
        llvm::r#type::r#struct(
            context,
            &[
                result_tag_ty,
                llvm::r#type::array(
                    IntegerType::new(context, 8).into(),
                    (result_layout.size() - 1).try_into()?,
                ),
            ],
            false,
        ),
        result_layout.align(),
    )?;

    // Allocate space and write the current gas.
    let gas_builtin_ptr = helper.init_block().alloca1(
        context,
        location,
        IntegerType::new(context, 128).into(),
        get_integer_layout(128).align(),
    )?;
    entry.store(
        context,
        location,
        gas_builtin_ptr,
        entry.argument(0)?.into(),
    )?;

    // Allocate `class_hash` argument and write the value.
    let class_hash_arg_ptr = helper.init_block().alloca_int(context, location, 252)?;
    entry.store(
        context,
        location,
        class_hash_arg_ptr,
        entry.argument(2)?.into(),
    )?;

    let fn_ptr = entry.append_op_result(llvm::get_element_ptr(
        context,
        entry.argument(1)?.into(),
        DenseI32ArrayAttribute::new(
            context,
            &[StarknetSyscallHandlerCallbacks::<()>::REPLACE_CLASS.try_into()?],
        ),
        llvm::r#type::pointer(context, 0),
        llvm::r#type::pointer(context, 0),
        location,
    ))?;
    let fn_ptr = entry.load(context, location, fn_ptr, llvm::r#type::pointer(context, 0))?;

    entry.append_operation(
        OperationBuilder::new("llvm.call", location)
            .add_operands(&[fn_ptr, result_ptr, ptr, gas_builtin_ptr, class_hash_arg_ptr])
            .build()?,
    );

    let result = entry.load(
        context,
        location,
        result_ptr,
        llvm::r#type::r#struct(
            context,
            &[
                result_tag_ty,
                llvm::r#type::array(
                    IntegerType::new(context, 8).into(),
                    (result_layout.size() - 1).try_into()?,
                ),
            ],
            false,
        ),
    )?;
    let result_tag = entry.extract_value(
        context,
        location,
        result,
        IntegerType::new(context, 1).into(),
        0,
    )?;

    let payload_ok = {
        let ptr = entry.append_op_result(
            OperationBuilder::new("llvm.getelementptr", location)
                .add_attributes(&[
                    (
                        Identifier::new(context, "rawConstantIndices"),
                        DenseI32ArrayAttribute::new(
                            context,
                            &[result_tag_layout.extend(variant_tys[0].1)?.1.try_into()?],
                        )
                        .into(),
                    ),
                    (
                        Identifier::new(context, "elem_type"),
                        TypeAttribute::new(IntegerType::new(context, 8).into()).into(),
                    ),
                ])
                .add_operands(&[result_ptr])
                .add_results(&[llvm::r#type::pointer(context, 0)])
                .build()?,
        )?;
        entry.load(context, location, ptr, variant_tys[0].0)?
    };
    let payload_err = {
        let ptr = entry.append_op_result(
            OperationBuilder::new("llvm.getelementptr", location)
                .add_attributes(&[
                    (
                        Identifier::new(context, "rawConstantIndices"),
                        DenseI32ArrayAttribute::new(
                            context,
                            &[result_tag_layout.extend(variant_tys[1].1)?.1.try_into()?],
                        )
                        .into(),
                    ),
                    (
                        Identifier::new(context, "elem_type"),
                        TypeAttribute::new(IntegerType::new(context, 8).into()).into(),
                    ),
                ])
                .add_operands(&[result_ptr])
                .add_results(&[llvm::r#type::pointer(context, 0)])
                .build()?,
        )?;
        entry.load(context, location, ptr, variant_tys[1].0)?
    };

    let remaining_gas = entry.load(
        context,
        location,
        gas_builtin_ptr,
        IntegerType::new(context, 128).into(),
    )?;

    entry.append_operation(helper.cond_br(
        context,
        result_tag,
        [1, 0],
        [
            &[remaining_gas, entry.argument(1)?.into(), payload_err],
            &[remaining_gas, entry.argument(1)?.into(), payload_ok],
        ],
        location,
    ));
    Ok(())
}

pub fn build_send_message_to_l1<'ctx, 'this>(
    context: &'ctx Context,
    registry: &ProgramRegistry<CoreType, CoreLibfunc>,
    entry: &'this Block<'ctx>,
    location: Location<'ctx>,
    helper: &LibfuncHelper<'ctx, 'this>,
    metadata: &mut MetadataStorage,
    info: &SignatureOnlyConcreteLibfunc,
) -> Result<()> {
    // Extract self pointer.
    let ptr = entry.load(
        context,
        location,
        entry.argument(1)?.into(),
        llvm::r#type::pointer(context, 0),
    )?;

    // Allocate space for the return value.
    let (result_layout, (result_tag_ty, result_tag_layout), variant_tys) =
        crate::types::r#enum::get_type_for_variants(
            context,
            helper,
            registry,
            metadata,
            &[
                // The branch is deliberately duplicated because:
                //   - There is no `[0].vars[2]` (it returns `()`).
                //   - We need a variant to make the length be 2.
                //   - It requires a `ConcreteTypeId`, we can't pass an MLIR type.
                info.branch_signatures()[1].vars[2].ty.clone(),
                info.branch_signatures()[1].vars[2].ty.clone(),
            ],
        )?;

    let result_ptr = helper.init_block().alloca1(
        context,
        location,
        llvm::r#type::r#struct(
            context,
            &[
                result_tag_ty,
                llvm::r#type::array(
                    IntegerType::new(context, 8).into(),
                    (result_layout.size() - 1).try_into()?,
                ),
            ],
            false,
        ),
        result_layout.align(),
    )?;

    // Allocate space and write the current gas.
    let gas_builtin_ptr = helper.init_block().alloca1(
        context,
        location,
        IntegerType::new(context, 128).into(),
        get_integer_layout(128).align(),
    )?;
    entry.store(
        context,
        location,
        gas_builtin_ptr,
        entry.argument(0)?.into(),
    )?;

    // Allocate `to_address` argument and write the value.
    let to_address_arg_ptr = helper.init_block().alloca_int(context, location, 252)?;
    entry.store(
        context,
        location,
        to_address_arg_ptr,
        entry.argument(2)?.into(),
    )?;

    // Allocate `payload` argument and write the value.
    let payload_arg_ptr = helper.init_block().alloca1(
        context,
        location,
        llvm::r#type::r#struct(
            context,
            &[
                llvm::r#type::pointer(context, 0), // ptr to felt
                IntegerType::new(context, 32).into(),
                IntegerType::new(context, 32).into(),
                IntegerType::new(context, 32).into(),
            ],
            false,
        ),
        get_integer_layout(64).align(),
    )?;
    entry.store(
        context,
        location,
        payload_arg_ptr,
        entry.argument(3)?.into(),
    )?;

    let fn_ptr = entry.append_op_result(llvm::get_element_ptr(
        context,
        entry.argument(1)?.into(),
        DenseI32ArrayAttribute::new(
            context,
            &[StarknetSyscallHandlerCallbacks::<()>::SEND_MESSAGE_TO_L1.try_into()?],
        ),
        llvm::r#type::pointer(context, 0),
        llvm::r#type::pointer(context, 0),
        location,
    ))?;
    let fn_ptr = entry.load(context, location, fn_ptr, llvm::r#type::pointer(context, 0))?;

    entry.append_operation(
        OperationBuilder::new("llvm.call", location)
            .add_operands(&[
                fn_ptr,
                result_ptr,
                ptr,
                gas_builtin_ptr,
                to_address_arg_ptr,
                payload_arg_ptr,
            ])
            .build()?,
    );

    let result = entry.load(
        context,
        location,
        result_ptr,
        llvm::r#type::r#struct(
            context,
            &[
                result_tag_ty,
                llvm::r#type::array(
                    IntegerType::new(context, 8).into(),
                    (result_layout.size() - 1).try_into()?,
                ),
            ],
            false,
        ),
    )?;
    let result_tag = entry.extract_value(
        context,
        location,
        result,
        IntegerType::new(context, 1).into(),
        0,
    )?;

    let payload_ok = {
        let ptr = entry.append_op_result(
            OperationBuilder::new("llvm.getelementptr", location)
                .add_attributes(&[
                    (
                        Identifier::new(context, "rawConstantIndices"),
                        DenseI32ArrayAttribute::new(
                            context,
                            &[result_tag_layout.extend(variant_tys[0].1)?.1.try_into()?],
                        )
                        .into(),
                    ),
                    (
                        Identifier::new(context, "elem_type"),
                        TypeAttribute::new(IntegerType::new(context, 8).into()).into(),
                    ),
                ])
                .add_operands(&[result_ptr])
                .add_results(&[llvm::r#type::pointer(context, 0)])
                .build()?,
        )?;
        entry.load(context, location, ptr, variant_tys[0].0)?
    };
    let payload_err = {
        let ptr = entry.append_op_result(
            OperationBuilder::new("llvm.getelementptr", location)
                .add_attributes(&[
                    (
                        Identifier::new(context, "rawConstantIndices"),
                        DenseI32ArrayAttribute::new(
                            context,
                            &[result_tag_layout.extend(variant_tys[1].1)?.1.try_into()?],
                        )
                        .into(),
                    ),
                    (
                        Identifier::new(context, "elem_type"),
                        TypeAttribute::new(IntegerType::new(context, 8).into()).into(),
                    ),
                ])
                .add_operands(&[result_ptr])
                .add_results(&[llvm::r#type::pointer(context, 0)])
                .build()?,
        )?;
        entry.load(context, location, ptr, variant_tys[1].0)?
    };

    let remaining_gas = entry.load(
        context,
        location,
        gas_builtin_ptr,
        IntegerType::new(context, 128).into(),
    )?;

    entry.append_operation(helper.cond_br(
        context,
        result_tag,
        [1, 0],
        [
            &[remaining_gas, entry.argument(1)?.into(), payload_err],
            &[remaining_gas, entry.argument(1)?.into(), payload_ok],
        ],
        location,
    ));
    Ok(())
}

///
/// From the corelib
/// ```text, no_run
/// // Initializes a new SHA-256 state handle.
/// extern fn sha256_state_handle_init(state: Box<[u32; 8]>) -> Sha256StateHandle nopanic;
/// ```
pub fn build_sha256_state_handle_init<'ctx, 'this>(
    _context: &'ctx Context,
    _registry: &ProgramRegistry<CoreType, CoreLibfunc>,
    entry: &'this Block<'ctx>,
    location: Location<'ctx>,
    helper: &LibfuncHelper<'ctx, 'this>,
    _metadata: &mut MetadataStorage,
    _info: &SignatureOnlyConcreteLibfunc,
) -> Result<()> {
    let value = entry.argument(0)?.into();
    entry.append_operation(helper.br(0, &[value], location));
    Ok(())
}

///
/// From the corelib
/// ```text, no_run
/// // Initializes a new SHA-256 state handle.
/// extern fn sha256_state_handle_digest(state: Sha256StateHandle) -> Box<[u32; 8]> nopanic;
/// ```
pub fn build_sha256_state_handle_digest<'ctx, 'this>(
    _context: &'ctx Context,
    _registry: &ProgramRegistry<CoreType, CoreLibfunc>,
    entry: &'this Block<'ctx>,
    location: Location<'ctx>,
    helper: &LibfuncHelper<'ctx, 'this>,
    _metadata: &mut MetadataStorage,
    _info: &SignatureOnlyConcreteLibfunc,
) -> Result<()> {
    let value = entry.argument(0)?.into();
    entry.append_operation(helper.br(0, &[value], location));
    Ok(())
}

pub fn build_sha256_process_block_syscall<'ctx, 'this>(
    context: &'ctx Context,
    registry: &ProgramRegistry<CoreType, CoreLibfunc>,
    entry: &'this Block<'ctx>,
    location: Location<'ctx>,
    helper: &LibfuncHelper<'ctx, 'this>,
    metadata: &mut MetadataStorage,
    info: &SignatureOnlyConcreteLibfunc,
) -> Result<()> {
    // todo: do
    // Extract self pointer.
    let ptr = entry
        .append_operation(llvm::load(
            context,
            entry.argument(1)?.into(),
            llvm::r#type::pointer(context, 0),
            location,
            LoadStoreOptions::default(),
        ))
        .result(0)?
        .into();

    // Allocate space for the return value.
    let (result_layout, (result_tag_ty, result_tag_layout), variant_tys) =
        crate::types::r#enum::get_type_for_variants(
            context,
            helper,
            registry,
            metadata,
            &[
                info.branch_signatures()[0].vars[2].ty.clone(),
                info.branch_signatures()[1].vars[2].ty.clone(),
            ],
        )?;

    let k1 = helper
        .init_block()
        .append_operation(arith::constant(
            context,
            IntegerAttribute::new(IntegerType::new(context, 64).into(), 1).into(),
            location,
        ))
        .result(0)?
        .into();
    let result_ptr = helper
        .init_block()
        .append_operation(
            OperationBuilder::new("llvm.alloca", location)
                .add_attributes(&[
                    (
                        Identifier::new(context, "alignment"),
                        IntegerAttribute::new(
                            IntegerType::new(context, 64).into(),
                            result_layout.align().try_into()?,
                        )
                        .into(),
                    ),
                    (
                        Identifier::new(context, "elem_type"),
                        TypeAttribute::new(llvm::r#type::r#struct(
                            context,
                            &[
                                result_tag_ty,
                                llvm::r#type::array(
                                    IntegerType::new(context, 8).into(),
                                    (result_layout.size() - 1).try_into()?,
                                ),
                            ],
                            false,
                        ))
                        .into(),
                    ),
                ])
                .add_operands(&[k1])
                .add_results(&[llvm::r#type::pointer(context, 0)])
                .build()?,
        )
        .result(0)?
        .into();

    // Allocate space and write the current gas.
    let gas_builtin_ptr = helper.init_block().alloca1(
        context,
        location,
        IntegerType::new(context, 128).into(),
        get_integer_layout(128).align(),
    )?;
    entry.append_operation(llvm::store(
        context,
        entry.argument(0)?.into(),
        gas_builtin_ptr,
        location,
        LoadStoreOptions::default(),
    ));

    let sha256_prev_state_ptr = entry.argument(2)?.into();
    let sha256_current_block_ptr = entry.argument(3)?.into();

    let fn_ptr = entry
        .append_operation(llvm::get_element_ptr(
            context,
            entry.argument(1)?.into(),
            DenseI32ArrayAttribute::new(
                context,
                &[StarknetSyscallHandlerCallbacks::<()>::SHA256_PROCESS_BLOCK.try_into()?],
            ),
            llvm::r#type::pointer(context, 0),
            llvm::r#type::pointer(context, 0),
            location,
        ))
        .result(0)?
        .into();
    let fn_ptr = entry
        .append_operation(llvm::load(
            context,
            fn_ptr,
            llvm::r#type::pointer(context, 0),
            location,
            LoadStoreOptions::default(),
        ))
        .result(0)?
        .into();

    entry.append_operation(
        OperationBuilder::new("llvm.call", location)
            .add_operands(&[
                fn_ptr,
                result_ptr,
                ptr,
                gas_builtin_ptr,
                sha256_prev_state_ptr,
                sha256_current_block_ptr,
            ])
            .build()?,
    );

    let result = entry
        .append_operation(llvm::load(
            context,
            result_ptr,
            llvm::r#type::r#struct(
                context,
                &[
                    result_tag_ty,
                    llvm::r#type::array(
                        IntegerType::new(context, 8).into(),
                        (result_layout.size() - 1).try_into()?,
                    ),
                ],
                false,
            ),
            location,
            LoadStoreOptions::default(),
        ))
        .result(0)?
        .into();
    let result_tag = entry
        .append_operation(llvm::extract_value(
            context,
            result,
            DenseI64ArrayAttribute::new(context, &[0]),
            IntegerType::new(context, 1).into(),
            location,
        ))
        .result(0)?
        .into();

    let payload_ok = {
        let ptr = entry
            .append_operation(
                OperationBuilder::new("llvm.getelementptr", location)
                    .add_attributes(&[
                        (
                            Identifier::new(context, "rawConstantIndices"),
                            DenseI32ArrayAttribute::new(
                                context,
                                &[result_tag_layout.extend(variant_tys[0].1)?.1.try_into()?],
                            )
                            .into(),
                        ),
                        (
                            Identifier::new(context, "elem_type"),
                            TypeAttribute::new(IntegerType::new(context, 8).into()).into(),
                        ),
                    ])
                    .add_operands(&[result_ptr])
                    .add_results(&[llvm::r#type::pointer(context, 0)])
                    .build()?,
            )
            .result(0)?
            .into();
        entry
            .append_operation(llvm::load(
                context,
                ptr,
                variant_tys[0].0,
                location,
                LoadStoreOptions::default(),
            ))
            .result(0)?
            .into()
    };
    let payload_err = {
        let ptr = entry
            .append_operation(
                OperationBuilder::new("llvm.getelementptr", location)
                    .add_attributes(&[
                        (
                            Identifier::new(context, "rawConstantIndices"),
                            DenseI32ArrayAttribute::new(
                                context,
                                &[result_tag_layout.extend(variant_tys[1].1)?.1.try_into()?],
                            )
                            .into(),
                        ),
                        (
                            Identifier::new(context, "elem_type"),
                            TypeAttribute::new(IntegerType::new(context, 8).into()).into(),
                        ),
                    ])
                    .add_operands(&[result_ptr])
                    .add_results(&[llvm::r#type::pointer(context, 0)])
                    .build()?,
            )
            .result(0)?
            .into();
        entry
            .append_operation(llvm::load(
                context,
                ptr,
                variant_tys[1].0,
                location,
                LoadStoreOptions::default(),
            ))
            .result(0)?
            .into()
    };

    let remaining_gas = entry
        .append_operation(llvm::load(
            context,
            gas_builtin_ptr,
            IntegerType::new(context, 128).into(),
            location,
            LoadStoreOptions::default(),
        ))
        .result(0)?
        .into();

    entry.append_operation(helper.cond_br(
        context,
        result_tag,
        [1, 0],
        [
            &[remaining_gas, entry.argument(1)?.into(), payload_err],
            &[remaining_gas, entry.argument(1)?.into(), payload_ok],
        ],
        location,
    ));
    Ok(())
}

#[cfg(test)]
mod test {
    use crate::utils::test::{jit_enum, jit_struct, load_cairo, run_program_assert_output};
    use cairo_lang_sierra::program::Program;
    use lazy_static::lazy_static;
    use starknet_types_core::felt::Felt;

    lazy_static! {
        static ref STORAGE_BASE_ADDRESS_FROM_FELT252: (String, Program) = load_cairo! {
            use starknet::storage_access::{StorageBaseAddress, storage_base_address_from_felt252};

            fn run_program(value: felt252) -> StorageBaseAddress {
                storage_base_address_from_felt252(value)
            }
        };
        static ref STORAGE_ADDRESS_FROM_BASE: (String, Program) = load_cairo! {
            use starknet::storage_access::{StorageAddress, StorageBaseAddress, storage_address_from_base};

            fn run_program(value: StorageBaseAddress) -> StorageAddress {
                storage_address_from_base(value)
            }
        };
        static ref STORAGE_ADDRESS_FROM_BASE_AND_OFFSET: (String, Program) = load_cairo! {
            use starknet::storage_access::{StorageAddress, StorageBaseAddress, storage_address_from_base_and_offset};

            fn run_program(addr: StorageBaseAddress, offset: u8) -> StorageAddress {
                storage_address_from_base_and_offset(addr, offset)
            }
        };
        static ref STORAGE_ADDRESS_TO_FELT252: (String, Program) = load_cairo! {
            use starknet::storage_access::{StorageAddress, storage_address_to_felt252};

            fn run_program(value: StorageAddress) -> felt252 {
                storage_address_to_felt252(value)
            }
        };
        static ref STORAGE_ADDRESS_TRY_FROM_FELT252: (String, Program) = load_cairo! {
            use starknet::storage_access::{StorageAddress, storage_address_try_from_felt252};

            fn run_program(value: felt252) -> Option<StorageAddress> {
                storage_address_try_from_felt252(value)
            }
        };
        static ref CLASS_HASH_CONST: (String, Program) = load_cairo! {
            use starknet::class_hash::{class_hash_const, ClassHash};

            fn run_program() -> ClassHash {
                class_hash_const::<0>()
            }
        };
    }

    #[test]
    fn class_hash_const() {
        run_program_assert_output(&CLASS_HASH_CONST, "run_program", &[], Felt::ZERO.into())
    }

    #[test]
    fn storage_base_address_from_felt252() {
        run_program_assert_output(
            &STORAGE_BASE_ADDRESS_FROM_FELT252,
            "run_program",
            &[Felt::ZERO.into()],
            Felt::ZERO.into(),
        );
        run_program_assert_output(
            &STORAGE_BASE_ADDRESS_FROM_FELT252,
            "run_program",
            &[Felt::ONE.into()],
            Felt::ONE.into(),
        );
        run_program_assert_output(
            &STORAGE_BASE_ADDRESS_FROM_FELT252,
            "run_program",
            &[Felt::from(-1).into()],
            Felt::from_dec_str("106710729501573572985208420194530329073740042555888586719488")
                .unwrap()
                .into(),
        );
        run_program_assert_output(
            &STORAGE_BASE_ADDRESS_FROM_FELT252,
            "run_program",
            &[Felt::from_dec_str(
                "3618502788666131106986593281521497120414687020801267626233049500247285300992",
            )
            .unwrap()
            .into()],
            Felt::ZERO.into(),
        );
    }

    #[test]
    fn storage_address_from_base() {
        run_program_assert_output(
            &STORAGE_ADDRESS_FROM_BASE,
            "run_program",
            &[Felt::ZERO.into()],
            Felt::ZERO.into(),
        );
        run_program_assert_output(
            &STORAGE_ADDRESS_FROM_BASE,
            "run_program",
            &[Felt::ONE.into()],
            Felt::ONE.into(),
        );
        run_program_assert_output(
            &STORAGE_ADDRESS_FROM_BASE,
            "run_program",
            &[
                Felt::from_dec_str("106710729501573572985208420194530329073740042555888586719488")
                    .unwrap()
                    .into(),
            ],
            Felt::from_dec_str("106710729501573572985208420194530329073740042555888586719488")
                .unwrap()
                .into(),
        );
    }

    #[test]
    fn storage_address_from_base_and_offset() {
        run_program_assert_output(
            &STORAGE_ADDRESS_FROM_BASE_AND_OFFSET,
            "run_program",
            &[Felt::ZERO.into(), 0u8.into()],
            Felt::ZERO.into(),
        );
        run_program_assert_output(
            &STORAGE_ADDRESS_FROM_BASE_AND_OFFSET,
            "run_program",
            &[Felt::ONE.into(), 0u8.into()],
            Felt::ONE.into(),
        );
        run_program_assert_output(
            &STORAGE_ADDRESS_FROM_BASE_AND_OFFSET,
            "run_program",
            &[
                Felt::from_dec_str("106710729501573572985208420194530329073740042555888586719488")
                    .unwrap()
                    .into(),
                0u8.into(),
            ],
            Felt::from_dec_str("106710729501573572985208420194530329073740042555888586719488")
                .unwrap()
                .into(),
        );

        run_program_assert_output(
            &STORAGE_ADDRESS_FROM_BASE_AND_OFFSET,
            "run_program",
            &[Felt::ZERO.into(), 1u8.into()],
            Felt::ONE.into(),
        );
        run_program_assert_output(
            &STORAGE_ADDRESS_FROM_BASE_AND_OFFSET,
            "run_program",
            &[Felt::ONE.into(), 1u8.into()],
            Felt::from(2).into(),
        );
        run_program_assert_output(
            &STORAGE_ADDRESS_FROM_BASE_AND_OFFSET,
            "run_program",
            &[
                Felt::from_dec_str("106710729501573572985208420194530329073740042555888586719488")
                    .unwrap()
                    .into(),
                1u8.into(),
            ],
            Felt::from_dec_str("106710729501573572985208420194530329073740042555888586719489")
                .unwrap()
                .into(),
        );

        run_program_assert_output(
            &STORAGE_ADDRESS_FROM_BASE_AND_OFFSET,
            "run_program",
            &[Felt::ZERO.into(), 255u8.into()],
            Felt::from(255).into(),
        );
        run_program_assert_output(
            &STORAGE_ADDRESS_FROM_BASE_AND_OFFSET,
            "run_program",
            &[Felt::ONE.into(), 255u8.into()],
            Felt::from(256).into(),
        );

        run_program_assert_output(
            &STORAGE_ADDRESS_FROM_BASE_AND_OFFSET,
            "run_program",
            &[
                Felt::from_dec_str("106710729501573572985208420194530329073740042555888586719488")
                    .unwrap()
                    .into(),
                255u8.into(),
            ],
            Felt::from_dec_str("106710729501573572985208420194530329073740042555888586719743")
                .unwrap()
                .into(),
        );
    }

    #[test]
    fn storage_address_to_felt252() {
        run_program_assert_output(
            &STORAGE_ADDRESS_TO_FELT252,
            "run_program",
            &[Felt::ZERO.into()],
            Felt::ZERO.into(),
        );
        run_program_assert_output(
            &STORAGE_ADDRESS_TO_FELT252,
            "run_program",
            &[Felt::ONE.into()],
            Felt::ONE.into(),
        );
        run_program_assert_output(
            &STORAGE_ADDRESS_TO_FELT252,
            "run_program",
            &[
                Felt::from_dec_str("106710729501573572985208420194530329073740042555888586719488")
                    .unwrap()
                    .into(),
            ],
            Felt::from_dec_str("106710729501573572985208420194530329073740042555888586719488")
                .unwrap()
                .into(),
        );
    }

    #[test]
    fn storage_address_try_from_felt252() {
        run_program_assert_output(
            &STORAGE_ADDRESS_TRY_FROM_FELT252,
            "run_program",
            &[Felt::ZERO.into()],
            jit_enum!(0, Felt::ZERO.into()),
        );
        run_program_assert_output(
            &STORAGE_ADDRESS_TRY_FROM_FELT252,
            "run_program",
            &[Felt::ONE.into()],
            jit_enum!(0, Felt::ONE.into()),
        );
        run_program_assert_output(
            &STORAGE_ADDRESS_TRY_FROM_FELT252,
            "run_program",
            &[
                Felt::from_dec_str("106710729501573572985208420194530329073740042555888586719488")
                    .unwrap()
                    .into(),
            ],
            jit_enum!(
                0,
                Felt::from_dec_str("106710729501573572985208420194530329073740042555888586719488")
                    .unwrap()
                    .into()
            ),
        );

        run_program_assert_output(
            &STORAGE_ADDRESS_TRY_FROM_FELT252,
            "run_program",
            &[Felt::from(-1).into()],
            jit_enum!(1, jit_struct!()),
        );
    }
}<|MERGE_RESOLUTION|>--- conflicted
+++ resolved
@@ -395,7 +395,6 @@
     _metadata: &mut MetadataStorage,
     info: &SignatureAndConstConcreteLibfunc,
 ) -> Result<()> {
-<<<<<<< HEAD
     let value = entry.const_int(
         context,
         location,
@@ -405,18 +404,6 @@
         },
         252,
     )?;
-=======
-    let value = match info.c.sign() {
-        Sign::Minus => Cow::Owned(&*PRIME - info.c.magnitude()),
-        _ => Cow::Borrowed(info.c.magnitude()),
-    };
-
-    let value = entry.append_op_result(arith::constant(
-        context,
-        Attribute::parse(context, &format!("{value} : i252")).ok_or(Error::ParseAttributeError)?,
-        location,
-    ))?;
->>>>>>> 45014eb8
 
     entry.append_operation(helper.br(0, &[value], location));
     Ok(())
@@ -485,7 +472,6 @@
     _metadata: &mut MetadataStorage,
     info: &SignatureAndConstConcreteLibfunc,
 ) -> Result<()> {
-<<<<<<< HEAD
     let value = entry.const_int(
         context,
         location,
@@ -495,18 +481,6 @@
         },
         252,
     )?;
-=======
-    let value = match info.c.sign() {
-        Sign::Minus => Cow::Owned(&*PRIME - info.c.magnitude()),
-        _ => Cow::Borrowed(info.c.magnitude()),
-    };
-
-    let value = entry.append_op_result(arith::constant(
-        context,
-        Attribute::parse(context, &format!("{value} : i252")).unwrap(),
-        location,
-    ))?;
->>>>>>> 45014eb8
 
     entry.append_operation(helper.br(0, &[value], location));
     Ok(())
@@ -959,7 +933,6 @@
     _metadata: &mut MetadataStorage,
     info: &SignatureAndConstConcreteLibfunc,
 ) -> Result<()> {
-<<<<<<< HEAD
     let value = entry.const_int(
         context,
         location,
@@ -969,18 +942,6 @@
         },
         252,
     )?;
-=======
-    let value = match info.c.sign() {
-        Sign::Minus => Cow::Owned(&*PRIME - info.c.magnitude()),
-        _ => Cow::Borrowed(info.c.magnitude()),
-    };
-
-    let value = entry.append_op_result(arith::constant(
-        context,
-        Attribute::parse(context, &format!("{value} : i252")).unwrap(),
-        location,
-    ))?;
->>>>>>> 45014eb8
 
     entry.append_operation(helper.br(0, &[value], location));
     Ok(())
