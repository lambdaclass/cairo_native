--- conflicted
+++ resolved
@@ -23,7 +23,7 @@
 use melior::{
     dialect::{
         arith::{self, CmpiPredicate},
-        llvm::{self, r#type::opaque_pointer, AllocaOptions, LoadStoreOptions},
+        llvm::{self, LoadStoreOptions},
     },
     ir::{
         attribute::{
@@ -3765,23 +3765,7 @@
     ));
 
     // Allocate `to_address` argument and write the value.
-<<<<<<< HEAD
     let to_address_arg_ptr = helper.init_block().alloca_int(context, location, 252)?;
-=======
-    let to_address_arg_ptr = helper
-        .init_block()
-        .append_operation(llvm::alloca(
-            context,
-            k1,
-            opaque_pointer(context),
-            location,
-            AllocaOptions::new().elem_type(Some(TypeAttribute::new(
-                IntegerType::new(context, 252).into(),
-            ))),
-        ))
-        .result(0)?
-        .into();
->>>>>>> 4ca09c20
     entry.append_operation(llvm::store(
         context,
         entry.argument(2)?.into(),
@@ -3791,46 +3775,21 @@
     ));
 
     // Allocate `payload` argument and write the value.
-<<<<<<< HEAD
     let payload_arg_ptr = helper.init_block().alloca1(
         context,
         location,
         llvm::r#type::r#struct(
-=======
-    let payload_arg_ptr = helper
-        .init_block()
-        .append_operation(llvm::alloca(
->>>>>>> 4ca09c20
-            context,
-            k1,
-            opaque_pointer(context),
-            location,
-            AllocaOptions::new().elem_type(Some(TypeAttribute::new(llvm::r#type::r#struct(
-                context,
-                &[
-<<<<<<< HEAD
-                    llvm::r#type::pointer(context, 0), // ptr to felt
-=======
-                    opaque_pointer(context),
-                    IntegerType::new(context, 32).into(),
->>>>>>> 4ca09c20
-                    IntegerType::new(context, 32).into(),
-                    IntegerType::new(context, 32).into(),
-                    IntegerType::new(context, 32).into(),
-                ],
-                false,
-<<<<<<< HEAD
-            )],
+            context,
+            &[
+                llvm::r#type::pointer(context, 0), // ptr to felt
+                IntegerType::new(context, 32).into(),
+                IntegerType::new(context, 32).into(),
+                IntegerType::new(context, 32).into(),
+            ],
             false,
         ),
         None,
     )?;
-=======
-            )))),
-        ))
-        .result(0)?
-        .into();
->>>>>>> 4ca09c20
     entry.append_operation(llvm::store(
         context,
         entry.argument(3)?.into(),
@@ -3839,21 +3798,6 @@
         LoadStoreOptions::default(),
     ));
 
-<<<<<<< HEAD
-=======
-    // Extract function pointer.
-    let fn_ptr_ty = llvm::r#type::function(
-        llvm::r#type::void(context),
-        &[
-            llvm::r#type::opaque_pointer(context),
-            llvm::r#type::opaque_pointer(context),
-            llvm::r#type::pointer(IntegerType::new(context, 128).into(), 0),
-            opaque_pointer(context), // to_address
-            opaque_pointer(context), // payload
-        ],
-        false,
-    );
->>>>>>> 4ca09c20
     let fn_ptr = entry
         .append_operation(llvm::get_element_ptr(
             context,
