--- conflicted
+++ resolved
@@ -22,13 +22,8 @@
 };
 use melior::{
     dialect::{
-<<<<<<< HEAD
-        llvm::{self, r#type::opaque_pointer},
-        ods,
-=======
         arith,
         llvm::{self, r#type::opaque_pointer, LoadStoreOptions},
->>>>>>> 1bbda338
     },
     ir::{attribute::IntegerAttribute, r#type::IntegerType, Block, Location},
     Context,
@@ -87,48 +82,13 @@
         .result(0)?
         .into();
 
-<<<<<<< HEAD
-    match inner_type.variants() {
-        Some(variants)
-            if variants.len() > 1
-                && !variants
-                    .iter()
-                    .all(|type_id| registry.get_type(type_id).unwrap().is_zst(registry)) =>
-        {
-            entry.append_operation(
-                ods::llvm::intr_memcpy(
-                    context,
-                    ptr,
-                    entry.argument(0)?.into(),
-                    value_len,
-                    IntegerAttribute::new(IntegerType::new(context, 1).into(), 0),
-                    location,
-                )
-                .into(),
-            );
-        }
-        _ => {
-            entry.store(
-                context,
-                location,
-                ptr,
-                entry.argument(0)?.into(),
-                Some(inner_layout.align()),
-            );
-        }
-    }
-=======
-    entry.append_operation(llvm::store(
-        context,
-        entry.argument(0)?.into(),
-        ptr,
-        location,
-        LoadStoreOptions::new().align(Some(IntegerAttribute::new(
-            IntegerType::new(context, 64).into(),
-            inner_layout.align() as i64,
-        ))),
-    ));
->>>>>>> 1bbda338
+        entry.store(
+            context,
+            location,
+            ptr,
+            entry.argument(0)?.into(),
+            Some(inner_layout.align()),
+        );
 
     entry.append_operation(helper.br(0, &[ptr], location));
     Ok(())
@@ -148,64 +108,14 @@
     let inner_ty = inner_type.build(context, helper, registry, metadata, &info.ty)?;
     let inner_layout = inner_type.layout(registry)?;
 
-<<<<<<< HEAD
-    let value = match inner_type.variants() {
-        Some(variants)
-            if variants.len() > 1
-                && !variants
-                    .iter()
-                    .all(|type_id| registry.get_type(type_id).unwrap().is_zst(registry)) =>
-        {
-            let value_len =
-                helper
-                    .init_block()
-                    .const_int(context, location, inner_layout.size() as i64, 64)?;
-            let stack_ptr = helper.init_block().alloca(
-                context,
-                location,
-                inner_ty,
-                value_len,
-                Some(inner_layout.align()),
-            )?;
-
-            entry.append_operation(
-                ods::llvm::intr_memcpy(
-                    context,
-                    stack_ptr,
-                    entry.argument(0)?.into(),
-                    value_len,
-                    IntegerAttribute::new(IntegerType::new(context, 1).into(), 0),
-                    location,
-                )
-                .into(),
-            );
-
-            stack_ptr
-        }
-        _ => entry.load(
-            context,
-            location,
-            entry.argument(0)?.into(),
-            inner_ty,
-            Some(inner_layout.align()),
-        )?,
-    };
-=======
     // Load the boxed value from memory.
-    let value = entry
-        .append_operation(llvm::load(
-            context,
-            entry.argument(0)?.into(),
-            inner_ty,
-            location,
-            LoadStoreOptions::new().align(Some(IntegerAttribute::new(
-                IntegerType::new(context, 64).into(),
-                inner_layout.align() as i64,
-            ))),
-        ))
-        .result(0)?
-        .into();
->>>>>>> 1bbda338
+    let value = entry.load(
+        context,
+        location,
+        entry.argument(0)?.into(),
+        inner_ty,
+        Some(inner_layout.align()),
+    )?
 
     entry.append_operation(ReallocBindingsMeta::free(
         context,
