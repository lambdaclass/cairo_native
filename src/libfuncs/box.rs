//! # Box libfuncs
//!
//! A heap allocated value, which is internally a pointer that can't be null.

use super::LibfuncHelper;
use crate::{
    error::Result,
    metadata::{realloc_bindings::ReallocBindingsMeta, MetadataStorage},
    types::TypeBuilder,
};
use cairo_lang_sierra::{
    extensions::{
        boxing::BoxConcreteLibfunc,
        core::{CoreLibfunc, CoreType},
        lib_func::{
            BranchSignature, LibfuncSignature, SignatureAndTypeConcreteLibfunc,
            SignatureOnlyConcreteLibfunc,
        },
    },
    program_registry::ProgramRegistry,
};
use melior::{
    dialect::{
        arith,
<<<<<<< HEAD
        llvm::{self, r#type::pointer, AllocaOptions, LoadStoreOptions},
        ods,
    },
    ir::{
        attribute::{IntegerAttribute, TypeAttribute},
        r#type::IntegerType,
        Block, Location,
=======
        llvm::{self, r#type::opaque_pointer, LoadStoreOptions},
>>>>>>> fed7f517
    },
    ir::{attribute::IntegerAttribute, r#type::IntegerType, Block, Location},
    Context,
};

/// Select and call the correct libfunc builder function from the selector.
pub fn build<'ctx, 'this>(
    context: &'ctx Context,
    registry: &ProgramRegistry<CoreType, CoreLibfunc>,
    entry: &'this Block<'ctx>,
    location: Location<'ctx>,
    helper: &LibfuncHelper<'ctx, 'this>,
    metadata: &mut MetadataStorage,
    selector: &BoxConcreteLibfunc,
) -> Result<()> {
    match selector {
        BoxConcreteLibfunc::Into(info) => {
            build_into_box(context, registry, entry, location, helper, metadata, info)
        }
        BoxConcreteLibfunc::Unbox(info) => {
            build_unbox(context, registry, entry, location, helper, metadata, info)
        }
        BoxConcreteLibfunc::ForwardSnapshot(info) => {
            build_forward_snapshot(context, registry, entry, location, helper, metadata, info)
        }
    }
}

/// Generate MLIR operations for the `into_box` libfunc.
pub fn build_into_box<'ctx, 'this>(
    context: &'ctx Context,
    registry: &ProgramRegistry<CoreType, CoreLibfunc>,
    entry: &'this Block<'ctx>,
    location: Location<'ctx>,
    helper: &LibfuncHelper<'ctx, 'this>,
    metadata: &mut MetadataStorage,
    info: &SignatureAndTypeConcreteLibfunc,
) -> Result<()> {
    if metadata.get::<ReallocBindingsMeta>().is_none() {
        metadata.insert(ReallocBindingsMeta::new(context, helper));
    }

    let inner_type = registry.get_type(&info.ty)?;
    let inner_layout = inner_type.layout(registry)?;

    let value_len = entry
        .append_operation(arith::constant(
            context,
            IntegerAttribute::new(
                IntegerType::new(context, 64).into(),
                inner_layout.pad_to_align().size().try_into()?,
            )
            .into(),
            location,
        ))
        .result(0)?
        .into();

    let ptr = entry
        .append_operation(ods::llvm::mlir_zero(context, pointer(context, 0), location).into())
        .result(0)?
        .into();
    let ptr = entry
        .append_operation(ReallocBindingsMeta::realloc(
            context, ptr, value_len, location,
        ))
        .result(0)?
        .into();

    entry.append_operation(llvm::store(
        context,
        entry.argument(0)?.into(),
        ptr,
        location,
        LoadStoreOptions::new().align(Some(IntegerAttribute::new(
            IntegerType::new(context, 64).into(),
            inner_layout.align() as i64,
        ))),
    ));

    entry.append_operation(helper.br(0, &[ptr], location));
    Ok(())
}

/// Generate MLIR operations for the `unbox` libfunc.
pub fn build_unbox<'ctx, 'this>(
    context: &'ctx Context,
    registry: &ProgramRegistry<CoreType, CoreLibfunc>,
    entry: &'this Block<'ctx>,
    location: Location<'ctx>,
    helper: &LibfuncHelper<'ctx, 'this>,
    metadata: &mut MetadataStorage,
    info: &SignatureAndTypeConcreteLibfunc,
) -> Result<()> {
    let inner_type = registry.get_type(&info.ty)?;
    let inner_ty = inner_type.build(context, helper, registry, metadata, &info.ty)?;
    let inner_layout = inner_type.layout(registry)?;

<<<<<<< HEAD
    let value = match inner_type.variants() {
        Some(variants)
            if variants.len() > 1
                && !variants
                    .iter()
                    .all(|type_id| registry.get_type(type_id).unwrap().is_zst(registry)) =>
        {
            let value_len = helper
                .init_block()
                .append_operation(arith::constant(
                    context,
                    IntegerAttribute::new(
                        IntegerType::new(context, 64).into(),
                        inner_layout.size() as i64,
                    )
                    .into(),
                    location,
                ))
                .result(0)?
                .into();
            let stack_ptr = helper
                .init_block()
                .append_operation(llvm::alloca(
                    context,
                    value_len,
                    llvm::r#type::pointer(context, 0),
                    location,
                    AllocaOptions::new()
                        .align(Some(IntegerAttribute::new(
                            IntegerType::new(context, 64).into(),
                            inner_layout.align() as i64,
                        )))
                        .elem_type(Some(TypeAttribute::new(inner_ty))),
                ))
                .result(0)?
                .into();

            entry.append_operation(
                ods::llvm::intr_memcpy(
                    context,
                    stack_ptr,
                    entry.argument(0)?.into(),
                    value_len,
                    IntegerAttribute::new(IntegerType::new(context, 1).into(), 0),
                    location,
                )
                .into(),
            );

            stack_ptr
        }
        _ => entry
            .append_operation(llvm::load(
                context,
                entry.argument(0)?.into(),
                inner_ty,
                location,
                LoadStoreOptions::new().align(Some(IntegerAttribute::new(
                    IntegerType::new(context, 64).into(),
                    inner_layout.align() as i64,
                ))),
            ))
            .result(0)?
            .into(),
    };
=======
    // Load the boxed value from memory.
    let value = entry
        .append_operation(llvm::load(
            context,
            entry.argument(0)?.into(),
            inner_ty,
            location,
            LoadStoreOptions::new().align(Some(IntegerAttribute::new(
                IntegerType::new(context, 64).into(),
                inner_layout.align() as i64,
            ))),
        ))
        .result(0)?
        .into();
>>>>>>> fed7f517

    entry.append_operation(ReallocBindingsMeta::free(
        context,
        entry.argument(0)?.into(),
        location,
    ));

    entry.append_operation(helper.br(0, &[value], location));
    Ok(())
}

fn build_forward_snapshot<'ctx, 'this>(
    context: &'ctx Context,
    registry: &ProgramRegistry<CoreType, CoreLibfunc>,
    entry: &'this Block<'ctx>,
    location: Location<'ctx>,
    helper: &LibfuncHelper<'ctx, 'this>,
    metadata: &mut MetadataStorage,
    info: &SignatureAndTypeConcreteLibfunc,
) -> Result<()> {
    super::snapshot_take::build(
        context,
        registry,
        entry,
        location,
        helper,
        metadata,
        &SignatureOnlyConcreteLibfunc {
            signature: LibfuncSignature {
                param_signatures: info.signature.param_signatures.clone(),
                branch_signatures: info
                    .signature
                    .branch_signatures
                    .iter()
                    .map(|x| BranchSignature {
                        vars: x.vars.clone(),
                        ap_change: x.ap_change.clone(),
                    })
                    .collect(),
                fallthrough: info.signature.fallthrough,
            },
        },
    )
}

#[cfg(test)]
mod test {
    use crate::{
        utils::test::{load_cairo, run_program_assert_output},
        values::JitValue,
    };

    #[test]
    fn run_box_unbox() {
        let program = load_cairo! {
            use box::BoxTrait;
            use box::BoxImpl;

            fn run_test() -> u32 {
                let x: u32 = 2_u32;
                let box_x: Box<u32> = BoxTrait::new(x);
                box_x.unbox()
            }
        };

        run_program_assert_output(&program, "run_test", &[], JitValue::Uint32(2));
    }

    #[test]
    fn run_box() {
        let program = load_cairo! {
            use box::BoxTrait;
            use box::BoxImpl;

            fn run_test() -> Box<u32>  {
                let x: u32 = 2_u32;
                let box_x: Box<u32> = BoxTrait::new(x);
                box_x
            }
        };

        run_program_assert_output(&program, "run_test", &[], JitValue::Uint32(2));
    }

    #[test]
    fn box_unbox_stack_allocated_enum_single() {
        let program = load_cairo! {
            use core::box::BoxTrait;

            enum MyEnum {
                A: felt252,
            }

            fn run_test() -> MyEnum {
                let x = BoxTrait::new(MyEnum::A(1234));
                x.unbox()
            }
        };

        run_program_assert_output(
            &program,
            "run_test",
            &[],
            JitValue::Enum {
                tag: 0,
                value: Box::new(JitValue::Felt252(1234.into())),
                debug_name: None,
            },
        );
    }

    #[test]
    fn box_unbox_stack_allocated_enum_c() {
        let program = load_cairo! {
            use core::box::BoxTrait;

            enum MyEnum {
                A: (),
                B: (),
            }

            fn run_test() -> MyEnum {
                let x = BoxTrait::new(MyEnum::A);
                x.unbox()
            }
        };

        run_program_assert_output(
            &program,
            "run_test",
            &[],
            JitValue::Enum {
                tag: 0,
                value: Box::new(JitValue::Struct {
                    fields: Vec::new(),
                    debug_name: None,
                }),
                debug_name: None,
            },
        );
    }

    #[test]
    fn box_unbox_stack_allocated_enum() {
        let program = load_cairo! {
            use core::box::BoxTrait;

            enum MyEnum {
                A: felt252,
                B: u128,
            }

            fn run_test() -> MyEnum {
                let x = BoxTrait::new(MyEnum::A(1234));
                x.unbox()
            }
        };

        run_program_assert_output(
            &program,
            "run_test",
            &[],
            JitValue::Enum {
                tag: 0,
                value: Box::new(JitValue::Felt252(1234.into())),
                debug_name: None,
            },
        );
    }
}<|MERGE_RESOLUTION|>--- conflicted
+++ resolved
@@ -22,17 +22,7 @@
 use melior::{
     dialect::{
         arith,
-<<<<<<< HEAD
-        llvm::{self, r#type::pointer, AllocaOptions, LoadStoreOptions},
-        ods,
-    },
-    ir::{
-        attribute::{IntegerAttribute, TypeAttribute},
-        r#type::IntegerType,
-        Block, Location,
-=======
         llvm::{self, r#type::opaque_pointer, LoadStoreOptions},
->>>>>>> fed7f517
     },
     ir::{attribute::IntegerAttribute, r#type::IntegerType, Block, Location},
     Context,
@@ -131,73 +121,6 @@
     let inner_ty = inner_type.build(context, helper, registry, metadata, &info.ty)?;
     let inner_layout = inner_type.layout(registry)?;
 
-<<<<<<< HEAD
-    let value = match inner_type.variants() {
-        Some(variants)
-            if variants.len() > 1
-                && !variants
-                    .iter()
-                    .all(|type_id| registry.get_type(type_id).unwrap().is_zst(registry)) =>
-        {
-            let value_len = helper
-                .init_block()
-                .append_operation(arith::constant(
-                    context,
-                    IntegerAttribute::new(
-                        IntegerType::new(context, 64).into(),
-                        inner_layout.size() as i64,
-                    )
-                    .into(),
-                    location,
-                ))
-                .result(0)?
-                .into();
-            let stack_ptr = helper
-                .init_block()
-                .append_operation(llvm::alloca(
-                    context,
-                    value_len,
-                    llvm::r#type::pointer(context, 0),
-                    location,
-                    AllocaOptions::new()
-                        .align(Some(IntegerAttribute::new(
-                            IntegerType::new(context, 64).into(),
-                            inner_layout.align() as i64,
-                        )))
-                        .elem_type(Some(TypeAttribute::new(inner_ty))),
-                ))
-                .result(0)?
-                .into();
-
-            entry.append_operation(
-                ods::llvm::intr_memcpy(
-                    context,
-                    stack_ptr,
-                    entry.argument(0)?.into(),
-                    value_len,
-                    IntegerAttribute::new(IntegerType::new(context, 1).into(), 0),
-                    location,
-                )
-                .into(),
-            );
-
-            stack_ptr
-        }
-        _ => entry
-            .append_operation(llvm::load(
-                context,
-                entry.argument(0)?.into(),
-                inner_ty,
-                location,
-                LoadStoreOptions::new().align(Some(IntegerAttribute::new(
-                    IntegerType::new(context, 64).into(),
-                    inner_layout.align() as i64,
-                ))),
-            ))
-            .result(0)?
-            .into(),
-    };
-=======
     // Load the boxed value from memory.
     let value = entry
         .append_operation(llvm::load(
@@ -212,7 +135,6 @@
         ))
         .result(0)?
         .into();
->>>>>>> fed7f517
 
     entry.append_operation(ReallocBindingsMeta::free(
         context,
