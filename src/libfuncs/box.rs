--- conflicted
+++ resolved
@@ -110,11 +110,7 @@
                     ptr,
                     entry.argument(0)?.into(),
                     value_len,
-<<<<<<< HEAD
-                    IntegerAttribute::new(0, IntegerType::new(context, 1).into()),
-=======
                     IntegerAttribute::new(IntegerType::new(context, 1).into(), 0),
->>>>>>> db96ffcf
                     location,
                 )
                 .into(),
@@ -195,11 +191,7 @@
                     stack_ptr,
                     entry.argument(0)?.into(),
                     value_len,
-<<<<<<< HEAD
-                    IntegerAttribute::new(0, IntegerType::new(context, 1).into()),
-=======
                     IntegerAttribute::new(IntegerType::new(context, 1).into(), 0),
->>>>>>> db96ffcf
                     location,
                 )
                 .into(),
