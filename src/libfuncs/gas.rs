//! # Gas management libfuncs

use super::LibfuncHelper;
use crate::{
    error::{Error, Result},
    metadata::{gas::GasCost, runtime_bindings::RuntimeBindingsMeta, MetadataStorage},
    utils::{BlockExt, GepIndex},
};
use cairo_lang_sierra::{
    extensions::{
        core::{CoreLibfunc, CoreType},
        gas::{CostTokenType, GasConcreteLibfunc},
        lib_func::SignatureOnlyConcreteLibfunc,
    },
    program_registry::ProgramRegistry,
};
use melior::{
    dialect::{
        arith::{self, CmpiPredicate},
        ods,
    },
    ir::{Block, Location},
    Context,
};

/// Select and call the correct libfunc builder function from the selector.
pub fn build<'ctx, 'this>(
    context: &'ctx Context,
    registry: &ProgramRegistry<CoreType, CoreLibfunc>,
    entry: &'this Block<'ctx>,
    location: Location<'ctx>,
    helper: &LibfuncHelper<'ctx, 'this>,
    metadata: &mut MetadataStorage,
    selector: &GasConcreteLibfunc,
) -> Result<()> {
    match selector {
        GasConcreteLibfunc::WithdrawGas(info) => {
            build_withdraw_gas(context, registry, entry, location, helper, metadata, info)
        }
        GasConcreteLibfunc::RedepositGas(_) => todo!("implement redeposit gas libfunc"),
        GasConcreteLibfunc::GetAvailableGas(info) => {
            build_get_available_gas(context, registry, entry, location, helper, metadata, info)
        }
        GasConcreteLibfunc::BuiltinWithdrawGas(info) => {
            build_builtin_withdraw_gas(context, registry, entry, location, helper, metadata, info)
        }
        GasConcreteLibfunc::GetBuiltinCosts(info) => {
            build_get_builtin_costs(context, registry, entry, location, helper, metadata, info)
        }
    }
}

/// Generate MLIR operations for the `get_available_gas` libfunc.
pub fn build_get_available_gas<'ctx, 'this>(
    _context: &'ctx Context,
    _registry: &ProgramRegistry<CoreType, CoreLibfunc>,
    entry: &'this Block<'ctx>,
    location: Location<'ctx>,
    helper: &LibfuncHelper<'ctx, 'this>,
    _metadata: &mut MetadataStorage,
    _info: &SignatureOnlyConcreteLibfunc,
) -> Result<()> {
    entry.append_operation(helper.br(
        0,
        &[entry.argument(0)?.into(), entry.argument(0)?.into()],
        location,
    ));
    Ok(())
}

/// Generate MLIR operations for the `withdraw_gas` libfunc.
pub fn build_withdraw_gas<'ctx, 'this>(
    context: &'ctx Context,
    registry: &ProgramRegistry<CoreType, CoreLibfunc>,
    entry: &'this Block<'ctx>,
    location: Location<'ctx>,
    helper: &LibfuncHelper<'ctx, 'this>,
    metadata: &mut MetadataStorage,
<<<<<<< HEAD
    info: &SignatureOnlyConcreteLibfunc,
=======
    _info: &SignatureOnlyConcreteLibfunc,
>>>>>>> 5a5d1b3a
) -> Result<()> {
    let range_check =
        super::increment_builtin_counter(context, entry, location, entry.argument(0)?.into())?;
    let current_gas = entry.argument(1)?.into();

    let gas_cost = metadata
        .get::<GasCost>()
        .expect("builtin_withdraw_gas should always have a gas cost")
        .clone();

<<<<<<< HEAD
    let gas_type = registry.build_type(
        context,
        helper,
        registry,
        metadata,
        &info.param_signatures()[1].ty,
    )?;
    let gas_cost_val = entry.const_int_from_type(context, location, cost.unwrap_or(0), gas_type)?;
=======
    let u128_type: melior::ir::Type = IntegerType::new(context, 128).into();
    let u64_type: melior::ir::Type = IntegerType::new(context, 64).into();

    let builtin_ptr = {
        let runtime = metadata
            .get_mut::<RuntimeBindingsMeta>()
            .ok_or(Error::MissingMetadata)?;
        runtime
            .get_gas_builtin(context, helper, entry, location)?
            .result(0)?
            .into()
    };

    let mut total_gas_cost_value = entry.const_int_from_type(context, location, 0, u128_type)?;

    for (cost_count, token_type) in &gas_cost.0 {
        if *cost_count == 0 {
            continue;
        }

        let builtin_costs_index = match token_type {
            CostTokenType::Const => 0,
            CostTokenType::Pedersen => 1,
            CostTokenType::Bitwise => 2,
            CostTokenType::EcOp => 3,
            CostTokenType::Poseidon => 4,
            CostTokenType::AddMod => 5,
            CostTokenType::MulMod => 6,
            _ => unreachable!(),
        };

        let cost_count_value =
            entry.const_int_from_type(context, location, *cost_count, u128_type)?;
        let builtin_costs_index_value =
            entry.const_int_from_type(context, location, builtin_costs_index, u64_type)?;

        let builtin_cost_value_ptr = entry.gep(
            context,
            location,
            builtin_ptr,
            &[GepIndex::Value(builtin_costs_index_value)],
            u64_type,
        )?;
        let cost_value = entry.load(context, location, builtin_cost_value_ptr, u64_type)?;
        let cost_value_ext =
            entry.append_op_result(arith::extui(cost_value, u128_type, location))?;
        let gas_cost_value =
            entry.append_op_result(arith::muli(cost_count_value, cost_value_ext, location))?;
        total_gas_cost_value =
            entry.append_op_result(arith::addi(total_gas_cost_value, gas_cost_value, location))?;
    }
>>>>>>> 5a5d1b3a

    let is_enough = entry.append_op_result(arith::cmpi(
        context,
        CmpiPredicate::Uge,
        current_gas,
        total_gas_cost_value,
        location,
    ))?;

    let resulting_gas = entry.append_op_result(
        ods::llvm::intr_usub_sat(context, current_gas, total_gas_cost_value, location).into(),
    )?;

    entry.append_operation(helper.cond_br(
        context,
        is_enough,
        [0, 1],
        [&[range_check, resulting_gas], &[range_check, current_gas]],
        location,
    ));

    Ok(())
}

/// Generate MLIR operations for the `withdraw_gas_all` libfunc.
pub fn build_builtin_withdraw_gas<'ctx, 'this>(
    context: &'ctx Context,
    registry: &ProgramRegistry<CoreType, CoreLibfunc>,
    entry: &'this Block<'ctx>,
    location: Location<'ctx>,
    helper: &LibfuncHelper<'ctx, 'this>,
    metadata: &mut MetadataStorage,
    info: &SignatureOnlyConcreteLibfunc,
) -> Result<()> {
    let range_check =
        super::increment_builtin_counter(context, entry, location, entry.argument(0)?.into())?;
    let current_gas = entry.argument(1)?.into();
    let builtin_ptr = entry.argument(2)?.into();

    let gas_cost = metadata
        .get::<GasCost>()
        .expect("builtin_withdraw_gas should always have a gas cost");

<<<<<<< HEAD
    let gas_type = registry.build_type(
        context,
        helper,
        registry,
        metadata,
        &info.param_signatures()[1].ty,
    )?;
    let gas_cost_val = entry.const_int_from_type(context, location, cost.unwrap_or(0), gas_type)?;
=======
    let u128_type: melior::ir::Type = IntegerType::new(context, 128).into();
    let u64_type: melior::ir::Type = IntegerType::new(context, 64).into();

    let mut total_gas_cost_value = entry.const_int_from_type(context, location, 0, u128_type)?;

    for (cost_count, token_type) in &gas_cost.0 {
        if *cost_count == 0 {
            continue;
        }

        let builtin_costs_index = match token_type {
            CostTokenType::Const => 0,
            CostTokenType::Pedersen => 1,
            CostTokenType::Bitwise => 2,
            CostTokenType::EcOp => 3,
            CostTokenType::Poseidon => 4,
            CostTokenType::AddMod => 5,
            CostTokenType::MulMod => 6,
            _ => unreachable!(),
        };

        let cost_count_value =
            entry.const_int_from_type(context, location, *cost_count, u128_type)?;
        let builtin_costs_index_value =
            entry.const_int_from_type(context, location, builtin_costs_index, u64_type)?;

        let builtin_cost_value_ptr = entry.gep(
            context,
            location,
            builtin_ptr,
            &[GepIndex::Value(builtin_costs_index_value)],
            u64_type,
        )?;
        let cost_value = entry.load(context, location, builtin_cost_value_ptr, u64_type)?;
        let cost_value_ext =
            entry.append_op_result(arith::extui(cost_value, u128_type, location))?;
        let gas_cost_value =
            entry.append_op_result(arith::muli(cost_count_value, cost_value_ext, location))?;
        total_gas_cost_value =
            entry.append_op_result(arith::addi(total_gas_cost_value, gas_cost_value, location))?;
    }
>>>>>>> 5a5d1b3a

    let is_enough = entry.append_op_result(arith::cmpi(
        context,
        CmpiPredicate::Uge,
        current_gas,
        total_gas_cost_value,
        location,
    ))?;

    let resulting_gas = entry.append_op_result(
        ods::llvm::intr_usub_sat(context, current_gas, total_gas_cost_value, location).into(),
    )?;

    entry.append_operation(helper.cond_br(
        context,
        is_enough,
        [0, 1],
        [&[range_check, resulting_gas], &[range_check, current_gas]],
        location,
    ));

    Ok(())
}

/// Generate MLIR operations for the `get_builtin_costs` libfunc.
pub fn build_get_builtin_costs<'ctx, 'this>(
    context: &'ctx Context,
    _registry: &ProgramRegistry<CoreType, CoreLibfunc>,
    entry: &'this Block<'ctx>,
    location: Location<'ctx>,
    helper: &LibfuncHelper<'ctx, 'this>,
    metadata: &mut MetadataStorage,
    _info: &SignatureOnlyConcreteLibfunc,
) -> Result<()> {
    // Get the ptr to the global, holding a ptr to the list.
    let builtin_ptr = {
        let runtime = metadata
            .get_mut::<RuntimeBindingsMeta>()
            .ok_or(Error::MissingMetadata)?;
        runtime
            .get_gas_builtin(context, helper, entry, location)?
            .result(0)?
            .into()
    };

    entry.append_operation(helper.br(0, &[builtin_ptr], location));

    Ok(())
}

#[cfg(test)]
mod test {
    use crate::utils::test::{load_cairo, run_program};

    #[test]
    fn run_withdraw_gas() {
        #[rustfmt::skip]
        let program = load_cairo!(
            use gas::withdraw_gas;

            fn run_test() {
                let mut i = 10;

                loop {
                    if i == 0 {
                        break;
                    }

                    match withdraw_gas() {
                        Option::Some(()) => {
                            i = i - 1;
                        },
                        Option::None(()) => {
                            break;
                        }
                    };
                    i = i - 1;
                }
            }
        );

        let result = run_program(&program, "run_test", &[]);
        assert_eq!(result.remaining_gas, Some(u64::MAX));
    }
}<|MERGE_RESOLUTION|>--- conflicted
+++ resolved
@@ -19,7 +19,7 @@
         arith::{self, CmpiPredicate},
         ods,
     },
-    ir::{Block, Location},
+    ir::{r#type::IntegerType, Block, Location},
     Context,
 };
 
@@ -76,11 +76,7 @@
     location: Location<'ctx>,
     helper: &LibfuncHelper<'ctx, 'this>,
     metadata: &mut MetadataStorage,
-<<<<<<< HEAD
-    info: &SignatureOnlyConcreteLibfunc,
-=======
     _info: &SignatureOnlyConcreteLibfunc,
->>>>>>> 5a5d1b3a
 ) -> Result<()> {
     let range_check =
         super::increment_builtin_counter(context, entry, location, entry.argument(0)?.into())?;
@@ -91,17 +87,6 @@
         .expect("builtin_withdraw_gas should always have a gas cost")
         .clone();
 
-<<<<<<< HEAD
-    let gas_type = registry.build_type(
-        context,
-        helper,
-        registry,
-        metadata,
-        &info.param_signatures()[1].ty,
-    )?;
-    let gas_cost_val = entry.const_int_from_type(context, location, cost.unwrap_or(0), gas_type)?;
-=======
-    let u128_type: melior::ir::Type = IntegerType::new(context, 128).into();
     let u64_type: melior::ir::Type = IntegerType::new(context, 64).into();
 
     let builtin_ptr = {
@@ -114,7 +99,7 @@
             .into()
     };
 
-    let mut total_gas_cost_value = entry.const_int_from_type(context, location, 0, u128_type)?;
+    let mut total_gas_cost_value = entry.const_int_from_type(context, location, 0, u64_type)?;
 
     for (cost_count, token_type) in &gas_cost.0 {
         if *cost_count == 0 {
@@ -133,7 +118,7 @@
         };
 
         let cost_count_value =
-            entry.const_int_from_type(context, location, *cost_count, u128_type)?;
+            entry.const_int_from_type(context, location, *cost_count, u64_type)?;
         let builtin_costs_index_value =
             entry.const_int_from_type(context, location, builtin_costs_index, u64_type)?;
 
@@ -145,14 +130,11 @@
             u64_type,
         )?;
         let cost_value = entry.load(context, location, builtin_cost_value_ptr, u64_type)?;
-        let cost_value_ext =
-            entry.append_op_result(arith::extui(cost_value, u128_type, location))?;
         let gas_cost_value =
-            entry.append_op_result(arith::muli(cost_count_value, cost_value_ext, location))?;
+            entry.append_op_result(arith::muli(cost_count_value, cost_value, location))?;
         total_gas_cost_value =
             entry.append_op_result(arith::addi(total_gas_cost_value, gas_cost_value, location))?;
     }
->>>>>>> 5a5d1b3a
 
     let is_enough = entry.append_op_result(arith::cmpi(
         context,
@@ -180,12 +162,12 @@
 /// Generate MLIR operations for the `withdraw_gas_all` libfunc.
 pub fn build_builtin_withdraw_gas<'ctx, 'this>(
     context: &'ctx Context,
-    registry: &ProgramRegistry<CoreType, CoreLibfunc>,
+    _registry: &ProgramRegistry<CoreType, CoreLibfunc>,
     entry: &'this Block<'ctx>,
     location: Location<'ctx>,
     helper: &LibfuncHelper<'ctx, 'this>,
     metadata: &mut MetadataStorage,
-    info: &SignatureOnlyConcreteLibfunc,
+    _info: &SignatureOnlyConcreteLibfunc,
 ) -> Result<()> {
     let range_check =
         super::increment_builtin_counter(context, entry, location, entry.argument(0)?.into())?;
@@ -196,20 +178,9 @@
         .get::<GasCost>()
         .expect("builtin_withdraw_gas should always have a gas cost");
 
-<<<<<<< HEAD
-    let gas_type = registry.build_type(
-        context,
-        helper,
-        registry,
-        metadata,
-        &info.param_signatures()[1].ty,
-    )?;
-    let gas_cost_val = entry.const_int_from_type(context, location, cost.unwrap_or(0), gas_type)?;
-=======
-    let u128_type: melior::ir::Type = IntegerType::new(context, 128).into();
     let u64_type: melior::ir::Type = IntegerType::new(context, 64).into();
 
-    let mut total_gas_cost_value = entry.const_int_from_type(context, location, 0, u128_type)?;
+    let mut total_gas_cost_value = entry.const_int_from_type(context, location, 0, u64_type)?;
 
     for (cost_count, token_type) in &gas_cost.0 {
         if *cost_count == 0 {
@@ -228,7 +199,7 @@
         };
 
         let cost_count_value =
-            entry.const_int_from_type(context, location, *cost_count, u128_type)?;
+            entry.const_int_from_type(context, location, *cost_count, u64_type)?;
         let builtin_costs_index_value =
             entry.const_int_from_type(context, location, builtin_costs_index, u64_type)?;
 
@@ -240,14 +211,11 @@
             u64_type,
         )?;
         let cost_value = entry.load(context, location, builtin_cost_value_ptr, u64_type)?;
-        let cost_value_ext =
-            entry.append_op_result(arith::extui(cost_value, u128_type, location))?;
         let gas_cost_value =
-            entry.append_op_result(arith::muli(cost_count_value, cost_value_ext, location))?;
+            entry.append_op_result(arith::muli(cost_count_value, cost_value, location))?;
         total_gas_cost_value =
             entry.append_op_result(arith::addi(total_gas_cost_value, gas_cost_value, location))?;
     }
->>>>>>> 5a5d1b3a
 
     let is_enough = entry.append_op_result(arith::cmpi(
         context,
