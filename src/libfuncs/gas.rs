--- conflicted
+++ resolved
@@ -17,11 +17,7 @@
 };
 use melior::{
     dialect::{arith::CmpiPredicate, ods},
-<<<<<<< HEAD
-    ir::{r#type::IntegerType, Block, Location},
-=======
     ir::{r#type::IntegerType, Block, BlockLike, Location, Value},
->>>>>>> a51d1b52
     Context,
 };
 
