--- conflicted
+++ resolved
@@ -78,21 +78,8 @@
     <TType as GenericType>::Concrete: TypeBuilder<TType, TLibfunc, Error = CoreTypeBuilderError>,
     <TLibfunc as GenericLibfunc>::Concrete: LibfuncBuilder<TType, TLibfunc, Error = Error>,
 {
-<<<<<<< HEAD
     let type_info = registry.get_type(&info.branch_signatures()[0].vars[0].ty)?;
     let payload_type_info = registry.get_type(&info.signature.param_signatures[0].ty)?;
-=======
-    let (layout, (tag_ty, tag_layout), variant_tys) = crate::types::r#enum::get_type_for_variants(
-        context,
-        helper,
-        registry,
-        metadata,
-        registry
-            .get_type(&info.branch_signatures()[0].vars[0].ty)?
-            .variants()
-            .expect("enum should always have variants"),
-    )?;
->>>>>>> ca9d891d
 
     let (layout, (tag_ty, _), variant_tys) = crate::types::r#enum::get_type_for_variants(
         context,
@@ -239,20 +226,7 @@
     <TType as GenericType>::Concrete: TypeBuilder<TType, TLibfunc, Error = CoreTypeBuilderError>,
     <TLibfunc as GenericLibfunc>::Concrete: LibfuncBuilder<TType, TLibfunc, Error = Error>,
 {
-<<<<<<< HEAD
     let type_info = registry.get_type(&info.param_signatures()[0].ty)?;
-=======
-    let (layout, (tag_ty, tag_layout), variant_tys) = crate::types::r#enum::get_type_for_variants(
-        context,
-        helper,
-        registry,
-        metadata,
-        registry
-            .get_type(&info.param_signatures()[0].ty)?
-            .variants()
-            .expect("enum should always have variants"),
-    )?;
->>>>>>> ca9d891d
 
     let variant_ids = type_info.variants().unwrap();
     let (layout, (tag_ty, _), variant_tys) = crate::types::r#enum::get_type_for_variants(
