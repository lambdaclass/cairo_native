--- conflicted
+++ resolved
@@ -2,16 +2,9 @@
 
 use super::LibfuncHelper;
 use crate::{
-<<<<<<< HEAD
-    error::Result,
+    error::{Error, Result},
     metadata::MetadataStorage,
     utils::{BlockExt, ProgramRegistryExt},
-=======
-    block_ext::BlockExt,
-    error::{Error, Result},
-    metadata::MetadataStorage,
-    utils::ProgramRegistryExt,
->>>>>>> 2be717cb
 };
 use cairo_lang_sierra::{
     extensions::{
