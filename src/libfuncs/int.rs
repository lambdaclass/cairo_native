use super::{BlockExt, LibfuncHelper};
use crate::{
    error::{panic::ToNativeAssertError, Result},
    execution_result::BITWISE_BUILTIN_SIZE,
    libfuncs::{increment_builtin_counter, increment_builtin_counter_by},
    metadata::MetadataStorage,
    native_panic,
    types::TypeBuilder,
    utils::{ProgramRegistryExt, PRIME},
};
use cairo_lang_sierra::{
    extensions::{
        bounded_int::BoundedIntDivRemAlgorithm,
        core::{CoreLibfunc, CoreType, CoreTypeConcrete},
        int::{
            signed::{SintConcrete, SintTraits},
            signed128::Sint128Concrete,
            unsigned::{UintConcrete, UintTraits},
            unsigned128::Uint128Concrete,
            IntConstConcreteLibfunc, IntMulTraits, IntOperationConcreteLibfunc, IntOperator,
            IntTraits,
        },
        is_zero::IsZeroTraits,
        lib_func::SignatureOnlyConcreteLibfunc,
        ConcreteLibfunc,
    },
    program_registry::ProgramRegistry,
};
use melior::{
    dialect::{
        arith::{self, CmpiPredicate},
        cf, llvm,
        ods::{self, math},
        scf,
    },
    ir::{
        attribute::IntegerAttribute, operation::OperationBuilder, r#type::IntegerType, Block,
        BlockLike, Location, Region, ValueLike,
    },
    Context,
};
use num_bigint::{BigInt, Sign};
use num_traits::Zero;

pub fn build_unsigned<'ctx, 'this, T>(
    context: &'ctx Context,
    registry: &ProgramRegistry<CoreType, CoreLibfunc>,
    entry: &'this Block<'ctx>,
    location: Location<'ctx>,
    helper: &LibfuncHelper<'ctx, 'this>,
    metadata: &mut MetadataStorage,
    selector: &UintConcrete<T>,
) -> Result<()>
where
    T: IntMulTraits + IsZeroTraits + UintTraits,
{
    match selector {
        UintConcrete::Bitwise(info) => {
            build_bitwise(context, registry, entry, location, helper, metadata, info)
        }
        UintConcrete::Const(info) => {
            build_const(context, registry, entry, location, helper, metadata, info)
        }
        UintConcrete::Divmod(info) => {
            build_divmod(context, registry, entry, location, helper, metadata, info)
        }
        UintConcrete::Equal(info) => {
            build_equal(context, registry, entry, location, helper, metadata, info)
        }
        UintConcrete::FromFelt252(info) => {
            build_from_felt252(context, registry, entry, location, helper, metadata, info)
        }
        UintConcrete::IsZero(info) => {
            build_is_zero(context, registry, entry, location, helper, metadata, info)
        }
        UintConcrete::Operation(info) => {
            build_operation(context, registry, entry, location, helper, metadata, info)
        }
        UintConcrete::SquareRoot(info) => {
            build_square_root(context, registry, entry, location, helper, metadata, info)
        }
        UintConcrete::ToFelt252(info) => {
            build_to_felt252(context, registry, entry, location, helper, metadata, info)
        }
        UintConcrete::WideMul(info) => {
            build_wide_mul(context, registry, entry, location, helper, metadata, info)
        }
    }
}

pub fn build_signed<'ctx, 'this, T>(
    context: &'ctx Context,
    registry: &ProgramRegistry<CoreType, CoreLibfunc>,
    entry: &'this Block<'ctx>,
    location: Location<'ctx>,
    helper: &LibfuncHelper<'ctx, 'this>,
    metadata: &mut MetadataStorage,
    selector: &SintConcrete<T>,
) -> Result<()>
where
    T: IntMulTraits + SintTraits,
{
    match selector {
        SintConcrete::Const(info) => {
            build_const(context, registry, entry, location, helper, metadata, info)
        }
        SintConcrete::Diff(info) => {
            build_diff(context, registry, entry, location, helper, metadata, info)
        }
        SintConcrete::Equal(info) => {
            build_equal(context, registry, entry, location, helper, metadata, info)
        }
        SintConcrete::FromFelt252(info) => {
            build_from_felt252(context, registry, entry, location, helper, metadata, info)
        }
        SintConcrete::Operation(info) => {
            build_operation(context, registry, entry, location, helper, metadata, info)
        }
        SintConcrete::ToFelt252(info) => {
            build_to_felt252(context, registry, entry, location, helper, metadata, info)
        }
        SintConcrete::WideMul(info) => {
            build_wide_mul(context, registry, entry, location, helper, metadata, info)
        }
    }
}

pub fn build_u128<'ctx, 'this>(
    context: &'ctx Context,
    registry: &ProgramRegistry<CoreType, CoreLibfunc>,
    entry: &'this Block<'ctx>,
    location: Location<'ctx>,
    helper: &LibfuncHelper<'ctx, 'this>,
    metadata: &mut MetadataStorage,
    selector: &Uint128Concrete,
) -> Result<()> {
    match selector {
        Uint128Concrete::Bitwise(info) => {
            build_bitwise(context, registry, entry, location, helper, metadata, info)
        }
        Uint128Concrete::ByteReverse(info) => {
            build_byte_reverse(context, registry, entry, location, helper, metadata, info)
        }
        Uint128Concrete::Const(info) => {
            build_const(context, registry, entry, location, helper, metadata, info)
        }
        Uint128Concrete::Divmod(info) => {
            build_divmod(context, registry, entry, location, helper, metadata, info)
        }
        Uint128Concrete::Equal(info) => {
            build_equal(context, registry, entry, location, helper, metadata, info)
        }
        Uint128Concrete::FromFelt252(info) => {
            build_u128s_from_felt252(context, registry, entry, location, helper, metadata, info)
        }
        Uint128Concrete::GuaranteeMul(info) => {
            build_guarantee_mul(context, registry, entry, location, helper, metadata, info)
        }
        Uint128Concrete::IsZero(info) => {
            build_is_zero(context, registry, entry, location, helper, metadata, info)
        }
        Uint128Concrete::MulGuaranteeVerify(info) => {
            build_mul_guarantee_verify(context, registry, entry, location, helper, metadata, info)
        }
        Uint128Concrete::Operation(info) => {
            build_operation(context, registry, entry, location, helper, metadata, info)
        }
        Uint128Concrete::SquareRoot(info) => {
            build_square_root(context, registry, entry, location, helper, metadata, info)
        }
        Uint128Concrete::ToFelt252(info) => {
            build_to_felt252(context, registry, entry, location, helper, metadata, info)
        }
    }
}

pub fn build_i128<'ctx, 'this>(
    context: &'ctx Context,
    registry: &ProgramRegistry<CoreType, CoreLibfunc>,
    entry: &'this Block<'ctx>,
    location: Location<'ctx>,
    helper: &LibfuncHelper<'ctx, 'this>,
    metadata: &mut MetadataStorage,
    selector: &Sint128Concrete,
) -> Result<()> {
    match selector {
        Sint128Concrete::Const(info) => {
            build_const(context, registry, entry, location, helper, metadata, info)
        }
        Sint128Concrete::Diff(info) => {
            build_diff(context, registry, entry, location, helper, metadata, info)
        }
        Sint128Concrete::Equal(info) => {
            build_equal(context, registry, entry, location, helper, metadata, info)
        }
        Sint128Concrete::FromFelt252(info) => {
            build_from_felt252(context, registry, entry, location, helper, metadata, info)
        }
        Sint128Concrete::Operation(info) => {
            build_operation(context, registry, entry, location, helper, metadata, info)
        }
        Sint128Concrete::ToFelt252(info) => {
            build_to_felt252(context, registry, entry, location, helper, metadata, info)
        }
    }
}

fn build_bitwise<'ctx, 'this>(
    context: &'ctx Context,
    _registry: &ProgramRegistry<CoreType, CoreLibfunc>,
    entry: &'this Block<'ctx>,
    location: Location<'ctx>,
    helper: &LibfuncHelper<'ctx, 'this>,
    _metadata: &mut MetadataStorage,
    _info: &SignatureOnlyConcreteLibfunc,
) -> Result<()> {
    let bitwise = super::increment_builtin_counter_by(
        context,
        entry,
        location,
        entry.arg(0)?,
        BITWISE_BUILTIN_SIZE,
    )?;

    let lhs = entry.arg(1)?;
    let rhs = entry.arg(2)?;

    let logical_and = entry.append_op_result(arith::andi(lhs, rhs, location))?;
    let logical_xor = entry.append_op_result(arith::xori(lhs, rhs, location))?;
    let logical_or = entry.append_op_result(arith::ori(lhs, rhs, location))?;

    helper.br(
        entry,
        0,
        &[bitwise, logical_and, logical_xor, logical_or],
        location,
    )
}

fn build_byte_reverse<'ctx, 'this>(
    context: &'ctx Context,
    _registry: &ProgramRegistry<CoreType, CoreLibfunc>,
    entry: &'this Block<'ctx>,
    location: Location<'ctx>,
    helper: &LibfuncHelper<'ctx, 'this>,
    _metadata: &mut MetadataStorage,
    _info: &SignatureOnlyConcreteLibfunc,
) -> Result<()> {
    let bitwise = super::increment_builtin_counter_by(
        context,
        entry,
        location,
        entry.arg(0)?,
        4 * BITWISE_BUILTIN_SIZE,
    )?;

    let value =
        entry.append_op_result(ods::llvm::intr_bswap(context, entry.arg(1)?, location).into())?;

    helper.br(entry, 0, &[bitwise, value], location)
}

fn build_const<'ctx, 'this, T>(
    context: &'ctx Context,
    registry: &ProgramRegistry<CoreType, CoreLibfunc>,
    entry: &'this Block<'ctx>,
    location: Location<'ctx>,
    helper: &LibfuncHelper<'ctx, 'this>,
    metadata: &mut MetadataStorage,
    info: &IntConstConcreteLibfunc<T>,
) -> Result<()>
where
    T: IntTraits,
{
    let value_ty = registry.build_type(
        context,
        helper,
        metadata,
        &info.signature.branch_signatures[0].vars[0].ty,
    )?;

    let value = entry.const_int_from_type(context, location, info.c, value_ty)?;

    helper.br(entry, 0, &[value], location)
}

fn build_diff<'ctx, 'this>(
    context: &'ctx Context,
    _registry: &ProgramRegistry<CoreType, CoreLibfunc>,
    entry: &'this Block<'ctx>,
    location: Location<'ctx>,
    helper: &LibfuncHelper<'ctx, 'this>,
    _metadata: &mut MetadataStorage,
    _info: &SignatureOnlyConcreteLibfunc,
) -> Result<()> {
    let range_check = super::increment_builtin_counter(context, entry, location, entry.arg(0)?)?;

    let lhs = entry.arg(1)?;
    let rhs = entry.arg(2)?;

    let is_greater_equal = entry.cmpi(context, CmpiPredicate::Sge, lhs, rhs, location)?;
    let value_difference = entry.append_op_result(arith::subi(lhs, rhs, location))?;

    helper.cond_br(
        context,
        entry,
        is_greater_equal,
        [0, 1],
        [&[range_check, value_difference]; 2],
        location,
    )
}

fn build_divmod<'ctx, 'this>(
    context: &'ctx Context,
    registry: &ProgramRegistry<CoreType, CoreLibfunc>,
    entry: &'this Block<'ctx>,
    location: Location<'ctx>,
    helper: &LibfuncHelper<'ctx, 'this>,
    _metadata: &mut MetadataStorage,
    info: &SignatureOnlyConcreteLibfunc,
) -> Result<()> {
    let lhs = entry.arg(1)?;
    let rhs = entry.arg(2)?;

    // Extract the ranges for the calculation of the range_check builtin increment.
    let lhs_ty = registry.get_type(&info.param_signatures()[1].ty)?;
    let rhs_ty = registry.get_type(&info.param_signatures()[2].ty)?;
    let lhs_range = lhs_ty.integer_range(registry)?;
    let rhs_range = rhs_ty.integer_range(registry)?;

    let div_rem_algorithm = BoundedIntDivRemAlgorithm::try_new(&lhs_range, &rhs_range)
        .to_native_assert_error(&format!(
            "div_rem of ranges: lhs = {:#?} and rhs= {:#?} is not supported yet",
            &lhs_range, &rhs_range
        ))?;
    // The sierra-to-casm compiler uses the range check builtin 3 times if the algorithm
    // is KnownSmallRhs. Otherwise it is used 4 times.
    // https://github.com/starkware-libs/cairo/blob/96625b57abee8aca55bdeb3ecf29f82e8cea77c3/crates/cairo-lang-sierra-to-casm/src/invocations/int/unsigned.rs#L151C1-L155C11
    let range_check = match div_rem_algorithm {
        BoundedIntDivRemAlgorithm::KnownSmallRhs => {
            super::increment_builtin_counter_by(context, entry, location, entry.arg(0)?, 3)?
        }
        BoundedIntDivRemAlgorithm::KnownSmallQuotient { .. }
        | BoundedIntDivRemAlgorithm::KnownSmallLhs { .. } => {
            super::increment_builtin_counter_by(context, entry, location, entry.arg(0)?, 4)?
        }
    };

    let result_div = entry.append_op_result(arith::divui(lhs, rhs, location))?;
    let result_rem = entry.append_op_result(arith::remui(lhs, rhs, location))?;

    helper.br(entry, 0, &[range_check, result_div, result_rem], location)
}

fn build_equal<'ctx, 'this>(
    context: &'ctx Context,
    _registry: &ProgramRegistry<CoreType, CoreLibfunc>,
    entry: &'this Block<'ctx>,
    location: Location<'ctx>,
    helper: &LibfuncHelper<'ctx, 'this>,
    _metadata: &mut MetadataStorage,
    _info: &SignatureOnlyConcreteLibfunc,
) -> Result<()> {
    let are_equal = entry.cmpi(
        context,
        CmpiPredicate::Eq,
        entry.arg(0)?,
        entry.arg(1)?,
        location,
    )?;

    helper.cond_br(context, entry, are_equal, [1, 0], [&[]; 2], location)
}

fn build_from_felt252<'ctx, 'this>(
    context: &'ctx Context,
    registry: &ProgramRegistry<CoreType, CoreLibfunc>,
    entry: &'this Block<'ctx>,
    location: Location<'ctx>,
    helper: &LibfuncHelper<'ctx, 'this>,
    metadata: &mut MetadataStorage,
    info: &SignatureOnlyConcreteLibfunc,
) -> Result<()> {
    let value_ty = registry.get_type(&info.signature.branch_signatures[0].vars[1].ty)?;
    let threshold = value_ty.integer_range(registry)?;
    let threshold_size = threshold.size();

    let value_ty = value_ty.build(
        context,
        helper,
        registry,
        metadata,
        &info.signature.branch_signatures[0].vars[1].ty,
    )?;

    let input = entry.arg(1)?;

    // Handle signedness separately.
    let (is_in_range, value) = if threshold.lower.is_zero() {
        let upper_threshold =
            entry.const_int_from_type(context, location, threshold.upper, input.r#type())?;
        let is_in_range = entry.cmpi(
            context,
            CmpiPredicate::Ult,
            input,
            upper_threshold,
            location,
        )?;

        (is_in_range, input)
    } else {
        let lower_threshold = entry.const_int_from_type(
            context,
            location,
            if threshold.lower.sign() == Sign::Minus {
                &*PRIME - threshold.lower.magnitude()
            } else {
                threshold.lower.magnitude().clone()
            },
            input.r#type(),
        )?;
        let upper_threshold = entry.const_int_from_type(
            context,
            location,
            if threshold.upper.sign() == Sign::Minus {
                &*PRIME - threshold.upper.magnitude()
            } else {
                threshold.upper.magnitude().clone()
            },
            input.r#type(),
        )?;

        let lower_check = entry.cmpi(
            context,
            CmpiPredicate::Sge,
            input,
            lower_threshold,
            location,
        )?;
        let upper_check = entry.cmpi(
            context,
            CmpiPredicate::Slt,
            input,
            upper_threshold,
            location,
        )?;

        let is_in_range =
            entry.append_op_result(arith::andi(lower_check, upper_check, location))?;

        let k0 = entry.const_int_from_type(context, location, 0, input.r#type())?;
        let is_negative = entry.cmpi(context, CmpiPredicate::Slt, input, k0, location)?;
        let value = entry.append_op_result(scf::r#if(
            is_negative,
            &[input.r#type()],
            {
                let region = Region::new();
                let block = region.append_block(Block::new(&[]));

                let prime = block.const_int_from_type(
                    context,
                    location,
                    BigInt::from_biguint(Sign::Plus, PRIME.clone()),
                    input.r#type(),
                )?;
                let value = block.append_op_result(arith::subi(input, prime, location))?;

                block.append_operation(scf::r#yield(&[value], location));
                region
            },
            {
                let region = Region::new();
                let block = region.append_block(Block::new(&[]));

                block.append_operation(scf::r#yield(&[input], location));
                region
            },
            location,
        ))?;

        (is_in_range, value)
    };

    // The sierra-to-casm compiler uses the range check builtin a total of:
    // - 3 times if the value is not within the range.
    // - 2 times if the value is within the range and the size of
    //   the range is less than the size of the range check.
    // - 1 time if the value is within the range and the size of
    //   the range is greater than or equal to the size of the range check.
    // With the range check size being 2**128
    // https://github.com/starkware-libs/cairo/blob/v2.12.0-dev.1/crates/cairo-lang-sierra-to-casm/src/invocations/range_reduction.rs#L26
    let rc_size = BigInt::from(1) << 128;
    let range_check = super::increment_builtin_counter_by_if(
        context,
        entry,
        location,
        entry.arg(0)?,
        if threshold_size < rc_size { 2 } else { 1 },
        3,
        is_in_range,
    )?;

    let value = entry.trunci(value, value_ty, location)?;

    helper.cond_br(
        context,
        entry,
        is_in_range,
        [0, 1],
        [&[range_check, value], &[range_check]],
        location,
    )
}

fn build_guarantee_mul<'ctx, 'this>(
    context: &'ctx Context,
    registry: &ProgramRegistry<CoreType, CoreLibfunc>,
    entry: &'this Block<'ctx>,
    location: Location<'ctx>,
    helper: &LibfuncHelper<'ctx, 'this>,
    metadata: &mut MetadataStorage,
    info: &SignatureOnlyConcreteLibfunc,
) -> Result<()> {
    let guarantee_ty = registry.build_type(
        context,
        helper,
        metadata,
        &info.signature.branch_signatures[0].vars[2].ty,
    )?;

    let mul_op = entry.append_operation(arith::mului_extended(
        entry.arg(0)?,
        entry.arg(1)?,
        location,
    ));

    let lo = mul_op.result(0)?.into();
    let hi = mul_op.result(1)?.into();

    let guarantee = entry.append_op_result(llvm::undef(guarantee_ty, location))?;
    helper.br(entry, 0, &[hi, lo, guarantee], location)
}

fn build_is_zero<'ctx, 'this>(
    context: &'ctx Context,
    _registry: &ProgramRegistry<CoreType, CoreLibfunc>,
    entry: &'this Block<'ctx>,
    location: Location<'ctx>,
    helper: &LibfuncHelper<'ctx, 'this>,
    _metadata: &mut MetadataStorage,
    _info: &SignatureOnlyConcreteLibfunc,
) -> Result<()> {
    let input = entry.arg(0)?;

    let k0 = entry.const_int_from_type(context, location, 0, input.r#type())?;
    let is_zero = entry.cmpi(context, CmpiPredicate::Eq, input, k0, location)?;

    helper.cond_br(context, entry, is_zero, [0, 1], [&[], &[input]], location)
}

fn build_mul_guarantee_verify<'ctx, 'this>(
    context: &'ctx Context,
    _registry: &ProgramRegistry<CoreType, CoreLibfunc>,
    entry: &'this Block<'ctx>,
    location: Location<'ctx>,
    helper: &LibfuncHelper<'ctx, 'this>,
    _metadata: &mut MetadataStorage,
    _info: &SignatureOnlyConcreteLibfunc,
) -> Result<()> {
    // The sierra-to-casm compiler uses the range check builtin a total of 9 times.
    // https://github.com/starkware-libs/cairo/blob/dc8b4f0b2e189a3b107b15062895597588b78a46/crates/cairo-lang-sierra-to-casm/src/invocations/int/unsigned128.rs?plain=1#L112
    let range_check =
        super::increment_builtin_counter_by(context, entry, location, entry.arg(0)?, 9)?;

    helper.br(entry, 0, &[range_check], location)
}

fn build_operation<'ctx, 'this>(
    context: &'ctx Context,
    registry: &ProgramRegistry<CoreType, CoreLibfunc>,
    entry: &'this Block<'ctx>,
    location: Location<'ctx>,
    helper: &LibfuncHelper<'ctx, 'this>,
    metadata: &mut MetadataStorage,
    info: &IntOperationConcreteLibfunc,
) -> Result<()> {
    // Regardless of the operation range, the range check builtin pointer is always increased at least once.
    // * for signed ints: https://github.com/starkware-libs/cairo/blob/v2.12.0-dev.1/crates/cairo-lang-sierra-to-casm/src/invocations/int/signed.rs#L68
    // * for signed128: behaves the same as the signed ints case.
    // * for unsinged ints:
    //    * for overflowing add: https://github.com/starkware-libs/cairo/blob/v2.12.0-dev.1/crates/cairo-lang-sierra-to-casm/src/invocations/int/unsigned.rs#L19
    //    * for overflowing sub: https://github.com/starkware-libs/cairo/blob/v2.12.0-dev.1/crates/cairo-lang-sierra-to-casm/src/invocations/int/mod.rs#L67
    // * for unsigned128:
    //    * for overflowing add: https://github.com/starkware-libs/cairo/blob/v2.12.0-dev.1/crates/cairo-lang-sierra-to-casm/src/invocations/int/unsigned128.rs#L45
    //    * for overflowing sub: https://github.com/starkware-libs/cairo/blob/v2.12.0-dev.1/crates/cairo-lang-sierra-to-casm/src/invocations/int/mod.rs#L104
    let range_check = increment_builtin_counter(context, entry, location, entry.arg(0)?)?;
    let value_ty = registry.get_type(&info.signature.param_signatures[1].ty)?;
    let value_range = value_ty.integer_range(registry)?;
    let is_signed = !value_range.lower.is_zero();
    let value_ty = value_ty.build(
        context,
        helper,
        registry,
        metadata,
        &info.signature.param_signatures[1].ty,
    )?;

    let op_name = match (is_signed, info.operator) {
        (false, IntOperator::OverflowingAdd) => "llvm.intr.uadd.with.overflow",
        (false, IntOperator::OverflowingSub) => "llvm.intr.usub.with.overflow",
        (true, IntOperator::OverflowingAdd) => "llvm.intr.sadd.with.overflow",
        (true, IntOperator::OverflowingSub) => "llvm.intr.ssub.with.overflow",
    };
    let result_with_overflow = entry.append_op_result(
        OperationBuilder::new(op_name, location)
            .add_operands(&[entry.arg(1)?, entry.arg(2)?])
            .add_results(&[llvm::r#type::r#struct(
                context,
                &[value_ty, IntegerType::new(context, 1).into()],
                false,
            )])
            .build()?,
    )?;

    let result = entry.extract_value(context, location, result_with_overflow, value_ty, 0)?;
    let overflow = entry.extract_value(
        context,
        location,
        result_with_overflow,
        IntegerType::new(context, 1).into(),
        1,
    )?;

    if is_signed {
        let block_in_range = helper.append_block(Block::new(&[]));
        let block_overflow = helper.append_block(Block::new(&[]));

        entry.append_operation(cf::cond_br(
            context,
            overflow,
            block_overflow,
            block_in_range,
            &[],
            &[],
            location,
        ));

        {
            let is_not_i128 =
                !(value_range.lower == i128::MIN.into() && value_range.upper == i128::MAX.into());

<<<<<<< HEAD
            // if we are handling not an i128 and the in_range condition is met, increase the range check builtin by 1:
=======
            // if we are handling an i128 and the in_range condition is met, increase the range check builtin by 1:
>>>>>>> ebfd384f
            // https://github.com/starkware-libs/cairo/blob/v2.12.0-dev.1/crates/cairo-lang-sierra-to-casm/src/invocations/int/signed.rs#L105
            let range_check = if is_not_i128 {
                increment_builtin_counter_by(context, block_in_range, location, range_check, 1)?
            } else {
                range_check
            };

            helper.br(block_in_range, 0, &[range_check, result], location)?;
        }
        {
            let k0 = block_overflow.const_int_from_type(context, location, 0, result.r#type())?;
            let is_positive =
                block_overflow.cmpi(context, CmpiPredicate::Sge, result, k0, location)?;
            helper.cond_br(
                context,
                block_overflow,
                is_positive,
                [1, 2],
                [&[range_check, result]; 2],
                location,
            )
        }
    } else {
        helper.cond_br(
            context,
            entry,
            overflow,
            [1, 0],
            [&[range_check, result]; 2],
            location,
        )
    }
}

fn build_square_root<'ctx, 'this>(
    context: &'ctx Context,
    registry: &ProgramRegistry<CoreType, CoreLibfunc>,
    entry: &'this Block<'ctx>,
    location: Location<'ctx>,
    helper: &LibfuncHelper<'ctx, 'this>,
    _metadata: &mut MetadataStorage,
    info: &SignatureOnlyConcreteLibfunc,
) -> Result<()> {
    // The sierra-to-casm compiler uses the range_check builtin 4 times.
    // https://github.com/starkware-libs/cairo/blob/96625b57abee8aca55bdeb3ecf29f82e8cea77c3/crates/cairo-lang-sierra-to-casm/src/invocations/int/unsigned.rs#L73
    let range_check =
        super::increment_builtin_counter_by(context, entry, location, entry.arg(0)?, 4)?;

    let input = entry.arg(1)?;
    let (input_bits, value_bits) =
        match registry.get_type(&info.signature.param_signatures[1].ty)? {
            CoreTypeConcrete::Uint8(_) => (8, 8),
            CoreTypeConcrete::Uint16(_) => (16, 8),
            CoreTypeConcrete::Uint32(_) => (32, 16),
            CoreTypeConcrete::Uint64(_) => (64, 32),
            CoreTypeConcrete::Uint128(_) => (128, 64),
            _ => native_panic!("invalid value type in int square root"),
        };

    let k1 = entry.const_int(context, location, 1, input_bits)?;
    let is_small = entry.cmpi(context, CmpiPredicate::Ule, input, k1, location)?;

    let value = entry.append_op_result(scf::r#if(
        is_small,
        &[IntegerType::new(context, value_bits).into()],
        {
            let region = Region::new();
            let block = region.append_block(Block::new(&[]));

            let value = block.trunci(
                input,
                IntegerType::new(context, value_bits).into(),
                location,
            )?;

            block.append_operation(scf::r#yield(&[value], location));
            region
        },
        {
            let region = Region::new();
            let block = region.append_block(Block::new(&[]));

            let leading_zeros = block.append_op_result(
                ods::llvm::intr_ctlz(
                    context,
                    IntegerType::new(context, input_bits).into(),
                    input,
                    IntegerAttribute::new(IntegerType::new(context, 1).into(), 1),
                    location,
                )
                .into(),
            )?;

            let k_bits = block.const_int(context, location, input_bits, input_bits)?;
            let num_bits = block.append_op_result(arith::subi(k_bits, leading_zeros, location))?;
            let shift_amount = block.addi(num_bits, k1, location)?;

            let parity_mask = block.const_int(context, location, -2, input_bits)?;
            let shift_amount =
                block.append_op_result(arith::andi(shift_amount, parity_mask, location))?;

            let k0 = block.const_int(context, location, 0, input_bits)?;
            let value = block.append_op_result(scf::r#while(
                &[k0, shift_amount],
                &[
                    IntegerType::new(context, input_bits).into(),
                    IntegerType::new(context, input_bits).into(),
                ],
                {
                    let region = Region::new();
                    let block = region.append_block(Block::new(&[
                        (IntegerType::new(context, input_bits).into(), location),
                        (IntegerType::new(context, input_bits).into(), location),
                    ]));

                    let value = block.shli(block.arg(0)?, k1, location)?;
                    let large_candidate =
                        block.append_op_result(arith::xori(value, k1, location))?;
                    let large_candidate_squared =
                        block.muli(large_candidate, large_candidate, location)?;

                    let threshold = block.shrui(input, block.arg(1)?, location)?;
                    let threshold_is_poison =
                        block.cmpi(context, CmpiPredicate::Eq, block.arg(1)?, k_bits, location)?;
                    let threshold = block.append_op_result(arith::select(
                        threshold_is_poison,
                        k0,
                        threshold,
                        location,
                    ))?;

                    let is_in_range = block.cmpi(
                        context,
                        CmpiPredicate::Ule,
                        large_candidate_squared,
                        threshold,
                        location,
                    )?;
                    let value = block.append_op_result(arith::select(
                        is_in_range,
                        large_candidate,
                        value,
                        location,
                    ))?;

                    let k2 = block.const_int(context, location, 2, input_bits)?;
                    let shift_amount =
                        block.append_op_result(arith::subi(block.arg(1)?, k2, location))?;

                    let should_continue =
                        block.cmpi(context, CmpiPredicate::Sge, shift_amount, k0, location)?;
                    block.append_operation(scf::condition(
                        should_continue,
                        &[value, shift_amount],
                        location,
                    ));

                    region
                },
                {
                    let region = Region::new();
                    let block = region.append_block(Block::new(&[
                        (IntegerType::new(context, input_bits).into(), location),
                        (IntegerType::new(context, input_bits).into(), location),
                    ]));

                    block.append_operation(scf::r#yield(&[block.arg(0)?, block.arg(1)?], location));
                    region
                },
                location,
            ))?;

            let value = if input_bits == value_bits {
                value
            } else {
                block.trunci(
                    value,
                    IntegerType::new(context, value_bits).into(),
                    location,
                )?
            };

            block.append_operation(scf::r#yield(&[value], location));
            region
        },
        location,
    ))?;

    helper.br(entry, 0, &[range_check, value], location)
}

fn build_to_felt252<'ctx, 'this>(
    context: &'ctx Context,
    registry: &ProgramRegistry<CoreType, CoreLibfunc>,
    entry: &'this Block<'ctx>,
    location: Location<'ctx>,
    helper: &LibfuncHelper<'ctx, 'this>,
    metadata: &mut MetadataStorage,
    info: &SignatureOnlyConcreteLibfunc,
) -> Result<()> {
    let value_ty = registry.get_type(&info.signature.param_signatures[0].ty)?;
    let is_signed = !value_ty.integer_range(registry)?.lower.is_zero();

    let felt252_ty = registry.build_type(
        context,
        helper,
        metadata,
        &info.signature.branch_signatures[0].vars[0].ty,
    )?;

    let value = if is_signed {
        let prime = entry.const_int_from_type(
            context,
            location,
            BigInt::from_biguint(Sign::Plus, PRIME.clone()),
            felt252_ty,
        )?;

        let k0 = entry.const_int_from_type(
            context,
            location,
            0,
            value_ty.build(
                context,
                helper,
                registry,
                metadata,
                &info.signature.param_signatures[0].ty,
            )?,
        )?;
        let is_negative = entry.cmpi(context, CmpiPredicate::Slt, entry.arg(0)?, k0, location)?;

        let value = entry.extui(entry.arg(0)?, felt252_ty, location)?;

        let neg_value =
            entry.append_op_result(math::absi(context, entry.arg(0)?, location).into())?;
        let neg_value = entry.extui(neg_value, felt252_ty, location)?;
        let neg_value = entry.append_op_result(arith::subi(prime, neg_value, location))?;

        entry.append_op_result(arith::select(is_negative, neg_value, value, location))?
    } else {
        entry.extui(entry.arg(0)?, felt252_ty, location)?
    };

    helper.br(entry, 0, &[value], location)
}

fn build_u128s_from_felt252<'ctx, 'this>(
    context: &'ctx Context,
    _registry: &ProgramRegistry<CoreType, CoreLibfunc>,
    entry: &'this Block<'ctx>,
    location: Location<'ctx>,
    helper: &LibfuncHelper<'ctx, 'this>,
    _metadata: &mut MetadataStorage,
    _info: &SignatureOnlyConcreteLibfunc,
) -> Result<()> {
    let target_ty = IntegerType::new(context, 128).into();

    let lo = entry.trunci(entry.arg(1)?, target_ty, location)?;

    let k128 = entry.const_int_from_type(context, location, 128, entry.arg(1)?.r#type())?;
    let hi = entry.shrui(entry.arg(1)?, k128, location)?;
    let hi = entry.trunci(hi, target_ty, location)?;

    let k0 = entry.const_int_from_type(context, location, 0, target_ty)?;
    let is_wide = entry.cmpi(context, CmpiPredicate::Ne, hi, k0, location)?;

    // The sierra-to-casm compiler uses the range check builtin a total of 3 times when the value is greater than u128 max.
    // Otherwise it will be used once.
    // https://github.com/starkware-libs/cairo/blob/96625b57abee8aca55bdeb3ecf29f82e8cea77c3/crates/cairo-lang-sierra-to-casm/src/invocations/int/unsigned128.rs#L234
    let range_check = super::increment_builtin_counter_by_if(
        context,
        entry,
        location,
        entry.arg(0)?,
        3,
        1,
        is_wide,
    )?;

    helper.cond_br(
        context,
        entry,
        is_wide,
        [1, 0],
        [&[range_check, hi, lo], &[range_check, lo]],
        location,
    )
}

fn build_wide_mul<'ctx, 'this>(
    context: &'ctx Context,
    registry: &ProgramRegistry<CoreType, CoreLibfunc>,
    entry: &'this Block<'ctx>,
    location: Location<'ctx>,
    helper: &LibfuncHelper<'ctx, 'this>,
    metadata: &mut MetadataStorage,
    info: &SignatureOnlyConcreteLibfunc,
) -> Result<()> {
    let result_ty = registry.build_type(
        context,
        helper,
        metadata,
        &info.signature.branch_signatures[0].vars[0].ty,
    )?;

    let ext_fn = if registry
        .get_type(&info.signature.param_signatures[0].ty)?
        .integer_range(registry)?
        .lower
        .is_zero()
    {
        BlockExt::extui
    } else {
        BlockExt::extsi
    };

    let lhs = ext_fn(entry, entry.arg(0)?, result_ty, location)?;
    let rhs = ext_fn(entry, entry.arg(1)?, result_ty, location)?;
    let result = entry.muli(lhs, rhs, location)?;

    helper.br(entry, 0, &[result], location)
}

#[cfg(test)]
mod test {
    use crate::{
        context::NativeContext, error::panic::ToNativeAssertError, executor::JitNativeExecutor,
        utils::HALF_PRIME, OptLevel, Value,
    };
    use ark_ff::One;
    use cairo_lang_sierra::{
        extensions::{bounded_int::BoundedIntDivRemAlgorithm, utils::Range},
        ProgramParser,
    };
    use itertools::Itertools;
    use num_bigint::{BigInt, BigUint, Sign};
    use num_integer::Roots;
    use num_traits::{
        ops::overflowing::{OverflowingAdd, OverflowingSub},
        Bounded, Num,
    };
    use starknet_types_core::felt::Felt;
    use std::{
        fmt::Display,
        mem,
        ops::{BitAnd, BitOr, BitXor},
    };

    fn test_bitwise<T>() -> Result<(), Box<dyn std::error::Error>>
    where
        T: Bounded + Copy + Num + BitAnd<Output = T> + BitOr<Output = T> + BitXor<Output = T>,
        Value: From<T>,
    {
        let n_bits = 8 * mem::size_of::<T>();
        let type_id = format!(
            "{}{n_bits}",
            if T::min_value().is_zero() { 'u' } else { 'i' }
        );

        let program = ProgramParser::new()
            .parse(&format!(
                r#"
                    type Bitwise = Bitwise;
                    type {type_id} = {type_id};
                    type Tuple<{type_id}, {type_id}, {type_id}> = Struct<ut@Tuple, {type_id}, {type_id}, {type_id}>;

                    libfunc {0} = {0};
                    libfunc struct_construct<Tuple<{type_id}, {type_id}, {type_id}>> = struct_construct<Tuple<{type_id}, {type_id}, {type_id}>>;

                    {0}([0], [1], [2]) -> ([3], [4], [5], [6]);
                    struct_construct<Tuple<{type_id}, {type_id}, {type_id}>>([4], [5], [6]) -> ([7]);
                    return([3], [7]);

                    [0]@0([0]: Bitwise, [1]: {type_id}, [2]: {type_id}) -> (Bitwise, Tuple<{type_id}, {type_id}, {type_id}>);
                "#,
                if n_bits == 128 {
                    "bitwise".to_string()
                } else {
                    format!("{type_id}_bitwise")
                }
            ))
            .map_err(|e| e.to_string())?;

        let context = NativeContext::new();
        let module = context.compile(&program, false, None, None)?;
        let executor = JitNativeExecutor::from_native_module(module, OptLevel::default())?;

        let data = [T::min_value(), T::zero(), T::one(), T::max_value()];
        for perm in Itertools::permutations(data.into_iter(), 2) {
            let result = executor.invoke_dynamic(
                &program.funcs[0].id,
                &[perm[0].into(), perm[1].into()],
                None,
            )?;

            assert_eq!(result.builtin_stats.bitwise, 1);
            assert_eq!(
                result.return_value,
                Value::Struct {
                    fields: vec![
                        (perm[0] & perm[1]).into(),
                        (perm[0] ^ perm[1]).into(),
                        (perm[0] | perm[1]).into(),
                    ],
                    debug_name: None,
                },
            );
        }

        Ok(())
    }

    fn test_byte_reverse() -> Result<(), Box<dyn std::error::Error>> {
        let program = ProgramParser::new()
            .parse(
                r#"
                    type Bitwise = Bitwise;
                    type u128 = u128;

                    libfunc u128_byte_reverse = u128_byte_reverse;

                    u128_byte_reverse([0], [1]) -> ([2], [3]);
                    return([2], [3]);

                    [0]@0([0]: Bitwise, [1]: u128) -> (Bitwise, u128);
                "#,
            )
            .map_err(|e| e.to_string())?;

        let context = NativeContext::new();
        let module = context.compile(&program, false, None, None)?;
        let executor = JitNativeExecutor::from_native_module(module, OptLevel::default())?;

        let data = [0u128, 1u128, u128::MAX];
        for value in data.into_iter() {
            let result = executor.invoke_dynamic(&program.funcs[0].id, &[value.into()], None)?;

            assert_eq!(result.builtin_stats.bitwise, 4);
            assert_eq!(result.return_value, Value::Uint128(value.swap_bytes()));
        }

        Ok(())
    }

    fn test_const<T>() -> Result<(), Box<dyn std::error::Error>>
    where
        T: Bounded + Display + Num,
        Value: From<T>,
    {
        let n_bits = 8 * mem::size_of::<T>();
        let type_id = format!(
            "{}{n_bits}",
            if T::min_value().is_zero() { 'u' } else { 'i' }
        );

        let min = T::min_value();
        let max = T::max_value();
        let program = if min.is_zero() {
            ProgramParser::new()
                .parse(&format!(
                    r#"
                        type {type_id} = {type_id};

                        libfunc {type_id}_const<0> = {type_id}_const<0>;
                        libfunc {type_id}_const<1> = {type_id}_const<1>;
                        libfunc {type_id}_const<{max}> = {type_id}_const<{max}>;

                        {type_id}_const<0>() -> ([0]);
                        return([0]);
                        {type_id}_const<1>() -> ([0]);
                        return([0]);
                        {type_id}_const<{max}>() -> ([0]);
                        return([0]);

                        test_zero@0() -> ({type_id});
                        test_one@2() -> ({type_id});
                        test_max@4() -> ({type_id});
                    "#,
                ))
                .map_err(|e| e.to_string())?
        } else {
            ProgramParser::new()
                .parse(&format!(
                    r#"
                        type {type_id} = {type_id};

                        libfunc {type_id}_const<{min}> = {type_id}_const<{min}>;
                        libfunc {type_id}_const<0> = {type_id}_const<0>;
                        libfunc {type_id}_const<1> = {type_id}_const<1>;
                        libfunc {type_id}_const<{max}> = {type_id}_const<{max}>;

                        {type_id}_const<{min}>() -> ([0]);
                        return([0]);
                        {type_id}_const<0>() -> ([0]);
                        return([0]);
                        {type_id}_const<1>() -> ([0]);
                        return([0]);
                        {type_id}_const<{max}>() -> ([0]);
                        return([0]);

                        test_min@0() -> ({type_id});
                        test_zero@2() -> ({type_id});
                        test_one@4() -> ({type_id});
                        test_max@6() -> ({type_id});
                    "#,
                ))
                .map_err(|e| e.to_string())?
        };

        let context = NativeContext::new();
        let module = context.compile(&program, false, None, None)?;
        let executor = JitNativeExecutor::from_native_module(module, OptLevel::default())?;

        if min.is_zero() {
            assert_eq!(
                executor
                    .invoke_dynamic(&program.funcs[0].id, &[], None)?
                    .return_value,
                T::zero().into(),
            );
            assert_eq!(
                executor
                    .invoke_dynamic(&program.funcs[1].id, &[], None)?
                    .return_value,
                T::one().into(),
            );
            assert_eq!(
                executor
                    .invoke_dynamic(&program.funcs[2].id, &[], None)?
                    .return_value,
                max.into(),
            );
        } else {
            assert_eq!(
                executor
                    .invoke_dynamic(&program.funcs[0].id, &[], None)?
                    .return_value,
                min.into(),
            );
            assert_eq!(
                executor
                    .invoke_dynamic(&program.funcs[1].id, &[], None)?
                    .return_value,
                T::zero().into(),
            );
            assert_eq!(
                executor
                    .invoke_dynamic(&program.funcs[2].id, &[], None)?
                    .return_value,
                T::one().into(),
            );
            assert_eq!(
                executor
                    .invoke_dynamic(&program.funcs[3].id, &[], None)?
                    .return_value,
                max.into(),
            );
        }

        Ok(())
    }

    fn test_diff<T>() -> Result<(), Box<dyn std::error::Error>>
    where
        T: Bounded + Copy + Num + Ord,
        Value: From<T>,
    {
        let n_bits = 8 * mem::size_of::<T>();
        let type_id = format!("i{n_bits}");
        let target_type_id = format!("u{n_bits}");

        let program = ProgramParser::new()
            .parse(&format!(
                r#"
                    type RangeCheck = RangeCheck;
                    type {type_id} = {type_id};
                    type {target_type_id} = {target_type_id};
                    type Result<{target_type_id}, {target_type_id}> = Enum<ut@core::result::Result::<core::integer::{target_type_id}, core::integer::{target_type_id}>, {target_type_id}, {target_type_id}>;

                    libfunc {type_id}_diff = {type_id}_diff;
                    libfunc branch_align = branch_align;
                    libfunc enum_init<Result<{target_type_id}, {target_type_id}>, 0> = enum_init<Result<{target_type_id}, {target_type_id}>, 0>;
                    libfunc enum_init<Result<{target_type_id}, {target_type_id}>, 1> = enum_init<Result<{target_type_id}, {target_type_id}>, 1>;

                    {type_id}_diff([0], [1], [2]) {{ fallthrough([3], [4]) 4([3], [4]) }};
                    branch_align() -> ();
                    enum_init<Result<{target_type_id}, {target_type_id}>, 0>([4]) -> ([5]);
                    return([3], [5]);
                    branch_align() -> ();
                    enum_init<Result<{target_type_id}, {target_type_id}>, 1>([4]) -> ([5]);
                    return([3], [5]);

                    [0]@0([0]: RangeCheck, [1]: {type_id}, [2]: {type_id}) -> (RangeCheck, Result<{target_type_id}, {target_type_id}>);
                "#
            ))
            .map_err(|e| e.to_string())?;

        let context = NativeContext::new();
        let module = context.compile(&program, false, None, None)?;
        let executor = JitNativeExecutor::from_native_module(module, OptLevel::default())?;

        let data = [T::min_value(), T::zero(), T::one(), T::max_value()];
        for perm in Itertools::permutations(data.into_iter(), 2) {
            let lhs = Value::from(perm[0]);
            let rhs = Value::from(perm[1]);

            let result =
                executor.invoke_dynamic(&program.funcs[0].id, &[lhs.clone(), rhs.clone()], None)?;

            let is_greater_equal = perm[0] >= perm[1];
            let value_difference = match (lhs, rhs) {
                (Value::Sint8(lhs), Value::Sint8(rhs)) => {
                    Value::Uint8((lhs.wrapping_sub(rhs)) as _)
                }
                (Value::Sint16(lhs), Value::Sint16(rhs)) => {
                    Value::Uint16((lhs.wrapping_sub(rhs)) as _)
                }
                (Value::Sint32(lhs), Value::Sint32(rhs)) => {
                    Value::Uint32((lhs.wrapping_sub(rhs)) as _)
                }
                (Value::Sint64(lhs), Value::Sint64(rhs)) => {
                    Value::Uint64((lhs.wrapping_sub(rhs)) as _)
                }
                (Value::Sint128(lhs), Value::Sint128(rhs)) => {
                    Value::Uint128((lhs.wrapping_sub(rhs)) as _)
                }
                _ => unreachable!(),
            };

            assert_eq!(result.builtin_stats.range_check, 1);
            assert_eq!(
                result.return_value,
                Value::Enum {
                    tag: (!is_greater_equal) as usize,
                    value: Box::new(value_difference),
                    debug_name: None,
                },
            );
        }

        Ok(())
    }

    fn test_divmod<T>() -> Result<(), Box<dyn std::error::Error>>
    where
        T: Bounded + Copy + Num + Into<BigInt>,
        Value: From<T>,
    {
        let n_bits = 8 * mem::size_of::<T>();
        let type_id = format!(
            "{}{n_bits}",
            if T::min_value().is_zero() { 'u' } else { 'i' }
        );

        let program = ProgramParser::new()
            .parse(&format!(
                r#"
                    type RangeCheck = RangeCheck;
                    type {type_id} = {type_id};
                    type NonZero<{type_id}> = NonZero<{type_id}>;
                    type Tuple<{type_id}, {type_id}> = Struct<ut@Tuple, {type_id}, {type_id}>;

                    libfunc {type_id}_safe_divmod = {type_id}_safe_divmod;
                    libfunc struct_construct<Tuple<{type_id}, {type_id}>> = struct_construct<Tuple<{type_id}, {type_id}>>;

                    {type_id}_safe_divmod([0], [1], [2]) -> ([3], [4], [5]);
                    struct_construct<Tuple<{type_id}, {type_id}>>([4], [5]) -> ([6]);
                    return([3], [6]);

                    [0]@0([0]: RangeCheck, [1]: {type_id}, [2]: NonZero<{type_id}>) -> (RangeCheck, Tuple<{type_id}, {type_id}>);
                "#,
            ))
            .map_err(|e| e.to_string())?;

        let context = NativeContext::new();
        let module = context.compile(&program, false, None, None)?;
        let executor = JitNativeExecutor::from_native_module(module, OptLevel::default())?;

        // Get the range to create the BoundedIntDivRemAlgorithm
        let range = Range {
            lower: T::min_value().into(),
            upper: T::max_value().into() + BigInt::one(),
        };
        let div_rem_algorithm = BoundedIntDivRemAlgorithm::try_new(&range, &range)
            .to_native_assert_error(&format!(
                "div_rem of ranges: lhs = {:#?} and rhs= {:#?} is not supported yet",
                &range, &range
            ))?;

        let data = [T::min_value(), T::zero(), T::one(), T::max_value()];
        for perm in Itertools::permutations(data.into_iter(), 2) {
            if perm[1].is_zero() {
                continue;
            }

            let result = executor.invoke_dynamic(
                &program.funcs[0].id,
                &[Value::from(perm[0]), Value::from(perm[1])],
                None,
            )?;

            match div_rem_algorithm {
                BoundedIntDivRemAlgorithm::KnownSmallRhs => {
                    assert_eq!(result.builtin_stats.range_check, 3)
                }
                BoundedIntDivRemAlgorithm::KnownSmallQuotient { .. }
                | BoundedIntDivRemAlgorithm::KnownSmallLhs { .. } => {
                    assert_eq!(result.builtin_stats.range_check, 4)
                }
            }
            assert_eq!(
                result.return_value,
                Value::Struct {
                    fields: vec![
                        Value::from(perm[0] / perm[1]),
                        Value::from(perm[0] % perm[1])
                    ],
                    debug_name: None,
                },
            );
        }

        Ok(())
    }

    fn test_equal<T>() -> Result<(), Box<dyn std::error::Error>>
    where
        T: Bounded + Copy + Num,
        Value: From<T>,
    {
        let n_bits = 8 * mem::size_of::<T>();
        let type_id = format!(
            "{}{n_bits}",
            if T::min_value().is_zero() { 'u' } else { 'i' }
        );

        let program = ProgramParser::new()
            .parse(&format!(
                r#"
                    type Unit = Struct<ut@Tuple>;
                    type {type_id} = {type_id};
                    type core::bool = Enum<ut@core::bool, Unit, Unit>;

                    libfunc struct_construct<Unit> = struct_construct<Unit>;
                    libfunc {type_id}_eq = {type_id}_eq;
                    libfunc branch_align = branch_align;
                    libfunc enum_init<core::bool, 0> = enum_init<core::bool, 0>;
                    libfunc enum_init<core::bool, 1> = enum_init<core::bool, 1>;

                    struct_construct<Unit>() -> ([2]);
                    {type_id}_eq([0], [1]) {{ fallthrough() 5() }};
                    branch_align() -> ();
                    enum_init<core::bool, 0>([2]) -> ([3]);
                    return([3]);
                    branch_align() -> ();
                    enum_init<core::bool, 1>([2]) -> ([3]);
                    return([3]);

                    [0]@0([0]: {type_id}, [1]: {type_id}) -> (core::bool);
                "#,
            ))
            .map_err(|e| e.to_string())?;

        let context = NativeContext::new();
        let module = context.compile(&program, false, None, None)?;
        let executor = JitNativeExecutor::from_native_module(module, OptLevel::default())?;

        let data = [T::min_value(), T::zero(), T::one(), T::max_value()];
        for perm in Itertools::permutations(data.into_iter(), 2) {
            let result = executor.invoke_dynamic(
                &program.funcs[0].id,
                &[perm[0].into(), perm[1].into()],
                None,
            )?;

            assert_eq!(
                result.return_value,
                Value::Enum {
                    tag: (perm[0] == perm[1]) as usize,
                    value: Box::new(Value::Struct {
                        fields: Vec::new(),
                        debug_name: None,
                    }),
                    debug_name: None,
                },
            );
        }

        Ok(())
    }

    fn test_from_felt252<T>() -> Result<(), Box<dyn std::error::Error>>
    where
        T: Bounded + Copy + Num + TryFrom<Value> + Into<BigInt>,
        Felt: From<T>,
        Value: From<T>,
    {
        let n_bits = 8 * mem::size_of::<T>();
        let type_id = format!(
            "{}{n_bits}",
            if T::min_value().is_zero() { 'u' } else { 'i' }
        );

        let program = ProgramParser::new()
            .parse(&format!(
                r#"
                    type RangeCheck = RangeCheck;
                    type felt252 = felt252;
                    type {type_id} = {type_id};
                    type Unit = Struct<ut@Tuple>;
                    type core::option::Option::<core::integer::{type_id}> = Enum<ut@core::option::Option::<core::integer::{type_id}>, {type_id}, Unit>;

                    libfunc {type_id}_try_from_felt252 = {type_id}_try_from_felt252;
                    libfunc branch_align = branch_align;
                    libfunc enum_init<core::option::Option::<core::integer::{type_id}>, 0> = enum_init<core::option::Option::<core::integer::{type_id}>, 0>;
                    libfunc struct_construct<Unit> = struct_construct<Unit>;
                    libfunc enum_init<core::option::Option::<core::integer::{type_id}>, 1> = enum_init<core::option::Option::<core::integer::{type_id}>, 1>;

                    {type_id}_try_from_felt252([0], [1]) {{ fallthrough([2], [3]) 4([2]) }};
                    branch_align() -> ();
                    enum_init<core::option::Option::<core::integer::{type_id}>, 0>([3]) -> ([4]);
                    return([2], [4]);
                    branch_align() -> ();
                    struct_construct<Unit>() -> ([3]);
                    enum_init<core::option::Option::<core::integer::{type_id}>, 1>([3]) -> ([4]);
                    return([2], [4]);

                    [0]@0([0]: RangeCheck, [1]: felt252) -> (RangeCheck, core::option::Option::<core::integer::{type_id}>);
                "#,
            ))
            .map_err(|e| e.to_string())?;

        let context = NativeContext::new();
        let module = context.compile(&program, false, None, None)?;
        let executor = JitNativeExecutor::from_native_module(module, OptLevel::default())?;

        let data = [
            (Felt::from(T::min_value()), Some(T::min_value())),
            (Felt::from(T::zero()), Some(T::zero())),
            (Felt::from(T::one()), Some(T::one())),
            (Felt::from(T::max_value()), Some(T::max_value())),
            (Felt::ZERO, Some(T::zero())),
            (
                Felt::MAX,
                (T::min_value() != T::zero()).then(|| T::zero() - T::one()),
            ),
            (
                BigInt::from_biguint(Sign::Plus, HALF_PRIME.clone()).into(),
                None,
            ),
            (
                BigInt::from_biguint(Sign::Minus, HALF_PRIME.clone()).into(),
                None,
            ),
        ];
        for (value, target) in data {
            let result = executor.invoke_dynamic(&program.funcs[0].id, &[value.into()], None)?;

            match target {
                Some(_) => {
                    let range_size = T::max_value().into() - T::min_value().into() + BigInt::one();
                    let rc_size = BigInt::from(1) << 128;
                    if range_size < rc_size {
                        assert_eq!(
                            result.builtin_stats.range_check, 2,
                            "Difference in range_check count. Type: {}  Value: {}",
                            type_id, value
                        );
                    } else {
                        assert_eq!(
                            result.builtin_stats.range_check, 1,
                            "Difference in range_check count. Type: {}  Value: {}",
                            type_id, value
                        );
                    }
                }
                None => assert_eq!(
                    result.builtin_stats.range_check, 3,
                    "Difference in range_check count. Type: {}  Value: {}",
                    type_id, value
                ),
            }

            assert_eq!(
                result.return_value,
                match target {
                    Some(x) => Value::Enum {
                        tag: 0,
                        value: Box::new(Value::from(x)),
                        debug_name: None,
                    },
                    None => Value::Enum {
                        tag: 1,
                        value: Box::new(Value::Struct {
                            fields: Vec::new(),
                            debug_name: None,
                        }),
                        debug_name: None,
                    },
                },
            );
        }

        Ok(())
    }

    fn test_guarantee_mul() -> Result<(), Box<dyn std::error::Error>> {
        let program = ProgramParser::new()
            .parse(
                r#"
                    type RangeCheck = RangeCheck;
                    type u128 = u128;
                    type U128MulGuarantee = U128MulGuarantee;
                    type Tuple<u128, u128> = Struct<ut@Tuple, u128, u128>;

                    libfunc u128_guarantee_mul = u128_guarantee_mul;
                    libfunc u128_mul_guarantee_verify = u128_mul_guarantee_verify;
                    libfunc struct_construct<Tuple<u128, u128>> = struct_construct<Tuple<u128, u128>>;

                    u128_guarantee_mul([1], [2]) -> ([3], [4], [5]);
                    u128_mul_guarantee_verify([0], [5]) -> ([0]);
                    struct_construct<Tuple<u128, u128>>([3], [4]) -> ([6]);
                    return([0], [6]);

                    [0]@0([0]: RangeCheck, [1]: u128, [2]: u128) -> (RangeCheck, Tuple<u128, u128>);
                "#,
            )
            .map_err(|e| e.to_string())?;

        let context = NativeContext::new();
        let module = context.compile(&program, false, None, None)?;
        let executor = JitNativeExecutor::from_native_module(module, OptLevel::default())?;

        let data = [0u128, 1u128, u128::MAX];
        for values in data.into_iter().permutations(2) {
            let result = executor.invoke_dynamic(
                &program.funcs[0].id,
                &[values[0].into(), values[1].into()],
                None,
            )?;

            let lhs = BigUint::from(values[0]);
            let rhs = BigUint::from(values[1]);
            let res = lhs * rhs;

            let mut res_bytes = res.to_bytes_le();
            res_bytes.resize(size_of::<u128>() * 2, 0);
            let lo = u128::from_le_bytes(res_bytes[..16].try_into().unwrap());
            let hi = u128::from_le_bytes(res_bytes[16..].try_into().unwrap());

            assert_eq!(result.builtin_stats.range_check, 9);
            assert_eq!(
                result.return_value,
                Value::Struct {
                    fields: vec![Value::Uint128(hi), Value::Uint128(lo)],
                    debug_name: None,
                },
            );
        }

        Ok(())
    }

    fn test_unsigned_operation<T>() -> Result<(), Box<dyn std::error::Error>>
    where
        T: Bounded + Copy + Num + OverflowingAdd + OverflowingSub,
        Value: From<T>,
    {
        let n_bits = 8 * size_of::<T>();
        let type_id = format!("u{n_bits}");

        let program = ProgramParser::new()
            .parse(&format!(
                r#"
                    type {type_id} = {type_id};
                    type Result<{type_id}, {type_id}> = Enum<ut@core::result::Result::<core::integer::{type_id}, core::integer::{type_id}>, {type_id}, {type_id}>;
                    type Tuple<Result<{type_id}, {type_id}>, Result<{type_id}, {type_id}>> = Struct<ut@Tuple, Result<{type_id}, {type_id}>, Result<{type_id}, {type_id}>>;
                    type RangeCheck = RangeCheck;

                    libfunc dup<{type_id}> = dup<{type_id}>;
                    libfunc {type_id}_overflowing_add = {type_id}_overflowing_add;
                    libfunc branch_align = branch_align;
                    libfunc enum_init<Result<{type_id}, {type_id}>, 0> = enum_init<Result<{type_id}, {type_id}>, 0>;
                    libfunc jump = jump;
                    libfunc enum_init<Result<{type_id}, {type_id}>, 1> = enum_init<Result<{type_id}, {type_id}>, 1>;
                    libfunc {type_id}_overflowing_sub = {type_id}_overflowing_sub;
                    libfunc struct_construct<Tuple<Result<{type_id}, {type_id}>, Result<{type_id}, {type_id}>>> = struct_construct<Tuple<Result<{type_id}, {type_id}>, Result<{type_id}, {type_id}>>>;

                    dup<{type_id}>([1]) -> ([1], [3]);
                    dup<{type_id}>([2]) -> ([2], [4]);
                    {type_id}_overflowing_add([0], [1], [2]) {{ fallthrough([5], [6]) 6([5], [6]) }};
                    branch_align() -> ();
                    enum_init<Result<{type_id}, {type_id}>, 0>([6]) -> ([6]);
                    jump() {{ 8() }};
                    branch_align() -> ();
                    enum_init<Result<{type_id}, {type_id}>, 1>([6]) -> ([6]);
                    {type_id}_overflowing_sub([5], [3], [4]) {{ fallthrough([7], [8]) 12([7], [8]) }};
                    branch_align() -> ();
                    enum_init<Result<{type_id}, {type_id}>, 0>([8]) -> ([8]);
                    jump() {{ 14() }};
                    branch_align() -> ();
                    enum_init<Result<{type_id}, {type_id}>, 1>([8]) -> ([8]);
                    struct_construct<Tuple<Result<{type_id}, {type_id}>, Result<{type_id}, {type_id}>>>([6], [8]) -> ([9]);
                    return([7], [9]);

                    [0]@0([0]: RangeCheck, [1]: {type_id}, [2]: {type_id}) -> (RangeCheck, Tuple<Result<{type_id}, {type_id}>, Result<{type_id}, {type_id}>>);
                "#,
            ))
            .map_err(|e| e.to_string())?;

        let context = NativeContext::new();
        let module = context.compile(&program, false, None, None)?;
        let executor = JitNativeExecutor::from_native_module(module, OptLevel::default())?;

        let data = [T::min_value(), T::zero(), T::one(), T::max_value()];
        for values in data.into_iter().permutations(2) {
            let lhs = values[0];
            let rhs = values[1];

            let result =
                executor.invoke_dynamic(&program.funcs[0].id, &[lhs.into(), rhs.into()], None)?;

            let (add_result, add_overflow) = lhs.overflowing_add(&rhs);
            let (sub_result, sub_overflow) = lhs.overflowing_sub(&rhs);
            assert_eq!(
                result.return_value,
                Value::Struct {
                    fields: vec![
                        Value::Enum {
                            tag: add_overflow as usize,
                            value: Box::new(add_result.into()),
                            debug_name: None,
                        },
                        Value::Enum {
                            tag: sub_overflow as usize,
                            value: Box::new(sub_result.into()),
                            debug_name: None,
                        },
                    ],
                    debug_name: None
                },
            );
        }

        Ok(())
    }

    fn test_signed_operation<T>() -> Result<(), Box<dyn std::error::Error>>
    where
        T: Bounded + Copy + Num + Ord + OverflowingAdd + OverflowingSub,
        Value: From<T>,
    {
        let n_bits = 8 * size_of::<T>();
        let type_id = format!("i{n_bits}");

        let program = ProgramParser::new()
            .parse(&format!(
                r#"
                    type {type_id} = {type_id};
                    type SignedIntegerResult<{type_id}> = Enum<ut@core::integer::SignedIntegerResult::<core::integer::{type_id}>, {type_id}, {type_id}, {type_id}>;
                    type Tuple<SignedIntegerResult<{type_id}>, SignedIntegerResult<{type_id}>> = Struct<ut@Tuple, SignedIntegerResult<{type_id}>, SignedIntegerResult<{type_id}>>;
                    type RangeCheck = RangeCheck;

                    libfunc dup<{type_id}> = dup<{type_id}>;
                    libfunc {type_id}_overflowing_add_impl = {type_id}_overflowing_add_impl;
                    libfunc branch_align = branch_align;
                    libfunc enum_init<SignedIntegerResult<{type_id}>, 0> = enum_init<SignedIntegerResult<{type_id}>, 0>;
                    libfunc jump = jump;
                    libfunc enum_init<SignedIntegerResult<{type_id}>, 1> = enum_init<SignedIntegerResult<{type_id}>, 1>;
                    libfunc enum_init<SignedIntegerResult<{type_id}>, 2> = enum_init<SignedIntegerResult<{type_id}>, 2>;
                    libfunc {type_id}_overflowing_sub_impl = {type_id}_overflowing_sub_impl;
                    libfunc struct_construct<Tuple<SignedIntegerResult<{type_id}>, SignedIntegerResult<{type_id}>>> = struct_construct<Tuple<SignedIntegerResult<{type_id}>, SignedIntegerResult<{type_id}>>>;

                    dup<{type_id}>([1]) -> ([1], [3]);
                    dup<{type_id}>([2]) -> ([2], [4]);
                    {type_id}_overflowing_add_impl([0], [1], [2]) {{ fallthrough([5], [6]) 6([5], [6]) 9([5], [6]) }};
                    branch_align() -> ();
                    enum_init<SignedIntegerResult<{type_id}>, 0>([6]) -> ([6]);
                    jump() {{ 11() }};
                    branch_align() -> ();
                    enum_init<SignedIntegerResult<{type_id}>, 1>([6]) -> ([6]);
                    jump() {{ 11() }};
                    branch_align() -> ();
                    enum_init<SignedIntegerResult<{type_id}>, 2>([6]) -> ([6]);
                    {type_id}_overflowing_sub_impl([5], [3], [4]) {{ fallthrough([7], [8]) 15([7], [8]) 18([7], [8]) }};
                    branch_align() -> ();
                    enum_init<SignedIntegerResult<{type_id}>, 0>([8]) -> ([8]);
                    jump() {{ 20() }};
                    branch_align() -> ();
                    enum_init<SignedIntegerResult<{type_id}>, 1>([8]) -> ([8]);
                    jump() {{ 20() }};
                    branch_align() -> ();
                    enum_init<SignedIntegerResult<{type_id}>, 2>([8]) -> ([8]);
                    struct_construct<Tuple<SignedIntegerResult<{type_id}>, SignedIntegerResult<{type_id}>>>([6], [8]) -> ([9]);
                    return([7], [9]);

                    [0]@0([0]: RangeCheck, [1]: {type_id}, [2]: {type_id}) -> (RangeCheck, Tuple<SignedIntegerResult<{type_id}>, SignedIntegerResult<{type_id}>>);
                "#,
            ))
            .map_err(|e| e.to_string())?;

        let context = NativeContext::new();
        let module = context.compile(&program, false, None, None)?;
        let executor = JitNativeExecutor::from_native_module(module, OptLevel::default())?;

        let data = [T::min_value(), T::zero(), T::one(), T::max_value()];
        for values in data.into_iter().permutations(2) {
            let lhs = values[0];
            let rhs = values[1];

            let result =
                executor.invoke_dynamic(&program.funcs[0].id, &[lhs.into(), rhs.into()], None)?;

            let (add_result, add_overflow) = lhs.overflowing_add(&rhs);
            let (sub_result, sub_overflow) = lhs.overflowing_sub(&rhs);
            assert_eq!(
                result.return_value,
                Value::Struct {
                    fields: vec![
                        Value::Enum {
                            tag: add_overflow
                                .then(|| lhs >= T::zero() || rhs >= T::zero())
                                .map(|x| (x as usize) + 1)
                                .unwrap_or_default(),
                            value: Box::new(add_result.into()),
                            debug_name: None,
                        },
                        Value::Enum {
                            tag: sub_overflow
                                .then(|| lhs > rhs)
                                .map(|x| (x as usize) + 1)
                                .unwrap_or_default(),
                            value: Box::new(sub_result.into()),
                            debug_name: None,
                        },
                    ],
                    debug_name: None
                },
            );
        }

        Ok(())
    }

    fn test_square_root<T>() -> Result<(), Box<dyn std::error::Error>>
    where
        T: Bounded + Copy + Num + Eq,
        Value: From<T>,
    {
        let n_bits = 8 * size_of::<T>();
        let type_id = format!("u{n_bits}");
        let target_type_id = format!("u{}", (n_bits >> 1).max(8));

        let program = ProgramParser::new()
            .parse(&format!(
                r#"
                    type RangeCheck = RangeCheck;
                    type {type_id} = {type_id};{}

                    libfunc {type_id}_sqrt = {type_id}_sqrt;

                    {type_id}_sqrt([0], [1]) -> ([2], [3]);
                    return([2], [3]);

                    [0]@0([0]: RangeCheck, [1]: {type_id}) -> (RangeCheck, {target_type_id});
                "#,
                match n_bits {
                    8 => "".to_string(),
                    _ => format!("\ntype {target_type_id} = {target_type_id};"),
                }
            ))
            .map_err(|e| e.to_string())?;

        let context = NativeContext::new();
        let module = context.compile(&program, false, None, None)?;
        let executor = JitNativeExecutor::from_native_module(module, OptLevel::default())?;

        let data = [T::min_value(), T::zero(), T::one(), T::max_value()];
        for value in data.into_iter() {
            let result = executor.invoke_dynamic(&program.funcs[0].id, &[value.into()], None)?;

            match (Value::from(value), result.return_value) {
                (Value::Uint8(target), Value::Uint8(result)) => {
                    assert_eq!(result, target.sqrt());
                }
                (Value::Uint16(target), Value::Uint8(result)) => {
                    assert_eq!(result as u16, target.sqrt());
                }
                (Value::Uint32(target), Value::Uint16(result)) => {
                    assert_eq!(result as u32, target.sqrt());
                }
                (Value::Uint64(target), Value::Uint32(result)) => {
                    assert_eq!(result as u64, target.sqrt());
                }
                (Value::Uint128(target), Value::Uint64(result)) => {
                    assert_eq!(result as u128, target.sqrt());
                }
                _ => unreachable!(),
            }
        }

        Ok(())
    }

    fn test_to_felt252<T>() -> Result<(), Box<dyn std::error::Error>>
    where
        T: Bounded + Copy + Num,
        Felt: From<T>,
        Value: From<T>,
    {
        let n_bits = 8 * size_of::<T>();
        let type_id = format!(
            "{}{n_bits}",
            if T::min_value().is_zero() { 'u' } else { 'i' }
        );

        let program = ProgramParser::new()
            .parse(&format!(
                r#"
                    type felt252 = felt252;
                    type {type_id} = {type_id};

                    libfunc {type_id}_to_felt252 = {type_id}_to_felt252;

                    {type_id}_to_felt252([0]) -> ([1]);
                    return([1]);

                    [0]@0([0]: {type_id}) -> (felt252);
                "#
            ))
            .map_err(|e| e.to_string())?;

        let context = NativeContext::new();
        let module = context.compile(&program, false, None, None)?;
        let executor = JitNativeExecutor::from_native_module(module, OptLevel::default())?;

        let data = [T::min_value(), T::zero(), T::one(), T::max_value()];
        for value in data.into_iter() {
            let result = executor.invoke_dynamic(&program.funcs[0].id, &[value.into()], None)?;

            assert_eq!(result.return_value, Value::Felt252(value.into()));
        }

        Ok(())
    }

    fn test_u128s_from_felt252() -> Result<(), Box<dyn std::error::Error>> {
        let program = ProgramParser::new()
            .parse(
                r#"
                    type RangeCheck = RangeCheck;
                    type felt252 = felt252;
                    type u128 = u128;
                    type Tuple<u128, u128> = Struct<ut@Tuple, u128, u128>;
                    type U128sFromFelt252Result = Enum<ut@sample::sample::U128sFromFelt252Result, u128, Tuple<u128, u128>>;

                    libfunc u128s_from_felt252 = u128s_from_felt252;
                    libfunc branch_align = branch_align;
                    libfunc enum_init<U128sFromFelt252Result, 0> = enum_init<U128sFromFelt252Result, 0>;
                    libfunc enum_init<U128sFromFelt252Result, 1> = enum_init<U128sFromFelt252Result, 1>;
                    libfunc struct_construct<Tuple<u128, u128>> = struct_construct<Tuple<u128, u128>>;

                    u128s_from_felt252([0], [1]) { fallthrough([2], [3]) 4([2], [3], [4]) };
                    branch_align() -> ();
                    enum_init<U128sFromFelt252Result, 0>([3]) -> ([4]);
                    return([2], [4]);
                    branch_align() -> ();
                    struct_construct<Tuple<u128, u128>>([3], [4]) -> ([5]);
                    enum_init<U128sFromFelt252Result, 1>([5]) -> ([6]);
                    return([2], [6]);

                    [0]@0([0]: RangeCheck, [1]: felt252) -> (RangeCheck, U128sFromFelt252Result);
                "#,
            )
            .map_err(|e| e.to_string())?;

        let context = NativeContext::new();
        let module = context.compile(&program, false, None, None)?;
        let executor = JitNativeExecutor::from_native_module(module, OptLevel::default())?;

        let data = [
            Felt::from(BigInt::from_biguint(Sign::Minus, HALF_PRIME.clone())),
            Felt::from(BigInt::ZERO),
            Felt::from(BigInt::from(1)),
            Felt::from(BigInt::from_biguint(Sign::Plus, HALF_PRIME.clone())),
        ];
        for value in data.into_iter() {
            let result = executor.invoke_dynamic(&program.funcs[0].id, &[value.into()], None)?;

            let value_bytes = value.to_bytes_le();
            let lo = u128::from_le_bytes(value_bytes[..16].try_into().unwrap());
            let hi = u128::from_le_bytes(value_bytes[16..].try_into().unwrap());

            if value >= Felt::from(BigInt::from(u128::MAX)) {
                assert_eq!(result.builtin_stats.range_check, 3);
            } else {
                assert_eq!(result.builtin_stats.range_check, 1);
            }
            assert_eq!(
                result.return_value,
                Value::Enum {
                    tag: (hi != 0) as usize,
                    value: Box::new(if hi == 0 {
                        Value::Uint128(lo)
                    } else {
                        Value::Struct {
                            fields: vec![Value::Uint128(hi), Value::Uint128(lo)],
                            debug_name: None,
                        }
                    }),
                    debug_name: None,
                },
            );
        }

        Ok(())
    }

    fn test_wide_mul<T>() -> Result<(), Box<dyn std::error::Error>>
    where
        T: Bounded + Copy + Num,
        Value: From<T>,
    {
        let n_bits = 8 * size_of::<T>();
        let type_id = format!(
            "{}{n_bits}",
            if T::min_value().is_zero() { 'u' } else { 'i' }
        );
        let target_type_id = format!(
            "{}{}",
            if T::min_value().is_zero() { 'u' } else { 'i' },
            n_bits << 1,
        );

        let program = ProgramParser::new()
            .parse(&format!(
                r#"
                    type {type_id} = {type_id};
                    type {target_type_id} = {target_type_id};

                    libfunc {type_id}_wide_mul = {type_id}_wide_mul;

                    {type_id}_wide_mul([0], [1]) -> ([2]);
                    return([2]);

                    [0]@0([0]: {type_id}, [1]: {type_id}) -> ({target_type_id});
                "#
            ))
            .map_err(|e| e.to_string())?;

        let context = NativeContext::new();
        let module = context.compile(&program, false, None, None)?;
        let executor = JitNativeExecutor::from_native_module(module, OptLevel::default())?;

        let data = [T::min_value(), T::zero(), T::one(), T::max_value()];
        for values in data.into_iter().permutations(2) {
            let result = executor.invoke_dynamic(
                &program.funcs[0].id,
                &[values[0].into(), values[1].into()],
                None,
            )?;

            match (
                Value::from(values[0]),
                Value::from(values[1]),
                result.return_value,
            ) {
                (Value::Uint8(lhs), Value::Uint8(rhs), Value::Uint16(result)) => {
                    assert_eq!(result, (lhs as u16) * (rhs as u16));
                }
                (Value::Uint16(lhs), Value::Uint16(rhs), Value::Uint32(result)) => {
                    assert_eq!(result, (lhs as u32) * (rhs as u32));
                }
                (Value::Uint32(lhs), Value::Uint32(rhs), Value::Uint64(result)) => {
                    assert_eq!(result, (lhs as u64) * (rhs as u64));
                }
                (Value::Uint64(lhs), Value::Uint64(rhs), Value::Uint128(result)) => {
                    assert_eq!(result, (lhs as u128) * (rhs as u128));
                }
                (Value::Sint8(lhs), Value::Sint8(rhs), Value::Sint16(result)) => {
                    assert_eq!(result, (lhs as i16) * (rhs as i16));
                }
                (Value::Sint16(lhs), Value::Sint16(rhs), Value::Sint32(result)) => {
                    assert_eq!(result, (lhs as i32) * (rhs as i32));
                }
                (Value::Sint32(lhs), Value::Sint32(rhs), Value::Sint64(result)) => {
                    assert_eq!(result, (lhs as i64) * (rhs as i64));
                }
                (Value::Sint64(lhs), Value::Sint64(rhs), Value::Sint128(result)) => {
                    assert_eq!(result, (lhs as i128) * (rhs as i128));
                }
                _ => unreachable!(),
            }
        }

        Ok(())
    }

    macro_rules! impl_tests {
        ( $( $target:ident for $( $ty:ty as $name:ident ),+ ; )+ ) => {
            $( $(
                #[test]
                fn $name() {
                    $target::<$ty>().unwrap();
                }
            )+ )+
        };
    }

    impl_tests! {
        test_bitwise for
            u8 as u8_bitwise,
            u16 as u16_bitwise,
            u32 as u32_bitwise,
            u64 as u64_bitwise,
            u128 as u128_bitwise;

        test_const for
            u8 as u8_const,
            u16 as u16_const,
            u32 as u32_const,
            u64 as u64_const,
            u128 as u128_const,
            i8 as i8_const,
            i16 as i16_const,
            i32 as i32_const,
            i64 as i64_const,
            i128 as i128_const;

        test_diff for
            i8 as i8_diff,
            i16 as i16_diff,
            i32 as i32_diff,
            i64 as i64_diff,
            i128 as i128_diff;

        test_divmod for
            u8 as u8_divmod,
            u16 as u16_divmod,
            u32 as u32_divmod,
            u64 as u64_divmod,
            u128 as u128_divmod;

        test_equal for
            u8 as u8_equal,
            u16 as u16_equal,
            u32 as u32_equal,
            u64 as u64_equal,
            u128 as u128_equal,
            i8 as i8_equal,
            i16 as i16_equal,
            i32 as i32_equal,
            i64 as i64_equal,
            i128 as i128_equal;

        test_from_felt252 for
            u8 as u8_from_felt252,
            u16 as u16_from_felt252,
            u32 as u32_from_felt252,
            u64 as u64_from_felt252,
            i8 as i8_from_felt252,
            i16 as i16_from_felt252,
            i32 as i32_from_felt252,
            i64 as i64_from_felt252,
            i128 as i128_from_felt252;

        test_unsigned_operation for
            u8 as u8_operation,
            u16 as u16_operation,
            u32 as u32_operation,
            u64 as u64_operation,
            u128 as u128_operation;
        test_signed_operation for
            i8 as i8_operation,
            i16 as i16_operation,
            i32 as i32_operation,
            i64 as i64_operation,
            i128 as i128_operation;

        test_square_root for
            u8 as u8_square_root,
            u16 as u16_square_root,
            u32 as u32_square_root,
            u64 as u64_square_root,
            u128 as u128_square_root;

        test_to_felt252 for
            u8 as u8_to_felt252,
            u16 as u16_to_felt252,
            u32 as u32_to_felt252,
            u64 as u64_to_felt252,
            u128 as u128_to_felt252,
            i8 as i8_to_felt252,
            i16 as i16_to_felt252,
            i32 as i32_to_felt252,
            i64 as i64_to_felt252,
            i128 as i128_to_felt252;

        test_wide_mul for
            u8 as u8_wide_mul,
            u16 as u16_wide_mul,
            u32 as u32_wide_mul,
            u64 as u64_wide_mul,
            i8 as i8_wide_mul,
            i16 as i16_wide_mul,
            i32 as i32_wide_mul,
            i64 as i64_wide_mul;
    }

    #[test]
    fn u128_byte_reverse() {
        test_byte_reverse().unwrap();
    }

    #[test]
    fn u128s_from_felt252() {
        test_u128s_from_felt252().unwrap();
    }

    #[test]
    fn u128_guarantee_mul() {
        test_guarantee_mul().unwrap();
    }
}<|MERGE_RESOLUTION|>--- conflicted
+++ resolved
@@ -650,11 +650,7 @@
             let is_not_i128 =
                 !(value_range.lower == i128::MIN.into() && value_range.upper == i128::MAX.into());
 
-<<<<<<< HEAD
             // if we are handling not an i128 and the in_range condition is met, increase the range check builtin by 1:
-=======
-            // if we are handling an i128 and the in_range condition is met, increase the range check builtin by 1:
->>>>>>> ebfd384f
             // https://github.com/starkware-libs/cairo/blob/v2.12.0-dev.1/crates/cairo-lang-sierra-to-casm/src/invocations/int/signed.rs#L105
             let range_check = if is_not_i128 {
                 increment_builtin_counter_by(context, block_in_range, location, range_check, 1)?
