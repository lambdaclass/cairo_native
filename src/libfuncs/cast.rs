//! # Casting libfuncs
//!
//! TODO

use super::{LibfuncBuilder, LibfuncHelper};
use crate::{
    error::{
        libfuncs::{Error, Result},
        CoreTypeBuilderError,
    },
    metadata::MetadataStorage,
    types::TypeBuilder,
};
use cairo_lang_sierra::{
    extensions::{
        casts::{CastConcreteLibfunc, DowncastConcreteLibfunc},
        lib_func::SignatureOnlyConcreteLibfunc,
        ConcreteLibfunc, GenericLibfunc, GenericType,
    },
    program_registry::ProgramRegistry,
};
use melior::{
    dialect::{
        arith::{self, CmpiPredicate},
        llvm,
    },
    ir::{attribute::IntegerAttribute, r#type::IntegerType, Block, Location},
    Context,
};

/// Select and call the correct libfunc builder function from the selector.
pub fn build<'ctx, 'this, TType, TLibfunc>(
    context: &'ctx Context,
    registry: &ProgramRegistry<TType, TLibfunc>,
    entry: &'this Block<'ctx>,
    location: Location<'ctx>,
    helper: &LibfuncHelper<'ctx, 'this>,
    metadata: &mut MetadataStorage,
    selector: &CastConcreteLibfunc,
) -> Result<()>
where
    TType: GenericType,
    TLibfunc: GenericLibfunc,
    <TType as GenericType>::Concrete: TypeBuilder<TType, TLibfunc, Error = CoreTypeBuilderError>,
    <TLibfunc as GenericLibfunc>::Concrete: LibfuncBuilder<TType, TLibfunc, Error = Error>,
{
    match selector {
        CastConcreteLibfunc::Downcast(info) => {
            build_downcast(context, registry, entry, location, helper, metadata, info)
        }
        CastConcreteLibfunc::Upcast(info) => {
            build_upcast(context, registry, entry, location, helper, metadata, info)
        }
    }
}

<<<<<<< HEAD
pub fn build_downcast<'ctx, 'this, TType, TLibfunc>(
    context: &'ctx Context,
    registry: &ProgramRegistry<TType, TLibfunc>,
    entry: &'this Block<'ctx>,
    location: Location<'ctx>,
    helper: &LibfuncHelper<'ctx, 'this>,
    metadata: &mut MetadataStorage,
    info: &DowncastConcreteLibfunc,
) -> Result<()>
where
    TType: GenericType,
    TLibfunc: GenericLibfunc,
    <TType as GenericType>::Concrete: TypeBuilder<TType, TLibfunc, Error = CoreTypeBuilderError>,
    <TLibfunc as GenericLibfunc>::Concrete: LibfuncBuilder<TType, TLibfunc, Error = Error>,
{
    let dst_ty = registry
        .get_type(&info.to_ty)?
        .build(context, helper, registry, metadata)?;
    assert!(info.from_nbits >= info.to_nbits);

    if info.from_nbits == info.to_nbits {
        entry.append_operation(helper.br(
            0,
            &[entry.argument(0)?.into(), entry.argument(1)?.into()],
            location,
        ));
    } else {
        let k1 = entry
            .append_operation(arith::constant(
                context,
                IntegerAttribute::new(1, dst_ty).into(),
                location,
            ))
            .result(0)?
            .into();

        let n_bits = entry
            .append_operation(arith::constant(
                context,
                IntegerAttribute::new(info.to_nbits.try_into()?, dst_ty).into(),
                location,
            ))
            .result(0)?
            .into();
        let max_value_plus_one = entry
            .append_operation(arith::shli(k1, n_bits, location))
            .result(0)?
            .into();

        let is_in_range = entry
            .append_operation(arith::cmpi(
                context,
                CmpiPredicate::Ult,
                entry.argument(1)?.into(),
                max_value_plus_one,
                location,
            ))
            .result(0)?
            .into();

        let result = entry
            .append_operation(arith::trunci(max_value_plus_one, dst_ty, location))
            .result(0)?
            .into();

        entry.append_operation(helper.cond_br(
            is_in_range,
            [1, 0],
            [
                &[entry.argument(0)?.into()],
                &[entry.argument(0)?.into(), result],
            ],
            location,
        ));
    };

    Ok(())
}

=======
/// Generate MLIR operations for the `upcast` libfunc.
>>>>>>> e10a90c6
pub fn build_upcast<'ctx, 'this, TType, TLibfunc>(
    context: &'ctx Context,
    registry: &ProgramRegistry<TType, TLibfunc>,
    entry: &'this Block<'ctx>,
    location: Location<'ctx>,
    helper: &LibfuncHelper<'ctx, 'this>,
    _metadata: &mut MetadataStorage,
    info: &SignatureOnlyConcreteLibfunc,
) -> Result<()>
where
    TType: GenericType,
    TLibfunc: GenericLibfunc,
    <TType as GenericType>::Concrete: TypeBuilder<TType, TLibfunc, Error = CoreTypeBuilderError>,
    <TLibfunc as GenericLibfunc>::Concrete: LibfuncBuilder<TType, TLibfunc, Error = Error>,
{
    let src_ty = registry.get_type(&info.param_signatures()[0].ty)?;
    let dst_ty = registry.get_type(&info.branch_signatures()[0].vars[0].ty)?;

    let src_width = src_ty.integer_width().unwrap();
    let dst_width = dst_ty.integer_width().unwrap();
    assert!(src_width <= dst_width);

    let result = if src_width == dst_width {
        entry.argument(0)?.into()
    } else {
        entry
            .append_operation(arith::extui(
                entry.argument(0)?.into(),
                IntegerType::new(context, dst_width.try_into()?).into(),
                location,
            ))
            .result(0)?
            .into()
    };

    entry.append_operation(helper.br(0, &[result], location));
    Ok(())
}

#[cfg(test)]
mod test {
    use crate::utils::test::{load_cairo, run_program};
    use cairo_lang_sierra::program::Program;
    use lazy_static::lazy_static;
    use serde_json::json;

    lazy_static! {
        static ref DOWNCAST: (String, Program) = load_cairo! {
            use core::integer::downcast;

            fn run_test(v8: u8, v16: u16, v32: u32, v64: u64, v128: u128) -> (
                (Option<u8>, Option<u8>, Option<u8>, Option<u8>, Option<u8>),
                (Option<u16>, Option<u16>, Option<u16>, Option<u16>),
                (Option<u32>, Option<u32>, Option<u32>),
                (Option<u64>, Option<u64>),
                (Option<u128>,)
            ) {
                (
                    (downcast(v128), downcast(v64), downcast(v32), downcast(v16), downcast(v8)),
                    (downcast(v128), downcast(v64), downcast(v32), downcast(v16)),
                    (downcast(v128), downcast(v64), downcast(v32)),
                    (downcast(v128), downcast(v64)),
                    (downcast(v128),),
                )
            }
        };
        static ref UPCAST: (String, Program) = load_cairo! {
            use core::integer::upcast;

            fn run_test(v8: u8, v16: u16, v32: u32, v64: u64, v128: u128) -> (
                (u8,),
                (u16, u16),
                (u32, u32, u32),
                (u64, u64, u64, u64),
                (u128, u128, u128, u128, u128)
            ) {
                (
                    (upcast(v8),),
                    (upcast(v8), upcast(v16)),
                    (upcast(v8), upcast(v16), upcast(v32)),
                    (upcast(v8), upcast(v16), upcast(v32), upcast(v64)),
                    (upcast(v8), upcast(v16), upcast(v32), upcast(v64), upcast(v128)),
                )
            }
        };
    }

    #[test]
    fn downcast() {
        let r = |v8, v16, v32, v64, v128| {
            run_program(&DOWNCAST, "run_test", json!([(), (), v8, v16, v32, v64, v128]))
        };

        assert_eq!(
            r(
                0xFFu8,
                0xFFFFu16,
                0xFFFFFFFFu32,
                0xFFFFFFFFFFFFFFFFu64,
                0xFFFFFFFFFFFFFFFFFFFFFFFFFFFFFFFFu128
            ),
            json!([(), []])
        );
    }

    #[test]
    fn upcast() {
        assert_eq!(
            run_program(
                &UPCAST,
                "run_test",
                json!([
                    0xFFu8,
                    0xFFFFu16,
                    0xFFFFFFFFu32,
                    0xFFFFFFFFFFFFFFFFu64,
                    0xFFFFFFFFFFFFFFFFFFFFFFFFFFFFFFFFu128
                ])
            ),
            json!([[
                [0xFFu8],
                [0xFFu8, 0xFFFFu16],
                [0xFFu8, 0xFFFFu16, 0xFFFFFFFFu32],
                [0xFFu8, 0xFFFFu16, 0xFFFFFFFFu32, 0xFFFFFFFFFFFFFFFFu64],
                [
                    0xFFu8,
                    0xFFFFu16,
                    0xFFFFFFFFu32,
                    0xFFFFFFFFFFFFFFFFu64,
                    0xFFFFFFFFFFFFFFFFFFFFFFFFFFFFFFFFu128
                ],
            ]])
        );
    }
}<|MERGE_RESOLUTION|>--- conflicted
+++ resolved
@@ -54,7 +54,7 @@
     }
 }
 
-<<<<<<< HEAD
+/// Generate MLIR operations for the `downcast` libfunc.
 pub fn build_downcast<'ctx, 'this, TType, TLibfunc>(
     context: &'ctx Context,
     registry: &ProgramRegistry<TType, TLibfunc>,
@@ -134,9 +134,7 @@
     Ok(())
 }
 
-=======
 /// Generate MLIR operations for the `upcast` libfunc.
->>>>>>> e10a90c6
 pub fn build_upcast<'ctx, 'this, TType, TLibfunc>(
     context: &'ctx Context,
     registry: &ProgramRegistry<TType, TLibfunc>,
