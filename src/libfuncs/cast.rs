--- conflicted
+++ resolved
@@ -488,14 +488,10 @@
 
 #[cfg(test)]
 mod test {
-    use crate::{jit_enum, jit_struct, load_cairo, utils::testing::run_program_assert_output};
+    use crate::{Value, jit_enum, jit_struct, load_cairo, utils::testing::run_program_assert_output};
     use cairo_lang_sierra::program::Program;
-    use cairo_vm::Felt252;
     use lazy_static::lazy_static;
-<<<<<<< HEAD
     use starknet_types_core::felt::Felt;
-=======
->>>>>>> e345dbdd
     use test_case::test_case;
 
     lazy_static! {
@@ -520,7 +516,6 @@
                 )
             }
         };
-<<<<<<< HEAD
         static ref DOWNCAST_BOUNDED_INT: (String, Program) = load_cairo! {
             #[feature("bounded-int-utils")]
             use core::internal::bounded_int::BoundedInt;
@@ -570,31 +565,6 @@
             fn felt252_i32(v: felt252) -> felt252 { test_x_y::<felt252, i32>(v) }
             fn felt252_i64(v: felt252) -> felt252 { test_x_y::<felt252, i64>(v) }
         };
-        static ref UPCAST: (String, Program) = load_cairo! {
-            extern const fn upcast<FromType, ToType>(x: FromType) -> ToType nopanic;
-
-            fn run_test(
-                v8: u8, v16: u16, v32: u32, v64: u64, v128: u128, v248: bytes31
-            ) -> (
-                (u8,),
-                (u16, u16),
-                (u32, u32, u32),
-                (u64, u64, u64, u64),
-                (u128, u128, u128, u128, u128),
-                (bytes31, bytes31, bytes31, bytes31, bytes31, bytes31)
-            ) {
-                (
-                    (upcast(v8),),
-                    (upcast(v8), upcast(v16)),
-                    (upcast(v8), upcast(v16), upcast(v32)),
-                    (upcast(v8), upcast(v16), upcast(v32), upcast(v64)),
-                    (upcast(v8), upcast(v16), upcast(v32), upcast(v64), upcast(v128)),
-                    (upcast(v8), upcast(v16), upcast(v32), upcast(v64), upcast(v128), upcast(v248)),
-                )
-            }
-        };
-=======
->>>>>>> e345dbdd
     }
 
     #[test]
@@ -634,7 +604,6 @@
         );
     }
 
-<<<<<<< HEAD
     #[test_case("b0x30_b0x30", 5.into())]
     #[test_case("bm31x30_b31x30", 5.into())]
     #[test_case("bm31x30_bm5x30", (-5).into())]
@@ -670,9 +639,6 @@
         );
     }
 
-    #[test]
-    fn upcast() {
-=======
     lazy_static! {
         static ref TEST_UPCAST_PROGRAM: (String, Program) = load_cairo! {
             #[feature("bounded-int-utils")]
@@ -819,16 +785,15 @@
     #[test_case("b2x5_b1x10", 5.into())]
     #[test_case("b0x5_bm10x10", 0.into())]
     #[test_case("b0x5_bm10x10", 5.into())]
-    #[test_case("bm5x5_bm10x10", Felt252::from(-5))]
+    #[test_case("bm5x5_bm10x10", Felt::from(-5))]
     #[test_case("bm5x5_bm10x10", 5.into())]
-    #[test_case("i8_bm200x200", Felt252::from(-128))]
+    #[test_case("i8_bm200x200", Felt::from(-128))]
     #[test_case("i8_bm200x200", 127.into())]
-    #[test_case("bm100x100_i8", Felt252::from(-100))]
+    #[test_case("bm100x100_i8", Felt::from(-100))]
     #[test_case("bm100x100_i8", 100.into())]
-    fn upcast(entry_point: &str, value: Felt252) {
+    fn upcast(entry_point: &str, value: Felt) {
         let arguments = &[value.into()];
         let expected_result = jit_enum!(0, jit_struct!(value.into(),));
->>>>>>> e345dbdd
         run_program_assert_output(
             &TEST_UPCAST_PROGRAM,
             entry_point,
