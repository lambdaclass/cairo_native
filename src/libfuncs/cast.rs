//! # Casting libfuncs

use super::LibfuncHelper;
use crate::{
    error::Result,
    metadata::MetadataStorage,
    native_assert, native_panic,
    types::TypeBuilder,
    utils::{BlockExt, RangeExt, HALF_PRIME, PRIME},
};
use cairo_lang_sierra::{
    extensions::{
        casts::{CastConcreteLibfunc, DowncastConcreteLibfunc},
        core::{CoreLibfunc, CoreType},
        lib_func::SignatureOnlyConcreteLibfunc,
        utils::Range,
    },
    program_registry::ProgramRegistry,
};
use melior::{
    dialect::arith::{self, CmpiPredicate},
    ir::{r#type::IntegerType, Block, Location, Value, ValueLike},
    Context,
};
use num_bigint::{BigInt, Sign};
use num_traits::One;

/// Select and call the correct libfunc builder function from the selector.
pub fn build<'ctx, 'this>(
    context: &'ctx Context,
    registry: &ProgramRegistry<CoreType, CoreLibfunc>,
    entry: &'this Block<'ctx>,
    location: Location<'ctx>,
    helper: &LibfuncHelper<'ctx, 'this>,
    metadata: &mut MetadataStorage,
    selector: &CastConcreteLibfunc,
) -> Result<()> {
    match selector {
        CastConcreteLibfunc::Downcast(info) => {
            build_downcast(context, registry, entry, location, helper, metadata, info)
        }
        CastConcreteLibfunc::Upcast(info) => {
            build_upcast(context, registry, entry, location, helper, metadata, info)
        }
    }
}

/// Generate MLIR operations for the `downcast` libfunc.
pub fn build_downcast<'ctx, 'this>(
    context: &'ctx Context,
    registry: &ProgramRegistry<CoreType, CoreLibfunc>,
    entry: &'this Block<'ctx>,
    location: Location<'ctx>,
    helper: &LibfuncHelper<'ctx, 'this>,
    _metadata: &mut MetadataStorage,
    info: &DowncastConcreteLibfunc,
) -> Result<()> {
    let range_check = entry.arg(0)?;
    let src_value: Value = entry.arg(1)?;

    if info.signature.param_signatures[1].ty == info.signature.branch_signatures[0].vars[1].ty {
        let k0 = entry.const_int(context, location, 0, 1)?;
        return helper.cond_br(
            context,
            entry,
            k0,
            [0, 1],
            [&[range_check, src_value], &[range_check]],
            location,
        );
    }

    let src_ty = registry.get_type(&info.signature.param_signatures[1].ty)?;
    let dst_ty = registry.get_type(&info.signature.branch_signatures[0].vars[1].ty)?;

    let dst_range = dst_ty.integer_range(registry)?;
    let src_range = if src_ty.is_felt252(registry)? && dst_range.lower.sign() == Sign::Minus {
        if dst_range.upper.sign() != Sign::Plus {
            Range {
                lower: BigInt::from_biguint(Sign::Minus, PRIME.clone()) + 1,
                upper: BigInt::one(),
            }
        } else {
            Range {
                lower: BigInt::from_biguint(Sign::Minus, HALF_PRIME.clone()),
                upper: BigInt::from_biguint(Sign::Plus, HALF_PRIME.clone()) + BigInt::one(),
            }
        }
    } else {
        src_ty.integer_range(registry)?
    };

    let src_width = if src_ty.is_bounded_int(registry)? {
        src_range.offset_bit_width()
    } else {
        src_ty.integer_range(registry)?.zero_based_bit_width()
    };
    let dst_width = if dst_ty.is_bounded_int(registry)? {
        dst_range.offset_bit_width()
    } else {
        dst_range.zero_based_bit_width()
    };

    let compute_width = src_range
        .zero_based_bit_width()
        .max(dst_range.zero_based_bit_width());

    let is_signed = src_range.lower.sign() == Sign::Minus;

    let src_value = if compute_width > src_width {
        if is_signed && !src_ty.is_bounded_int(registry)? && !src_ty.is_felt252(registry)? {
            entry.extsi(
                src_value,
                IntegerType::new(context, compute_width).into(),
                location,
            )?
        } else {
            entry.extui(
                src_value,
                IntegerType::new(context, compute_width).into(),
                location,
            )?
        }
    } else {
        src_value
    };

    let src_value = if is_signed && src_ty.is_felt252(registry)? {
        if src_range.upper.is_one() {
            let adj_offset =
                entry.const_int_from_type(context, location, PRIME.clone(), src_value.r#type())?;
            entry.append_op_result(arith::subi(src_value, adj_offset, location))?
        } else {
            let adj_offset = entry.const_int_from_type(
                context,
                location,
                HALF_PRIME.clone(),
                src_value.r#type(),
            )?;
            let is_negative =
                entry.cmpi(context, CmpiPredicate::Ugt, src_value, adj_offset, location)?;

            let k_prime =
                entry.const_int_from_type(context, location, PRIME.clone(), src_value.r#type())?;
            let adj_value = entry.append_op_result(arith::subi(src_value, k_prime, location))?;

            entry.append_op_result(arith::select(is_negative, adj_value, src_value, location))?
        }
    } else if src_ty.is_bounded_int(registry)? && src_range.lower != BigInt::ZERO {
        let dst_offset = entry.const_int_from_type(
            context,
            location,
            src_range.lower.clone(),
            src_value.r#type(),
        )?;
        entry.addi(src_value, dst_offset, location)?
    } else {
        src_value
    };

    if !(dst_range.lower > src_range.lower || dst_range.upper < src_range.upper) {
        let dst_value = if dst_ty.is_bounded_int(registry)? && dst_range.lower != BigInt::ZERO {
            let dst_offset = entry.const_int_from_type(
                context,
                location,
                dst_range.lower,
                src_value.r#type(),
            )?;
            entry.append_op_result(arith::subi(src_value, dst_offset, location))?
        } else {
            src_value
        };

        let dst_value = if dst_width < compute_width {
            entry.trunci(
                dst_value,
                IntegerType::new(context, dst_width).into(),
                location,
            )?
        } else {
            dst_value
        };

        let is_in_bounds = entry.const_int(context, location, 1, 1)?;

        helper.cond_br(
            context,
            entry,
            is_in_bounds,
            [0, 1],
            [&[range_check, dst_value], &[range_check]],
            location,
        )?;
    } else {
        let lower_check = if dst_range.lower > src_range.lower {
            let dst_lower = entry.const_int_from_type(
                context,
                location,
                dst_range.lower.clone(),
                src_value.r#type(),
            )?;
            Some(entry.cmpi(
                context,
                if !is_signed {
                    CmpiPredicate::Uge
                } else {
                    CmpiPredicate::Sge
                },
                src_value,
                dst_lower,
                location,
            )?)
        } else {
            None
        };
        let upper_check = if dst_range.upper < src_range.upper {
            let dst_upper = entry.const_int_from_type(
                context,
                location,
                dst_range.upper.clone(),
                src_value.r#type(),
            )?;
            Some(entry.cmpi(
                context,
                if !is_signed {
                    CmpiPredicate::Ult
                } else {
                    CmpiPredicate::Slt
                },
                src_value,
                dst_upper,
                location,
            )?)
        } else {
            None
        };

        let is_in_bounds = match (lower_check, upper_check) {
            (Some(lower_check), Some(upper_check)) => {
                entry.append_op_result(arith::andi(lower_check, upper_check, location))?
            }
            (Some(lower_check), None) => lower_check,
            (None, Some(upper_check)) => upper_check,
            // its always in bounds since dst is larger than src (i.e no bounds checks needed)
            (None, None) => {
                native_panic!("matched an unreachable: no bounds checks are being performed")
            }
        };

<<<<<<< HEAD
        // If the value is in bounds with respect to the destination range and the original range can contain a felt252,
        // then increment the range check builtin by 2, otherwise increment it by 1.
        // https://github.com/starkware-libs/cairo/blob/v2.12.0-dev.1/crates/cairo-lang-sierra-to-casm/src/invocations/range_reduction.rs#L87
        //
        // If the value is not in bounds, increment the range check by 3.
        // https://github.com/starkware-libs/cairo/blob/v2.12.0-dev.1/crates/cairo-lang-sierra-to-casm/src/invocations/range_reduction.rs#L79
        let range_check = if info.from_range.is_full_felt252_range() {
            let rc_size = BigInt::from(1) << 128;
=======
        // Incrementing the range check depends on whether the source range can hold a felt252 or not
        let range_check = if info.from_range.is_full_felt252_range() {
            let rc_size = BigInt::from(1) << 128;
            // If the range can contain a felt252, how the range check is increased depends on whether the value is in bounds or not:
            // * If it is in bounds, we check whether the destination range size is less than range check size. If it is, increment
            //   the range check builtin by 2. Otherwise, increment it by 1.
            //   https://github.com/starkware-libs/cairo/blob/v2.12.0-dev.1/crates/cairo-lang-sierra-to-casm/src/invocations/range_reduction.rs#L87
            // * If it is not in bounds, increment the range check builtin by 3.
            //   https://github.com/starkware-libs/cairo/blob/v2.12.0-dev.1/crates/cairo-lang-sierra-to-casm/src/invocations/range_reduction.rs#L79
>>>>>>> 98b5a45b
            super::increment_builtin_counter_by_if(
                context,
                entry,
                location,
                range_check,
                if dst_range.size() < rc_size { 2 } else { 1 },
                3,
                is_in_bounds,
            )?
        } else {
            match (lower_check, upper_check) {
                (Some(_), None) | (None, Some(_)) => {
<<<<<<< HEAD
                    // Increment the range check builting by 1, regardless of whether the result is in range or not.
                    // https://github.com/starkware-libs/cairo/blob/v2.12.0-dev.1/crates/cairo-lang-sierra-to-casm/src/invocations/casts.rs#L111
=======
                    // If either the lower or the upper bound was checked, increment the range check builting by 1.
                    // * In case the lower bound was checked: https://github.com/starkware-libs/cairo/blob/v2.12.0-dev.1/crates/cairo-lang-sierra-to-casm/src/invocations/casts.rs#L135
                    // * In case the upper bound was checked: https://github.com/starkware-libs/cairo/blob/v2.12.0-dev.1/crates/cairo-lang-sierra-to-casm/src/invocations/casts.rs#L111
>>>>>>> 98b5a45b
                    super::increment_builtin_counter_by(context, entry, location, range_check, 1)?
                }
                (Some(lower_check), Some(upper_check)) => {
                    let is_in_range =
                        entry.append_op_result(arith::andi(lower_check, upper_check, location))?;

                    // If the result is in range, increment the range check builting by 2. Otherwise, increment it by 1.
                    // https://github.com/starkware-libs/cairo/blob/v2.12.0-dev.1/crates/cairo-lang-sierra-to-casm/src/invocations/casts.rs#L160
                    super::increment_builtin_counter_by_if(
                        context,
                        entry,
                        location,
                        range_check,
                        2,
                        1,
                        is_in_range,
                    )?
                }
                (None, None) => range_check,
            }
        };

        let dst_value = if dst_ty.is_bounded_int(registry)? && dst_range.lower != BigInt::ZERO {
            let dst_offset = entry.const_int_from_type(
                context,
                location,
                dst_range.lower,
                src_value.r#type(),
            )?;
            entry.append_op_result(arith::subi(src_value, dst_offset, location))?
        } else {
            src_value
        };

        let dst_value = if dst_width < compute_width {
            entry.trunci(
                dst_value,
                IntegerType::new(context, dst_width).into(),
                location,
            )?
        } else {
            dst_value
        };

        helper.cond_br(
            context,
            entry,
            is_in_bounds,
            [0, 1],
            [&[range_check, dst_value], &[range_check]],
            location,
        )?;
    }

    Ok(())
}

/// Generate MLIR operations for the `upcast` libfunc.
pub fn build_upcast<'ctx, 'this>(
    context: &'ctx Context,
    registry: &ProgramRegistry<CoreType, CoreLibfunc>,
    entry: &'this Block<'ctx>,
    location: Location<'ctx>,
    helper: &LibfuncHelper<'ctx, 'this>,
    _metadata: &mut MetadataStorage,
    info: &SignatureOnlyConcreteLibfunc,
) -> Result<()> {
    let src_value = entry.arg(0)?;

    if info.signature.param_signatures[0].ty == info.signature.branch_signatures[0].vars[0].ty {
        return helper.br(entry, 0, &[src_value], location);
    }

    let src_ty = registry.get_type(&info.signature.param_signatures[0].ty)?;
    let dst_ty = registry.get_type(&info.signature.branch_signatures[0].vars[0].ty)?;

    let src_range = src_ty.integer_range(registry)?;
    let dst_range = dst_ty.integer_range(registry)?;
    native_assert!(
        if dst_ty.is_felt252(registry)? {
            let alt_range = Range {
                lower: BigInt::from_biguint(Sign::Minus, HALF_PRIME.clone()),
                upper: BigInt::from_biguint(Sign::Plus, HALF_PRIME.clone()) + BigInt::one(),
            };

            (dst_range.lower <= src_range.lower && dst_range.upper >= src_range.upper)
                || (alt_range.lower <= src_range.lower && alt_range.upper >= src_range.upper)
        } else {
            dst_range.lower <= src_range.lower && dst_range.upper >= src_range.upper
        },
        "invalid upcast `{:?}` into `{:?}`: target range doesn't contain the source range",
        info.signature.param_signatures[0].ty,
        info.signature.branch_signatures[0].vars[0].ty
    );

    let src_width = if src_ty.is_bounded_int(registry)? {
        src_range.offset_bit_width()
    } else {
        src_range.zero_based_bit_width()
    };
    let dst_width = if dst_ty.is_bounded_int(registry)? {
        dst_range.offset_bit_width()
    } else {
        dst_range.zero_based_bit_width()
    };

    // If the source can be negative, the target type must also contain negatives when upcasting.
    native_assert!(
        src_range.lower.sign() != Sign::Minus
            || dst_ty.is_felt252(registry)?
            || dst_range.lower.sign() == Sign::Minus,
        "if the source range contains negatives, the target range must always contain negatives",
    );
    let is_signed = src_range.lower.sign() == Sign::Minus;

    let dst_value = if dst_width > src_width {
        if is_signed && !src_ty.is_bounded_int(registry)? {
            entry.extsi(
                src_value,
                IntegerType::new(context, dst_width).into(),
                location,
            )?
        } else {
            entry.extui(
                src_value,
                IntegerType::new(context, dst_width).into(),
                location,
            )?
        }
    } else {
        src_value
    };

    let dst_value = if src_ty.is_bounded_int(registry)? && src_range.lower != BigInt::ZERO {
        let dst_offset = entry.const_int_from_type(
            context,
            location,
            if dst_ty.is_bounded_int(registry)? {
                &src_range.lower - &dst_range.lower
            } else {
                src_range.lower.clone()
            },
            dst_value.r#type(),
        )?;
        entry.addi(dst_value, dst_offset, location)?
    } else {
        dst_value
    };

    let dst_value = if dst_ty.is_felt252(registry)? && src_range.lower.sign() == Sign::Minus {
        let k0 = entry.const_int(context, location, 0, 252)?;
        let is_negative = entry.cmpi(context, CmpiPredicate::Slt, dst_value, k0, location)?;

        let k_prime = entry.const_int(context, location, PRIME.clone(), 252)?;
        let adj_value = entry.addi(dst_value, k_prime, location)?;

        entry.append_op_result(arith::select(is_negative, adj_value, dst_value, location))?
    } else {
        dst_value
    };

    helper.br(entry, 0, &[dst_value], location)
}

#[cfg(test)]
mod test {
    use crate::{
        utils::test::{jit_enum, jit_struct, load_cairo, run_program_assert_output},
        values::Value,
    };
    use cairo_lang_sierra::program::Program;
    use lazy_static::lazy_static;

    lazy_static! {
        static ref DOWNCAST: (String, Program) = load_cairo! {
            extern const fn downcast<FromType, ToType>( x: FromType, ) -> Option<ToType> implicits(RangeCheck) nopanic;

            fn run_test(
                v8: u8, v16: u16, v32: u32, v64: u64, v128: u128
            ) -> (
                (Option<u8>, Option<u8>, Option<u8>, Option<u8>, Option<u8>),
                (Option<u16>, Option<u16>, Option<u16>, Option<u16>),
                (Option<u32>, Option<u32>, Option<u32>),
                (Option<u64>, Option<u64>),
                (Option<u128>,),
            ) {
                (
                    (downcast(v128), downcast(v64), downcast(v32), downcast(v16), downcast(v8)),
                    (downcast(v128), downcast(v64), downcast(v32), downcast(v16)),
                    (downcast(v128), downcast(v64), downcast(v32)),
                    (downcast(v128), downcast(v64)),
                    (downcast(v128),),
                )
            }
        };
        static ref UPCAST: (String, Program) = load_cairo! {
            extern const fn upcast<FromType, ToType>(x: FromType) -> ToType nopanic;

            fn run_test(
                v8: u8, v16: u16, v32: u32, v64: u64, v128: u128, v248: bytes31
            ) -> (
                (u8,),
                (u16, u16),
                (u32, u32, u32),
                (u64, u64, u64, u64),
                (u128, u128, u128, u128, u128),
                (bytes31, bytes31, bytes31, bytes31, bytes31, bytes31)
            ) {
                (
                    (upcast(v8),),
                    (upcast(v8), upcast(v16)),
                    (upcast(v8), upcast(v16), upcast(v32)),
                    (upcast(v8), upcast(v16), upcast(v32), upcast(v64)),
                    (upcast(v8), upcast(v16), upcast(v32), upcast(v64), upcast(v128)),
                    (upcast(v8), upcast(v16), upcast(v32), upcast(v64), upcast(v128), upcast(v248)),
                )
            }
        };
    }

    #[test]
    fn downcast() {
        run_program_assert_output(
            &DOWNCAST,
            "run_test",
            &[
                u8::MAX.into(),
                u16::MAX.into(),
                u32::MAX.into(),
                u64::MAX.into(),
                u128::MAX.into(),
            ],
            jit_struct!(
                jit_struct!(
                    jit_enum!(1, jit_struct!()),
                    jit_enum!(1, jit_struct!()),
                    jit_enum!(1, jit_struct!()),
                    jit_enum!(1, jit_struct!()),
                    jit_enum!(1, jit_struct!()),
                ),
                jit_struct!(
                    jit_enum!(1, jit_struct!()),
                    jit_enum!(1, jit_struct!()),
                    jit_enum!(1, jit_struct!()),
                    jit_enum!(1, jit_struct!()),
                ),
                jit_struct!(
                    jit_enum!(1, jit_struct!()),
                    jit_enum!(1, jit_struct!()),
                    jit_enum!(1, jit_struct!()),
                ),
                jit_struct!(jit_enum!(1, jit_struct!()), jit_enum!(1, jit_struct!())),
                jit_struct!(jit_enum!(1, jit_struct!())),
            ),
        );
    }

    #[test]
    fn upcast() {
        run_program_assert_output(
            &UPCAST,
            "run_test",
            &[
                u8::MAX.into(),
                u16::MAX.into(),
                u32::MAX.into(),
                u64::MAX.into(),
                u128::MAX.into(),
                Value::Bytes31([0xFF; 31]),
            ],
            jit_struct!(
                jit_struct!(u8::MAX.into()),
                jit_struct!((u8::MAX as u16).into(), u16::MAX.into()),
                jit_struct!(
                    (u8::MAX as u32).into(),
                    (u16::MAX as u32).into(),
                    u32::MAX.into()
                ),
                jit_struct!(
                    (u8::MAX as u64).into(),
                    (u16::MAX as u64).into(),
                    (u32::MAX as u64).into(),
                    u64::MAX.into()
                ),
                jit_struct!(
                    (u8::MAX as u128).into(),
                    (u16::MAX as u128).into(),
                    (u32::MAX as u128).into(),
                    (u64::MAX as u128).into(),
                    u128::MAX.into()
                ),
                jit_struct!(
                    Value::Bytes31([
                        u8::MAX,
                        0,
                        0,
                        0,
                        0,
                        0,
                        0,
                        0,
                        0,
                        0,
                        0,
                        0,
                        0,
                        0,
                        0,
                        0,
                        0,
                        0,
                        0,
                        0,
                        0,
                        0,
                        0,
                        0,
                        0,
                        0,
                        0,
                        0,
                        0,
                        0,
                        0,
                    ]),
                    Value::Bytes31([
                        u8::MAX,
                        u8::MAX,
                        0,
                        0,
                        0,
                        0,
                        0,
                        0,
                        0,
                        0,
                        0,
                        0,
                        0,
                        0,
                        0,
                        0,
                        0,
                        0,
                        0,
                        0,
                        0,
                        0,
                        0,
                        0,
                        0,
                        0,
                        0,
                        0,
                        0,
                        0,
                        0,
                    ]),
                    Value::Bytes31([
                        u8::MAX,
                        u8::MAX,
                        u8::MAX,
                        u8::MAX,
                        0,
                        0,
                        0,
                        0,
                        0,
                        0,
                        0,
                        0,
                        0,
                        0,
                        0,
                        0,
                        0,
                        0,
                        0,
                        0,
                        0,
                        0,
                        0,
                        0,
                        0,
                        0,
                        0,
                        0,
                        0,
                        0,
                        0,
                    ]),
                    Value::Bytes31([
                        u8::MAX,
                        u8::MAX,
                        u8::MAX,
                        u8::MAX,
                        u8::MAX,
                        u8::MAX,
                        u8::MAX,
                        u8::MAX,
                        0,
                        0,
                        0,
                        0,
                        0,
                        0,
                        0,
                        0,
                        0,
                        0,
                        0,
                        0,
                        0,
                        0,
                        0,
                        0,
                        0,
                        0,
                        0,
                        0,
                        0,
                        0,
                        0,
                    ]),
                    Value::Bytes31([
                        u8::MAX,
                        u8::MAX,
                        u8::MAX,
                        u8::MAX,
                        u8::MAX,
                        u8::MAX,
                        u8::MAX,
                        u8::MAX,
                        u8::MAX,
                        u8::MAX,
                        u8::MAX,
                        u8::MAX,
                        u8::MAX,
                        u8::MAX,
                        u8::MAX,
                        u8::MAX,
                        0,
                        0,
                        0,
                        0,
                        0,
                        0,
                        0,
                        0,
                        0,
                        0,
                        0,
                        0,
                        0,
                        0,
                        0,
                    ]),
                    Value::Bytes31([u8::MAX; 31]),
                ),
            ),
        );
    }
}<|MERGE_RESOLUTION|>--- conflicted
+++ resolved
@@ -247,16 +247,6 @@
             }
         };
 
-<<<<<<< HEAD
-        // If the value is in bounds with respect to the destination range and the original range can contain a felt252,
-        // then increment the range check builtin by 2, otherwise increment it by 1.
-        // https://github.com/starkware-libs/cairo/blob/v2.12.0-dev.1/crates/cairo-lang-sierra-to-casm/src/invocations/range_reduction.rs#L87
-        //
-        // If the value is not in bounds, increment the range check by 3.
-        // https://github.com/starkware-libs/cairo/blob/v2.12.0-dev.1/crates/cairo-lang-sierra-to-casm/src/invocations/range_reduction.rs#L79
-        let range_check = if info.from_range.is_full_felt252_range() {
-            let rc_size = BigInt::from(1) << 128;
-=======
         // Incrementing the range check depends on whether the source range can hold a felt252 or not
         let range_check = if info.from_range.is_full_felt252_range() {
             let rc_size = BigInt::from(1) << 128;
@@ -266,7 +256,6 @@
             //   https://github.com/starkware-libs/cairo/blob/v2.12.0-dev.1/crates/cairo-lang-sierra-to-casm/src/invocations/range_reduction.rs#L87
             // * If it is not in bounds, increment the range check builtin by 3.
             //   https://github.com/starkware-libs/cairo/blob/v2.12.0-dev.1/crates/cairo-lang-sierra-to-casm/src/invocations/range_reduction.rs#L79
->>>>>>> 98b5a45b
             super::increment_builtin_counter_by_if(
                 context,
                 entry,
@@ -279,14 +268,9 @@
         } else {
             match (lower_check, upper_check) {
                 (Some(_), None) | (None, Some(_)) => {
-<<<<<<< HEAD
-                    // Increment the range check builting by 1, regardless of whether the result is in range or not.
-                    // https://github.com/starkware-libs/cairo/blob/v2.12.0-dev.1/crates/cairo-lang-sierra-to-casm/src/invocations/casts.rs#L111
-=======
                     // If either the lower or the upper bound was checked, increment the range check builting by 1.
                     // * In case the lower bound was checked: https://github.com/starkware-libs/cairo/blob/v2.12.0-dev.1/crates/cairo-lang-sierra-to-casm/src/invocations/casts.rs#L135
                     // * In case the upper bound was checked: https://github.com/starkware-libs/cairo/blob/v2.12.0-dev.1/crates/cairo-lang-sierra-to-casm/src/invocations/casts.rs#L111
->>>>>>> 98b5a45b
                     super::increment_builtin_counter_by(context, entry, location, range_check, 1)?
                 }
                 (Some(lower_check), Some(upper_check)) => {
