--- conflicted
+++ resolved
@@ -93,39 +93,21 @@
         location,
     );
 
-<<<<<<< HEAD
+    let src_is_felt = matches!(src_type, CoreTypeConcrete::Felt252(_));
+
+    let src_value: melior::ir::Value = entry.argument(1)?.into();
+
     let mut block = entry;
 
     let (is_in_range, result) = if info.from_ty == info.to_ty {
         // can't cast to the same type
-=======
-    let src_is_signed = src_type.is_integer_signed().ok_or_else(|| {
-        Error::SierraAssert("casts always happen between numerical types".to_string())
-    })?;
-    let dst_is_signed = dst_type.is_integer_signed().ok_or_else(|| {
-        Error::SierraAssert("casts always happen between numerical types".to_string())
-    })?;
-
-    let is_signed = src_is_signed || dst_is_signed;
-    let src_is_felt = matches!(src_type, CoreTypeConcrete::Felt252(_));
-
-    let src_value: melior::ir::Value = entry.argument(1)?.into();
-
-    let mut block = entry;
-
-    let (is_in_range, result) = if info.from_ty == info.to_ty {
->>>>>>> cd75446a
         let k0 = block.const_int(context, location, 0, 1)?;
         (k0, src_value)
     } else {
         // make unsigned felt into signed felt
         // felt > half prime = negative
-<<<<<<< HEAD
         let felt_to_int = src_is_felt && !dst_is_felt;
         let src_value = if felt_to_int {
-=======
-        let src_value = if src_is_felt {
->>>>>>> cd75446a
             let attr_halfprime_i252 = metadata
                 .get::<PrimeModuloMeta<Felt>>()
                 .ok_or(Error::MissingMetadata)?
@@ -205,7 +187,6 @@
             (result, dst_ty)
         };
 
-<<<<<<< HEAD
         let mut int_max_value: BigInt = info
             .to_range
             .intersection(&info.from_range)
@@ -237,32 +218,6 @@
         let is_in_range_upper = block.append_op_result(arith::cmpi(
             context,
             if src_is_signed {
-=======
-        let max_value = block.const_int_from_type(
-            context,
-            location,
-            info.to_range
-                .intersection(&info.from_range)
-                .ok_or_else(|| Error::SierraAssert("range should always interesct".to_string()))?
-                .upper
-                - 1,
-            compare_ty,
-        )?;
-
-        let min_value = block.const_int_from_type(
-            context,
-            location,
-            info.to_range
-                .intersection(&info.from_range)
-                .ok_or_else(|| Error::SierraAssert("range should always interesct".to_string()))?
-                .lower,
-            compare_ty,
-        )?;
-
-        let is_in_range_upper = block.append_op_result(arith::cmpi(
-            context,
-            if is_signed {
->>>>>>> cd75446a
                 CmpiPredicate::Sle
             } else {
                 CmpiPredicate::Ule
