#![cfg(feature = "with-cheatcode")]

use crate::{
    block_ext::BlockExt,
    error::Result,
    libfuncs::LibfuncHelper,
    metadata::{runtime_bindings::RuntimeBindingsMeta, MetadataStorage},
    utils::ProgramRegistryExt,
};
use cairo_lang_sierra::{
    extensions::{
        core::{CoreLibfunc, CoreType},
        starknet::testing::CheatcodeConcreteLibfunc,
        ConcreteLibfunc,
    },
    program_registry::ProgramRegistry,
};
use melior::{
    dialect::llvm::{self, alloca, AllocaOptions, LoadStoreOptions},
    ir::{
        attribute::{IntegerAttribute, TypeAttribute},
        r#type::IntegerType,
        Block, Location,
    },
    Context,
};

<<<<<<< HEAD
=======
use crate::{
    block_ext::BlockExt,
    error::Result,
    libfuncs::LibfuncHelper,
    metadata::{runtime_bindings::RuntimeBindingsMeta, MetadataStorage},
    utils::{get_integer_layout, ProgramRegistryExt},
};

>>>>>>> e14b4f52
pub fn build<'ctx, 'this>(
    context: &'ctx Context,
    registry: &ProgramRegistry<CoreType, CoreLibfunc>,
    entry: &'this Block<'ctx>,
    location: Location<'ctx>,
    helper: &LibfuncHelper<'ctx, 'this>,
    metadata: &mut MetadataStorage,
    info: &CheatcodeConcreteLibfunc,
) -> Result<()> {
    // Calculate the result layout and type, based on the branch signature
    let (result_type, result_layout) = registry.build_type_with_layout(
        context,
        helper,
        registry,
        metadata,
        &info.branch_signatures()[0].vars[0].ty,
    )?;

    // Allocate the result pointer with calculated layout and type
    let result_ptr = helper
        .init_block()
        .append_operation(alloca(
            context,
            helper.init_block().const_int(context, location, 1, 64)?,
            llvm::r#type::pointer(context, 0),
            location,
            AllocaOptions::new()
                .align(Some(IntegerAttribute::new(
                    IntegerType::new(context, 64).into(),
                    result_layout.align().try_into()?,
                )))
                .elem_type(Some(TypeAttribute::new(result_type))),
        ))
        .result(0)?
        .into();

    // Allocate and store selector. The type contains 256 bits as its interpreted as a [u8;32] from the runtime
    let selector = helper
        .init_block()
        .const_int(context, location, info.selector.clone(), 256)?;
    let selector_ptr = helper.init_block().alloca_int(context, location, 256)?;

    helper
        .init_block()
        .store(context, location, selector_ptr, selector)?;

    // Allocate and store arguments. The cairo type is a Span<Felt252> (the outer struct),
    // which contains an Array<Felt252> (the inner struct)
    let span_felt252_type = llvm::r#type::r#struct(
        context,
        &[llvm::r#type::r#struct(
            context,
            &[
                llvm::r#type::pointer(context, 0),
                IntegerType::new(context, 32).into(),
                IntegerType::new(context, 32).into(),
                IntegerType::new(context, 32).into(),
            ],
            false,
        )],
        false,
    );
    let args_ptr = helper.init_block().alloca1(
        context,
        location,
        span_felt252_type,
        get_integer_layout(64).align(),
    )?;
    entry.store(context, location, args_ptr, entry.argument(0)?.into())?;

    // Call runtime cheatcode syscall wrapper
    metadata
        .get_mut::<RuntimeBindingsMeta>()
        .expect("Runtime library not available.")
        .vtable_cheatcode(
            context,
            helper,
            entry,
            location,
            result_ptr,
            selector_ptr,
            args_ptr,
        )?;

    // Load result from result ptr and branch
    let result = entry.append_op_result(llvm::load(
        context,
        result_ptr,
        result_type,
        location,
        LoadStoreOptions::new(),
    ))?;
    entry.append_operation(helper.br(0, &[result], location));

    Ok(())
}<|MERGE_RESOLUTION|>--- conflicted
+++ resolved
@@ -5,7 +5,7 @@
     error::Result,
     libfuncs::LibfuncHelper,
     metadata::{runtime_bindings::RuntimeBindingsMeta, MetadataStorage},
-    utils::ProgramRegistryExt,
+    utils::{get_integer_layout, ProgramRegistryExt},
 };
 use cairo_lang_sierra::{
     extensions::{
@@ -25,17 +25,6 @@
     Context,
 };
 
-<<<<<<< HEAD
-=======
-use crate::{
-    block_ext::BlockExt,
-    error::Result,
-    libfuncs::LibfuncHelper,
-    metadata::{runtime_bindings::RuntimeBindingsMeta, MetadataStorage},
-    utils::{get_integer_layout, ProgramRegistryExt},
-};
-
->>>>>>> e14b4f52
 pub fn build<'ctx, 'this>(
     context: &'ctx Context,
     registry: &ProgramRegistry<CoreType, CoreLibfunc>,
