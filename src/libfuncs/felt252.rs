--- conflicted
+++ resolved
@@ -81,7 +81,6 @@
     let felt252_ty = registry
         .get_type(&info.branch_signatures()[0].vars[0].ty)?
         .build(context, helper, registry, metadata)?;
-<<<<<<< HEAD
     let i256 = IntegerType::new(context, 256).into();
     let i512 = IntegerType::new(context, 512).into();
 
@@ -186,147 +185,6 @@
 
                 ; result = "arith.select"(is_out_of_range, result_mod, result) : (bool_ty, i512, i512) -> i512
                 ; result = "arith.trunci"(result) : (i512) -> felt252_ty
-=======
-
-    let prime = metadata.get::<PrimeModuloMeta<Felt252>>().unwrap().prime();
-
-    let result = match info {
-        Felt252BinaryOperationConcrete::WithVar(info) => match info.operator {
-            Felt252BinaryOperator::Add => {
-                let op0 = entry.append_operation(arith::addi(
-                    entry.argument(0)?.into(),
-                    entry.argument(1)?.into(),
-                    location,
-                ));
-
-                let op1 = entry.append_operation(arith::constant(
-                    context,
-                    Attribute::parse(context, &format!("{prime} : {felt252_ty}")).unwrap(),
-                    location,
-                ));
-                let op2 = entry.append_operation(arith::cmpi(
-                    context,
-                    CmpiPredicate::Uge,
-                    op0.result(0)?.into(),
-                    op1.result(0)?.into(),
-                    location,
-                ));
-                let op3 = entry.append_operation(scf::r#if(
-                    op2.result(0)?.into(),
-                    &[felt252_ty],
-                    {
-                        let region = Region::new();
-                        let block = region.append_block(Block::new(&[]));
-
-                        let op3 = block.append_operation(arith::subi(
-                            op0.result(0)?.into(),
-                            op1.result(0)?.into(),
-                            location,
-                        ));
-
-                        block.append_operation(scf::r#yield(&[op3.result(0)?.into()], location));
-
-                        region
-                    },
-                    {
-                        let region = Region::new();
-                        let block = region.append_block(Block::new(&[]));
-
-                        block.append_operation(scf::r#yield(&[op0.result(0)?.into()], location));
-
-                        region
-                    },
-                    location,
-                ));
-
-                op3.result(0)?.into()
-            }
-            Felt252BinaryOperator::Sub => {
-                let op0 = entry.append_operation(arith::subi(
-                    entry.argument(0)?.into(),
-                    entry.argument(1)?.into(),
-                    location,
-                ));
-
-                let op1 = entry.append_operation(arith::cmpi(
-                    context,
-                    CmpiPredicate::Ult,
-                    entry.argument(0)?.into(),
-                    entry.argument(1)?.into(),
-                    location,
-                ));
-                let op2 = entry.append_operation(scf::r#if(
-                    op1.result(0)?.into(),
-                    &[felt252_ty],
-                    {
-                        let region = Region::new();
-                        let block = region.append_block(Block::new(&[]));
-
-                        let op2 = block.append_operation(arith::constant(
-                            context,
-                            Attribute::parse(context, &format!("{prime} : {felt252_ty}")).unwrap(),
-                            location,
-                        ));
-                        let op3 = block.append_operation(arith::addi(
-                            op0.result(0)?.into(),
-                            op2.result(0)?.into(),
-                            location,
-                        ));
-
-                        block.append_operation(scf::r#yield(&[op3.result(0)?.into()], location));
-
-                        region
-                    },
-                    {
-                        let region = Region::new();
-                        let block = region.append_block(Block::new(&[]));
-
-                        block.append_operation(scf::r#yield(&[op0.result(0)?.into()], location));
-
-                        region
-                    },
-                    location,
-                ));
-
-                op2.result(0)?.into()
-            }
-            Felt252BinaryOperator::Mul => {
-                let double_felt252_ty: Type = IntegerType::new(context, 504).into();
-
-                let op0 = entry.append_operation(arith::extui(
-                    entry.argument(0)?.into(),
-                    double_felt252_ty,
-                    location,
-                ));
-                let op1 = entry.append_operation(arith::extui(
-                    entry.argument(1)?.into(),
-                    double_felt252_ty,
-                    location,
-                ));
-
-                let op2 = entry.append_operation(arith::muli(
-                    op0.result(0)?.into(),
-                    op1.result(0)?.into(),
-                    location,
-                ));
-                let op3 = entry.append_operation(arith::constant(
-                    context,
-                    Attribute::parse(context, &format!("{prime} : i504")).unwrap(),
-                    location,
-                ));
-                let op4 = entry.append_operation(arith::remui(
-                    op2.result(0)?.into(),
-                    op3.result(0)?.into(),
-                    location,
-                ));
-                let op5 = entry.append_operation(arith::trunci(
-                    op4.result(0)?.into(),
-                    felt252_ty,
-                    location,
-                ));
-
-                op5.result(0)?.into()
->>>>>>> a7b8b972
             }
 
             result
@@ -357,6 +215,8 @@
     TLibfunc: GenericLibfunc,
     <TType as GenericType>::Concrete: TypeBuilder<TType, TLibfunc, Error = CoreTypeBuilderError>,
     <TLibfunc as GenericLibfunc>::Concrete: LibfuncBuilder<TType, TLibfunc, Error = Error>,
+    <TType as GenericType>::Concrete: TypeBuilder<TType, TLibfunc, Error = CoreTypeBuilderError>,
+    <TLibfunc as GenericLibfunc>::Concrete: LibfuncBuilder<TType, TLibfunc, Error = Error>,
 {
     let value = match info.c.sign() {
         Sign::Minus => {
@@ -370,16 +230,7 @@
         .get_type(&info.branch_signatures()[0].vars[0].ty)?
         .build(context, helper, registry, metadata)?;
 
-<<<<<<< HEAD
     let attr_c = Attribute::parse(context, &format!("{value} : {felt252_ty}")).unwrap();
-=======
-    let op0 = entry.append_operation(arith::constant(
-        context,
-        Attribute::parse(context, &format!("{value} : {felt252_ty}")).unwrap(),
-        location,
-    ));
-    entry.append_operation(helper.br(0, &[op0.result(0)?.into()], location));
->>>>>>> a7b8b972
 
     mlir_asm! { context, entry, location =>
         ; k0 = "arith.constant"() { "value" = attr_c } : () -> felt252_ty
@@ -410,34 +261,12 @@
         .get_type(&info.param_signatures()[0].ty)?
         .build(context, helper, registry, metadata)?;
 
-<<<<<<< HEAD
     let attr_k0 = IntegerAttribute::new(0, felt252_ty).into();
     let attr_cmp_eq = IntegerAttribute::new(
         CmpiPredicate::Eq as i64,
         IntegerType::new(context, 64).into(),
     )
     .into();
-=======
-    let op0 = entry.append_operation(arith::constant(
-        context,
-        IntegerAttribute::new(0, felt252_ty).into(),
-        location,
-    ));
-    let op1 = entry.append_operation(arith::cmpi(
-        context,
-        CmpiPredicate::Eq,
-        entry.argument(0)?.into(),
-        op0.result(0)?.into(),
-        location,
-    ));
-
-    entry.append_operation(helper.cond_br(
-        op1.result(0)?.into(),
-        [0, 1],
-        [&[], &[entry.argument(0)?.into()]],
-        location,
-    ));
->>>>>>> a7b8b972
 
     let value: Value = entry.argument(0)?.into();
     mlir_asm! { context, entry, location =>
