//! # `Felt`-related libfuncs

use super::LibfuncHelper;
use crate::{
    error::Result,
    metadata::MetadataStorage,
    utils::{ProgramRegistryExt, PRIME},
};
use cairo_lang_sierra::{
    extensions::{
        core::{CoreLibfunc, CoreType},
        felt252::{
            Felt252BinaryOperationConcrete, Felt252BinaryOperator, Felt252Concrete,
            Felt252ConstConcreteLibfunc,
        },
        lib_func::SignatureOnlyConcreteLibfunc,
        ConcreteLibfunc,
    },
    program_registry::ProgramRegistry,
};
use melior::{
    dialect::{
        arith::{self, CmpiPredicate},
        cf,
    },
    helpers::{ArithBlockExt, BuiltinBlockExt},
    ir::{r#type::IntegerType, Block, BlockLike, Location, Value, ValueLike},
    Context,
};
use num_bigint::{BigInt, Sign};

/// Select and call the correct libfunc builder function from the selector.
pub fn build<'ctx, 'this>(
    context: &'ctx Context,
    registry: &ProgramRegistry<CoreType, CoreLibfunc>,
    entry: &'this Block<'ctx>,
    location: Location<'ctx>,
    helper: &LibfuncHelper<'ctx, 'this>,
    metadata: &mut MetadataStorage,
    selector: &Felt252Concrete,
) -> Result<()> {
    match selector {
        Felt252Concrete::BinaryOperation(info) => {
            build_binary_operation(context, registry, entry, location, helper, metadata, info)
        }
        Felt252Concrete::Const(info) => {
            build_const(context, registry, entry, location, helper, metadata, info)
        }
        Felt252Concrete::IsZero(info) => {
            build_is_zero(context, registry, entry, location, helper, metadata, info)
        }
    }
}

/// Generate MLIR operations for the following libfuncs:
///   - `felt252_add` and `felt252_add_const`.
///   - `felt252_sub` and `felt252_sub_const`.
///   - `felt252_mul` and `felt252_mul_const`.
///   - `felt252_div` and `felt252_div_const`.
pub fn build_binary_operation<'ctx, 'this>(
    context: &'ctx Context,
    registry: &ProgramRegistry<CoreType, CoreLibfunc>,
    entry: &'this Block<'ctx>,
    location: Location<'ctx>,
    helper: &LibfuncHelper<'ctx, 'this>,
    metadata: &mut MetadataStorage,
    info: &Felt252BinaryOperationConcrete,
) -> Result<()> {
    let felt252_ty = registry.build_type(
        context,
        helper,
        metadata,
        &info.branch_signatures()[0].vars[0].ty,
    )?;
    let i256 = IntegerType::new(context, 256).into();
    let i512 = IntegerType::new(context, 512).into();

    let (op, lhs, rhs) = match info {
        Felt252BinaryOperationConcrete::WithVar(operation) => {
            (operation.operator, entry.arg(0)?, entry.arg(1)?)
        }
        Felt252BinaryOperationConcrete::WithConst(operation) => {
            let value = match operation.c.sign() {
                Sign::Minus => (BigInt::from_biguint(Sign::Plus, PRIME.clone()) + &operation.c)
                    .magnitude()
                    .clone(),
                _ => operation.c.magnitude().clone(),
            };

            // TODO: Ensure that the constant is on the correct side of the operation.
            let rhs = entry.const_int_from_type(context, location, value, felt252_ty)?;

            (operation.operator, entry.arg(0)?, rhs)
        }
    };

    let result = match op {
        Felt252BinaryOperator::Add => {
            let lhs = entry.extui(lhs, i256, location)?;
            let rhs = entry.extui(rhs, i256, location)?;
            let result = entry.addi(lhs, rhs, location)?;

            let prime = entry.const_int_from_type(context, location, PRIME.clone(), i256)?;
            let result_mod = entry.append_op_result(arith::subi(result, prime, location))?;
            let is_out_of_range =
                entry.cmpi(context, CmpiPredicate::Uge, result, prime, location)?;

            let result = entry.append_op_result(arith::select(
                is_out_of_range,
                result_mod,
                result,
                location,
            ))?;
            entry.trunci(result, felt252_ty, location)?
        }
        Felt252BinaryOperator::Sub => {
            let lhs = entry.extui(lhs, i256, location)?;
            let rhs = entry.extui(rhs, i256, location)?;
            let result = entry.append_op_result(arith::subi(lhs, rhs, location))?;

            let prime = entry.const_int_from_type(context, location, PRIME.clone(), i256)?;
            let result_mod = entry.addi(result, prime, location)?;
            let is_out_of_range = entry.cmpi(context, CmpiPredicate::Ult, lhs, rhs, location)?;

            let result = entry.append_op_result(arith::select(
                is_out_of_range,
                result_mod,
                result,
                location,
            ))?;
            entry.trunci(result, felt252_ty, location)?
        }
        Felt252BinaryOperator::Mul => {
            let lhs = entry.extui(lhs, i512, location)?;
            let rhs = entry.extui(rhs, i512, location)?;
            let result = entry.muli(lhs, rhs, location)?;

            let prime = entry.const_int_from_type(context, location, PRIME.clone(), i512)?;
            let result_mod = entry.append_op_result(arith::remui(result, prime, location))?;
            let is_out_of_range =
                entry.cmpi(context, CmpiPredicate::Uge, result, prime, location)?;

            let result = entry.append_op_result(arith::select(
                is_out_of_range,
                result_mod,
                result,
                location,
            ))?;
            entry.trunci(result, felt252_ty, location)?
        }
        Felt252BinaryOperator::Div => {
            // The extended euclidean algorithm calculates the greatest common divisor of two integers,
            // as well as the bezout coefficients x and y such that for inputs a and b, ax+by=gcd(a,b)
            // We use this in felt division to find the modular inverse of a given number
            // If a is the number we're trying to find the inverse of, we can do
            // ax+y*PRIME=gcd(a,PRIME)=1 => ax = 1 (mod PRIME)
            // Hence for input a, we return x
            // The input MUST be non-zero
            // See https://en.wikipedia.org/wiki/Extended_Euclidean_algorithm
            let start_block = helper.append_block(Block::new(&[(i512, location)]));
            let loop_block = helper.append_block(Block::new(&[
                (i512, location),
                (i512, location),
                (i512, location),
                (i512, location),
            ]));
            let negative_check_block = helper.append_block(Block::new(&[]));
            // Block containing final result
            let inverse_result_block = helper.append_block(Block::new(&[(i512, location)]));
            // Egcd works by calculating a series of remainders, each the remainder of dividing the previous two
            // For the initial setup, r0 = PRIME, r1 = a
            // This order is chosen because if we reverse them, then the first iteration will just swap them
            let prev_remainder =
                start_block.const_int_from_type(context, location, PRIME.clone(), i512)?;
            let remainder = start_block.arg(0)?;
            // Similarly we'll calculate another series which starts 0,1,... and from which we will retrieve the modular inverse of a
            let prev_inverse = start_block.const_int_from_type(context, location, 0, i512)?;
            let inverse = start_block.const_int_from_type(context, location, 1, i512)?;
            start_block.append_operation(cf::br(
                loop_block,
                &[prev_remainder, remainder, prev_inverse, inverse],
                location,
            ));

            //---Loop body---
            // Arguments are rem_(i-1), rem, inv_(i-1), inv
            let prev_remainder = loop_block.arg(0)?;
            let remainder = loop_block.arg(1)?;
            let prev_inverse = loop_block.arg(2)?;
            let inverse = loop_block.arg(3)?;

            // First calculate q = rem_(i-1)/rem_i, rounded down
            let quotient =
                loop_block.append_op_result(arith::divui(prev_remainder, remainder, location))?;
            // Then r_(i+1) = r_(i-1) - q * r_i, and inv_(i+1) = inv_(i-1) - q * inv_i
            let rem_times_quo = loop_block.muli(remainder, quotient, location)?;
            let inv_times_quo = loop_block.muli(inverse, quotient, location)?;
            let next_remainder = loop_block.append_op_result(arith::subi(
                prev_remainder,
                rem_times_quo,
                location,
            ))?;
            let next_inverse =
                loop_block.append_op_result(arith::subi(prev_inverse, inv_times_quo, location))?;

            // If r_(i+1) is 0, then inv_i is the inverse
            let zero = loop_block.const_int_from_type(context, location, 0, i512)?;
            let next_remainder_eq_zero =
                loop_block.cmpi(context, CmpiPredicate::Eq, next_remainder, zero, location)?;
            loop_block.append_operation(cf::cond_br(
                context,
                next_remainder_eq_zero,
                negative_check_block,
                loop_block,
                &[],
                &[remainder, next_remainder, inverse, next_inverse],
                location,
            ));

            // egcd sometimes returns a negative number for the inverse,
            // in such cases we must simply wrap it around back into [0, PRIME)
            // this suffices because |inv_i| <= divfloor(PRIME,2)
            let zero = negative_check_block.const_int_from_type(context, location, 0, i512)?;

            let is_negative = negative_check_block
                .append_operation(arith::cmpi(
                    context,
                    CmpiPredicate::Slt,
                    inverse,
                    zero,
                    location,
                ))
                .result(0)?
                .into();
            // if the inverse is < 0, add PRIME
            let prime =
                negative_check_block.const_int_from_type(context, location, PRIME.clone(), i512)?;
            let wrapped_inverse = negative_check_block.addi(inverse, prime, location)?;
            let inverse = negative_check_block.append_op_result(arith::select(
                is_negative,
                wrapped_inverse,
                inverse,
                location,
            ))?;
            negative_check_block.append_operation(cf::br(
                inverse_result_block,
                &[inverse],
                location,
            ));

            // Div Logic Start
            // Fetch operands
            let lhs = entry.extui(lhs, i512, location)?;
            let rhs = entry.extui(rhs, i512, location)?;
            // Calculate inverse of rhs, callling the inverse implementation's starting block
            entry.append_operation(cf::br(start_block, &[rhs], location));
            // Fetch the inverse result from the result block
            let inverse = inverse_result_block.arg(0)?;
            // Peform lhs * (1/ rhs)
            let result = inverse_result_block.muli(lhs, inverse, location)?;
            // Apply modulo and convert result to felt252
            let result_mod =
                inverse_result_block.append_op_result(arith::remui(result, prime, location))?;
            let is_out_of_range =
                inverse_result_block.cmpi(context, CmpiPredicate::Uge, result, prime, location)?;

            let result = inverse_result_block.append_op_result(arith::select(
                is_out_of_range,
                result_mod,
                result,
                location,
            ))?;
            let result = inverse_result_block.trunci(result, felt252_ty, location)?;

            return helper.br(inverse_result_block, 0, &[result], location);
        }
    };

    helper.br(entry, 0, &[result], location)
}

/// Generate MLIR operations for the `felt252_const` libfunc.
pub fn build_const<'ctx, 'this>(
    context: &'ctx Context,
    registry: &ProgramRegistry<CoreType, CoreLibfunc>,
    entry: &'this Block<'ctx>,
    location: Location<'ctx>,
    helper: &LibfuncHelper<'ctx, 'this>,
    metadata: &mut MetadataStorage,
    info: &Felt252ConstConcreteLibfunc,
) -> Result<()> {
    let value = match info.c.sign() {
        Sign::Minus => (&info.c + BigInt::from_biguint(Sign::Plus, PRIME.clone()))
            .magnitude()
            .clone(),
        _ => info.c.magnitude().clone(),
    };

    let felt252_ty = registry.build_type(
        context,
        helper,
        metadata,
        &info.branch_signatures()[0].vars[0].ty,
    )?;

    let value = entry.const_int_from_type(context, location, value, felt252_ty)?;

    helper.br(entry, 0, &[value], location)
}

/// Generate MLIR operations for the `felt252_is_zero` libfunc.
pub fn build_is_zero<'ctx, 'this>(
    context: &'ctx Context,
    _registry: &ProgramRegistry<CoreType, CoreLibfunc>,
    entry: &'this Block<'ctx>,
    location: Location<'ctx>,
    helper: &LibfuncHelper<'ctx, 'this>,
    _metadata: &mut MetadataStorage,
    _info: &SignatureOnlyConcreteLibfunc,
) -> Result<()> {
    let arg0: Value = entry.arg(0)?;

    let k0 = entry.const_int_from_type(context, location, 0, arg0.r#type())?;
    let condition = entry.cmpi(context, CmpiPredicate::Eq, arg0, k0, location)?;

    helper.cond_br(context, entry, condition, [0, 1], [&[], &[arg0]], location)
}

#[cfg(test)]
pub mod test {
<<<<<<< HEAD
    use crate::{load_cairo, utils::testing::run_program, values::Value};
=======
    use crate::{
        utils::test::{jit_struct, load_cairo, run_program},
        values::Value,
    };
>>>>>>> 1574511d
    use cairo_lang_sierra::program::Program;
    use lazy_static::lazy_static;
    use starknet_types_core::felt::Felt;

    lazy_static! {
        static ref FELT252_ADD: (String, Program) = load_cairo! {
            fn run_test(lhs: felt252, rhs: felt252) -> felt252 {
                lhs + rhs
            }
        };
        static ref FELT252_SUB: (String, Program) = load_cairo! {
            fn run_test(lhs: felt252, rhs: felt252) -> felt252 {
                lhs - rhs
            }
        };
        static ref FELT252_MUL: (String, Program) = load_cairo! {
            fn run_test(lhs: felt252, rhs: felt252) -> felt252 {
                lhs * rhs
            }
        };
        static ref FELT252_DIV: (String, Program) = load_cairo! {
            fn run_test(lhs: felt252, rhs: felt252) -> felt252 {
                felt252_div(lhs, rhs.try_into().unwrap())
            }
        };
        static ref FELT252_CONST: (String, Program) = load_cairo! {
            extern fn felt252_const<const value: felt252>() -> felt252 nopanic;

            fn run_test() -> (felt252, felt252, felt252, felt252) {
                (
                    felt252_const::<0>(),
                    felt252_const::<1>(),
                    felt252_const::<-2>(),
                    felt252_const::<-1>()
                )
            }
        };
        static ref FELT252_ADD_CONST: (String, Program) = load_cairo! {
            extern fn felt252_add_const<const rhs: felt252>(lhs: felt252) -> felt252 nopanic;

            fn run_test() -> (felt252, felt252, felt252, felt252, felt252, felt252, felt252, felt252, felt252) {
                (
                    felt252_add_const::<0>(0),
                    felt252_add_const::<0>(1),
                    felt252_add_const::<1>(0),
                    felt252_add_const::<1>(1),
                    felt252_add_const::<0>(-1),
                    felt252_add_const::<-1>(0),
                    felt252_add_const::<-1>(-1),
                    felt252_add_const::<-1>(1),
                    felt252_add_const::<1>(-1),
                )
            }
        };
        static ref FELT252_SUB_CONST: (String, Program) = load_cairo! {
            extern fn felt252_sub_const<const rhs: felt252>(lhs: felt252) -> felt252 nopanic;

            fn run_test() -> (felt252, felt252, felt252, felt252, felt252, felt252, felt252, felt252, felt252) {
                (
                    felt252_sub_const::<0>(0),
                    felt252_sub_const::<0>(1),
                    felt252_sub_const::<1>(0),
                    felt252_sub_const::<1>(1),
                    felt252_sub_const::<0>(-1),
                    felt252_sub_const::<-1>(0),
                    felt252_sub_const::<-1>(-1),
                    felt252_sub_const::<-1>(1),
                    felt252_sub_const::<1>(-1),
                )
            }
        };
        static ref FELT252_MUL_CONST: (String, Program) = load_cairo! {
            extern fn felt252_mul_const<const rhs: felt252>(lhs: felt252) -> felt252 nopanic;

            fn run_test() -> (felt252, felt252, felt252, felt252, felt252, felt252, felt252, felt252, felt252) {
                (
                    felt252_mul_const::<0>(0),
                    felt252_mul_const::<0>(1),
                    felt252_mul_const::<1>(0),
                    felt252_mul_const::<1>(1),
                    felt252_mul_const::<2>(-1),
                    felt252_mul_const::<-2>(2),
                    felt252_mul_const::<-1>(-1),
                    felt252_mul_const::<-1>(1),
                    felt252_mul_const::<1>(-1),
                )
            }
        };
        static ref FELT252_DIV_CONST: (String, Program) = load_cairo! {
            extern fn felt252_div_const<const rhs: felt252>(lhs: felt252) -> felt252 nopanic;

            fn run_test() -> (
                felt252,
                felt252,
                felt252,
                felt252,
                felt252,
                felt252,
                felt252,
                felt252,
                felt252,
                felt252,
                felt252,
                felt252,
                felt252,
                felt252,
                felt252,
                felt252
            ) {
                (
                    felt252_div_const::<1>(0),
                    felt252_div_const::<1>(1),
                    felt252_div_const::<2>(-1),
                    felt252_div_const::<-2>(2),
                    felt252_div_const::<-1>(-1),
                    felt252_div_const::<-1>(1),
                    felt252_div_const::<1>(-1),
                    felt252_div_const::<500>(1000),
                    felt252_div_const::<256>(1024),
                    felt252_div_const::<-256>(1024),
                    felt252_div_const::<256>(-1024),
                    felt252_div_const::<-256>(-1024),
                    felt252_div_const::<8>(64),
                    felt252_div_const::<8>(-64),
                    felt252_div_const::<-8>(64),
                    felt252_div_const::<-8>(-64),
                )
            }
        };
        static ref FELT252_IS_ZERO: (String, Program) = load_cairo! {
            fn run_test(x: felt252) -> bool {
                match x {
                    0 => true,
                    _ => false,
                }
            }
        };
    }

    fn f(val: &str) -> Felt {
        Felt::from_dec_str(val).unwrap()
    }

    #[test]
    fn felt252_add() {
        fn r(lhs: Felt, rhs: Felt) -> Felt {
            match run_program(
                &FELT252_ADD,
                "run_test",
                &[Value::Felt252(lhs), Value::Felt252(rhs)],
            )
            .return_value
            {
                Value::Felt252(x) => x,
                _ => panic!("invalid return type"),
            }
        }

        assert_eq!(r(f("0"), f("0")), f("0"));
        assert_eq!(r(f("1"), f("2")), f("3"));

        assert_eq!(r(f("0"), f("1")), f("1"));
        assert_eq!(r(f("0"), f("-2")), f("-2"));
        assert_eq!(r(f("0"), f("-1")), f("-1"));

        assert_eq!(r(f("1"), f("0")), f("1"));
        assert_eq!(r(f("1"), f("1")), f("2"));
        assert_eq!(r(f("1"), f("-2")), f("-1"));
        assert_eq!(r(f("1"), f("-1")), f("0"));

        assert_eq!(r(f("-2"), f("0")), f("-2"));
        assert_eq!(r(f("-2"), f("1")), f("-1"));
        assert_eq!(r(f("-2"), f("-2")), f("-4"));
        assert_eq!(r(f("-2"), f("-1")), f("-3"));

        assert_eq!(r(f("-1"), f("0")), f("-1"));
        assert_eq!(r(f("-1"), f("1")), f("0"));
        assert_eq!(r(f("-1"), f("-2")), f("-3"));
        assert_eq!(r(f("-1"), f("-1")), f("-2"));
    }

    #[test]
    fn felt252_sub() {
        fn r(lhs: Felt, rhs: Felt) -> Felt {
            match run_program(
                &FELT252_SUB,
                "run_test",
                &[Value::Felt252(lhs), Value::Felt252(rhs)],
            )
            .return_value
            {
                Value::Felt252(x) => x,
                _ => panic!("invalid return type"),
            }
        }

        assert_eq!(r(f("0"), f("0")), f("0"));
        assert_eq!(r(f("0"), f("1")), f("-1"));
        assert_eq!(r(f("0"), f("-2")), f("2"));
        assert_eq!(r(f("0"), f("-1")), f("1"));

        assert_eq!(r(f("1"), f("0")), f("1"));
        assert_eq!(r(f("1"), f("1")), f("0"));
        assert_eq!(r(f("1"), f("-2")), f("3"));
        assert_eq!(r(f("1"), f("-1")), f("2"));

        assert_eq!(r(f("-2"), f("0")), f("-2"));
        assert_eq!(r(f("-2"), f("1")), f("-3"));
        assert_eq!(r(f("-2"), f("-2")), f("0"));
        assert_eq!(r(f("-2"), f("-1")), f("-1"));

        assert_eq!(r(f("-1"), f("0")), f("-1"));
        assert_eq!(r(f("-1"), f("1")), f("-2"));
        assert_eq!(r(f("-1"), f("-2")), f("1"));
        assert_eq!(r(f("-1"), f("-1")), f("0"));
    }

    #[test]
    fn felt252_mul() {
        fn r(lhs: Felt, rhs: Felt) -> Felt {
            match run_program(
                &FELT252_MUL,
                "run_test",
                &[Value::Felt252(lhs), Value::Felt252(rhs)],
            )
            .return_value
            {
                Value::Felt252(x) => x,
                _ => panic!("invalid return type"),
            }
        }

        assert_eq!(r(f("0"), f("0")), f("0"));
        assert_eq!(r(f("0"), f("1")), f("0"));
        assert_eq!(r(f("0"), f("-2")), f("0"));
        assert_eq!(r(f("0"), f("-1")), f("0"));

        assert_eq!(r(f("1"), f("0")), f("0"));
        assert_eq!(r(f("1"), f("1")), f("1"));
        assert_eq!(r(f("1"), f("-2")), f("-2"));
        assert_eq!(r(f("1"), f("-1")), f("-1"));

        assert_eq!(r(f("-2"), f("0")), f("0"));
        assert_eq!(r(f("-2"), f("1")), f("-2"));
        assert_eq!(r(f("-2"), f("-2")), f("4"));
        assert_eq!(r(f("-2"), f("-1")), f("2"));

        assert_eq!(r(f("-1"), f("0")), f("0"));
        assert_eq!(r(f("-1"), f("1")), f("-1"));
        assert_eq!(r(f("-1"), f("-2")), f("2"));
        assert_eq!(r(f("-1"), f("-1")), f("1"));
    }

    #[test]
    fn felt252_div() {
        // Helper function to run the test and extract the return value.
        fn r(lhs: Felt, rhs: Felt) -> Option<Felt> {
            match run_program(
                &FELT252_DIV,
                "run_test",
                &[Value::Felt252(lhs), Value::Felt252(rhs)],
            )
            .return_value
            {
                Value::Enum { tag: 0, value, .. } => match *value {
                    Value::Struct { fields, .. } => {
                        assert_eq!(fields.len(), 1);
                        Some(match &fields[0] {
                            Value::Felt252(x) => *x,
                            _ => panic!("invalid return type payload"),
                        })
                    }
                    _ => panic!("invalid return type"),
                },
                Value::Enum { tag: 1, .. } => None,
                _ => panic!("invalid return type"),
            }
        }

        // Helper function to assert that a division panics.
        let assert_panics =
            |lhs, rhs| assert!(r(lhs, rhs).is_none(), "division by 0 is expected to panic",);

        // Division by zero is expected to panic.
        assert_panics(f("0"), f("0"));
        assert_panics(f("1"), f("0"));
        assert_panics(f("-2"), f("0"));

        // Test cases for valid division results.
        assert_eq!(r(f("0"), f("1")), Some(f("0")));
        assert_eq!(r(f("0"), f("-2")), Some(f("0")));
        assert_eq!(r(f("0"), f("-1")), Some(f("0")));
        assert_eq!(r(f("1"), f("1")), Some(f("1")));
        assert_eq!(
            r(f("1"), f("-2")),
            Some(f(
                "1809251394333065606848661391547535052811553607665798349986546028067936010240"
            ))
        );
        assert_eq!(r(f("1"), f("-1")), Some(f("-1")));
        assert_eq!(r(f("-2"), f("1")), Some(f("-2")));
        assert_eq!(r(f("-2"), f("-2")), Some(f("1")));
        assert_eq!(r(f("-2"), f("-1")), Some(f("2")));
        assert_eq!(r(f("-1"), f("1")), Some(f("-1")));
        assert_eq!(
            r(f("-1"), f("-2")),
            Some(f(
                "1809251394333065606848661391547535052811553607665798349986546028067936010241"
            ))
        );
        assert_eq!(r(f("-1"), f("-1")), Some(f("1")));
        assert_eq!(r(f("6"), f("2")), Some(f("3")));
        assert_eq!(r(f("1000"), f("2")), Some(f("500")));
    }

    #[test]
    fn felt252_const() {
        assert_eq!(
            run_program(&FELT252_CONST, "run_test", &[]).return_value,
            Value::Struct {
                fields: [f("0"), f("1"), f("-2"), f("-1")]
                    .map(Value::Felt252)
                    .to_vec(),
                debug_name: None
            }
        );
    }

    #[test]
    fn felt252_add_const() {
        assert_eq!(
            run_program(&FELT252_ADD_CONST, "run_test", &[]).return_value,
            jit_struct!(
                f("0").into(),
                f("1").into(),
                f("1").into(),
                f("2").into(),
                f("-1").into(),
                f("-1").into(),
                f("-2").into(),
                f("0").into(),
                f("0").into(),
            )
        );
    }

    #[test]
    fn felt252_sub_const() {
        assert_eq!(
            run_program(&FELT252_SUB_CONST, "run_test", &[]).return_value,
            jit_struct!(
                f("0").into(),
                f("1").into(),
                f("-1").into(),
                f("0").into(),
                f("-1").into(),
                f("1").into(),
                f("0").into(),
                f("2").into(),
                f("-2").into(),
            )
        );
    }

    #[test]
    fn felt252_mul_const() {
        assert_eq!(
            run_program(&FELT252_MUL_CONST, "run_test", &[]).return_value,
            jit_struct!(
                f("0").into(),
                f("0").into(),
                f("0").into(),
                f("1").into(),
                f("-2").into(),
                f("-4").into(),
                f("1").into(),
                f("-1").into(),
                f("-1").into(),
            )
        );
    }

    #[test]
    fn felt252_div_const() {
        assert_eq!(
            run_program(&FELT252_DIV_CONST, "run_test", &[]).return_value,
            jit_struct!(
                f("0").into(),
                f("1").into(),
                f("1809251394333065606848661391547535052811553607665798349986546028067936010240")
                    .into(),
                f("-1").into(),
                f("1").into(),
                f("-1").into(),
                f("-1").into(),
                f("2").into(),
                f("4").into(),
                f("-4").into(),
                f("-4").into(),
                f("4").into(),
                f("8").into(),
                f("-8").into(),
                f("-8").into(),
                f("8").into(),
            )
        );
    }

    #[test]
    fn felt252_is_zero() {
        fn r(x: Felt) -> bool {
            match run_program(&FELT252_IS_ZERO, "run_test", &[Value::Felt252(x)]).return_value {
                Value::Enum { tag, .. } => tag != 0,
                _ => panic!("invalid return type"),
            }
        }

        assert!(r(f("0")));
        assert!(!r(f("1")));
        assert!(!r(f("-2")));
        assert!(!r(f("-1")));
    }
}<|MERGE_RESOLUTION|>--- conflicted
+++ resolved
@@ -328,14 +328,7 @@
 
 #[cfg(test)]
 pub mod test {
-<<<<<<< HEAD
-    use crate::{load_cairo, utils::testing::run_program, values::Value};
-=======
-    use crate::{
-        utils::test::{jit_struct, load_cairo, run_program},
-        values::Value,
-    };
->>>>>>> 1574511d
+    use crate::{jit_struct, load_cairo, utils::testing::run_program, values::Value};
     use cairo_lang_sierra::program::Program;
     use lazy_static::lazy_static;
     use starknet_types_core::felt::Felt;
