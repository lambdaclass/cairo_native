//! # `Felt`-related libfuncs

use super::LibfuncHelper;
use crate::{
    block_ext::BlockExt,
    error::{Error, Result},
    metadata::{prime_modulo::PrimeModuloMeta, MetadataStorage},
    utils::ProgramRegistryExt,
};
use cairo_lang_sierra::{
    extensions::{
        core::{CoreLibfunc, CoreType},
        felt252::{
            Felt252BinaryOperationConcrete, Felt252BinaryOperator, Felt252Concrete,
            Felt252ConstConcreteLibfunc,
        },
        lib_func::SignatureOnlyConcreteLibfunc,
        ConcreteLibfunc,
    },
    program_registry::ProgramRegistry,
};
use melior::{
    dialect::{
        arith::{self, CmpiPredicate},
        cf,
    },
    ir::{r#type::IntegerType, Block, Location, Value, ValueLike},
    Context,
};
use num_bigint::{Sign, ToBigInt};
use starknet_types_core::felt::Felt;

/// Select and call the correct libfunc builder function from the selector.
pub fn build<'ctx, 'this>(
    context: &'ctx Context,
    registry: &ProgramRegistry<CoreType, CoreLibfunc>,
    entry: &'this Block<'ctx>,
    location: Location<'ctx>,
    helper: &LibfuncHelper<'ctx, 'this>,
    metadata: &mut MetadataStorage,
    selector: &Felt252Concrete,
) -> Result<()> {
    match selector {
        Felt252Concrete::BinaryOperation(info) => {
            build_binary_operation(context, registry, entry, location, helper, metadata, info)
        }
        Felt252Concrete::Const(info) => {
            build_const(context, registry, entry, location, helper, metadata, info)
        }
        Felt252Concrete::IsZero(info) => {
            build_is_zero(context, registry, entry, location, helper, metadata, info)
        }
    }
}

/// Generate MLIR operations for the following libfuncs:
///   - `felt252_add` and `felt252_add_const`.
///   - `felt252_sub` and `felt252_sub_const`.
///   - `felt252_mul` and `felt252_mul_const`.
///   - `felt252_div` and `felt252_div_const`.
pub fn build_binary_operation<'ctx, 'this>(
    context: &'ctx Context,
    registry: &ProgramRegistry<CoreType, CoreLibfunc>,
    entry: &'this Block<'ctx>,
    location: Location<'ctx>,
    helper: &LibfuncHelper<'ctx, 'this>,
    metadata: &mut MetadataStorage,
    info: &Felt252BinaryOperationConcrete,
) -> Result<()> {
    let felt252_ty = registry.build_type(
        context,
        helper,
        registry,
        metadata,
        &info.branch_signatures()[0].vars[0].ty,
    )?;
    let i256 = IntegerType::new(context, 256).into();
    let i512 = IntegerType::new(context, 512).into();

    let prime = metadata
        .get::<PrimeModuloMeta<Felt>>()
        .ok_or(Error::MissingMetadata)?
        .prime();

    let (op, lhs, rhs) = match info {
        Felt252BinaryOperationConcrete::WithVar(operation) => (
            operation.operator,
            entry.argument(0)?.into(),
            entry.argument(1)?.into(),
        ),
        Felt252BinaryOperationConcrete::WithConst(operation) => {
            let value = match operation.c.sign() {
                Sign::Minus => {
                    let prime = metadata
                        .get::<PrimeModuloMeta<Felt>>()
                        .ok_or(Error::MissingMetadata)?
                        .prime();
                    (&operation.c + prime.to_bigint().expect("always is Some"))
                        .to_biguint()
                        .expect("always positive")
                }
                _ => operation.c.to_biguint().expect("sign already checked"),
            };

            // TODO: Ensure that the constant is on the correct side of the operation.
            let rhs = entry.const_int_from_type(context, location, value, felt252_ty)?;

            (operation.operator, entry.argument(0)?.into(), rhs)
        }
    };

    let result = match op {
        Felt252BinaryOperator::Add => {
            let lhs = entry.append_op_result(arith::extui(lhs, i256, location))?;
            let rhs = entry.append_op_result(arith::extui(rhs, i256, location))?;
            let result = entry.append_op_result(arith::addi(lhs, rhs, location))?;

            let prime = entry.const_int_from_type(context, location, prime.clone(), i256)?;
            let result_mod = entry.append_op_result(arith::subi(result, prime, location))?;
            let is_out_of_range = entry.append_op_result(arith::cmpi(
                context,
                CmpiPredicate::Uge,
                result,
                prime,
                location,
            ))?;

            let result = entry.append_op_result(arith::select(
                is_out_of_range,
                result_mod,
                result,
                location,
            ))?;
            entry.append_op_result(arith::trunci(result, felt252_ty, location))?
        }
        Felt252BinaryOperator::Sub => {
            let lhs = entry.append_op_result(arith::extui(lhs, i256, location))?;
            let rhs = entry.append_op_result(arith::extui(rhs, i256, location))?;
            let result = entry.append_op_result(arith::subi(lhs, rhs, location))?;

            let prime = entry.const_int_from_type(context, location, prime.clone(), i256)?;
            let result_mod = entry.append_op_result(arith::addi(result, prime, location))?;
            let is_out_of_range = entry.append_op_result(arith::cmpi(
                context,
                CmpiPredicate::Ult,
                lhs,
                rhs,
                location,
            ))?;

            let result = entry.append_op_result(arith::select(
                is_out_of_range,
                result_mod,
                result,
                location,
            ))?;
            entry.append_op_result(arith::trunci(result, felt252_ty, location))?
        }
        Felt252BinaryOperator::Mul => {
            let lhs = entry.append_op_result(arith::extui(lhs, i512, location))?;
            let rhs = entry.append_op_result(arith::extui(rhs, i512, location))?;
            let result = entry.append_op_result(arith::muli(lhs, rhs, location))?;

            let prime = entry.const_int_from_type(context, location, prime.clone(), i512)?;
            let result_mod = entry.append_op_result(arith::remui(result, prime, location))?;
            let is_out_of_range = entry.append_op_result(arith::cmpi(
                context,
                CmpiPredicate::Uge,
                result,
                prime,
                location,
            ))?;

            let result = entry.append_op_result(arith::select(
                is_out_of_range,
                result_mod,
                result,
                location,
            ))?;
            entry.append_op_result(arith::trunci(result, felt252_ty, location))?
        }
        Felt252BinaryOperator::Div => {
            // The extended euclidean algorithm calculates the greatest common divisor of two integers,
            // as well as the bezout coefficients x and y such that for inputs a and b, ax+by=gcd(a,b)
            // We use this in felt division to find the modular inverse of a given number
            // If a is the number we're trying to find the inverse of, we can do
            // ax+y*PRIME=gcd(a,PRIME)=1 => ax = 1 (mod PRIME)
            // Hence for input a, we return x
            // The input MUST be non-zero
            // See https://en.wikipedia.org/wiki/Extended_Euclidean_algorithm
            let start_block = helper.append_block(Block::new(&[(i512, location)]));
            let loop_block = helper.append_block(Block::new(&[
                (i512, location),
                (i512, location),
                (i512, location),
                (i512, location),
            ]));
            let negative_check_block = helper.append_block(Block::new(&[]));
            // Block containing final result
            let inverse_result_block = helper.append_block(Block::new(&[(i512, location)]));
            // Egcd works by calculating a series of remainders, each the remainder of dividing the previous two
            // For the initial setup, r0 = PRIME, r1 = a
            // This order is chosen because if we reverse them, then the first iteration will just swap them
            let prev_remainder =
                start_block.const_int_from_type(context, location, prime.clone(), i512)?;
            let remainder = start_block.argument(0)?.into();
            // Similarly we'll calculate another series which starts 0,1,... and from which we will retrieve the modular inverse of a
            let prev_inverse = start_block.const_int_from_type(context, location, 0, i512)?;
            let inverse = start_block.const_int_from_type(context, location, 1, i512)?;
            start_block.append_operation(cf::br(
                loop_block,
                &[prev_remainder, remainder, prev_inverse, inverse],
                location,
            ));

            //---Loop body---
            // Arguments are rem_(i-1), rem, inv_(i-1), inv
            let prev_remainder = loop_block.argument(0)?.into();
            let remainder = loop_block.argument(1)?.into();
            let prev_inverse = loop_block.argument(2)?.into();
            let inverse = loop_block.argument(3)?.into();

            // First calculate q = rem_(i-1)/rem_i, rounded down
            let quotient =
                loop_block.append_op_result(arith::divui(prev_remainder, remainder, location))?;
            // Then r_(i+1) = r_(i-1) - q * r_i, and inv_(i+1) = inv_(i-1) - q * inv_i
            let rem_times_quo =
                loop_block.append_op_result(arith::muli(remainder, quotient, location))?;
            let inv_times_quo =
                loop_block.append_op_result(arith::muli(inverse, quotient, location))?;
            let next_remainder = loop_block.append_op_result(arith::subi(
                prev_remainder,
                rem_times_quo,
                location,
            ))?;
            let next_inverse =
                loop_block.append_op_result(arith::subi(prev_inverse, inv_times_quo, location))?;

            // If r_(i+1) is 0, then inv_i is the inverse
            let zero = loop_block.const_int_from_type(context, location, 0, i512)?;
            let next_remainder_eq_zero = loop_block.append_op_result(arith::cmpi(
                context,
                CmpiPredicate::Eq,
                next_remainder,
                zero,
                location,
            ))?;
            loop_block.append_operation(cf::cond_br(
                context,
                next_remainder_eq_zero,
                negative_check_block,
                loop_block,
                &[],
                &[remainder, next_remainder, inverse, next_inverse],
                location,
            ));

            // egcd sometimes returns a negative number for the inverse,
            // in such cases we must simply wrap it around back into [0, PRIME)
            // this suffices because |inv_i| <= divfloor(PRIME,2)
            let zero = negative_check_block.const_int_from_type(context, location, 0, i512)?;

            let is_negative = negative_check_block
                .append_operation(arith::cmpi(
                    context,
                    CmpiPredicate::Slt,
                    inverse,
                    zero,
                    location,
                ))
                .result(0)?
                .into();
            // if the inverse is < 0, add PRIME
            let prime =
                negative_check_block.const_int_from_type(context, location, prime.clone(), i512)?;
            let wrapped_inverse =
                negative_check_block.append_op_result(arith::addi(inverse, prime, location))?;
            let inverse = negative_check_block.append_op_result(arith::select(
                is_negative,
                wrapped_inverse,
                inverse,
                location,
            ))?;
            negative_check_block.append_operation(cf::br(
                inverse_result_block,
                &[inverse],
                location,
            ));

            // Div Logic Start
            // Fetch operands
            let lhs = entry.append_op_result(arith::extui(lhs, i512, location))?;
            let rhs = entry.append_op_result(arith::extui(rhs, i512, location))?;
            // Calculate inverse of rhs, callling the inverse implementation's starting block
            entry.append_operation(cf::br(start_block, &[rhs], location));
            // Fetch the inverse result from the result block
            let inverse = inverse_result_block.argument(0)?.into();
            // Peform lhs * (1/ rhs)
            let result =
                inverse_result_block.append_op_result(arith::muli(lhs, inverse, location))?;
            // Apply modulo and convert result to felt252
            let result_mod =
                inverse_result_block.append_op_result(arith::remui(result, prime, location))?;
            let is_out_of_range = inverse_result_block.append_op_result(arith::cmpi(
                context,
                CmpiPredicate::Uge,
                result,
                prime,
                location,
            ))?;

            let result = inverse_result_block.append_op_result(arith::select(
                is_out_of_range,
                result_mod,
                result,
                location,
            ))?;
            let result = inverse_result_block
                .append_op_result(arith::trunci(result, felt252_ty, location))?;

            inverse_result_block.append_operation(helper.br(0, &[result], location));
            return Ok(());
        }
    };

    entry.append_operation(helper.br(0, &[result], location));

    Ok(())
}

/// Generate MLIR operations for the `felt252_const` libfunc.
pub fn build_const<'ctx, 'this>(
    context: &'ctx Context,
    registry: &ProgramRegistry<CoreType, CoreLibfunc>,
    entry: &'this Block<'ctx>,
    location: Location<'ctx>,
    helper: &LibfuncHelper<'ctx, 'this>,
    metadata: &mut MetadataStorage,
    info: &Felt252ConstConcreteLibfunc,
) -> Result<()> {
    let value = match info.c.sign() {
        Sign::Minus => {
            let prime = metadata
                .get::<PrimeModuloMeta<Felt>>()
                .ok_or(Error::MissingMetadata)?
                .prime();
            (&info.c + prime.to_bigint().expect("always is Some"))
                .to_biguint()
                .expect("always is positive")
        }
        _ => info.c.to_biguint().expect("sign already checked"),
    };

    let felt252_ty = registry.build_type(
        context,
        helper,
        registry,
        metadata,
        &info.branch_signatures()[0].vars[0].ty,
    )?;

    let value = entry.const_int_from_type(context, location, value, felt252_ty)?;
    entry.append_operation(helper.br(0, &[value], location));
    Ok(())
}

/// Generate MLIR operations for the `felt252_is_zero` libfunc.
pub fn build_is_zero<'ctx, 'this>(
    context: &'ctx Context,
    _registry: &ProgramRegistry<CoreType, CoreLibfunc>,
    entry: &'this Block<'ctx>,
    location: Location<'ctx>,
    helper: &LibfuncHelper<'ctx, 'this>,
    _metadata: &mut MetadataStorage,
    _info: &SignatureOnlyConcreteLibfunc,
) -> Result<()> {
    let arg0: Value = entry.argument(0)?.into();

    let k0 = entry.const_int_from_type(context, location, 0, arg0.r#type())?;
    let condition =
        entry.append_op_result(arith::cmpi(context, CmpiPredicate::Eq, arg0, k0, location))?;

    entry.append_operation(helper.cond_br(context, condition, [0, 1], [&[], &[arg0]], location));
    Ok(())
}

#[cfg(test)]
pub mod test {
    use crate::{
        utils::test::{load_cairo, run_program},
        values::JitValue,
    };
    use cairo_lang_sierra::program::Program;
    use lazy_static::lazy_static;
    use starknet_types_core::felt::Felt;

    lazy_static! {
        static ref FELT252_ADD: (String, Program) = load_cairo! {
            use core::debug::PrintTrait;
            fn run_test(lhs: felt252, rhs: felt252) -> felt252 {
                lhs.print();
                rhs.print();
                let result = lhs + rhs;

    result.print();

    result
            }
        };

        static ref FELT252_SUB: (String, Program) = load_cairo! {
            fn run_test(lhs: felt252, rhs: felt252) -> felt252 {
                lhs - rhs
            }
        };

        static ref FELT252_MUL: (String, Program) = load_cairo! {
            fn run_test(lhs: felt252, rhs: felt252) -> felt252 {
                lhs * rhs
            }
        };

        static ref FELT252_DIV: (String, Program) = load_cairo! {
            fn run_test(lhs: felt252, rhs: felt252) -> felt252 {
                felt252_div(lhs, rhs.try_into().unwrap())
            }
        };

        // TODO: Add test program for `felt252_add_const`.
        // TODO: Add test program for `felt252_sub_const`.
        // TODO: Add test program for `felt252_mul_const`.
        // TODO: Add test program for `felt252_div_const`.

        static ref FELT252_CONST: (String, Program) = load_cairo! {
            fn run_test() -> (felt252, felt252, felt252, felt252) {
                (0, 1, -2, -1)
            }
        };

        static ref FELT252_IS_ZERO: (String, Program) = load_cairo! {
            fn run_test(x: felt252) -> felt252 {
                match x {
                    0 => 1,
                    _ => 0,
                }
            }
        };
    }

    fn f(val: &str) -> Felt {
        Felt::from_dec_str(val).unwrap()
    }

    #[test]
    fn felt252_add() {
        fn r(lhs: Felt, rhs: Felt) -> Felt {
            match run_program(
                &FELT252_ADD,
                "run_test",
                &[JitValue::Felt252(lhs), JitValue::Felt252(rhs)],
            )
            .return_value
            {
                JitValue::Felt252(x) => x,
                _ => panic!("invalid return type"),
            }
        }

        assert_eq!(r(f("0"), f("0")), f("0"));
        assert_eq!(r(f("1"), f("2")), f("3"));

        assert_eq!(r(f("0"), f("1")), f("1"));
        assert_eq!(r(f("0"), f("-2")), f("-2"));
        assert_eq!(r(f("0"), f("-1")), f("-1"));

        assert_eq!(r(f("1"), f("0")), f("1"));
        assert_eq!(r(f("1"), f("1")), f("2"));
        assert_eq!(r(f("1"), f("-2")), f("-1"));
        assert_eq!(r(f("1"), f("-1")), f("0"));

        assert_eq!(r(f("-2"), f("0")), f("-2"));
        assert_eq!(r(f("-2"), f("1")), f("-1"));
        assert_eq!(r(f("-2"), f("-2")), f("-4"));
        assert_eq!(r(f("-2"), f("-1")), f("-3"));

        assert_eq!(r(f("-1"), f("0")), f("-1"));
        assert_eq!(r(f("-1"), f("1")), f("0"));
        assert_eq!(r(f("-1"), f("-2")), f("-3"));
        assert_eq!(r(f("-1"), f("-1")), f("-2"));
    }

    #[test]
    fn felt252_sub() {
        fn r(lhs: Felt, rhs: Felt) -> Felt {
            match run_program(
                &FELT252_SUB,
                "run_test",
                &[JitValue::Felt252(lhs), JitValue::Felt252(rhs)],
            )
            .return_value
            {
                JitValue::Felt252(x) => x,
                _ => panic!("invalid return type"),
            }
        }

        assert_eq!(r(f("0"), f("0")), f("0"));
        assert_eq!(r(f("0"), f("1")), f("-1"));
        assert_eq!(r(f("0"), f("-2")), f("2"));
        assert_eq!(r(f("0"), f("-1")), f("1"));

        assert_eq!(r(f("1"), f("0")), f("1"));
        assert_eq!(r(f("1"), f("1")), f("0"));
        assert_eq!(r(f("1"), f("-2")), f("3"));
        assert_eq!(r(f("1"), f("-1")), f("2"));

        assert_eq!(r(f("-2"), f("0")), f("-2"));
        assert_eq!(r(f("-2"), f("1")), f("-3"));
        assert_eq!(r(f("-2"), f("-2")), f("0"));
        assert_eq!(r(f("-2"), f("-1")), f("-1"));

        assert_eq!(r(f("-1"), f("0")), f("-1"));
        assert_eq!(r(f("-1"), f("1")), f("-2"));
        assert_eq!(r(f("-1"), f("-2")), f("1"));
        assert_eq!(r(f("-1"), f("-1")), f("0"));
    }

    #[test]
    fn felt252_mul() {
        fn r(lhs: Felt, rhs: Felt) -> Felt {
            match run_program(
                &FELT252_MUL,
                "run_test",
                &[JitValue::Felt252(lhs), JitValue::Felt252(rhs)],
            )
            .return_value
            {
                JitValue::Felt252(x) => x,
                _ => panic!("invalid return type"),
            }
        }

        assert_eq!(r(f("0"), f("0")), f("0"));
        assert_eq!(r(f("0"), f("1")), f("0"));
        assert_eq!(r(f("0"), f("-2")), f("0"));
        assert_eq!(r(f("0"), f("-1")), f("0"));

        assert_eq!(r(f("1"), f("0")), f("0"));
        assert_eq!(r(f("1"), f("1")), f("1"));
        assert_eq!(r(f("1"), f("-2")), f("-2"));
        assert_eq!(r(f("1"), f("-1")), f("-1"));

        assert_eq!(r(f("-2"), f("0")), f("0"));
        assert_eq!(r(f("-2"), f("1")), f("-2"));
        assert_eq!(r(f("-2"), f("-2")), f("4"));
        assert_eq!(r(f("-2"), f("-1")), f("2"));

        assert_eq!(r(f("-1"), f("0")), f("0"));
        assert_eq!(r(f("-1"), f("1")), f("-1"));
        assert_eq!(r(f("-1"), f("-2")), f("2"));
        assert_eq!(r(f("-1"), f("-1")), f("1"));
    }

    #[test]
    fn felt252_div() {
        // Helper function to run the test and extract the return value.
        fn r(lhs: Felt, rhs: Felt) -> Option<Felt> {
            match run_program(
                &FELT252_DIV,
                "run_test",
                &[JitValue::Felt252(lhs), JitValue::Felt252(rhs)],
            )
            .return_value
            {
                JitValue::Enum { tag: 0, value, .. } => Some(match &*value {
                    JitValue::Felt252(x) => *x,
                    _ => panic!("invalid return type payload"),
                }),
                JitValue::Enum { tag: 1, .. } => None,
                _ => panic!("invalid return type"),
            }
        }

        // Helper function to assert that a division panics.
<<<<<<< HEAD
        let assert_panics =
            |lhs, rhs| assert!(r(lhs, rhs).is_none(), "division by 0 is expected to panic",);
=======
        let assert_panics = |lhs, rhs| {
            assert!(
                matches!(run_test(lhs, rhs), JitValue::Enum { tag, .. } if tag == 1),
                "division by 0 is expected to panic",
            )
        };
>>>>>>> 44d42081

        // Division by zero is expected to panic.
        assert_panics(f("0"), f("0"));
        assert_panics(f("1"), f("0"));
        assert_panics(f("-2"), f("0"));

        // Test cases for valid division results.
        assert_eq!(r(f("0"), f("1")), Some(f("0")));
        assert_eq!(r(f("0"), f("-2")), Some(f("0")));
        assert_eq!(r(f("0"), f("-1")), Some(f("0")));
        assert_eq!(r(f("1"), f("1")), Some(f("1")));
        assert_eq!(
            r(f("1"), f("-2")),
            Some(f(
                "1809251394333065606848661391547535052811553607665798349986546028067936010240"
            ))
        );
        assert_eq!(r(f("1"), f("-1")), Some(f("-1")));
        assert_eq!(r(f("-2"), f("1")), Some(f("-2")));
        assert_eq!(r(f("-2"), f("-2")), Some(f("1")));
        assert_eq!(r(f("-2"), f("-1")), Some(f("2")));
        assert_eq!(r(f("-1"), f("1")), Some(f("-1")));
        assert_eq!(
            r(f("-1"), f("-2")),
            Some(f(
                "1809251394333065606848661391547535052811553607665798349986546028067936010241"
            ))
        );
        assert_eq!(r(f("-1"), f("-1")), Some(f("1")));
        assert_eq!(r(f("6"), f("2")), Some(f("3")));
        assert_eq!(r(f("1000"), f("2")), Some(f("500")));
    }

    #[test]
    fn felt252_const() {
        assert_eq!(
            run_program(&FELT252_CONST, "run_test", &[]).return_value,
            JitValue::Struct {
                fields: [f("0"), f("1"), f("-2"), f("-1")]
                    .map(JitValue::Felt252)
                    .to_vec(),
                debug_name: None
            }
        );
    }

    #[test]
    fn felt252_is_zero() {
        fn r(x: Felt) -> bool {
            match run_program(&FELT252_IS_ZERO, "run_test", &[JitValue::Felt252(x)]).return_value {
                JitValue::Enum { tag, .. } => tag != 0,
                _ => panic!("invalid return type"),
            }
        }

        assert!(r(f("0")));
        assert!(!r(f("1")));
        assert!(!r(f("-2")));
        assert!(!r(f("-1")));
    }
}<|MERGE_RESOLUTION|>--- conflicted
+++ resolved
@@ -438,10 +438,10 @@
         };
 
         static ref FELT252_IS_ZERO: (String, Program) = load_cairo! {
-            fn run_test(x: felt252) -> felt252 {
+            fn run_test(x: felt252) -> bool {
                 match x {
-                    0 => 1,
-                    _ => 0,
+                    0 => true,
+                    _ => false,
                 }
             }
         };
@@ -572,27 +572,24 @@
             )
             .return_value
             {
-                JitValue::Enum { tag: 0, value, .. } => Some(match &*value {
-                    JitValue::Felt252(x) => *x,
-                    _ => panic!("invalid return type payload"),
-                }),
+                JitValue::Enum { tag: 0, value, .. } => match *value {
+                    JitValue::Struct { fields, .. } => {
+                        assert_eq!(fields.len(), 1);
+                        Some(match &fields[0] {
+                            JitValue::Felt252(x) => *x,
+                            _ => panic!("invalid return type payload"),
+                        })
+                    }
+                    _ => panic!("invalid return type"),
+                },
                 JitValue::Enum { tag: 1, .. } => None,
                 _ => panic!("invalid return type"),
             }
         }
 
         // Helper function to assert that a division panics.
-<<<<<<< HEAD
         let assert_panics =
             |lhs, rhs| assert!(r(lhs, rhs).is_none(), "division by 0 is expected to panic",);
-=======
-        let assert_panics = |lhs, rhs| {
-            assert!(
-                matches!(run_test(lhs, rhs), JitValue::Enum { tag, .. } if tag == 1),
-                "division by 0 is expected to panic",
-            )
-        };
->>>>>>> 44d42081
 
         // Division by zero is expected to panic.
         assert_panics(f("0"), f("0"));
