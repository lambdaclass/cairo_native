--- conflicted
+++ resolved
@@ -368,13 +368,8 @@
 #[cfg(test)]
 pub mod test {
     use crate::{
-<<<<<<< HEAD
-        utils::test::{load_cairo, run_program, run_program_assert_output},
+        utils::test::{load_cairo, run_program},
         values::Value,
-=======
-        utils::test::{load_cairo, run_program},
-        values::JitValue,
->>>>>>> 2be717cb
     };
     use cairo_lang_sierra::program::Program;
     use lazy_static::lazy_static;
@@ -439,97 +434,15 @@
 
     #[test]
     fn felt252_add() {
-<<<<<<< HEAD
-        run_program_assert_output(
-            &FELT252_ADD,
-            "run_test",
-            &[Value::felt_str("0"), Value::felt_str("0")],
-            Value::felt_str("0"),
-        );
-        run_program_assert_output(
-            &FELT252_ADD,
-            "run_test",
-            &[Value::felt_str("1"), Value::felt_str("2")],
-            Value::felt_str("3"),
-        );
-
-        fn r(lhs: Value, rhs: Value) -> Value {
-            run_program(&FELT252_ADD, "run_test", &[lhs, rhs]).return_value
-        }
-
-        assert_eq!(
-            r(Value::felt_str("0"), Value::felt_str("1")),
-            Value::felt_str("1")
-        );
-        assert_eq!(
-            r(Value::felt_str("0"), Value::felt_str("-2")),
-            Value::felt_str("-2")
-        );
-        assert_eq!(
-            r(Value::felt_str("0"), Value::felt_str("-1")),
-            Value::felt_str("-1")
-        );
-
-        assert_eq!(
-            r(Value::felt_str("1"), Value::felt_str("0")),
-            Value::felt_str("1")
-        );
-        assert_eq!(
-            r(Value::felt_str("1"), Value::felt_str("1")),
-            Value::felt_str("2")
-        );
-        assert_eq!(
-            r(Value::felt_str("1"), Value::felt_str("-2")),
-            Value::felt_str("-1")
-        );
-        assert_eq!(
-            r(Value::felt_str("1"), Value::felt_str("-1")),
-            Value::felt_str("0")
-        );
-
-        assert_eq!(
-            r(Value::felt_str("-2"), Value::felt_str("0")),
-            Value::felt_str("-2")
-        );
-        assert_eq!(
-            r(Value::felt_str("-2"), Value::felt_str("1")),
-            Value::felt_str("-1")
-        );
-        assert_eq!(
-            r(Value::felt_str("-2"), Value::felt_str("-2")),
-            Value::felt_str("-4")
-        );
-        assert_eq!(
-            r(Value::felt_str("-2"), Value::felt_str("-1")),
-            Value::felt_str("-3")
-        );
-
-        assert_eq!(
-            r(Value::felt_str("-1"), Value::felt_str("0")),
-            Value::felt_str("-1")
-        );
-        assert_eq!(
-            r(Value::felt_str("-1"), Value::felt_str("1")),
-            Value::felt_str("0")
-        );
-        assert_eq!(
-            r(Value::felt_str("-1"), Value::felt_str("-2")),
-            Value::felt_str("-3")
-        );
-        assert_eq!(
-            r(Value::felt_str("-1"), Value::felt_str("-1")),
-            Value::felt_str("-2")
-        );
-=======
         fn r(lhs: Felt, rhs: Felt) -> Felt {
             match run_program(
                 &FELT252_ADD,
                 "run_test",
-                &[JitValue::Felt252(lhs), JitValue::Felt252(rhs)],
+                &[Value::Felt252(lhs), Value::Felt252(rhs)],
             )
             .return_value
             {
-                JitValue::Felt252(x) => x,
+                Value::Felt252(x) => x,
                 _ => panic!("invalid return type"),
             }
         }
@@ -555,91 +468,19 @@
         assert_eq!(r(f("-1"), f("1")), f("0"));
         assert_eq!(r(f("-1"), f("-2")), f("-3"));
         assert_eq!(r(f("-1"), f("-1")), f("-2"));
->>>>>>> 2be717cb
     }
 
     #[test]
     fn felt252_sub() {
-<<<<<<< HEAD
-        let r = |lhs, rhs| run_program(&FELT252_SUB, "run_test", &[lhs, rhs]).return_value;
-
-        assert_eq!(
-            r(Value::felt_str("0"), Value::felt_str("0")),
-            Value::felt_str("0")
-        );
-        assert_eq!(
-            r(Value::felt_str("0"), Value::felt_str("1")),
-            Value::felt_str("-1")
-        );
-        assert_eq!(
-            r(Value::felt_str("0"), Value::felt_str("-2")),
-            Value::felt_str("2")
-        );
-        assert_eq!(
-            r(Value::felt_str("0"), Value::felt_str("-1")),
-            Value::felt_str("1")
-        );
-
-        assert_eq!(
-            r(Value::felt_str("1"), Value::felt_str("0")),
-            Value::felt_str("1")
-        );
-        assert_eq!(
-            r(Value::felt_str("1"), Value::felt_str("1")),
-            Value::felt_str("0")
-        );
-        assert_eq!(
-            r(Value::felt_str("1"), Value::felt_str("-2")),
-            Value::felt_str("3")
-        );
-        assert_eq!(
-            r(Value::felt_str("1"), Value::felt_str("-1")),
-            Value::felt_str("2")
-        );
-
-        assert_eq!(
-            r(Value::felt_str("-2"), Value::felt_str("0")),
-            Value::felt_str("-2")
-        );
-        assert_eq!(
-            r(Value::felt_str("-2"), Value::felt_str("1")),
-            Value::felt_str("-3")
-        );
-        assert_eq!(
-            r(Value::felt_str("-2"), Value::felt_str("-2")),
-            Value::felt_str("0")
-        );
-        assert_eq!(
-            r(Value::felt_str("-2"), Value::felt_str("-1")),
-            Value::felt_str("-1")
-        );
-
-        assert_eq!(
-            r(Value::felt_str("-1"), Value::felt_str("0")),
-            Value::felt_str("-1")
-        );
-        assert_eq!(
-            r(Value::felt_str("-1"), Value::felt_str("1")),
-            Value::felt_str("-2")
-        );
-        assert_eq!(
-            r(Value::felt_str("-1"), Value::felt_str("-2")),
-            Value::felt_str("1")
-        );
-        assert_eq!(
-            r(Value::felt_str("-1"), Value::felt_str("-1")),
-            Value::felt_str("0")
-        );
-=======
         fn r(lhs: Felt, rhs: Felt) -> Felt {
             match run_program(
                 &FELT252_SUB,
                 "run_test",
-                &[JitValue::Felt252(lhs), JitValue::Felt252(rhs)],
+                &[Value::Felt252(lhs), Value::Felt252(rhs)],
             )
             .return_value
             {
-                JitValue::Felt252(x) => x,
+                Value::Felt252(x) => x,
                 _ => panic!("invalid return type"),
             }
         }
@@ -663,91 +504,19 @@
         assert_eq!(r(f("-1"), f("1")), f("-2"));
         assert_eq!(r(f("-1"), f("-2")), f("1"));
         assert_eq!(r(f("-1"), f("-1")), f("0"));
->>>>>>> 2be717cb
     }
 
     #[test]
     fn felt252_mul() {
-<<<<<<< HEAD
-        let r = |lhs, rhs| run_program(&FELT252_MUL, "run_test", &[lhs, rhs]).return_value;
-
-        assert_eq!(
-            r(Value::felt_str("0"), Value::felt_str("0")),
-            Value::felt_str("0")
-        );
-        assert_eq!(
-            r(Value::felt_str("0"), Value::felt_str("1")),
-            Value::felt_str("0")
-        );
-        assert_eq!(
-            r(Value::felt_str("0"), Value::felt_str("-2")),
-            Value::felt_str("0")
-        );
-        assert_eq!(
-            r(Value::felt_str("0"), Value::felt_str("-1")),
-            Value::felt_str("0")
-        );
-
-        assert_eq!(
-            r(Value::felt_str("1"), Value::felt_str("0")),
-            Value::felt_str("0")
-        );
-        assert_eq!(
-            r(Value::felt_str("1"), Value::felt_str("1")),
-            Value::felt_str("1")
-        );
-        assert_eq!(
-            r(Value::felt_str("1"), Value::felt_str("-2")),
-            Value::felt_str("-2")
-        );
-        assert_eq!(
-            r(Value::felt_str("1"), Value::felt_str("-1")),
-            Value::felt_str("-1")
-        );
-
-        assert_eq!(
-            r(Value::felt_str("-2"), Value::felt_str("0")),
-            Value::felt_str("0")
-        );
-        assert_eq!(
-            r(Value::felt_str("-2"), Value::felt_str("1")),
-            Value::felt_str("-2")
-        );
-        assert_eq!(
-            r(Value::felt_str("-2"), Value::felt_str("-2")),
-            Value::felt_str("4")
-        );
-        assert_eq!(
-            r(Value::felt_str("-2"), Value::felt_str("-1")),
-            Value::felt_str("2")
-        );
-
-        assert_eq!(
-            r(Value::felt_str("-1"), Value::felt_str("0")),
-            Value::felt_str("0")
-        );
-        assert_eq!(
-            r(Value::felt_str("-1"), Value::felt_str("1")),
-            Value::felt_str("-1")
-        );
-        assert_eq!(
-            r(Value::felt_str("-1"), Value::felt_str("-2")),
-            Value::felt_str("2")
-        );
-        assert_eq!(
-            r(Value::felt_str("-1"), Value::felt_str("-1")),
-            Value::felt_str("1")
-        );
-=======
         fn r(lhs: Felt, rhs: Felt) -> Felt {
             match run_program(
                 &FELT252_MUL,
                 "run_test",
-                &[JitValue::Felt252(lhs), JitValue::Felt252(rhs)],
+                &[Value::Felt252(lhs), Value::Felt252(rhs)],
             )
             .return_value
             {
-                JitValue::Felt252(x) => x,
+                Value::Felt252(x) => x,
                 _ => panic!("invalid return type"),
             }
         }
@@ -771,56 +540,30 @@
         assert_eq!(r(f("-1"), f("1")), f("-1"));
         assert_eq!(r(f("-1"), f("-2")), f("2"));
         assert_eq!(r(f("-1"), f("-1")), f("1"));
->>>>>>> 2be717cb
     }
 
     #[test]
     fn felt252_div() {
         // Helper function to run the test and extract the return value.
-<<<<<<< HEAD
-        let run_test = |lhs, rhs| run_program(&FELT252_DIV, "run_test", &[lhs, rhs]).return_value;
-
-        // Helper function to extract the result struct field from the return value.
-        let extract_struct_field = |result| match result {
-            Value::Enum { value, .. } => match *value {
-                Value::Struct { fields, .. } => fields[0].clone(),
-                _ => panic!("Expected Struct"),
-            },
-            _ => panic!("Expected Enum"),
-        };
-
-        // Helper function to assert that a division panics.
-        let assert_panics = |lhs, rhs| {
-            assert!(
-                matches!(run_test(lhs, rhs), Value::Enum { tag, .. } if tag == 1),
-                "division by 0 is expected to panic",
-            )
-        };
-
-        // Division by zero is expected to panic.
-        assert_panics(Value::felt_str("0"), Value::felt_str("0"));
-        assert_panics(Value::felt_str("1"), Value::felt_str("0"));
-        assert_panics(Value::felt_str("-2"), Value::felt_str("0"));
-=======
         fn r(lhs: Felt, rhs: Felt) -> Option<Felt> {
             match run_program(
                 &FELT252_DIV,
                 "run_test",
-                &[JitValue::Felt252(lhs), JitValue::Felt252(rhs)],
+                &[Value::Felt252(lhs), Value::Felt252(rhs)],
             )
             .return_value
             {
-                JitValue::Enum { tag: 0, value, .. } => match *value {
-                    JitValue::Struct { fields, .. } => {
+                Value::Enum { tag: 0, value, .. } => match *value {
+                    Value::Struct { fields, .. } => {
                         assert_eq!(fields.len(), 1);
                         Some(match &fields[0] {
-                            JitValue::Felt252(x) => *x,
+                            Value::Felt252(x) => *x,
                             _ => panic!("invalid return type payload"),
                         })
                     }
                     _ => panic!("invalid return type"),
                 },
-                JitValue::Enum { tag: 1, .. } => None,
+                Value::Enum { tag: 1, .. } => None,
                 _ => panic!("invalid return type"),
             }
         }
@@ -833,7 +576,6 @@
         assert_panics(f("0"), f("0"));
         assert_panics(f("1"), f("0"));
         assert_panics(f("-2"), f("0"));
->>>>>>> 2be717cb
 
         // Test cases for valid division results.
         assert_eq!(r(f("0"), f("1")), Some(f("0")));
@@ -841,29 +583,8 @@
         assert_eq!(r(f("0"), f("-1")), Some(f("0")));
         assert_eq!(r(f("1"), f("1")), Some(f("1")));
         assert_eq!(
-<<<<<<< HEAD
-            extract_struct_field(run_test(Value::felt_str("0"), Value::felt_str("1"))),
-            Value::felt_str("0")
-        );
-        assert_eq!(
-            extract_struct_field(run_test(Value::felt_str("0"), Value::felt_str("-2"))),
-            Value::felt_str("0")
-        );
-        assert_eq!(
-            extract_struct_field(run_test(Value::felt_str("0"), Value::felt_str("-1"))),
-            Value::felt_str("0")
-        );
-        assert_eq!(
-            extract_struct_field(run_test(Value::felt_str("1"), Value::felt_str("1"))),
-            Value::felt_str("1")
-        );
-        assert_eq!(
-            extract_struct_field(run_test(Value::felt_str("1"), Value::felt_str("-2"))),
-            Value::felt_str(
-=======
             r(f("1"), f("-2")),
             Some(f(
->>>>>>> 2be717cb
                 "1809251394333065606848661391547535052811553607665798349986546028067936010240"
             ))
         );
@@ -873,49 +594,10 @@
         assert_eq!(r(f("-2"), f("-1")), Some(f("2")));
         assert_eq!(r(f("-1"), f("1")), Some(f("-1")));
         assert_eq!(
-<<<<<<< HEAD
-            extract_struct_field(run_test(Value::felt_str("1"), Value::felt_str("-1"))),
-            Value::felt_str("-1")
-        );
-        assert_eq!(
-            extract_struct_field(run_test(Value::felt_str("-2"), Value::felt_str("1"))),
-            Value::felt_str("-2")
-        );
-        assert_eq!(
-            extract_struct_field(run_test(Value::felt_str("-2"), Value::felt_str("-2"))),
-            Value::felt_str("1")
-        );
-        assert_eq!(
-            extract_struct_field(run_test(Value::felt_str("-2"), Value::felt_str("-1"))),
-            Value::felt_str("2")
-        );
-        assert_eq!(
-            extract_struct_field(run_test(Value::felt_str("-1"), Value::felt_str("1"))),
-            Value::felt_str("-1")
-        );
-        assert_eq!(
-            extract_struct_field(run_test(Value::felt_str("-1"), Value::felt_str("-2"))),
-            Value::felt_str(
-                "1809251394333065606848661391547535052811553607665798349986546028067936010241"
-            )
-        );
-        assert_eq!(
-            extract_struct_field(run_test(Value::felt_str("-1"), Value::felt_str("-1"))),
-            Value::felt_str("1")
-        );
-        assert_eq!(
-            extract_struct_field(run_test(Value::felt_str("6"), Value::felt_str("2"))),
-            Value::felt_str("3")
-        );
-        assert_eq!(
-            extract_struct_field(run_test(Value::felt_str("1000"), Value::felt_str("2"))),
-            Value::felt_str("500")
-=======
             r(f("-1"), f("-2")),
             Some(f(
                 "1809251394333065606848661391547535052811553607665798349986546028067936010241"
             ))
->>>>>>> 2be717cb
         );
         assert_eq!(r(f("-1"), f("-1")), Some(f("1")));
         assert_eq!(r(f("6"), f("2")), Some(f("3")));
@@ -926,20 +608,10 @@
     fn felt252_const() {
         assert_eq!(
             run_program(&FELT252_CONST, "run_test", &[]).return_value,
-<<<<<<< HEAD
             Value::Struct {
-                fields: vec![
-                    Value::felt_str("0"),
-                    Value::felt_str("1"),
-                    Value::felt_str("-2"),
-                    Value::felt_str("-1")
-                ],
-=======
-            JitValue::Struct {
                 fields: [f("0"), f("1"), f("-2"), f("-1")]
-                    .map(JitValue::Felt252)
+                    .map(Value::Felt252)
                     .to_vec(),
->>>>>>> 2be717cb
                 debug_name: None
             }
         );
@@ -948,22 +620,15 @@
     #[test]
     fn felt252_is_zero() {
         fn r(x: Felt) -> bool {
-            match run_program(&FELT252_IS_ZERO, "run_test", &[JitValue::Felt252(x)]).return_value {
-                JitValue::Enum { tag, .. } => tag != 0,
+            match run_program(&FELT252_IS_ZERO, "run_test", &[Value::Felt252(x)]).return_value {
+                Value::Enum { tag, .. } => tag != 0,
                 _ => panic!("invalid return type"),
             }
         }
 
-<<<<<<< HEAD
-        assert_eq!(r(Value::felt_str("0")), Value::felt_str("1"));
-        assert_eq!(r(Value::felt_str("1")), Value::felt_str("0"));
-        assert_eq!(r(Value::felt_str("-2")), Value::felt_str("0"));
-        assert_eq!(r(Value::felt_str("-1")), Value::felt_str("0"));
-=======
         assert!(r(f("0")));
         assert!(!r(f("1")));
         assert!(!r(f("-2")));
         assert!(!r(f("-1")));
->>>>>>> 2be717cb
     }
 }