//! # Array libfuncs

// TODO: A future possible improvement would be to put the array behind a double pointer and a
//   reference counter, to avoid unnecessary clones.

use super::{LibfuncBuilder, LibfuncHelper};
use crate::{
    error::{
        libfuncs::{Error, Result},
        CoreTypeBuilderError,
    },
    metadata::{realloc_bindings::ReallocBindingsMeta, MetadataStorage},
    types::TypeBuilder,
    utils::ProgramRegistryExt,
};
use cairo_lang_sierra::{
    extensions::{
        array::ArrayConcreteLibfunc,
        lib_func::{SignatureAndTypeConcreteLibfunc, SignatureOnlyConcreteLibfunc},
        ConcreteLibfunc, GenericLibfunc, GenericType,
    },
    program_registry::ProgramRegistry,
};
use melior::{
    dialect::{
        arith::{self, CmpiPredicate},
        cf,
        llvm::{self, r#type::opaque_pointer, LoadStoreOptions},
        scf,
    },
    ir::{
        attribute::{
            DenseI32ArrayAttribute, DenseI64ArrayAttribute, IntegerAttribute, StringAttribute,
            TypeAttribute,
        },
        operation::OperationBuilder,
        r#type::IntegerType,
        Block, Identifier, Location, Region, Value, ValueLike,
    },
    Context,
};

/// Select and call the correct libfunc builder function from the selector.
pub fn build<'ctx, 'this, TType, TLibfunc>(
    context: &'ctx Context,
    registry: &ProgramRegistry<TType, TLibfunc>,
    entry: &'this Block<'ctx>,
    location: Location<'ctx>,
    helper: &LibfuncHelper<'ctx, 'this>,
    metadata: &mut MetadataStorage,
    selector: &ArrayConcreteLibfunc,
) -> Result<()>
where
    TType: GenericType,
    TLibfunc: GenericLibfunc,
    <TType as GenericType>::Concrete: TypeBuilder<TType, TLibfunc, Error = CoreTypeBuilderError>,
    <TLibfunc as GenericLibfunc>::Concrete: LibfuncBuilder<TType, TLibfunc, Error = Error>,
{
    match selector {
        ArrayConcreteLibfunc::New(info) => {
            build_new(context, registry, entry, location, helper, metadata, info)
        }
        ArrayConcreteLibfunc::Append(info) => {
            build_append(context, registry, entry, location, helper, metadata, info)
        }
        ArrayConcreteLibfunc::PopFront(info) => {
            build_pop_front(context, registry, entry, location, helper, metadata, info)
        }
        ArrayConcreteLibfunc::PopFrontConsume(info) => {
            build_pop_front_consume(context, registry, entry, location, helper, metadata, info)
        }
        ArrayConcreteLibfunc::Get(info) => {
            build_get(context, registry, entry, location, helper, metadata, info)
        }
        ArrayConcreteLibfunc::Slice(info) => {
            build_slice(context, registry, entry, location, helper, metadata, info)
        }
        ArrayConcreteLibfunc::Len(info) => {
            build_len(context, registry, entry, location, helper, metadata, info)
        }
        ArrayConcreteLibfunc::SnapshotPopFront(info) => {
            build_snapshot_pop_front(context, registry, entry, location, helper, metadata, info)
        }
        ArrayConcreteLibfunc::SnapshotPopBack(info) => {
            build_snapshot_pop_back(context, registry, entry, location, helper, metadata, info)
        }
<<<<<<< HEAD
        ArrayConcreteLibfunc::SpanFromTuple(_) => todo!(),
=======
        ArrayConcreteLibfunc::SpanFromTuple(info) => {
            build_span_from_tuple(context, registry, entry, location, helper, metadata, info)
        }
>>>>>>> 986f344b
    }
}

/// Generate MLIR operations for the `array_new` libfunc.
pub fn build_new<'ctx, 'this, TType, TLibfunc>(
    context: &'ctx Context,
    registry: &ProgramRegistry<TType, TLibfunc>,
    entry: &'this Block<'ctx>,
    location: Location<'ctx>,
    helper: &LibfuncHelper<'ctx, 'this>,
    metadata: &mut MetadataStorage,
    info: &SignatureOnlyConcreteLibfunc,
) -> Result<()>
where
    TType: GenericType,
    TLibfunc: GenericLibfunc,
    <TType as GenericType>::Concrete: TypeBuilder<TType, TLibfunc, Error = CoreTypeBuilderError>,
    <TLibfunc as GenericLibfunc>::Concrete: LibfuncBuilder<TType, TLibfunc, Error = Error>,
{
    let array_ty = registry.build_type(
        context,
        helper,
        registry,
        metadata,
        &info.branch_signatures()[0].vars[0].ty,
    )?;

    let op0 = entry.append_operation(
        OperationBuilder::new("llvm.mlir.null", location)
            .add_results(&[crate::ffi::get_struct_field_type_at(&array_ty, 0)])
            .build()?,
    );
    let op1 = entry.append_operation(arith::constant(
        context,
        IntegerAttribute::new(0, IntegerType::new(context, 32).into()).into(),
        location,
    ));

    let op2 = entry.append_operation(llvm::undef(array_ty, location));
    let op3 = entry.append_operation(llvm::insert_value(
        context,
        op2.result(0)?.into(),
        DenseI64ArrayAttribute::new(context, &[0]),
        op0.result(0)?.into(),
        location,
    ));
    let op4 = entry.append_operation(llvm::insert_value(
        context,
        op3.result(0)?.into(),
        DenseI64ArrayAttribute::new(context, &[1]),
        op1.result(0)?.into(),
        location,
    ));
    let op5 = entry.append_operation(llvm::insert_value(
        context,
        op4.result(0)?.into(),
        DenseI64ArrayAttribute::new(context, &[2]),
        op1.result(0)?.into(),
        location,
    ));

    entry.append_operation(helper.br(0, &[op5.result(0)?.into()], location));

    Ok(())
}

/// Generate MLIR operations for the `array_append` libfunc.
pub fn build_append<'ctx, 'this, TType, TLibfunc>(
    context: &'ctx Context,
    registry: &ProgramRegistry<TType, TLibfunc>,
    entry: &'this Block<'ctx>,
    location: Location<'ctx>,
    helper: &LibfuncHelper<'ctx, 'this>,
    metadata: &mut MetadataStorage,
    info: &SignatureAndTypeConcreteLibfunc,
) -> Result<()>
where
    TType: GenericType,
    TLibfunc: GenericLibfunc,
    <TType as GenericType>::Concrete: TypeBuilder<TType, TLibfunc, Error = CoreTypeBuilderError>,
    <TLibfunc as GenericLibfunc>::Concrete: LibfuncBuilder<TType, TLibfunc, Error = Error>,
{
    if metadata.get::<ReallocBindingsMeta>().is_none() {
        metadata.insert(ReallocBindingsMeta::new(context, helper));
    }

    let array_ty = registry.build_type(
        context,
        helper,
        registry,
        metadata,
        &info.param_signatures()[0].ty,
    )?;

    let ptr_ty = crate::ffi::get_struct_field_type_at(&array_ty, 0);
    let len_ty = crate::ffi::get_struct_field_type_at(&array_ty, 1);
    let opaque_ptr_ty = llvm::r#type::opaque_pointer(context);

    let (elem_ty, elem_layout) =
        registry.build_type_with_layout(context, helper, registry, metadata, &info.ty)?;
    let elem_stride = elem_layout.pad_to_align().size();

    let op_ptr = entry.append_operation(llvm::extract_value(
        context,
        entry.argument(0)?.into(),
        DenseI64ArrayAttribute::new(context, &[0]),
        ptr_ty,
        location,
    ));
    let op_length = entry.append_operation(llvm::extract_value(
        context,
        entry.argument(0)?.into(),
        DenseI64ArrayAttribute::new(context, &[1]),
        len_ty,
        location,
    ));
    let op_capacity = entry.append_operation(llvm::extract_value(
        context,
        entry.argument(0)?.into(),
        DenseI64ArrayAttribute::new(context, &[2]),
        len_ty,
        location,
    ));

    let op_has_cap = entry.append_operation(arith::cmpi(
        context,
        CmpiPredicate::Uge,
        op_length.result(0)?.into(),
        op_capacity.result(0)?.into(),
        location,
    ));
    let op4 = entry.append_operation(scf::r#if(
        op_has_cap.result(0)?.into(),
        &[array_ty, ptr_ty],
        {
            let region = Region::new();
            let block = region.append_block(Block::new(&[]));

            let op4 = block.append_operation(arith::constant(
                context,
                IntegerAttribute::new(8, IntegerType::new(context, 32).into()).into(),
                location,
            ));
            let op5 = block.append_operation(arith::addi(
                op_capacity.result(0)?.into(),
                op_capacity.result(0)?.into(),
                location,
            ));
            let op6 = block.append_operation(arith::maxui(
                op4.result(0)?.into(),
                op5.result(0)?.into(),
                location,
            ));

            let op7 = block.append_operation(arith::extui(
                op6.result(0)?.into(),
                IntegerType::new(context, 64).into(),
                location,
            ));
            let op8 = block.append_operation(arith::constant(
                context,
                IntegerAttribute::new(
                    elem_stride.try_into()?,
                    IntegerType::new(context, 64).into(),
                )
                .into(),
                location,
            ));
            let op9 = block.append_operation(arith::muli(
                op7.result(0)?.into(),
                op8.result(0)?.into(),
                location,
            ));

            let op10 = block.append_operation(
                OperationBuilder::new("llvm.bitcast", location)
                    .add_operands(&[op_ptr.result(0)?.into()])
                    .add_results(&[llvm::r#type::opaque_pointer(context)])
                    .build()?,
            );
            let op11 = block.append_operation(ReallocBindingsMeta::realloc(
                context,
                op10.result(0)?.into(),
                op9.result(0)?.into(),
                location,
            ));
            let op12 = block.append_operation(
                OperationBuilder::new("llvm.bitcast", location)
                    .add_operands(&[op11.result(0)?.into()])
                    .add_results(&[ptr_ty])
                    .build()?,
            );

            let op13 = block.append_operation(llvm::insert_value(
                context,
                entry.argument(0)?.into(),
                DenseI64ArrayAttribute::new(context, &[0]),
                op12.result(0)?.into(),
                location,
            ));
            let op14 = block.append_operation(llvm::insert_value(
                context,
                op13.result(0)?.into(),
                DenseI64ArrayAttribute::new(context, &[2]),
                op6.result(0)?.into(),
                location,
            ));

            block.append_operation(scf::r#yield(
                &[op14.result(0)?.into(), op12.result(0)?.into()],
                location,
            ));

            region
        },
        {
            let region = Region::new();
            let block = region.append_block(Block::new(&[]));

            block.append_operation(scf::r#yield(
                &[entry.argument(0)?.into(), op_ptr.result(0)?.into()],
                location,
            ));

            region
        },
        location,
    ));

    let op5 = entry.append_operation(
        OperationBuilder::new("llvm.getelementptr", location)
            .add_attributes(&[
                (
                    Identifier::new(context, "rawConstantIndices"),
                    DenseI32ArrayAttribute::new(context, &[i32::MIN]).into(),
                ),
                (
                    Identifier::new(context, "elem_type"),
                    TypeAttribute::new(elem_ty).into(),
                ),
            ])
            .add_operands(&[op4.result(1)?.into()])
            .add_operands(&[op_length.result(0)?.into()])
            .add_results(&[opaque_ptr_ty])
            .build()?,
    );
    entry.append_operation(llvm::store(
        context,
        entry.argument(1)?.into(),
        op5.result(0)?.into(),
        location,
        LoadStoreOptions::default(),
    ));

    let op6 = entry.append_operation(arith::constant(
        context,
        IntegerAttribute::new(1, len_ty).into(),
        location,
    ));
    let op7 = entry.append_operation(arith::addi(
        op_length.result(0)?.into(),
        op6.result(0)?.into(),
        location,
    ));

    let op8 = entry.append_operation(llvm::insert_value(
        context,
        op4.result(0)?.into(),
        DenseI64ArrayAttribute::new(context, &[1]),
        op7.result(0)?.into(),
        location,
    ));

    entry.append_operation(helper.br(0, &[op8.result(0)?.into()], location));

    Ok(())
}

/// Generate MLIR operations for the `array_append` libfunc.
pub fn build_len<'ctx, 'this, TType, TLibfunc>(
    context: &'ctx Context,
    registry: &ProgramRegistry<TType, TLibfunc>,
    entry: &'this Block<'ctx>,
    location: Location<'ctx>,
    helper: &LibfuncHelper<'ctx, 'this>,
    metadata: &mut MetadataStorage,
    info: &SignatureAndTypeConcreteLibfunc,
) -> Result<()>
where
    TType: GenericType,
    TLibfunc: GenericLibfunc,
    <TType as GenericType>::Concrete: TypeBuilder<TType, TLibfunc, Error = CoreTypeBuilderError>,
    <TLibfunc as GenericLibfunc>::Concrete: LibfuncBuilder<TType, TLibfunc, Error = Error>,
{
    let array_ty = registry.build_type(
        context,
        helper,
        registry,
        metadata,
        &info.param_signatures()[0].ty,
    )?;

    let len_ty = crate::ffi::get_struct_field_type_at(&array_ty, 1);

    let op = entry.append_operation(llvm::extract_value(
        context,
        entry.argument(0)?.into(),
        DenseI64ArrayAttribute::new(context, &[1]),
        len_ty,
        location,
    ));
    let len = op.result(0)?.into();

    entry.append_operation(helper.br(0, &[len], location));

    Ok(())
}

/// Generate MLIR operations for the `array_get` libfunc.
pub fn build_get<'ctx, 'this, TType, TLibfunc>(
    context: &'ctx Context,
    registry: &ProgramRegistry<TType, TLibfunc>,
    entry: &'this Block<'ctx>,
    location: Location<'ctx>,
    helper: &LibfuncHelper<'ctx, 'this>,
    metadata: &mut MetadataStorage,
    info: &SignatureAndTypeConcreteLibfunc,
) -> Result<()>
where
    TType: GenericType,
    TLibfunc: GenericLibfunc,
    <TType as GenericType>::Concrete: TypeBuilder<TType, TLibfunc, Error = CoreTypeBuilderError>,
    <TLibfunc as GenericLibfunc>::Concrete: LibfuncBuilder<TType, TLibfunc, Error = Error>,
{
    if metadata.get::<ReallocBindingsMeta>().is_none() {
        metadata.insert(ReallocBindingsMeta::new(context, helper));
    }

    let array_ty = registry.build_type(
        context,
        helper,
        registry,
        metadata,
        &info.param_signatures()[1].ty,
    )?;

    let range_check = super::increment_builtin_counter::<TType, TLibfunc>(
        context,
        entry,
        location,
        entry.argument(0)?.into(),
    )?;

    let (elem_ty, elem_layout) =
        registry.build_type_with_layout(context, helper, registry, metadata, &info.ty)?;

    let ptr_ty = crate::ffi::get_struct_field_type_at(&array_ty, 0);
    let len_ty = crate::ffi::get_struct_field_type_at(&array_ty, 1);

    let array_val = entry.argument(1)?.into();
    let index_val = entry.argument(2)?.into();

    let op = entry.append_operation(llvm::extract_value(
        context,
        array_val,
        DenseI64ArrayAttribute::new(context, &[1]),
        len_ty,
        location,
    ));
    let len: Value = op.result(0)?.into();

    let op = entry.append_operation(arith::cmpi(
        context,
        CmpiPredicate::Uge,
        index_val,
        len,
        location,
    ));
    let is_oob = op.result(0)?.into();

    let block_not_oob = helper.append_block(Block::new(&[]));
    let block_oob = helper.append_block(Block::new(&[]));

    entry.append_operation(cf::cond_br(
        context,
        is_oob,
        block_oob,
        block_not_oob,
        &[],
        &[],
        location,
    ));

    block_oob.append_operation(helper.br(1, &[range_check], location));

    let op = block_not_oob.append_operation(llvm::extract_value(
        context,
        array_val,
        DenseI64ArrayAttribute::new(context, &[0]),
        ptr_ty,
        location,
    ));
    let array_ptr = op.result(0)?.into();

    let op = block_not_oob.append_operation(
        OperationBuilder::new("llvm.getelementptr", location)
            .add_attributes(&[
                (
                    Identifier::new(context, "rawConstantIndices"),
                    DenseI32ArrayAttribute::new(context, &[i32::MIN]).into(),
                ),
                (
                    Identifier::new(context, "elem_type"),
                    TypeAttribute::new(elem_ty).into(),
                ),
            ])
            .add_operands(&[array_ptr, index_val])
            .add_results(&[opaque_pointer(context)])
            .build()?,
    );
    let elem_ptr = op.result(0)?.into();

    // we need to allocate the elem ptr into another malloc because the array can resize and change ptr.
    let op = block_not_oob.append_operation(llvm::nullptr(opaque_pointer(context), location));
    let nullptr = op.result(0)?.into();

    let op = block_not_oob.append_operation(arith::constant(
        context,
        IntegerAttribute::new(
            elem_layout.pad_to_align().size().try_into()?,
            IntegerType::new(context, 64).into(),
        )
        .into(),
        location,
    ));
    let value_len = op.result(0)?.into();

    let op = block_not_oob.append_operation(ReallocBindingsMeta::realloc(
        context, nullptr, value_len, location,
    ));

    let new_elem_ptr = op.result(0)?.into();

    let op = block_not_oob.append_operation(llvm::load(
        context,
        elem_ptr,
        elem_ty,
        location,
        LoadStoreOptions::new().align(Some(IntegerAttribute::new(
            elem_layout.align() as i64,
            IntegerType::new(context, 64).into(),
        ))),
    ));
    let elem_value = op.result(0)?.into();

    block_not_oob.append_operation(llvm::store(
        context,
        elem_value,
        new_elem_ptr,
        location,
        LoadStoreOptions::new().align(Some(IntegerAttribute::new(
            elem_layout.align() as i64,
            IntegerType::new(context, 64).into(),
        ))),
    ));

    block_not_oob.append_operation(helper.br(0, &[range_check, new_elem_ptr], location));

    Ok(())
}

/// Generate MLIR operations for the `array_pop_front` libfunc.
pub fn build_pop_front<'ctx, 'this, TType, TLibfunc>(
    context: &'ctx Context,
    registry: &ProgramRegistry<TType, TLibfunc>,
    entry: &'this Block<'ctx>,
    location: Location<'ctx>,
    helper: &LibfuncHelper<'ctx, 'this>,
    metadata: &mut MetadataStorage,
    info: &SignatureAndTypeConcreteLibfunc,
) -> Result<()>
where
    TType: GenericType,
    TLibfunc: GenericLibfunc,
    <TType as GenericType>::Concrete: TypeBuilder<TType, TLibfunc, Error = CoreTypeBuilderError>,
    <TLibfunc as GenericLibfunc>::Concrete: LibfuncBuilder<TType, TLibfunc, Error = Error>,
{
    if metadata.get::<ReallocBindingsMeta>().is_none() {
        metadata.insert(ReallocBindingsMeta::new(context, helper));
    }

    let array_ty = registry.build_type(
        context,
        helper,
        registry,
        metadata,
        &info.param_signatures()[0].ty,
    )?;

    let (elem_ty, elem_layout) =
        registry.build_type_with_layout(context, helper, registry, metadata, &info.ty)?;

    let elem_stride = registry
        .get_type(&info.ty)?
        .layout(registry)?
        .pad_to_align()
        .size();

    let ptr_ty = crate::ffi::get_struct_field_type_at(&array_ty, 0);
    let len_ty = crate::ffi::get_struct_field_type_at(&array_ty, 1);

    let array_val = entry.argument(0)?.into();

    // get len
    let op = entry.append_operation(llvm::extract_value(
        context,
        array_val,
        DenseI64ArrayAttribute::new(context, &[1]),
        len_ty,
        location,
    ));
    let len: Value = op.result(0)?.into();

    let op = entry.append_operation(arith::constant(
        context,
        IntegerAttribute::new(0, len.r#type()).into(),
        location,
    ));
    let const_0 = op.result(0)?.into();

    // check if array is empty
    let op = entry.append_operation(arith::cmpi(
        context,
        CmpiPredicate::Eq,
        len,
        const_0,
        location,
    ));
    let is_empty = op.result(0)?.into();

    let block_not_empty = helper.append_block(Block::new(&[]));
    let block_empty = helper.append_block(Block::new(&[]));

    entry.append_operation(cf::cond_br(
        context,
        is_empty,
        block_empty,
        block_not_empty,
        &[],
        &[],
        location,
    ));

    // empty branch
    block_empty.append_operation(helper.br(1, &[array_val], location));

    // non empty branch

    // get ptr
    let op = block_not_empty.append_operation(llvm::extract_value(
        context,
        array_val,
        DenseI64ArrayAttribute::new(context, &[0]),
        ptr_ty,
        location,
    ));
    let array_ptr = op.result(0)?.into();

    // get the first elem
    let op = block_not_empty.append_operation(
        OperationBuilder::new("llvm.getelementptr", location)
            .add_attributes(&[
                (
                    Identifier::new(context, "rawConstantIndices"),
                    DenseI32ArrayAttribute::new(context, &[i32::MIN]).into(),
                ),
                (
                    Identifier::new(context, "elem_type"),
                    TypeAttribute::new(elem_ty).into(),
                ),
            ])
            .add_operands(&[array_ptr, const_0])
            .add_results(&[opaque_pointer(context)])
            .build()?,
    );
    let elem_ptr = op.result(0)?.into();

    // we need to allocate the elem ptr into another malloc because the array can resize and change ptr.
    let op = block_not_empty.append_operation(llvm::nullptr(opaque_pointer(context), location));
    let nullptr = op.result(0)?.into();

    let op = block_not_empty.append_operation(arith::constant(
        context,
        IntegerAttribute::new(
            elem_layout.pad_to_align().size().try_into()?,
            IntegerType::new(context, 64).into(),
        )
        .into(),
        location,
    ));
    let value_len = op.result(0)?.into();

    let op = block_not_empty.append_operation(ReallocBindingsMeta::realloc(
        context, nullptr, value_len, location,
    ));

    let new_elem_ptr = op.result(0)?.into();

    let op = block_not_empty.append_operation(llvm::load(
        context,
        elem_ptr,
        elem_ty,
        location,
        LoadStoreOptions::new().align(Some(IntegerAttribute::new(
            elem_layout.align() as i64,
            IntegerType::new(context, 64).into(),
        ))),
    ));
    let elem_value = op.result(0)?.into();

    block_not_empty.append_operation(llvm::store(
        context,
        elem_value,
        new_elem_ptr,
        location,
        LoadStoreOptions::new().align(Some(IntegerAttribute::new(
            elem_layout.align() as i64,
            IntegerType::new(context, 64).into(),
        ))),
    ));

    let op = block_not_empty.append_operation(arith::constant(
        context,
        IntegerAttribute::new(1, len.r#type()).into(),
        location,
    ));
    let const_1 = op.result(0)?.into();

    let op = block_not_empty.append_operation(
        OperationBuilder::new("llvm.getelementptr", location)
            .add_attributes(&[
                (
                    Identifier::new(context, "rawConstantIndices"),
                    DenseI32ArrayAttribute::new(context, &[i32::MIN]).into(),
                ),
                (
                    Identifier::new(context, "elem_type"),
                    TypeAttribute::new(elem_ty).into(),
                ),
            ])
            .add_operands(&[array_ptr, const_1])
            .add_results(&[opaque_pointer(context)])
            .build()?,
    );
    let array_ptr_src = op.result(0)?.into();

    let op = block_not_empty.append_operation(arith::subi(len, const_1, location));
    let len_min_1_i32 = op.result(0)?.into();

    let op = block_not_empty.append_operation(arith::extui(
        len_min_1_i32,
        IntegerType::new(context, 64).into(),
        location,
    ));
    let len_min_1 = op.result(0)?.into();

    let op = block_not_empty.append_operation(arith::constant(
        context,
        IntegerAttribute::new(
            elem_stride.try_into()?,
            IntegerType::new(context, 64).into(),
        )
        .into(),
        location,
    ));
    let elem_stride_val = op.result(0)?.into();

    let op = block_not_empty.append_operation(arith::muli(len_min_1, elem_stride_val, location));
    let elems_size = op.result(0)?.into();

    let op = block_not_empty.append_operation(
        OperationBuilder::new("llvm.bitcast", location)
            .add_operands(&[array_ptr])
            .add_results(&[llvm::r#type::opaque_pointer(context)])
            .build()?,
    );
    let array_opaque_ptr = op.result(0)?.into();

    let array_ptr_src_opaque = array_ptr_src;

    block_not_empty.append_operation(
        OperationBuilder::new("llvm.intr.memmove", location)
            .add_attributes(&[(
                Identifier::new(context, "isVolatile"),
                IntegerAttribute::new(0, IntegerType::new(context, 1).into()).into(),
            )])
            .add_operands(&[array_opaque_ptr, array_ptr_src_opaque, elems_size])
            .build()?,
    );

    let op = block_not_empty.append_operation(llvm::insert_value(
        context,
        array_val,
        DenseI64ArrayAttribute::new(context, &[1]),
        len_min_1_i32,
        location,
    ));
    let array_val = op.result(0)?.into();

    block_not_empty.append_operation(helper.br(0, &[array_val, new_elem_ptr], location));

    Ok(())
}

/// Generate MLIR operations for the `array_pop_front_consume` libfunc.
pub fn build_pop_front_consume<'ctx, 'this, TType, TLibfunc>(
    context: &'ctx Context,
    registry: &ProgramRegistry<TType, TLibfunc>,
    entry: &'this Block<'ctx>,
    location: Location<'ctx>,
    helper: &LibfuncHelper<'ctx, 'this>,
    metadata: &mut MetadataStorage,
    info: &SignatureAndTypeConcreteLibfunc,
) -> Result<()>
where
    TType: GenericType,
    TLibfunc: GenericLibfunc,
    <TType as GenericType>::Concrete: TypeBuilder<TType, TLibfunc, Error = CoreTypeBuilderError>,
    <TLibfunc as GenericLibfunc>::Concrete: LibfuncBuilder<TType, TLibfunc, Error = Error>,
{
    // Equivalent to `array_pop_front_consume` for our purposes.
    build_pop_front(context, registry, entry, location, helper, metadata, info)
}

/// Generate MLIR operations for the `array_snapshot_pop_front` libfunc.
pub fn build_snapshot_pop_front<'ctx, 'this, TType, TLibfunc>(
    context: &'ctx Context,
    registry: &ProgramRegistry<TType, TLibfunc>,
    entry: &'this Block<'ctx>,
    location: Location<'ctx>,
    helper: &LibfuncHelper<'ctx, 'this>,
    metadata: &mut MetadataStorage,
    info: &SignatureAndTypeConcreteLibfunc,
) -> Result<()>
where
    TType: GenericType,
    TLibfunc: GenericLibfunc,
    <TType as GenericType>::Concrete: TypeBuilder<TType, TLibfunc, Error = CoreTypeBuilderError>,
    <TLibfunc as GenericLibfunc>::Concrete: LibfuncBuilder<TType, TLibfunc, Error = Error>,
{
    // Equivalent to `array_pop_front` for our purposes.
    build_pop_front(context, registry, entry, location, helper, metadata, info)
}

/// Generate MLIR operations for the `array_snapshot_pop_back` libfunc.
pub fn build_snapshot_pop_back<'ctx, 'this, TType, TLibfunc>(
    context: &'ctx Context,
    registry: &ProgramRegistry<TType, TLibfunc>,
    entry: &'this Block<'ctx>,
    location: Location<'ctx>,
    helper: &LibfuncHelper<'ctx, 'this>,
    metadata: &mut MetadataStorage,
    info: &SignatureAndTypeConcreteLibfunc,
) -> Result<()>
where
    TType: GenericType,
    TLibfunc: GenericLibfunc,
    <TType as GenericType>::Concrete: TypeBuilder<TType, TLibfunc, Error = CoreTypeBuilderError>,
    <TLibfunc as GenericLibfunc>::Concrete: LibfuncBuilder<TType, TLibfunc, Error = Error>,
{
    let array_ty = registry.build_type(
        context,
        helper,
        registry,
        metadata,
        &info.param_signatures()[0].ty,
    )?;

    let (elem_ty, elem_layout) = registry.build_type_with_layout(
        context,
        helper,
        registry,
        metadata,
        &info.branch_signatures()[0].vars[1].ty,
    )?;

    let ptr_ty = crate::ffi::get_struct_field_type_at(&array_ty, 0);
    let len_ty = crate::ffi::get_struct_field_type_at(&array_ty, 1);

    let array_val = entry.argument(0)?.into();

    // get len
    let op = entry.append_operation(llvm::extract_value(
        context,
        array_val,
        DenseI64ArrayAttribute::new(context, &[1]),
        len_ty,
        location,
    ));
    let len: Value = op.result(0)?.into();

    let op = entry.append_operation(arith::constant(
        context,
        IntegerAttribute::new(0, len.r#type()).into(),
        location,
    ));
    let const_0 = op.result(0)?.into();

    // check if array is empty
    let op = entry.append_operation(arith::cmpi(
        context,
        CmpiPredicate::Eq,
        len,
        const_0,
        location,
    ));
    let is_empty = op.result(0)?.into();

    let block_not_empty = helper.append_block(Block::new(&[]));
    let block_empty = helper.append_block(Block::new(&[]));

    entry.append_operation(cf::cond_br(
        context,
        is_empty,
        block_empty,
        block_not_empty,
        &[],
        &[],
        location,
    ));

    // empty branch
    block_empty.append_operation(helper.br(1, &[array_val], location));

    // non empty branch

    // get ptr
    let op = block_not_empty.append_operation(llvm::extract_value(
        context,
        array_val,
        DenseI64ArrayAttribute::new(context, &[0]),
        ptr_ty,
        location,
    ));
    let array_ptr = op.result(0)?.into();

    // get the last elem
    let op = block_not_empty.append_operation(
        OperationBuilder::new("llvm.getelementptr", location)
            .add_attributes(&[
                (
                    Identifier::new(context, "rawConstantIndices"),
                    DenseI32ArrayAttribute::new(context, &[i32::MIN]).into(),
                ),
                (
                    Identifier::new(context, "elem_type"),
                    TypeAttribute::new(elem_ty).into(),
                ),
            ])
            .add_operands(&[array_ptr, len])
            .add_results(&[opaque_pointer(context)])
            .build()?,
    );
    let elem_ptr = op.result(0)?.into();

    let op = block_not_empty.append_operation(llvm::load(
        context,
        elem_ptr,
        elem_ty,
        location,
        LoadStoreOptions::default().align(Some(IntegerAttribute::new(
            elem_layout.align().try_into()?,
            IntegerType::new(context, 64).into(),
        ))),
    ));
    let elem_value = op.result(0)?.into();

    let op = block_not_empty.append_operation(arith::constant(
        context,
        IntegerAttribute::new(1, len.r#type()).into(),
        location,
    ));
    let const_1 = op.result(0)?.into();

    let op = block_not_empty.append_operation(arith::subi(len, const_1, location));
    let len_min_1_i32 = op.result(0)?.into();

    let op = block_not_empty.append_operation(llvm::insert_value(
        context,
        array_val,
        DenseI64ArrayAttribute::new(context, &[1]),
        len_min_1_i32,
        location,
    ));
    let array_val = op.result(0)?.into();

    block_not_empty.append_operation(helper.br(0, &[array_val, elem_value], location));

    Ok(())
}

/// Generate MLIR operations for the `array_slice` libfunc.
pub fn build_slice<'ctx, 'this, TType, TLibfunc>(
    context: &'ctx Context,
    registry: &ProgramRegistry<TType, TLibfunc>,
    entry: &'this Block<'ctx>,
    location: Location<'ctx>,
    helper: &LibfuncHelper<'ctx, 'this>,
    metadata: &mut MetadataStorage,
    info: &SignatureAndTypeConcreteLibfunc,
) -> Result<()>
where
    TType: GenericType,
    TLibfunc: GenericLibfunc,
    <TType as GenericType>::Concrete: TypeBuilder<TType, TLibfunc, Error = CoreTypeBuilderError>,
    <TLibfunc as GenericLibfunc>::Concrete: LibfuncBuilder<TType, TLibfunc, Error = Error>,
{
    if metadata.get::<ReallocBindingsMeta>().is_none() {
        metadata.insert(ReallocBindingsMeta::new(context, helper));
    }

    let array_ty = registry.build_type(
        context,
        helper,
        registry,
        metadata,
        &info.param_signatures()[1].ty,
    )?;

    let range_check = super::increment_builtin_counter::<TType, TLibfunc>(
        context,
        entry,
        location,
        entry.argument(0)?.into(),
    )?;

    let (elem_ty, elem_layout) =
        registry.build_type_with_layout(context, helper, registry, metadata, &info.ty)?;

    let ptr_ty = crate::ffi::get_struct_field_type_at(&array_ty, 0);
    let len_ty = crate::ffi::get_struct_field_type_at(&array_ty, 1);

    let array_val = entry.argument(1)?.into();
    let index_val = entry.argument(2)?.into();
    let length_val = entry.argument(3)?.into();

    let op = entry.append_operation(arith::addi(index_val, length_val, location));
    let end_val = op.result(0)?.into();

    let op = entry.append_operation(llvm::extract_value(
        context,
        array_val,
        DenseI64ArrayAttribute::new(context, &[1]),
        len_ty,
        location,
    ));
    let len: Value = op.result(0)?.into();

    let op = entry.append_operation(arith::cmpi(
        context,
        CmpiPredicate::Ule,
        end_val,
        len,
        location,
    ));
    let is_inbounds = op.result(0)?.into();

    let block_not_oob = helper.append_block(Block::new(&[]));
    let block_oob = helper.append_block(Block::new(&[]));

    entry.append_operation(cf::cond_br(
        context,
        is_inbounds,
        block_not_oob,
        block_oob,
        &[],
        &[],
        location,
    ));

    block_oob.append_operation(helper.br(1, &[range_check], location));

    let op = block_not_oob.append_operation(llvm::extract_value(
        context,
        array_val,
        DenseI64ArrayAttribute::new(context, &[0]),
        ptr_ty,
        location,
    ));
    let array_ptr = op.result(0)?.into();

    let op = block_not_oob.append_operation(
        OperationBuilder::new("llvm.getelementptr", location)
            .add_attributes(&[
                (
                    Identifier::new(context, "rawConstantIndices"),
                    DenseI32ArrayAttribute::new(context, &[i32::MIN]).into(),
                ),
                (
                    Identifier::new(context, "elem_type"),
                    TypeAttribute::new(elem_ty).into(),
                ),
            ])
            .add_operands(&[array_ptr, index_val])
            .add_results(&[opaque_pointer(context)])
            .build()?,
    );
    let elem_ptr = op.result(0)?.into();

    let stride = elem_layout.pad_to_align().size();

    let op = block_not_oob.append_operation(arith::constant(
        context,
        IntegerAttribute::new(stride as i64, IntegerType::new(context, 64).into()).into(),
        location,
    ));
    let stride_val = op.result(0)?.into();

    let op = block_not_oob.append_operation(arith::extui(
        length_val,
        IntegerType::new(context, 64).into(),
        location,
    ));
    let length_val_64 = op.result(0)?.into();

    let op = block_not_oob.append_operation(arith::muli(stride_val, length_val_64, location));

    let bytes_val = op.result(0)?.into();

    let op = block_not_oob.append_operation(llvm::nullptr(opaque_pointer(context), location));

    let nullptr = op.result(0)?.into();

    let op = block_not_oob.append_operation(ReallocBindingsMeta::realloc(
        context, nullptr, bytes_val, location,
    ));

    let new_ptr = op.result(0)?.into();

    let op = block_not_oob.append_operation(arith::constant(
        context,
        IntegerAttribute::new(0, IntegerType::new(context, 1).into()).into(),
        location,
    ));
    let is_volatile = op.result(0)?.into();

    block_not_oob.append_operation(llvm::call_intrinsic(
        context,
        StringAttribute::new(context, "llvm.memcpy.inline"),
        &[new_ptr, elem_ptr, bytes_val, is_volatile],
        &[],
        location,
    ));

    let op = block_not_oob.append_operation(llvm::undef(array_ty, location));
    let new_array_value = op.result(0)?.into();

    let op = block_not_oob.append_operation(llvm::bitcast(new_ptr, ptr_ty, location));
    let new_ptr = op.result(0)?.into();

    let op = block_not_oob.append_operation(llvm::insert_value(
        context,
        new_array_value,
        DenseI64ArrayAttribute::new(context, &[0]),
        new_ptr,
        location,
    ));
    let new_array_value = op.result(0)?.into();

    let op = block_not_oob.append_operation(llvm::insert_value(
        context,
        new_array_value,
        DenseI64ArrayAttribute::new(context, &[1]),
        length_val,
        location,
    ));
    let new_array_value = op.result(0)?.into();

    let op = block_not_oob.append_operation(llvm::insert_value(
        context,
        new_array_value,
        DenseI64ArrayAttribute::new(context, &[2]),
        length_val,
        location,
    ));
    let new_array_value = op.result(0)?.into();

    block_not_oob.append_operation(helper.br(0, &[range_check, new_array_value], location));

    Ok(())
}

/// Generate MLIR operations for the `span_from_tuple` libfunc.
pub fn build_span_from_tuple<'ctx, 'this, TType, TLibfunc>(
    context: &'ctx Context,
    registry: &ProgramRegistry<TType, TLibfunc>,
    entry: &'this Block<'ctx>,
    location: Location<'ctx>,
    helper: &LibfuncHelper<'ctx, 'this>,
    metadata: &mut MetadataStorage,
    info: &SignatureAndTypeConcreteLibfunc,
) -> Result<()>
where
    TType: GenericType,
    TLibfunc: GenericLibfunc,
    <TType as GenericType>::Concrete: TypeBuilder<TType, TLibfunc, Error = CoreTypeBuilderError>,
    <TLibfunc as GenericLibfunc>::Concrete: LibfuncBuilder<TType, TLibfunc, Error = Error>,
{
    // tuple to array span (t,t,t) -> &[t,t,t]

    if metadata.get::<ReallocBindingsMeta>().is_none() {
        metadata.insert(ReallocBindingsMeta::new(context, helper));
    }

    let struct_type_info = registry.get_type(&info.ty)?;

    let struct_ty = registry.build_type(context, helper, registry, metadata, &info.ty)?;

    let container: Value = {
        // load box
        entry
            .append_operation(llvm::load(
                context,
                entry.argument(0)?.into(),
                struct_ty,
                location,
                LoadStoreOptions::new().align(Some(IntegerAttribute::new(
                    struct_type_info.layout(registry)?.align() as i64,
                    IntegerType::new(context, 64).into(),
                ))),
            ))
            .result(0)?
            .into()
    };

    let fields = struct_type_info.fields().expect("should have fields");
    let (field_ty, field_layout) =
        registry.build_type_with_layout(context, helper, registry, metadata, &fields[0])?;
    let field_stride = field_layout.pad_to_align().size();

    let array_ty = registry.build_type(
        context,
        helper,
        registry,
        metadata,
        &info.branch_signatures()[0].vars[0].ty,
    )?;

    let ptr_ty = crate::ffi::get_struct_field_type_at(&array_ty, 0);
    let len_ty = crate::ffi::get_struct_field_type_at(&array_ty, 1);

    let array_len_value = entry
        .append_operation(arith::constant(
            context,
            IntegerAttribute::new(fields.len().try_into().unwrap(), len_ty).into(),
            location,
        ))
        .result(0)?
        .into();

    let array_container = entry
        .append_operation(llvm::undef(array_ty, location))
        .result(0)?
        .into();

    // set len
    let array_container = entry
        .append_operation(llvm::insert_value(
            context,
            array_container,
            DenseI64ArrayAttribute::new(context, &[1]),
            array_len_value,
            location,
        ))
        .result(0)?
        .into();
    // set capacity
    let array_container = entry
        .append_operation(llvm::insert_value(
            context,
            array_container,
            DenseI64ArrayAttribute::new(context, &[2]),
            array_len_value,
            location,
        ))
        .result(0)?
        .into();

    let opaque_ptr_ty = opaque_pointer(context);

    let ptr = entry
        .append_operation(llvm::nullptr(opaque_ptr_ty, location))
        .result(0)?
        .into();

    let field_size: Value = entry
        .append_operation(arith::constant(
            context,
            IntegerAttribute::new(
                field_stride.try_into().unwrap(),
                IntegerType::new(context, 64).into(),
            )
            .into(),
            location,
        ))
        .result(0)?
        .into();
    let array_len_value_i64 = entry
        .append_operation(arith::extui(array_len_value, field_size.r#type(), location))
        .result(0)?
        .into();
    let total_size = entry
        .append_operation(arith::muli(field_size, array_len_value_i64, location))
        .result(0)?
        .into();

    let ptr = entry
        .append_operation(ReallocBindingsMeta::realloc(
            context, ptr, total_size, location,
        ))
        .result(0)?
        .into();

    for (i, _) in fields.iter().enumerate() {
        let value: Value = entry
            .append_operation(llvm::extract_value(
                context,
                container,
                DenseI64ArrayAttribute::new(context, &[i.try_into()?]),
                field_ty,
                location,
            ))
            .result(0)?
            .into();

        let target_ptr = entry
            .append_operation(llvm::get_element_ptr(
                context,
                ptr,
                DenseI32ArrayAttribute::new(context, &[i as i32]),
                field_ty,
                opaque_pointer(context),
                location,
            ))
            .result(0)?
            .into();

        entry.append_operation(llvm::store(
            context,
            value,
            target_ptr,
            location,
            LoadStoreOptions::default(),
        ));
    }

    let ptr = entry
        .append_operation(llvm::bitcast(ptr, ptr_ty, location))
        .result(0)?
        .into();

    let array_container = entry
        .append_operation(llvm::insert_value(
            context,
            array_container,
            DenseI64ArrayAttribute::new(context, &[0]),
            ptr,
            location,
        ))
        .result(0)?
        .into();

    entry.append_operation(helper.br(0, &[array_container], location));

    Ok(())
}

#[cfg(test)]
mod test {
    use crate::{
        utils::test::{jit_enum, jit_panic, jit_struct, load_cairo, run_program},
        values::JitValue,
    };
    use pretty_assertions_sorted::assert_eq;
    use starknet_types_core::felt::Felt;

    #[test]
    fn run_roundtrip() {
        let program = load_cairo!(
            use array::ArrayTrait;

            fn run_test(x: Array<u32>) -> Array<u32> {
                x
            }
        );
        let result = run_program(&program, "run_test", &[[1u32, 2u32].into()]).return_value;

        assert_eq!(result, JitValue::from([1u32, 2u32]));
    }

    #[test]
    fn run_append() {
        let program = load_cairo! {
            use array::ArrayTrait;

            fn run_test() -> Array<u32> {
                let mut numbers = ArrayTrait::new();
                numbers.append(4_u32);
                numbers
            }
        };
        let result = run_program(&program, "run_test", &[]).return_value;

        assert_eq!(result, [4u32].into());
    }

    #[test]
    fn run_len() {
        let program = load_cairo!(
            use array::ArrayTrait;

            fn run_test() -> u32 {
                let mut numbers = ArrayTrait::new();
                numbers.append(4_u32);
                numbers.append(3_u32);
                numbers.append(2_u32);
                numbers.len()
            }
        );
        let result = run_program(&program, "run_test", &[]).return_value;

        assert_eq!(result, 3u32.into());
    }

    #[test]
    fn run_get() {
        let program = load_cairo!(
            use array::ArrayTrait;

            fn run_test() -> (u32, u32, u32, u32) {
                let mut numbers = ArrayTrait::new();
                numbers.append(4_u32);
                numbers.append(3_u32);
                numbers.append(2_u32);
                numbers.append(1_u32);
                (
                    *numbers.at(0),
                    *numbers.at(1),
                    *numbers.at(2),
                    *numbers.at(3),
                )
            }
        );
        let result = run_program(&program, "run_test", &[]).return_value;

        assert_eq!(
            result,
            jit_enum!(
                0,
                jit_struct!(jit_struct!(
                    4u32.into(),
                    3u32.into(),
                    2u32.into(),
                    1u32.into()
                ))
            )
        );
    }

    #[test]
    fn run_get_big() {
        let program = load_cairo!(
            use array::ArrayTrait;

            fn run_test() -> (u32, u32, u32, u32) {
                let mut numbers = ArrayTrait::new();
                numbers.append(4_u32);
                numbers.append(3_u32);
                numbers.append(2_u32);
                numbers.append(2_u32);
                numbers.append(2_u32);
                numbers.append(2_u32);
                numbers.append(2_u32);
                numbers.append(2_u32);
                numbers.append(2_u32);
                numbers.append(2_u32);
                numbers.append(2_u32);
                numbers.append(2_u32);
                numbers.append(2_u32);
                numbers.append(2_u32);
                numbers.append(2_u32);
                numbers.append(2_u32);
                numbers.append(17_u32);
                numbers.append(17_u32);
                numbers.append(18_u32);
                numbers.append(19_u32);
                numbers.append(20_u32);
                numbers.append(21_u32);
                numbers.append(22_u32);
                numbers.append(23_u32);
                (
                    *numbers.at(20),
                    *numbers.at(21),
                    *numbers.at(22),
                    *numbers.at(23),
                )
            }
        );
        let result = run_program(&program, "run_test", &[]).return_value;

        assert_eq!(
            result,
            jit_enum!(
                0,
                jit_struct!(jit_struct!(
                    20u32.into(),
                    21u32.into(),
                    22u32.into(),
                    23u32.into()
                ))
            )
        );
    }

    #[test]
    fn run_pop_front() {
        let program = load_cairo!(
            use array::ArrayTrait;

            fn run_test() -> u32 {
                let mut numbers = ArrayTrait::new();
                numbers.append(4_u32);
                numbers.append(3_u32);
                let _ = numbers.pop_front();
                numbers.append(1_u32);
                *numbers.at(0)
            }
        );
        let result = run_program(&program, "run_test", &[]).return_value;

        assert_eq!(result, jit_enum!(0, jit_struct!(3u32.into())));
    }

    #[test]
    fn run_pop_front_result() {
        let program = load_cairo!(
            use array::ArrayTrait;

            fn run_test() -> Option<u32> {
                let mut numbers = ArrayTrait::new();
                numbers.append(4_u32);
                numbers.append(3_u32);
                numbers.pop_front()
            }
        );
        let result = run_program(&program, "run_test", &[]).return_value;

        assert_eq!(result, jit_enum!(0, 4u32.into()));

        let program = load_cairo!(
            use array::ArrayTrait;

            fn run_test() -> Option<u32> {
                let mut numbers = ArrayTrait::new();
                numbers.pop_front()
            }
        );
        let result = run_program(&program, "run_test", &[]).return_value;

        assert_eq!(result, jit_enum!(1, jit_struct!()));
    }

    #[test]
    fn run_pop_front_consume() {
        let program = load_cairo!(
            use array::ArrayTrait;

            fn run_test() -> u32 {
                let mut numbers = ArrayTrait::new();
                numbers.append(4_u32);
                numbers.append(3_u32);
                match numbers.pop_front_consume() {
                    Option::Some((_, x)) => x,
                    Option::None(()) => 0_u32,
                }
            }
        );
        let result = run_program(&program, "run_test", &[]).return_value;

        assert_eq!(result, 4u32.into());
    }

    #[test]
    fn run_slice() {
        let program = load_cairo!(
            use array::Array;
            use array::ArrayTrait;
            use array::SpanTrait;
            use option::OptionTrait;
            use box::BoxTrait;

            fn run_test() -> u32 {
                let mut data: Array<u32> = ArrayTrait::new();
                data.append(1_u32);
                data.append(2_u32);
                data.append(3_u32);
                data.append(4_u32);
                let sp = data.span();
                let slice = sp.slice(1, 2);
                data.append(5_u32);
                data.append(5_u32);
                data.append(5_u32);
                data.append(5_u32);
                data.append(5_u32);
                data.append(5_u32);
                *slice.get(1).unwrap().unbox()
            }

        );
        let result = run_program(&program, "run_test", &[]).return_value;

        assert_eq!(result, jit_enum!(0, jit_struct!(3u32.into())));
    }

    #[test]
    fn run_slice_fail() {
        let program = load_cairo!(
            use array::Array;
            use array::ArrayTrait;
            use array::SpanTrait;
            use option::OptionTrait;
            use box::BoxTrait;

            fn run_test() -> u32 {
                let mut data: Array<u32> = ArrayTrait::new();
                data.append(1_u32);
                data.append(2_u32);
                data.append(3_u32);
                data.append(4_u32);
                let sp = data.span();
                let slice = sp.slice(1, 4); // oob
                //data.append(5_u32);
                *slice.get(0).unwrap().unbox()
            }

        );
        let result = run_program(&program, "run_test", &[]).return_value;

        assert_eq!(
            result,
            jit_panic!(JitValue::felt_str(
                "1637570914057682275393755530660268060279989363"
            ))
        );
    }

    #[test]
    fn run_span_from_tuple() {
        let program = load_cairo!(
            mod felt252_span_from_tuple {
                pub extern fn span_from_tuple<T>(struct_like: Box<@T>) -> @Array<felt252> nopanic;
            }

            fn run_test() -> Array<felt252> {
                let span = felt252_span_from_tuple::span_from_tuple(BoxTrait::new(@(10, 20, 30)));
                span.clone()
            }
        );
        let result = run_program(&program, "run_test", &[]).return_value;

        assert_eq!(
            result,
            jit_enum!(
                0,
                jit_struct!(JitValue::from([
                    JitValue::Felt252(Felt::from(10)),
                    Felt::from(20).into(),
                    Felt::from(30).into()
                ]))
            )
        );
    }

    #[test]
    fn run_span_from_multi_tuple() {
        let program = load_cairo!(
            mod tuple_span_from_tuple {
                pub extern fn span_from_tuple<T>(
                    struct_like: Box<@T>
                ) -> @Array<(felt252, felt252, felt252)> nopanic;
            }

            fn run_test() {
                let multi_tuple = ((10, 20, 30), (40, 50, 60), (70, 80, 90));
                let span = tuple_span_from_tuple::span_from_tuple(BoxTrait::new(@multi_tuple));
                assert!(*span[0] == (10, 20, 30));
                assert!(*span[1] == (40, 50, 60));
                assert!(*span[2] == (70, 80, 90));
            }
        );
        let result = run_program(&program, "run_test", &[]).return_value;

        assert_eq!(result, jit_enum!(0, jit_struct!(jit_struct!())));
    }
}<|MERGE_RESOLUTION|>--- conflicted
+++ resolved
@@ -84,13 +84,9 @@
         ArrayConcreteLibfunc::SnapshotPopBack(info) => {
             build_snapshot_pop_back(context, registry, entry, location, helper, metadata, info)
         }
-<<<<<<< HEAD
-        ArrayConcreteLibfunc::SpanFromTuple(_) => todo!(),
-=======
         ArrayConcreteLibfunc::SpanFromTuple(info) => {
             build_span_from_tuple(context, registry, entry, location, helper, metadata, info)
         }
->>>>>>> 986f344b
     }
 }
 
