--- conflicted
+++ resolved
@@ -373,11 +373,7 @@
                 dst_ptr,
                 src_ptr,
                 memmove_len,
-<<<<<<< HEAD
-                IntegerAttribute::new(0, IntegerType::new(context, 1).into()),
-=======
                 IntegerAttribute::new(IntegerType::new(context, 1).into(), 0),
->>>>>>> db96ffcf
                 location,
             )
             .into(),
@@ -827,11 +823,7 @@
                 target_ptr,
                 elem_ptr,
                 elem_size,
-<<<<<<< HEAD
-                IntegerAttribute::new(0, IntegerType::new(context, 1).into()),
-=======
                 IntegerAttribute::new(IntegerType::new(context, 1).into(), 0),
->>>>>>> db96ffcf
                 location,
             )
             .into(),
@@ -992,11 +984,7 @@
                 target_ptr,
                 ptr,
                 elem_size,
-<<<<<<< HEAD
-                IntegerAttribute::new(0, IntegerType::new(context, 1).into()),
-=======
                 IntegerAttribute::new(IntegerType::new(context, 1).into(), 0),
->>>>>>> db96ffcf
                 location,
             )
             .into(),
@@ -1220,11 +1208,7 @@
                 target_ptr,
                 ptr,
                 elem_size,
-<<<<<<< HEAD
-                IntegerAttribute::new(0, IntegerType::new(context, 1).into()),
-=======
                 IntegerAttribute::new(IntegerType::new(context, 1).into(), 0),
->>>>>>> db96ffcf
                 location,
             )
             .into(),
@@ -1439,11 +1423,7 @@
                 dst_ptr,
                 src_ptr,
                 dst_size,
-<<<<<<< HEAD
-                IntegerAttribute::new(0, IntegerType::new(context, 1).into()),
-=======
                 IntegerAttribute::new(IntegerType::new(context, 1).into(), 0),
->>>>>>> db96ffcf
                 location,
             )
             .into(),
