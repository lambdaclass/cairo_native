--- conflicted
+++ resolved
@@ -129,17 +129,8 @@
     _metadata: &mut MetadataStorage,
     _info: &SignatureOnlyConcreteLibfunc,
 ) -> Result<()> {
-<<<<<<< HEAD
-    let array_ty = registry.build_type(
-        context,
-        helper,
-        metadata,
-        &info.branch_signatures()[0].vars[0].ty,
-    )?;
-=======
     let ptr_ty = llvm::r#type::pointer(context, 0);
     let len_ty = IntegerType::new(context, 32).into();
->>>>>>> ac0e5ca4
 
     let nullptr = entry.append_op_result(llvm::zero(ptr_ty, location))?;
     let k0 = entry.const_int_from_type(context, location, 0, len_ty)?;
@@ -168,23 +159,17 @@
 ) -> Result<()> {
     metadata.get_or_insert_with(|| ReallocBindingsMeta::new(context, helper));
 
-<<<<<<< HEAD
-    let array_ty =
-        registry.build_type(context, helper, metadata, &info.param_signatures()[0].ty)?;
-=======
     let tuple_len = {
         let CoreTypeConcrete::Struct(info) = registry.get_type(&info.ty)? else {
             return Err(Error::SierraAssert(SierraAssertError::BadTypeInfo));
         };
->>>>>>> ac0e5ca4
 
         info.members.len()
     };
 
     let ptr_ty = llvm::r#type::pointer(context, 0);
     let len_ty = IntegerType::new(context, 32).into();
-    let (_, tuple_layout) =
-        registry.build_type_with_layout(context, helper, registry, metadata, &info.ty)?;
+    let (_, tuple_layout) = registry.build_type_with_layout(context, helper, metadata, &info.ty)?;
 
     let array_len_bytes = tuple_layout.pad_to_align().size();
     let array_len_bytes_with_offset = entry.const_int(
@@ -279,10 +264,9 @@
 
     let ptr_ty = llvm::r#type::pointer(context, 0);
     let len_ty = IntegerType::new(context, 32).into();
-    let (_, elem_layout) =
-        registry.build_type_with_layout(context, helper, registry, metadata, elem_id)?;
+    let (_, elem_layout) = registry.build_type_with_layout(context, helper, metadata, elem_id)?;
     let (tuple_ty, tuple_layout) =
-        registry.build_type_with_layout(context, helper, registry, metadata, &info.ty)?;
+        registry.build_type_with_layout(context, helper, metadata, &info.ty)?;
 
     let array_ptr = entry.extract_value(context, location, entry.argument(0)?.into(), ptr_ty, 0)?;
     let array_start =
@@ -315,7 +299,6 @@
     registry.build_type(
         context,
         helper,
-        registry,
         metadata,
         &info.signature.param_signatures[0].ty,
     )?;
@@ -369,20 +352,6 @@
                     _ => block.memcpy(context, location, array_ptr, value, value_size),
                 }
 
-<<<<<<< HEAD
-/// Generate MLIR operations for the `array_len` libfunc.
-pub fn build_len<'ctx, 'this>(
-    context: &'ctx Context,
-    registry: &ProgramRegistry<CoreType, CoreLibfunc>,
-    entry: &'this Block<'ctx>,
-    location: Location<'ctx>,
-    helper: &LibfuncHelper<'ctx, 'this>,
-    metadata: &mut MetadataStorage,
-    info: &SignatureAndTypeConcreteLibfunc,
-) -> Result<()> {
-    let array_ty =
-        registry.build_type(context, helper, metadata, &info.param_signatures()[0].ty)?;
-=======
                 // The following unwrap should be unreachable because an array always has a drop
                 // implementation.
                 metadata
@@ -402,7 +371,6 @@
             {
                 let region = Region::new();
                 let block = region.append_block(Block::new(&[]));
->>>>>>> ac0e5ca4
 
                 block.memcpy(context, location, array_ptr, value, value_size);
 
@@ -452,16 +420,6 @@
     metadata: &mut MetadataStorage,
     info: &SignatureAndTypeConcreteLibfunc,
 ) -> Result<()> {
-<<<<<<< HEAD
-    if metadata.get::<ReallocBindingsMeta>().is_none() {
-        metadata.insert(ReallocBindingsMeta::new(context, helper));
-    }
-
-    let range_check = super::increment_builtin_counter(context, entry, location, entry.arg(0)?)?;
-
-    let array_ty =
-        registry.build_type(context, helper, metadata, &info.param_signatures()[1].ty)?;
-=======
     /*
      * 1. Check if shared.
      * 2. If shared:
@@ -476,17 +434,15 @@
     let self_ty = registry.build_type(
         context,
         helper,
-        registry,
         metadata,
         &info.signature.param_signatures[0].ty,
     )?;
->>>>>>> ac0e5ca4
 
     let ptr_ty = llvm::r#type::pointer(context, 0);
     let len_ty = IntegerType::new(context, 32).into();
 
     let (elem_ty, elem_layout) =
-        registry.build_type_with_layout(context, helper, registry, metadata, &info.ty)?;
+        registry.build_type_with_layout(context, helper, metadata, &info.ty)?;
     let elem_stride = entry.const_int(context, location, elem_layout.pad_to_align().size(), 64)?;
 
     let k0 = entry.const_int(context, location, 0, 32)?;
@@ -701,10 +657,6 @@
                 _ => block.memcpy(context, location, array_ptr, clone_ptr, clone_size),
             }
 
-<<<<<<< HEAD
-    let array_ty =
-        registry.build_type(context, helper, metadata, &info.param_signatures()[0].ty)?;
-=======
             let clone_value = block.append_op_result(llvm::zero(self_ty, location))?;
             let clone_value = block.insert_values(
                 context,
@@ -712,7 +664,6 @@
                 clone_value,
                 &[clone_ptr, k0, array_len, clone_capacity],
             )?;
->>>>>>> ac0e5ca4
 
             metadata
                 .get::<DropOverridesMeta>()
@@ -945,10 +896,6 @@
     let ptr_ty = llvm::r#type::pointer(context, 0);
     let len_ty = IntegerType::new(context, 32).into();
 
-<<<<<<< HEAD
-    let array_ty =
-        registry.build_type(context, helper, metadata, &info.param_signatures()[0].ty)?;
-=======
     let (self_ty, elem_ty, array_value, extract_len, mut branch_values) = match info {
         PopInfo::Single(info) => (
             &info.signature.param_signatures[0].ty,
@@ -967,7 +914,6 @@
                 location,
                 entry.argument(0)?.into(),
             )?;
->>>>>>> ac0e5ca4
 
             let CoreTypeConcrete::Snapshot(InfoAndTypeConcreteType { ty, .. }) =
                 registry.get_type(&signature.param_signatures[1].ty)?
@@ -996,11 +942,11 @@
         }
     };
 
-    registry.build_type(context, helper, registry, metadata, self_ty)?;
+    registry.build_type(context, helper, metadata, self_ty)?;
     let extract_len_value = entry.const_int_from_type(context, location, extract_len, len_ty)?;
 
     let (elem_type, elem_layout) =
-        registry.build_type_with_layout(context, helper, registry, metadata, elem_ty)?;
+        registry.build_type_with_layout(context, helper, metadata, elem_ty)?;
 
     let array_start = entry.extract_value(context, location, array_value, len_ty, 1)?;
     let array_end = entry.extract_value(context, location, array_value, len_ty, 2)?;
@@ -1071,10 +1017,6 @@
             )?
         };
 
-<<<<<<< HEAD
-    let array_ty =
-        registry.build_type(context, helper, metadata, &info.param_signatures()[0].ty)?;
-=======
         let new_array_ptr = valid_block.append_op_result(scf::r#if(
             is_shared,
             &[ptr_ty],
@@ -1121,7 +1063,6 @@
                                     .invoke_override(context, &block, location, elem_ty, value)?;
                                 block.store(context, location, source_ptr, values.0)?;
                                 block.store(context, location, target_ptr, values.1)?;
->>>>>>> ac0e5ca4
 
                                 block.append_operation(scf::r#yield(&[], location));
                                 region
@@ -1375,19 +1316,13 @@
     let ptr_ty = llvm::r#type::pointer(context, 0);
     let len_ty = IntegerType::new(context, 32).into();
 
-<<<<<<< HEAD
-    let array_ty =
-        registry.build_type(context, helper, metadata, &info.param_signatures()[1].ty)?;
-=======
     // Build the type so that the drop impl invocation works properly.
     registry.build_type(
         context,
         helper,
-        registry,
         metadata,
         &info.signature.param_signatures[1].ty,
     )?;
->>>>>>> ac0e5ca4
 
     let range_check =
         super::increment_builtin_counter(context, entry, location, entry.argument(0)?.into())?;
@@ -1418,84 +1353,10 @@
     ));
 
     {
-<<<<<<< HEAD
-        // Get pointer to first element to pop
-
-        let popped_ptr = {
-            let single_popped_ty =
-                registry.build_type(context, helper, metadata, &popped_ctys[0])?;
-
-            valid_block.append_op_result(llvm::get_element_ptr_dynamic(
-                context,
-                array_ptr,
-                &[array_start],
-                single_popped_ty,
-                llvm::r#type::pointer(context, 0),
-                location,
-            ))?
-        };
-
-        // Allocate memory for return array
-
-        let return_ptr = {
-            let null_ptr = valid_block.append_op_result(
-                ods::llvm::mlir_zero(context, pointer(context, 0), location).into(),
-            )?;
-            valid_block.append_op_result(ReallocBindingsMeta::realloc(
-                context,
-                null_ptr,
-                popped_size_value,
-                location,
-            )?)?
-        };
-
-        valid_block.memcpy(context, location, popped_ptr, return_ptr, popped_size_value);
-
-        // Update array start (removing popped elements)
-
-        let array = {
-            let new_array_start = valid_block.addi(array_start, popped_len_value, location)?;
-
-            valid_block.insert_value(context, location, array, new_array_start, 1)?
-        };
-
-        valid_block.append_operation(helper.br(0, &[range_check, array, return_ptr], location));
-    }
-
-    invalid_block.append_operation(helper.br(1, &[range_check, array], location));
-
-    Ok(())
-}
-
-pub fn build_snapshot_multi_pop_back<'ctx, 'this>(
-    context: &'ctx Context,
-    registry: &ProgramRegistry<CoreType, CoreLibfunc>,
-    entry: &'this Block<'ctx>,
-    location: Location<'ctx>,
-    helper: &LibfuncHelper<'ctx, 'this>,
-    metadata: &mut MetadataStorage,
-    info: &ConcreteMultiPopLibfunc,
-) -> Result<()> {
-    if metadata.get::<ReallocBindingsMeta>().is_none() {
-        metadata.insert(ReallocBindingsMeta::new(context, helper));
-    }
-
-    let range_check = entry.arg(0)?;
-
-    // Get type information
-
-    let array_ty =
-        registry.build_type(context, helper, metadata, &info.param_signatures()[1].ty)?;
-
-    let popped_cty = registry.get_type(&info.popped_ty)?;
-    let popped_size = popped_cty.layout(registry)?.size();
-    let popped_size_value = entry.const_int(context, location, popped_size, 64)?;
-=======
         let (elem_ty, elem_layout) =
-            registry.build_type_with_layout(context, helper, registry, metadata, &info.ty)?;
+            registry.build_type_with_layout(context, helper, metadata, &info.ty)?;
         let elem_stride =
             valid_block.const_int(context, location, elem_layout.pad_to_align().size(), 64)?;
->>>>>>> ac0e5ca4
 
         let value_ptr = valid_block.append_op_result(llvm::zero(ptr_ty, location))?;
         let value_ptr = valid_block.append_op_result(ReallocBindingsMeta::realloc(
@@ -1634,11 +1495,6 @@
                     _ => {}
                 }
 
-<<<<<<< HEAD
-        let popped_ptr = {
-            let single_popped_ty =
-                registry.build_type(context, helper, metadata, &popped_ctys[0])?;
-=======
                 let array_ptr = block.gep(
                     context,
                     location,
@@ -1653,7 +1509,6 @@
             },
             location,
         ));
->>>>>>> ac0e5ca4
 
         valid_block.append_operation(helper.br(0, &[range_check, value_ptr], location));
     }
@@ -1698,7 +1553,6 @@
     let self_ty = registry.build_type(
         context,
         helper,
-        registry,
         metadata,
         &info.signature.param_signatures[1].ty,
     )?;
@@ -1749,7 +1603,7 @@
 
     {
         let (elem_ty, elem_layout) =
-            registry.build_type_with_layout(context, helper, registry, metadata, &info.ty)?;
+            registry.build_type_with_layout(context, helper, metadata, &info.ty)?;
         let elem_stride =
             valid_block.const_int(context, location, elem_layout.pad_to_align().size(), 64)?;
 
@@ -1961,15 +1815,9 @@
         let slice_value = valid_block.append_op_result(llvm::undef(self_ty, location))?;
         let slice_value = valid_block.insert_values(
             context,
-<<<<<<< HEAD
-            helper,
-            metadata,
-            &info.signature.param_signatures[1].ty,
-=======
             location,
             slice_value,
             &[slice_ptr, k0, slice_len, slice_len],
->>>>>>> ac0e5ca4
         )?;
 
         valid_block.append_operation(helper.br(0, &[range_check, slice_value], location));
@@ -2003,57 +1851,7 @@
     metadata: &mut MetadataStorage,
     info: &SignatureAndTypeConcreteLibfunc,
 ) -> Result<()> {
-<<<<<<< HEAD
-    // tuple to array span (t,t,t) -> &[t,t,t]
-    if metadata.get::<ReallocBindingsMeta>().is_none() {
-        metadata.insert(ReallocBindingsMeta::new(context, helper));
-    }
-
-    let struct_type_info = registry.get_type(&info.ty)?;
-
-    let struct_ty = registry.build_type(context, helper, metadata, &info.ty)?;
-
-    let container: Value = {
-        // load box
-        entry.load(context, location, entry.arg(0)?, struct_ty)?
-    };
-    // TODO: Maybe reuse the pointer?
-    entry.append_operation(ReallocBindingsMeta::free(context, entry.arg(0)?, location)?);
-
-    let fields = struct_type_info.fields().expect("should have fields");
-    let (field_ty, field_layout) =
-        registry.build_type_with_layout(context, helper, metadata, &fields[0])?;
-    let field_stride = field_layout.pad_to_align().size();
-
-    let array_ty = registry.build_type(
-        context,
-        helper,
-        metadata,
-        &info.branch_signatures()[0].vars[0].ty,
-    )?;
-    let len_ty = crate::ffi::get_struct_field_type_at(&array_ty, 1);
-
-    let array_len_value = entry.const_int_from_type(context, location, fields.len(), len_ty)?;
-
-    let array_container = entry.append_op_result(llvm::undef(array_ty, location))?;
-
-    let k0 = entry.const_int_from_type(context, location, 0, len_ty)?;
-
-    let array_container = entry.insert_value(context, location, array_container, k0, 1)?;
-    let array_container =
-        entry.insert_value(context, location, array_container, array_len_value, 2)?;
-    let array_container =
-        entry.insert_value(context, location, array_container, array_len_value, 3)?;
-
-    let ptr = entry
-        .append_op_result(ods::llvm::mlir_zero(context, pointer(context, 0), location).into())?;
-
-    let field_size: Value = entry.const_int(context, location, field_stride, 64)?;
-    let array_len_value_i64 = entry.extui(array_len_value, field_size.r#type(), location)?;
-    let total_size = entry.muli(field_size, array_len_value_i64, location)?;
-=======
     let len_ty = IntegerType::new(context, 32).into();
->>>>>>> ac0e5ca4
 
     let array_start =
         entry.extract_value(context, location, entry.argument(0)?.into(), len_ty, 1)?;
@@ -2150,15 +1948,6 @@
                     location,
                 ))?;
 
-<<<<<<< HEAD
-    {
-        registry.build_type(
-            context,
-            helper,
-            metadata,
-            &info.signature.param_signatures[0].ty,
-        )?;
-=======
                 block.append_operation(cf::assert(
                     context,
                     is_nonzero,
@@ -2166,7 +1955,6 @@
                     location,
                 ));
             }
->>>>>>> ac0e5ca4
 
             let k1 = block.const_int(context, location, 1, 32)?;
             let is_shared = block.append_op_result(arith::cmpi(
