//! # Array libfuncs

use super::LibfuncHelper;
use crate::{
    error::{Error, Result, SierraAssertError},
    metadata::{
        drop_overrides::DropOverridesMeta, dup_overrides::DupOverridesMeta,
        realloc_bindings::ReallocBindingsMeta, MetadataStorage,
    },
    utils::{get_integer_layout, BlockExt, GepIndex, ProgramRegistryExt},
};
use cairo_lang_sierra::{
    extensions::{
        array::{ArrayConcreteLibfunc, ConcreteMultiPopLibfunc},
        core::{CoreLibfunc, CoreType, CoreTypeConcrete},
        lib_func::{SignatureAndTypeConcreteLibfunc, SignatureOnlyConcreteLibfunc},
        types::InfoAndTypeConcreteType,
    },
    program_registry::ProgramRegistry,
};
use melior::{
    dialect::{
        arith::{self, CmpiPredicate},
        cf, llvm, ods, scf,
    },
    ir::{
        attribute::IntegerAttribute, r#type::IntegerType, Block, Location, Region, Value, ValueLike,
    },
    Context,
};
use std::alloc::Layout;

/// Select and call the correct libfunc builder function from the selector.
pub fn build<'ctx, 'this>(
    context: &'ctx Context,
    registry: &ProgramRegistry<CoreType, CoreLibfunc>,
    entry: &'this Block<'ctx>,
    location: Location<'ctx>,
    helper: &LibfuncHelper<'ctx, 'this>,
    metadata: &mut MetadataStorage,
    selector: &ArrayConcreteLibfunc,
) -> Result<()> {
    match selector {
        ArrayConcreteLibfunc::New(info) => {
            build_new(context, registry, entry, location, helper, metadata, info)
        }
        ArrayConcreteLibfunc::SpanFromTuple(info) => {
            build_span_from_tuple(context, registry, entry, location, helper, metadata, info)
        }
        ArrayConcreteLibfunc::TupleFromSpan(info) => {
            build_tuple_from_span(context, registry, entry, location, helper, metadata, info)
        }
        ArrayConcreteLibfunc::Append(info) => {
            build_append(context, registry, entry, location, helper, metadata, info)
        }
        ArrayConcreteLibfunc::PopFront(info) => build_pop::<false, false>(
            context,
            registry,
            entry,
            location,
            helper,
            metadata,
            PopInfo::Single(info),
        ),
        ArrayConcreteLibfunc::PopFrontConsume(info) => build_pop::<true, false>(
            context,
            registry,
            entry,
            location,
            helper,
            metadata,
            PopInfo::Single(info),
        ),
        ArrayConcreteLibfunc::Get(info) => {
            build_get(context, registry, entry, location, helper, metadata, info)
        }
        ArrayConcreteLibfunc::Slice(info) => {
            build_slice(context, registry, entry, location, helper, metadata, info)
        }
        ArrayConcreteLibfunc::Len(info) => {
            build_len(context, registry, entry, location, helper, metadata, info)
        }
        ArrayConcreteLibfunc::SnapshotPopFront(info) => build_pop::<false, false>(
            context,
            registry,
            entry,
            location,
            helper,
            metadata,
            PopInfo::Single(info),
        ),
        ArrayConcreteLibfunc::SnapshotPopBack(info) => build_pop::<false, true>(
            context,
            registry,
            entry,
            location,
            helper,
            metadata,
            PopInfo::Single(info),
        ),
        ArrayConcreteLibfunc::SnapshotMultiPopFront(info) => build_pop::<false, false>(
            context,
            registry,
            entry,
            location,
            helper,
            metadata,
            PopInfo::Multi(info),
        ),
        ArrayConcreteLibfunc::SnapshotMultiPopBack(info) => build_pop::<false, true>(
            context,
            registry,
            entry,
            location,
            helper,
            metadata,
            PopInfo::Multi(info),
        ),
    }
}

/// Generate MLIR operations for the `array_new` libfunc.
pub fn build_new<'ctx, 'this>(
    context: &'ctx Context,
    _registry: &ProgramRegistry<CoreType, CoreLibfunc>,
    entry: &'this Block<'ctx>,
    location: Location<'ctx>,
    helper: &LibfuncHelper<'ctx, 'this>,
    _metadata: &mut MetadataStorage,
    _info: &SignatureOnlyConcreteLibfunc,
) -> Result<()> {
    let ptr_ty = llvm::r#type::pointer(context, 0);
    let len_ty = IntegerType::new(context, 32).into();

    let nullptr = entry.append_op_result(llvm::zero(ptr_ty, location))?;
    let k0 = entry.const_int_from_type(context, location, 0, len_ty)?;

    let value = entry.append_op_result(llvm::undef(
        llvm::r#type::r#struct(context, &[ptr_ty, len_ty, len_ty, len_ty], false),
        location,
    ))?;
    let value = entry.insert_values(context, location, value, &[nullptr, k0, k0, k0])?;

    entry.append_operation(helper.br(0, &[value], location));
    Ok(())
}

/// Generate MLIR operations for the `span_from_tuple` libfunc.
pub fn build_span_from_tuple<'ctx, 'this>(
    context: &'ctx Context,
    registry: &ProgramRegistry<CoreType, CoreLibfunc>,
    entry: &'this Block<'ctx>,
    location: Location<'ctx>,
    helper: &LibfuncHelper<'ctx, 'this>,
    metadata: &mut MetadataStorage,
    info: &SignatureAndTypeConcreteLibfunc,
) -> Result<()> {
    metadata.get_or_insert_with(|| ReallocBindingsMeta::new(context, helper));

    let tuple_len = {
        let CoreTypeConcrete::Struct(info) = registry.get_type(&info.ty)? else {
            return Err(Error::SierraAssert(SierraAssertError::BadTypeInfo));
        };

        info.members.len()
    };

    let ptr_ty = llvm::r#type::pointer(context, 0);
    let len_ty = IntegerType::new(context, 32).into();
    let (_, elem_layout) =
        registry.build_type_with_layout(context, helper, registry, metadata, &info.ty)?;

    let array_len_bytes = elem_layout.pad_to_align().size() * tuple_len;
    let array_len_bytes_with_offset = entry.const_int(
        context,
        location,
        array_len_bytes + calc_refcount_offset(elem_layout),
        64,
    )?;
    let array_len_bytes = entry.const_int(context, location, array_len_bytes, 64)?;
    let array_len = entry.const_int_from_type(context, location, tuple_len, len_ty)?;

    let k0 = entry.const_int_from_type(context, location, 0, len_ty)?;
    let k1 = entry.const_int_from_type(context, location, 1, len_ty)?;

    let array_ptr = entry.append_op_result(llvm::zero(ptr_ty, location))?;
    let array_ptr = entry.append_op_result(ReallocBindingsMeta::realloc(
        context,
        array_ptr,
        array_len_bytes_with_offset,
        location,
    ))?;
    entry.store(context, location, array_ptr, k1)?;

    let array_ptr = entry.gep(
        context,
        location,
        array_ptr,
        &[GepIndex::Const(calc_refcount_offset(elem_layout) as i32)],
        IntegerType::new(context, 8).into(),
    )?;
    entry.memcpy(
        context,
        location,
        entry.argument(0)?.into(),
        array_ptr,
        array_len_bytes,
    );
    entry.append_operation(ReallocBindingsMeta::free(
        context,
        entry.argument(0)?.into(),
        location,
    ));

<<<<<<< HEAD
    let value = entry.append_op_result(llvm::undef(
        llvm::r#type::r#struct(context, &[ptr_ty, len_ty, len_ty, len_ty], false),
        location,
    ))?;
    let value = entry.insert_values(
=======
    {
        let k0 = handle_block.const_int(context, location, 0, 32)?;
        let array_start =
            handle_block.extract_value(context, location, entry.argument(0)?.into(), len_ty, 1)?;

        let has_head_space = handle_block.append_op_result(arith::cmpi(
            context,
            CmpiPredicate::Ne,
            array_start,
            k0,
            location,
        ))?;
        handle_block.append_operation(cf::cond_br(
            context,
            has_head_space,
            memmove_block,
            realloc_block,
            &[],
            &[],
            location,
        ));
    }

    {
        let array_start =
            memmove_block.extract_value(context, location, entry.argument(0)?.into(), len_ty, 1)?;

        let start_offset = memmove_block.append_op_result(arith::extui(
            array_start,
            IntegerType::new(context, 64).into(),
            location,
        ))?;
        let start_offset =
            memmove_block.append_op_result(arith::muli(start_offset, elem_stride, location))?;

        let dst_ptr =
            memmove_block.extract_value(context, location, entry.argument(0)?.into(), ptr_ty, 0)?;
        let src_ptr = memmove_block.append_op_result(llvm::get_element_ptr_dynamic(
            context,
            dst_ptr,
            &[start_offset],
            IntegerType::new(context, 8).into(),
            llvm::r#type::pointer(context, 0),
            location,
        ))?;

        let array_len =
            memmove_block.append_op_result(arith::subi(array_end, array_start, location))?;
        let memmove_len = memmove_block.append_op_result(arith::extui(
            array_len,
            IntegerType::new(context, 64).into(),
            location,
        ))?;

        let memmove_len =
            memmove_block.append_op_result(arith::muli(memmove_len, elem_stride, location))?;
        memmove_block.append_operation(
            ods::llvm::intr_memmove(
                context,
                dst_ptr,
                src_ptr,
                memmove_len,
                IntegerAttribute::new(IntegerType::new(context, 1).into(), 0),
                location,
            )
            .into(),
        );

        let k0 = memmove_block.const_int_from_type(context, location, 0, len_ty)?;
        let value =
            memmove_block.insert_value(context, location, entry.argument(0)?.into(), k0, 1)?;
        let value = memmove_block.insert_value(context, location, value, array_len, 2)?;

        memmove_block.append_operation(cf::br(append_block, &[value], location));
    }

    {
        let k8 = realloc_block.const_int(context, location, 8, 32)?;
        let k1024 = realloc_block.const_int(context, location, 1024, 32)?;

        // Array allocation growth formula:
        //   new_len = max(8, old_len + min(1024, 2 * old_len));
        let new_capacity = realloc_block.append_op_result(arith::shli(array_end, k1, location))?;
        let new_capacity =
            realloc_block.append_op_result(arith::minui(new_capacity, k1024, location))?;
        let new_capacity =
            realloc_block.append_op_result(arith::addi(new_capacity, array_end, location))?;
        let new_capacity =
            realloc_block.append_op_result(arith::maxui(new_capacity, k8, location))?;

        let realloc_size = {
            let new_capacity = realloc_block.append_op_result(arith::extui(
                new_capacity,
                IntegerType::new(context, 64).into(),
                location,
            ))?;
            realloc_block.append_op_result(arith::muli(new_capacity, elem_stride, location))?
        };

        let ptr =
            realloc_block.extract_value(context, location, entry.argument(0)?.into(), ptr_ty, 0)?;
        let ptr = realloc_block.append_op_result(ReallocBindingsMeta::realloc(
            context,
            ptr,
            realloc_size,
            location,
        )?)?;

        // No need to memmove, guaranteed by the fact that if we needed to memmove we'd have gone
        // through the memmove block instead of reallocating.

        let value =
            realloc_block.insert_value(context, location, entry.argument(0)?.into(), ptr, 0)?;
        let value = realloc_block.insert_value(context, location, value, new_capacity, 3)?;

        realloc_block.append_operation(cf::br(append_block, &[value], location));
    }

    {
        let ptr = append_block.extract_value(
            context,
            location,
            append_block.argument(0)?.into(),
            ptr_ty,
            0,
        )?;
        let array_end = append_block.extract_value(
            context,
            location,
            append_block.argument(0)?.into(),
            len_ty,
            2,
        )?;

        let offset = append_block.append_op_result(arith::extui(
            array_end,
            IntegerType::new(context, 64).into(),
            location,
        ))?;
        let offset = append_block.append_op_result(arith::muli(offset, elem_stride, location))?;
        let ptr = append_block.append_op_result(llvm::get_element_ptr_dynamic(
            context,
            ptr,
            &[offset],
            IntegerType::new(context, 8).into(),
            llvm::r#type::pointer(context, 0),
            location,
        ))?;

        append_block.store(context, location, ptr, entry.argument(1)?.into())?;

        let array_len = append_block.append_op_result(arith::addi(array_end, k1, location))?;
        let value = append_block.insert_value(
            context,
            location,
            append_block.argument(0)?.into(),
            array_len,
            2,
        )?;

        append_block.append_operation(helper.br(0, &[value], location));
    }

    Ok(())
}

/// Generate MLIR operations for the `array_len` libfunc.
pub fn build_len<'ctx, 'this>(
    context: &'ctx Context,
    registry: &ProgramRegistry<CoreType, CoreLibfunc>,
    entry: &'this Block<'ctx>,
    location: Location<'ctx>,
    helper: &LibfuncHelper<'ctx, 'this>,
    metadata: &mut MetadataStorage,
    info: &SignatureAndTypeConcreteLibfunc,
) -> Result<()> {
    let array_ty = registry.build_type(
>>>>>>> 107ff625
        context,
        location,
        value,
        &[array_ptr, k0, array_len, array_len],
    )?;

    entry.append_operation(helper.br(0, &[value], location));
    Ok(())
}

/// Generate MLIR operations for the `tuple_from_span` libfunc.
pub fn build_tuple_from_span<'ctx, 'this>(
    context: &'ctx Context,
    registry: &ProgramRegistry<CoreType, CoreLibfunc>,
    entry: &'this Block<'ctx>,
    location: Location<'ctx>,
    helper: &LibfuncHelper<'ctx, 'this>,
    metadata: &mut MetadataStorage,
    info: &SignatureAndTypeConcreteLibfunc,
) -> Result<()> {
    metadata.get_or_insert_with(|| ReallocBindingsMeta::new(context, helper));

    let tuple_len_const = {
        let [param] = info.signature.branch_signatures[0].vars.as_slice() else {
            return Err(Error::SierraAssert(SierraAssertError::BadTypeInfo));
        };

        let CoreTypeConcrete::Box(param) = registry.get_type(&param.ty)? else {
            return Err(Error::SierraAssert(SierraAssertError::BadTypeInfo));
        };

        debug_assert!(
            param.ty == info.ty,
            "invalid input tuple for libfunc `span_from_tuple`"
        );

        let CoreTypeConcrete::Struct(param) = registry.get_type(&param.ty)? else {
            return Err(Error::SierraAssert(SierraAssertError::BadTypeInfo));
        };

        param.members.len()
    };

    let ptr_ty = llvm::r#type::pointer(context, 0);
    let len_ty = IntegerType::new(context, 32).into();
    let (elem_ty, elem_layout) =
        registry.build_type_with_layout(context, helper, registry, metadata, &info.ty)?;

    let array_ptr = entry.extract_value(context, location, entry.argument(0)?.into(), ptr_ty, 0)?;
    let array_start =
        entry.extract_value(context, location, entry.argument(0)?.into(), len_ty, 1)?;
    let array_end = entry.extract_value(context, location, entry.argument(0)?.into(), len_ty, 2)?;

    let array_len = entry.append_op_result(arith::subi(array_end, array_start, location))?;
    let tuple_len = entry.const_int_from_type(context, location, tuple_len_const, len_ty)?;
    let len_matches = entry.append_op_result(arith::cmpi(
        context,
        CmpiPredicate::Eq,
        array_len,
        tuple_len,
        location,
    ))?;

    let valid_block = helper.append_block(Block::new(&[]));
    let error_block = helper.append_block(Block::new(&[]));
    entry.append_operation(cf::cond_br(
        context,
        len_matches,
        valid_block,
        error_block,
        &[],
        &[],
        location,
    ));

    // Ensure the type's clone and drop implementations are registered.
    registry.build_type(
        context,
        helper,
        registry,
        metadata,
        &info.signature.param_signatures[0].ty,
    )?;

    {
        let value_size = valid_block.const_int(
            context,
            location,
            tuple_len_const * elem_layout.pad_to_align().size(),
            64,
        )?;

        let value = valid_block.append_op_result(llvm::zero(ptr_ty, location))?;
        let value = valid_block.append_op_result(ReallocBindingsMeta::realloc(
            context, value, value_size, location,
        ))?;

        let is_shared = is_shared(context, valid_block, location, array_ptr, elem_layout)?;

        let array_start_offset = valid_block.append_op_result(arith::extui(
            array_start,
            IntegerType::new(context, 64).into(),
            location,
        ))?;
        let array_start_offset = valid_block.append_op_result(arith::muli(
            array_start_offset,
            valid_block.const_int(context, location, elem_layout.pad_to_align().size(), 64)?,
            location,
<<<<<<< HEAD
        ))?;
        let array_ptr = valid_block.gep(
=======
            ptr,
            &[GepIndex::Value(elem_offset)],
            IntegerType::new(context, 8).into(),
        )?;

        let elem_size = valid_block.const_int(context, location, elem_layout.size(), 64)?;

        let target_ptr = valid_block.append_op_result(
            ods::llvm::mlir_zero(context, pointer(context, 0), location).into(),
        )?;
        let target_ptr = valid_block.append_op_result(ReallocBindingsMeta::realloc(
            context, target_ptr, elem_size, location,
        )?)?;
        assert_nonnull(
>>>>>>> 107ff625
            context,
            location,
            array_ptr,
            &[GepIndex::Value(array_start_offset)],
            IntegerType::new(context, 8).into(),
        )?;

        valid_block.append_operation(scf::r#if(
            is_shared,
            &[],
            {
                let region = Region::new();
                let block = region.append_block(Block::new(&[]));

                match metadata.get::<DupOverridesMeta>() {
                    Some(dup_overrides_meta) if dup_overrides_meta.is_overriden(&info.ty) => {
                        let k0 = block.const_int(context, location, 0, 64)?;
                        let elem_stride = block.const_int(
                            context,
                            location,
                            elem_layout.pad_to_align().size(),
                            64,
                        )?;
                        block.append_operation(scf::r#for(
                            k0,
                            value_size,
                            elem_stride,
                            {
                                let region = Region::new();
                                let block = region.append_block(Block::new(&[(
                                    IntegerType::new(context, 64).into(),
                                    location,
                                )]));

                                let offset = block.argument(0)?.into();
                                let src_ptr = block.gep(
                                    context,
                                    location,
                                    array_ptr,
                                    &[GepIndex::Value(offset)],
                                    IntegerType::new(context, 8).into(),
                                )?;
                                let dst_ptr = block.gep(
                                    context,
                                    location,
                                    value,
                                    &[GepIndex::Value(offset)],
                                    IntegerType::new(context, 8).into(),
                                )?;

                                let value = block.load(context, location, src_ptr, elem_ty)?;
                                let values = dup_overrides_meta
                                    .invoke_override(context, &block, location, &info.ty, value)?;
                                block.store(context, location, src_ptr, values.0)?;
                                block.store(context, location, dst_ptr, values.1)?;

                                block.append_operation(scf::r#yield(&[], location));
                                region
                            },
                            location,
                        ));
                    }
                    _ => block.memcpy(context, location, array_ptr, value, value_size),
                }

                // The following unwrap should be unreachable because an array always has a drop
                // implementation.
                metadata
                    .get::<DropOverridesMeta>()
                    .unwrap()
                    .invoke_override(
                        context,
                        &block,
                        location,
                        &info.signature.param_signatures[0].ty,
                        entry.argument(0)?.into(),
                    )?;

                block.append_operation(scf::r#yield(&[], location));
                region
            },
            {
                let region = Region::new();
                let block = region.append_block(Block::new(&[]));

                block.memcpy(context, location, array_ptr, value, value_size);

                let array_ptr = block.gep(
                    context,
                    location,
<<<<<<< HEAD
                    array_ptr,
                    &[GepIndex::Const(-(calc_refcount_offset(elem_layout) as i32))],
                    IntegerType::new(context, 8).into(),
                )?;
                block.append_operation(ReallocBindingsMeta::free(context, array_ptr, location));

                block.append_operation(scf::r#yield(&[], location));
                region
            },
            location,
        ));
=======
                ));
            }
            _ => {}
        }
        valid_block.append_operation(ReallocBindingsMeta::free(context, ptr, location)?);
>>>>>>> 107ff625

        valid_block.append_operation(helper.br(0, &[value], location));
    }

    {
        metadata
            .get::<DropOverridesMeta>()
            .ok_or(Error::MissingMetadata)?
            .invoke_override(
                context,
                error_block,
                location,
                &info.signature.param_signatures[0].ty,
                entry.argument(0)?.into(),
            )?;

        error_block.append_operation(helper.br(1, &[], location));
    }

    Ok(())
}

/// Generate MLIR operations for the `array_append` libfunc.
pub fn build_append<'ctx, 'this>(
    context: &'ctx Context,
    registry: &ProgramRegistry<CoreType, CoreLibfunc>,
    entry: &'this Block<'ctx>,
    location: Location<'ctx>,
    helper: &LibfuncHelper<'ctx, 'this>,
    metadata: &mut MetadataStorage,
    info: &SignatureAndTypeConcreteLibfunc,
) -> Result<()> {
    /*
     * 1. Check if shared.
     * 2. If shared:
     *   1. Deep clone with space for at least 1 extra element.
     * 3. If not shared:
     *   1. Either realloc, move or do nothing.
     * 4. Append element.
     */

    metadata.get_or_insert_with(|| ReallocBindingsMeta::new(context, helper));

    let self_ty = registry.build_type(
        context,
        helper,
        registry,
        metadata,
        &info.signature.param_signatures[0].ty,
    )?;

    let ptr_ty = llvm::r#type::pointer(context, 0);
    let len_ty = IntegerType::new(context, 32).into();

    let (elem_ty, elem_layout) =
        registry.build_type_with_layout(context, helper, registry, metadata, &info.ty)?;
    let elem_stride = entry.const_int(context, location, elem_layout.pad_to_align().size(), 64)?;

    let k0 = entry.const_int(context, location, 0, 32)?;
    let k1 = entry.const_int(context, location, 1, 32)?;

    let array_ptr = entry.extract_value(context, location, entry.argument(0)?.into(), ptr_ty, 0)?;
    let array_start =
        entry.extract_value(context, location, entry.argument(0)?.into(), len_ty, 1)?;
    let array_end = entry.extract_value(context, location, entry.argument(0)?.into(), len_ty, 2)?;
    let array_capacity =
        entry.extract_value(context, location, entry.argument(0)?.into(), len_ty, 3)?;

    let array_len = entry.append_op_result(arith::subi(array_end, array_start, location))?;
    let array_size = entry.append_op_result(arith::extui(
        array_len,
        IntegerType::new(context, 64).into(),
        location,
    ))?;
    let array_size = entry.append_op_result(arith::muli(array_size, elem_stride, location))?;

    let data_offset = entry.append_op_result(arith::extui(
        array_start,
        IntegerType::new(context, 64).into(),
        location,
    ))?;
    let data_offset = entry.append_op_result(arith::muli(data_offset, elem_stride, location))?;
    let data_ptr = entry.gep(
        context,
        location,
        array_ptr,
        &[GepIndex::Value(data_offset)],
        IntegerType::new(context, 8).into(),
    )?;

    fn compute_next_capacity<'ctx, 'this>(
        context: &'ctx Context,
        block: &'this Block<'ctx>,
        location: Location<'ctx>,
        elem_stride: Value<'ctx, 'this>,
        array_end: Value<'ctx, 'this>,
    ) -> Result<(Value<'ctx, 'this>, Value<'ctx, 'this>)> {
        let len_ty = IntegerType::new(context, 32).into();

        let k1 = block.const_int_from_type(context, location, 1, len_ty)?;
        let k8 = block.const_int_from_type(context, location, 8, len_ty)?;
        let k1024 = block.const_int_from_type(context, location, 1024, len_ty)?;

        let realloc_len = block.append_op_result(arith::shli(array_end, k1, location))?;
        let realloc_len = block.append_op_result(arith::minui(realloc_len, k1024, location))?;
        let realloc_len = block.append_op_result(arith::addi(realloc_len, array_end, location))?;
        let realloc_len = block.append_op_result(arith::maxui(realloc_len, k8, location))?;

        let realloc_size = block.append_op_result(arith::extui(
            realloc_len,
            IntegerType::new(context, 64).into(),
            location,
        ))?;
        let realloc_size =
            block.append_op_result(arith::muli(realloc_size, elem_stride, location))?;

<<<<<<< HEAD
        Result::Ok((realloc_len, realloc_size))
    }
=======
        let target_ptr = valid_block.append_op_result(
            ods::llvm::mlir_zero(context, pointer(context, 0), location).into(),
        )?;
        let target_ptr = valid_block.append_op_result(ReallocBindingsMeta::realloc(
            context, target_ptr, elem_size, location,
        )?)?;
        assert_nonnull(
            context,
            valid_block,
            location,
            target_ptr,
            "realloc returned nullptr",
        )?;
>>>>>>> 107ff625

    let is_empty = entry.append_op_result(arith::cmpi(
        context,
        CmpiPredicate::Eq,
        array_capacity,
        k0,
        location,
    ))?;

    let is_shared = entry.append_op_result(scf::r#if(
        is_empty,
        &[IntegerType::new(context, 1).into()],
        {
            let region = Region::new();
            let block = region.append_block(Block::new(&[]));

            let k0 = block.const_int(context, location, 0, 1)?;

            block.append_operation(scf::r#yield(&[k0], location));
            region
        },
        {
            let region = Region::new();
            let block = region.append_block(Block::new(&[]));

            let is_shared = is_shared(context, entry, location, array_ptr, elem_layout)?;

            block.append_operation(scf::r#yield(&[is_shared], location));
            region
        },
        location,
    ))?;

    let value = entry.append_op_result(scf::r#if(
        is_shared,
        &[self_ty],
        {
            let region = Region::new();
            let block = region.append_block(Block::new(&[]));

            let has_space = block.append_op_result(arith::cmpi(
                context,
                CmpiPredicate::Ugt,
                array_capacity,
                array_len,
                location,
            ))?;

            let op = block.append_operation(scf::r#if(
                has_space,
                &[len_ty, IntegerType::new(context, 64).into()],
                {
                    let region = Region::new();
                    let block = region.append_block(Block::new(&[]));

                    let clone_size = block.append_op_result(arith::extui(
                        array_capacity,
                        IntegerType::new(context, 64).into(),
                        location,
                    ))?;
                    let clone_size =
                        block.append_op_result(arith::muli(clone_size, elem_stride, location))?;

                    block.append_operation(scf::r#yield(&[array_capacity, clone_size], location));
                    region
                },
                {
                    let region = Region::new();
                    let block = region.append_block(Block::new(&[]));

                    let (realloc_capacity, realloc_size) =
                        compute_next_capacity(context, &block, location, elem_stride, array_end)?;

                    block.append_operation(scf::r#yield(
                        &[realloc_capacity, realloc_size],
                        location,
                    ));
                    region
                },
                location,
            ));
            let clone_capacity = op.result(0)?.into();
            let clone_size = op.result(1)?.into();

            let clone_size_with_refcount = block.append_op_result(arith::addi(
                clone_size,
                block.const_int(context, location, calc_refcount_offset(elem_layout), 64)?,
                location,
            ))?;

            let clone_ptr = block.append_op_result(llvm::zero(ptr_ty, location))?;
            let clone_ptr = block.append_op_result(ReallocBindingsMeta::realloc(
                context,
                clone_ptr,
                clone_size_with_refcount,
                location,
            ))?;
            block.store(context, location, clone_ptr, k1)?;

            let clone_ptr = block.gep(
                context,
                location,
                clone_ptr,
                &[GepIndex::Const(calc_refcount_offset(elem_layout) as i32)],
                IntegerType::new(context, 8).into(),
            )?;

            match metadata.get::<DupOverridesMeta>() {
                Some(dup_overrides_meta) if dup_overrides_meta.is_overriden(&info.ty) => {
                    let k0 = block.const_int(context, location, 0, 64)?;
                    block.append_operation(scf::r#for(
                        k0,
                        array_size,
                        elem_stride,
                        {
                            let region = Region::new();
                            let block = region.append_block(Block::new(&[(
                                IntegerType::new(context, 64).into(),
                                location,
                            )]));

<<<<<<< HEAD
                            let offset = block.argument(0)?.into();
                            let source_ptr = block.gep(
                                context,
                                location,
                                data_ptr,
                                &[GepIndex::Value(offset)],
                                IntegerType::new(context, 8).into(),
                            )?;
                            let target_ptr = block.gep(
                                context,
                                location,
                                clone_ptr,
                                &[GepIndex::Value(offset)],
                                IntegerType::new(context, 8).into(),
                            )?;

                            let value = block.load(context, location, source_ptr, elem_ty)?;
                            let values = dup_overrides_meta
                                .invoke_override(context, &block, location, &info.ty, value)?;
                            block.store(context, location, source_ptr, values.0)?;
                            block.store(context, location, target_ptr, values.1)?;

                            block.append_operation(scf::r#yield(&[], location));
                            region
                        },
                        location,
                    ));
                }
                _ => block.memcpy(context, location, array_ptr, clone_ptr, clone_size),
            }

            let clone_value = block.append_op_result(llvm::zero(self_ty, location))?;
            let clone_value = block.insert_values(
                context,
                location,
                clone_value,
                &[clone_ptr, k0, array_len, clone_capacity],
            )?;
=======
        let target_ptr = valid_block.append_op_result(
            ods::llvm::mlir_zero(context, pointer(context, 0), location).into(),
        )?;
        let target_ptr = valid_block.append_op_result(ReallocBindingsMeta::realloc(
            context, target_ptr, elem_size, location,
        )?)?;
        assert_nonnull(
            context,
            valid_block,
            location,
            target_ptr,
            "realloc returned nullptr",
        )?;
>>>>>>> 107ff625

            metadata
                .get::<DropOverridesMeta>()
                .unwrap()
                .invoke_override(
                    context,
                    &block,
                    location,
                    &info.signature.param_signatures[0].ty,
                    entry.argument(0)?.into(),
                )?;

            block.append_operation(scf::r#yield(&[clone_value], location));
            region
        },
        {
            let region = Region::new();
            let block = region.append_block(Block::new(&[]));

            let has_tail_space = block.append_op_result(arith::cmpi(
                context,
                CmpiPredicate::Ult,
                array_end,
                array_capacity,
                location,
            ))?;
            let array_value = block.append_op_result(scf::r#if(
                has_tail_space,
                &[self_ty],
                {
                    let region = Region::new();
                    let block = region.append_block(Block::new(&[]));

                    block.append_operation(scf::r#yield(&[entry.argument(0)?.into()], location));
                    region
                },
                {
                    let region = Region::new();
                    let block = region.append_block(Block::new(&[]));

                    let has_head_space = block.append_op_result(arith::cmpi(
                        context,
                        CmpiPredicate::Ugt,
                        array_start,
                        k0,
                        location,
                    ))?;
                    let array_value = block.append_op_result(scf::r#if(
                        has_head_space,
                        &[self_ty],
                        {
                            let region = Region::new();
                            let block = region.append_block(Block::new(&[]));

                            block.append_operation(
                                ods::llvm::intr_memmove(
                                    context,
                                    array_ptr,
                                    data_ptr,
                                    array_size,
                                    IntegerAttribute::new(IntegerType::new(context, 1).into(), 0),
                                    location,
                                )
                                .into(),
                            );

                            let array_value = block.insert_value(
                                context,
                                location,
                                entry.argument(0)?.into(),
                                k0,
                                1,
                            )?;
                            let array_value =
                                block.insert_value(context, location, array_value, array_len, 2)?;

                            block.append_operation(scf::r#yield(&[array_value], location));
                            region
                        },
                        {
                            let region = Region::new();
                            let block = region.append_block(Block::new(&[]));

                            let offset_array_ptr = block.gep(
                                context,
                                location,
                                array_ptr,
                                &[GepIndex::Const(-(calc_refcount_offset(elem_layout) as i32))],
                                IntegerType::new(context, 8).into(),
                            )?;
                            let array_ptr = block.append_op_result(arith::select(
                                is_empty,
                                array_ptr,
                                offset_array_ptr,
                                location,
                            ))?;

                            let (realloc_len, realloc_size) = compute_next_capacity(
                                context,
                                &block,
                                location,
                                elem_stride,
                                array_end,
                            )?;
                            let realloc_size_with_refcount =
                                block.append_op_result(arith::addi(
                                    realloc_size,
                                    block.const_int(
                                        context,
                                        location,
                                        calc_refcount_offset(elem_layout),
                                        64,
                                    )?,
                                    location,
                                ))?;

                            let array_ptr =
                                block.append_op_result(ReallocBindingsMeta::realloc(
                                    context,
                                    array_ptr,
                                    realloc_size_with_refcount,
                                    location,
                                ))?;

                            let ref_count = block.load(context, location, array_ptr, len_ty)?;
                            let ref_count = block.append_op_result(arith::select(
                                is_empty, k1, ref_count, location,
                            ))?;
                            block.store(context, location, array_ptr, ref_count)?;

                            let array_ptr = block.gep(
                                context,
                                location,
                                array_ptr,
                                &[GepIndex::Const(calc_refcount_offset(elem_layout) as i32)],
                                IntegerType::new(context, 8).into(),
                            )?;

                            let array_value = block.insert_value(
                                context,
                                location,
                                entry.argument(0)?.into(),
                                array_ptr,
                                0,
                            )?;
                            let array_value = block.insert_value(
                                context,
                                location,
                                array_value,
                                realloc_len,
                                3,
                            )?;

                            block.append_operation(scf::r#yield(&[array_value], location));
                            region
                        },
                        location,
                    ))?;

                    block.append_operation(scf::r#yield(&[array_value], location));
                    region
                },
                location,
            ))?;

            block.append_operation(scf::r#yield(&[array_value], location));
            region
        },
        location,
    ))?;

    let array_ptr = entry.extract_value(context, location, value, ptr_ty, 0)?;
    let array_end = entry.extract_value(context, location, value, len_ty, 2)?;

    let data_offset = entry.append_op_result(arith::extui(
        array_end,
        IntegerType::new(context, 64).into(),
        location,
    ))?;
    let data_offset = entry.append_op_result(arith::muli(data_offset, elem_stride, location))?;
    let data_ptr = entry.gep(
        context,
        location,
        array_ptr,
        &[GepIndex::Value(data_offset)],
        IntegerType::new(context, 8).into(),
    )?;
    entry.store(context, location, data_ptr, entry.argument(1)?.into())?;

    let array_end = entry.append_op_result(arith::addi(array_end, k1, location))?;
    let value = entry.insert_value(context, location, value, array_end, 2)?;

    entry.append_operation(helper.br(0, &[value], location));
    Ok(())
}

#[derive(Clone, Copy)]
enum PopInfo<'a> {
    Single(&'a SignatureAndTypeConcreteLibfunc),
    Multi(&'a ConcreteMultiPopLibfunc),
}

/// Generate MLIR operations for the `array_pop_*` libfuncs.
///
/// Template arguments:
///   - Consume: Whether to consume or not the array on failure.
///   - Reverse: False for front-popping, true for back-popping.
///   - Multiple: True for multi-popping.
fn build_pop<'ctx, 'this, const CONSUME: bool, const REVERSE: bool>(
    context: &'ctx Context,
    registry: &ProgramRegistry<CoreType, CoreLibfunc>,
    entry: &'this Block<'ctx>,
    location: Location<'ctx>,
    helper: &LibfuncHelper<'ctx, 'this>,
    metadata: &mut MetadataStorage,
    info: PopInfo,
) -> Result<()> {
    /*
     * 1. Check if there's enough data to pop.
     * 2. If there is not enough data, maybe consume and return.
     * 3. Allocate output.
     * 4. Clone or copy the popped data.
     *    - Clone if shared.
     *    - Copy if not shared.
     */

    metadata.get_or_insert_with(|| ReallocBindingsMeta::new(context, helper));

    let ptr_ty = llvm::r#type::pointer(context, 0);
    let len_ty = IntegerType::new(context, 32).into();

    let (self_ty, elem_ty, array_value, extract_len, mut branch_values) = match info {
        PopInfo::Single(info) => (
            &info.signature.param_signatures[0].ty,
            &info.ty,
            entry.argument(0)?.into(),
            1,
            Vec::new(),
        ),
        PopInfo::Multi(ConcreteMultiPopLibfunc {
            popped_ty,
            signature,
        }) => {
            let range_check = super::increment_builtin_counter(
                context,
                entry,
                location,
                entry.argument(0)?.into(),
            )?;

            let CoreTypeConcrete::Snapshot(InfoAndTypeConcreteType { ty, .. }) =
                registry.get_type(&signature.param_signatures[1].ty)?
            else {
                return Err(Error::SierraAssert(SierraAssertError::BadTypeInfo));
            };

            let CoreTypeConcrete::Array(InfoAndTypeConcreteType { ty, .. }) =
                registry.get_type(ty)?
            else {
                return Err(Error::SierraAssert(SierraAssertError::BadTypeInfo));
            };

            let CoreTypeConcrete::Struct(info) = registry.get_type(popped_ty)? else {
                return Err(Error::SierraAssert(SierraAssertError::BadTypeInfo));
            };
            debug_assert!(info.members.iter().all(|member_ty| member_ty == ty));

            (
                &signature.param_signatures[1].ty,
                ty,
                entry.argument(1)?.into(),
                info.members.len(),
                vec![range_check],
            )
        }
    };

    registry.build_type(context, helper, registry, metadata, self_ty)?;
    let extract_len_value = entry.const_int_from_type(context, location, extract_len, len_ty)?;

    let (elem_type, elem_layout) =
        registry.build_type_with_layout(context, helper, registry, metadata, elem_ty)?;

    let array_start = entry.extract_value(context, location, array_value, len_ty, 1)?;
    let array_end = entry.extract_value(context, location, array_value, len_ty, 2)?;

    let array_len = entry.append_op_result(arith::subi(array_end, array_start, location))?;
    let has_enough_data = entry.append_op_result(arith::cmpi(
        context,
        CmpiPredicate::Ule,
        extract_len_value,
        array_len,
        location,
    ))?;

    let valid_block = helper.append_block(Block::new(&[]));
    let error_block = helper.append_block(Block::new(&[]));
    entry.append_operation(cf::cond_br(
        context,
        has_enough_data,
        valid_block,
        error_block,
        &[],
        &[],
        location,
    ));

    {
        // Clone branch_values so that it doesn't interfere with the other branch.
        let mut branch_values = branch_values.clone();

<<<<<<< HEAD
        let value_size = valid_block.const_int(
=======
        let target_ptr = valid_block.append_op_result(
            ods::llvm::mlir_zero(context, pointer(context, 0), location).into(),
        )?;
        let target_ptr = valid_block.append_op_result(ReallocBindingsMeta::realloc(
            context, target_ptr, elem_size, location,
        )?)?;
        assert_nonnull(
>>>>>>> 107ff625
            context,
            location,
            elem_layout.pad_to_align().size() * extract_len,
            64,
        )?;

        let value_ptr = valid_block.append_op_result(llvm::zero(ptr_ty, location))?;
        let value_ptr = valid_block.append_op_result(ReallocBindingsMeta::realloc(
            context, value_ptr, value_size, location,
        ))?;

        let array_ptr = valid_block.extract_value(context, location, array_value, ptr_ty, 0)?;
        let is_shared = is_shared(context, valid_block, location, array_ptr, elem_layout)?;

        let data_ptr = {
            let offset_elems = if REVERSE {
                valid_block.append_op_result(arith::subi(array_end, extract_len_value, location))?
            } else {
                array_start
            };

            let offset = valid_block.append_op_result(arith::extui(
                offset_elems,
                IntegerType::new(context, 64).into(),
                location,
            ))?;
            let elem_stride =
                valid_block.const_int(context, location, elem_layout.pad_to_align().size(), 64)?;
            let offset =
                valid_block.append_op_result(arith::muli(offset, elem_stride, location))?;

            valid_block.gep(
                context,
                location,
                array_ptr,
                &[GepIndex::Value(offset)],
                IntegerType::new(context, 8).into(),
            )?
        };

        let new_array_ptr = valid_block.append_op_result(scf::r#if(
            is_shared,
            &[ptr_ty],
            {
                let region = Region::new();
                let block = region.append_block(Block::new(&[]));

                let k0 = block.const_int(context, location, 0, 64)?;
                let k1 = block.const_int_from_type(context, location, 1, len_ty)?;

                let elem_stride =
                    block.const_int(context, location, elem_layout.pad_to_align().size(), 64)?;
                match metadata.get::<DupOverridesMeta>() {
                    Some(dup_overrides_meta) if dup_overrides_meta.is_overriden(elem_ty) => {
                        block.append_operation(scf::r#for(
                            k0,
                            value_size,
                            elem_stride,
                            {
                                let region = Region::new();
                                let block = region.append_block(Block::new(&[(
                                    IntegerType::new(context, 64).into(),
                                    location,
                                )]));

                                let offset = block.argument(0)?.into();
                                let source_ptr = block.gep(
                                    context,
                                    location,
                                    data_ptr,
                                    &[GepIndex::Value(offset)],
                                    IntegerType::new(context, 8).into(),
                                )?;
                                let target_ptr = block.gep(
                                    context,
                                    location,
                                    value_ptr,
                                    &[GepIndex::Value(offset)],
                                    IntegerType::new(context, 8).into(),
                                )?;

                                let value = block.load(context, location, source_ptr, elem_type)?;
                                let values = dup_overrides_meta
                                    .invoke_override(context, &block, location, elem_ty, value)?;
                                block.store(context, location, source_ptr, values.0)?;
                                block.store(context, location, target_ptr, values.1)?;

                                block.append_operation(scf::r#yield(&[], location));
                                region
                            },
                            location,
                        ));
                    }
                    _ => block.memcpy(context, location, data_ptr, value_ptr, value_size),
                }

                let array_ptr = {
                    let array_len_bytes = elem_layout.pad_to_align().size() * extract_len
                        + calc_refcount_offset(elem_layout);
                    let array_len_bytes =
                        block.const_int(context, location, array_len_bytes, 64)?;

                    let clone_ptr = block.append_op_result(llvm::zero(ptr_ty, location))?;
                    let clone_ptr = block.append_op_result(ReallocBindingsMeta::realloc(
                        context,
                        clone_ptr,
                        array_len_bytes,
                        location,
                    ))?;
                    block.store(context, location, clone_ptr, k1)?;

                    let clone_ptr = block.gep(
                        context,
                        location,
                        clone_ptr,
                        &[GepIndex::Const(calc_refcount_offset(elem_layout) as i32)],
                        IntegerType::new(context, 8).into(),
                    )?;

                    let data_ptr = if REVERSE {
                        data_ptr
                    } else {
                        let offset = block.append_op_result(arith::extui(
                            extract_len_value,
                            IntegerType::new(context, 64).into(),
                            location,
                        ))?;
                        let offset =
                            block.append_op_result(arith::muli(offset, elem_stride, location))?;

                        block.gep(
                            context,
                            location,
                            array_ptr,
                            &[GepIndex::Value(offset)],
                            IntegerType::new(context, 8).into(),
                        )?
                    };

                    let others_len = block.append_op_result(arith::subi(
                        array_len,
                        extract_len_value,
                        location,
                    ))?;
                    let others_len = block.append_op_result(arith::extui(
                        others_len,
                        IntegerType::new(context, 64).into(),
                        location,
                    ))?;
                    let others_size =
                        block.append_op_result(arith::muli(others_len, elem_stride, location))?;

                    match metadata.get::<DupOverridesMeta>() {
                        Some(dup_overrides_meta) => {
                            block.append_operation(scf::r#for(
                                k0,
                                others_size,
                                elem_stride,
                                {
                                    let region = Region::new();
                                    let block = region.append_block(Block::new(&[(
                                        IntegerType::new(context, 64).into(),
                                        location,
                                    )]));

                                    let offset = block.argument(0)?.into();
                                    let source_ptr = block.gep(
                                        context,
                                        location,
                                        data_ptr,
                                        &[GepIndex::Value(offset)],
                                        IntegerType::new(context, 8).into(),
                                    )?;
                                    let target_ptr = block.gep(
                                        context,
                                        location,
                                        clone_ptr,
                                        &[GepIndex::Value(offset)],
                                        IntegerType::new(context, 8).into(),
                                    )?;

                                    let value =
                                        block.load(context, location, source_ptr, elem_type)?;
                                    let values = dup_overrides_meta.invoke_override(
                                        context, &block, location, elem_ty, value,
                                    )?;
                                    block.store(context, location, source_ptr, values.0)?;
                                    block.store(context, location, target_ptr, values.1)?;

                                    block.append_operation(scf::r#yield(&[], location));
                                    region
                                },
                                location,
                            ));
                        }
                        _ => block.memcpy(context, location, data_ptr, clone_ptr, others_size),
                    }

                    metadata
                        .get::<DropOverridesMeta>()
                        .unwrap()
                        .invoke_override(context, &block, location, self_ty, array_value)?;

                    clone_ptr
                };

                block.append_operation(scf::r#yield(&[array_ptr], location));
                region
            },
            {
                let region = Region::new();
                let block = region.append_block(Block::new(&[]));

                block.memcpy(context, location, data_ptr, value_ptr, value_size);

                block.append_operation(scf::r#yield(&[array_ptr], location));
                region
            },
            location,
        ))?;

        let array_value =
            valid_block.insert_value(context, location, array_value, new_array_ptr, 0)?;

        let has_realloc = valid_block.append_op_result(
            ods::llvm::icmp(
                context,
                IntegerType::new(context, 1).into(),
                array_ptr,
                new_array_ptr,
                IntegerAttribute::new(IntegerType::new(context, 64).into(), 1).into(),
                location,
<<<<<<< HEAD
            )
            .into(),
        )?;
        let array_value = valid_block.append_op_result(scf::r#if(
            has_realloc,
            &[array_value.r#type()],
            {
                let region = Region::new();
                let block = region.append_block(Block::new(&[]));

                let k0 = block.const_int_from_type(context, location, 0, len_ty)?;
                let array_len =
                    block.append_op_result(arith::subi(array_len, extract_len_value, location))?;

                let array_value = block.insert_value(context, location, array_value, k0, 1)?;
                let array_value =
                    block.insert_value(context, location, array_value, array_len, 2)?;
                let array_value =
                    block.insert_value(context, location, array_value, array_len, 3)?;

                block.append_operation(scf::r#yield(&[array_value], location));
                region
            },
            {
                let region = Region::new();
                let block = region.append_block(Block::new(&[]));

                let array_value = if REVERSE {
                    let array_end = block.append_op_result(arith::subi(
                        array_end,
                        extract_len_value,
                        location,
                    ))?;
                    block.insert_value(context, location, array_value, array_end, 2)?
                } else {
                    let array_start = block.append_op_result(arith::addi(
                        array_start,
                        extract_len_value,
                        location,
                    ))?;
                    block.insert_value(context, location, array_value, array_start, 1)?
                };

                block.append_operation(scf::r#yield(&[array_value], location));
                region
            },
            location,
        ))?;
=======
            )?)?
        };

        valid_block.memcpy(context, location, popped_ptr, return_ptr, popped_size_value);
>>>>>>> 107ff625

        branch_values.push(array_value);
        branch_values.push(value_ptr);

        valid_block.append_operation(helper.br(0, &branch_values, location));
    }

    {
        if CONSUME {
            let self_ty = match info {
                PopInfo::Single(info) => &info.signature.param_signatures[0].ty,
                PopInfo::Multi(info) => &info.signature.param_signatures[1].ty,
            };

            metadata
                .get::<DropOverridesMeta>()
                .unwrap()
                .invoke_override(context, error_block, location, self_ty, array_value)?;
        } else {
            branch_values.push(array_value);
        }

        error_block.append_operation(helper.br(1, &branch_values, location));
    }

    Ok(())
}

/// Generate MLIR operations for the `array_get` libfunc.
pub fn build_get<'ctx, 'this>(
    context: &'ctx Context,
    registry: &ProgramRegistry<CoreType, CoreLibfunc>,
    entry: &'this Block<'ctx>,
    location: Location<'ctx>,
    helper: &LibfuncHelper<'ctx, 'this>,
    metadata: &mut MetadataStorage,
    info: &SignatureAndTypeConcreteLibfunc,
) -> Result<()> {
    let ptr_ty = llvm::r#type::pointer(context, 0);
    let len_ty = IntegerType::new(context, 32).into();

    // Build the type so that the drop impl invocation works properly.
    registry.build_type(
        context,
        helper,
        registry,
        metadata,
        &info.signature.param_signatures[1].ty,
    )?;

    let range_check =
        super::increment_builtin_counter(context, entry, location, entry.argument(0)?.into())?;

    let array_start =
        entry.extract_value(context, location, entry.argument(1)?.into(), len_ty, 1)?;
    let array_end = entry.extract_value(context, location, entry.argument(1)?.into(), len_ty, 2)?;

    let array_len = entry.append_op_result(arith::subi(array_end, array_start, location))?;
    let is_valid = entry.append_op_result(arith::cmpi(
        context,
        CmpiPredicate::Ult,
        entry.argument(2)?.into(),
        array_len,
        location,
    ))?;

    let valid_block = helper.append_block(Block::new(&[]));
    let error_block = helper.append_block(Block::new(&[]));
    entry.append_operation(cf::cond_br(
        context,
        is_valid,
        valid_block,
        error_block,
        &[],
        &[],
        location,
    ));

    {
        let (elem_ty, elem_layout) =
            registry.build_type_with_layout(context, helper, registry, metadata, &info.ty)?;
        let elem_stride =
            valid_block.const_int(context, location, elem_layout.pad_to_align().size(), 64)?;

        let value_ptr = valid_block.append_op_result(llvm::zero(ptr_ty, location))?;
        let value_ptr = valid_block.append_op_result(ReallocBindingsMeta::realloc(
            context,
            value_ptr,
            elem_stride,
            location,
        ))?;

        let array_ptr =
            valid_block.extract_value(context, location, entry.argument(1)?.into(), ptr_ty, 0)?;
        let is_shared = is_shared(context, valid_block, location, array_ptr, elem_layout)?;

        let offset = valid_block.append_op_result(arith::addi(
            array_start,
            entry.argument(2)?.into(),
            location,
        ))?;
        let offset = valid_block.append_op_result(arith::extui(
            offset,
            IntegerType::new(context, 64).into(),
            location,
        ))?;
        let offset = valid_block.append_op_result(arith::muli(offset, elem_stride, location))?;

        let source_ptr = valid_block.gep(
            context,
            location,
            array_ptr,
            &[GepIndex::Value(offset)],
            IntegerType::new(context, 8).into(),
        )?;

        valid_block.append_operation(scf::r#if(
            is_shared,
            &[],
            {
                let region = Region::new();
                let block = region.append_block(Block::new(&[]));

                match metadata.get::<DupOverridesMeta>() {
                    Some(dup_overrides_meta) if dup_overrides_meta.is_overriden(&info.ty) => {
                        let value = block.load(context, location, source_ptr, elem_ty)?;
                        let values = dup_overrides_meta
                            .invoke_override(context, &block, location, &info.ty, value)?;
                        block.store(context, location, source_ptr, values.0)?;
                        block.store(context, location, value_ptr, values.1)?;
                    }
                    _ => block.memcpy(context, location, source_ptr, value_ptr, elem_stride),
                }

<<<<<<< HEAD
                metadata
                    .get::<DropOverridesMeta>()
                    .unwrap()
                    .invoke_override(
                        context,
                        &block,
                        location,
                        &info.signature.param_signatures[1].ty,
                        entry.argument(1)?.into(),
                    )?;

                block.append_operation(scf::r#yield(&[], location));
                region
            },
            {
                let region = Region::new();
                let block = region.append_block(Block::new(&[]));

                block.memcpy(context, location, source_ptr, value_ptr, elem_stride);

                match metadata.get::<DropOverridesMeta>() {
                    Some(drop_overrides_meta) if drop_overrides_meta.is_overriden(&info.ty) => {
                        let drop_loop = |o0, o1| {
                            block.append_operation(scf::r#for(
                                o0,
                                o1,
                                elem_stride,
                                {
                                    let region = Region::new();
                                    let block = region.append_block(Block::new(&[(
                                        IntegerType::new(context, 64).into(),
                                        location,
                                    )]));

                                    let value_ptr = block.gep(
                                        context,
                                        location,
                                        array_ptr,
                                        &[GepIndex::Value(block.argument(0)?.into())],
                                        IntegerType::new(context, 8).into(),
                                    )?;
                                    let value =
                                        block.load(context, location, value_ptr, elem_ty)?;
                                    drop_overrides_meta.invoke_override(
                                        context, &block, location, &info.ty, value,
                                    )?;

                                    block.append_operation(scf::r#yield(&[], location));
                                    region
                                },
                                location,
                            ));
=======
        let return_ptr = {
            let null_ptr = valid_block.append_op_result(
                ods::llvm::mlir_zero(context, pointer(context, 0), location).into(),
            )?;
            valid_block.append_op_result(ReallocBindingsMeta::realloc(
                context,
                null_ptr,
                popped_size_value,
                location,
            )?)?
        };
>>>>>>> 107ff625

                            Result::Ok(())
                        };

                        let o0 = block.append_op_result(arith::extui(
                            array_start,
                            IntegerType::new(context, 64).into(),
                            location,
                        ))?;
                        let o1 = block.append_op_result(arith::addi(
                            array_start,
                            entry.argument(2)?.into(),
                            location,
                        ))?;
                        let o1 = block.append_op_result(arith::extui(
                            o1,
                            IntegerType::new(context, 64).into(),
                            location,
                        ))?;
                        let o0 = block.append_op_result(arith::muli(o0, elem_stride, location))?;
                        let o1 = block.append_op_result(arith::muli(o1, elem_stride, location))?;
                        drop_loop(o0, o1)?;

                        let o0 = block.append_op_result(arith::addi(o1, elem_stride, location))?;
                        let o1 = block.append_op_result(arith::extui(
                            array_end,
                            IntegerType::new(context, 64).into(),
                            location,
                        ))?;
                        let o1 = block.append_op_result(arith::muli(o1, elem_stride, location))?;
                        drop_loop(o0, o1)?;
                    }
                    _ => {}
                }

                let array_ptr = block.gep(
                    context,
                    location,
                    array_ptr,
                    &[GepIndex::Const(-(calc_refcount_offset(elem_layout) as i32))],
                    IntegerType::new(context, 8).into(),
                )?;
                block.append_operation(ReallocBindingsMeta::free(context, array_ptr, location));

                block.append_operation(scf::r#yield(&[], location));
                region
            },
            location,
        ));

        valid_block.append_operation(helper.br(0, &[range_check, value_ptr], location));
    }

    {
        metadata
            .get::<DropOverridesMeta>()
            .unwrap()
            .invoke_override(
                context,
                error_block,
                location,
                &info.signature.param_signatures[1].ty,
                entry.argument(1)?.into(),
            )?;

        error_block.append_operation(helper.br(1, &[range_check], location));
    }

    Ok(())
}

/// Generate MLIR operations for the `array_slice` libfunc.
pub fn build_slice<'ctx, 'this>(
    context: &'ctx Context,
    registry: &ProgramRegistry<CoreType, CoreLibfunc>,
    entry: &'this Block<'ctx>,
    location: Location<'ctx>,
    helper: &LibfuncHelper<'ctx, 'this>,
    metadata: &mut MetadataStorage,
    info: &SignatureAndTypeConcreteLibfunc,
) -> Result<()> {
    // Signature:
    //   Params: RangeCheck, Snapshot<Array<felt252>>, u32, u32
    //   Branches:
    //     0: RangeCheck, Snapshot<Array<felt252>>
    //     1: RangeCheck

    let ptr_ty = llvm::r#type::pointer(context, 0);
    let len_ty = IntegerType::new(context, 32).into();

    let self_ty = registry.build_type(
        context,
        helper,
        registry,
        metadata,
        &info.signature.param_signatures[1].ty,
    )?;

    let range_check =
        super::increment_builtin_counter(context, entry, location, entry.argument(0)?.into())?;

    let k0 = entry.const_int_from_type(context, location, 0, len_ty)?;
    let k1 = entry.const_int_from_type(context, location, 1, len_ty)?;

    let array_start =
        entry.extract_value(context, location, entry.argument(1)?.into(), len_ty, 1)?;
    let array_end = entry.extract_value(context, location, entry.argument(1)?.into(), len_ty, 2)?;

    let slice_start = entry.argument(2)?.into();
    let slice_len = entry.argument(3)?.into();
    let slice_end = entry.append_op_result(arith::addi(slice_start, slice_len, location))?;

    let slice_lhs_bound = entry.append_op_result(arith::cmpi(
        context,
        CmpiPredicate::Uge,
        slice_start,
        array_start,
        location,
    ))?;
    let slice_rhs_bound = entry.append_op_result(arith::cmpi(
        context,
        CmpiPredicate::Ule,
        slice_end,
        array_end,
        location,
    ))?;
    let slice_bounds =
        entry.append_op_result(arith::andi(slice_lhs_bound, slice_rhs_bound, location))?;

    let valid_block = helper.append_block(Block::new(&[]));
    let error_block = helper.append_block(Block::new(&[]));
    entry.append_operation(cf::cond_br(
        context,
        slice_bounds,
        valid_block,
        error_block,
        &[],
        &[],
        location,
    ));

    {
        // TODO: If shared -> Clone and drop.
        // TODO: If not shared -> Move and manually free (same as in array_get but with different offsets).

        let (elem_ty, elem_layout) =
            registry.build_type_with_layout(context, helper, registry, metadata, &info.ty)?;
        let elem_stride =
            valid_block.const_int(context, location, elem_layout.pad_to_align().size(), 64)?;

        let slice_size = valid_block.append_op_result(arith::extui(
            slice_len,
            IntegerType::new(context, 64).into(),
            location,
        ))?;
        let slice_size =
            valid_block.append_op_result(arith::muli(elem_stride, slice_size, location))?;
        let slice_size_with_offset = valid_block.append_op_result(arith::addi(
            slice_size,
            valid_block.const_int(context, location, calc_refcount_offset(elem_layout), 64)?,
            location,
        ))?;

        let slice_ptr = valid_block.append_op_result(llvm::zero(ptr_ty, location))?;
        let slice_ptr = valid_block.append_op_result(ReallocBindingsMeta::realloc(
            context,
            slice_ptr,
            slice_size_with_offset,
            location,
        ))?;
        valid_block.store(context, location, slice_ptr, k1)?;

        let slice_ptr = valid_block.gep(
            context,
            location,
            slice_ptr,
            &[GepIndex::Const(calc_refcount_offset(elem_layout) as i32)],
            IntegerType::new(context, 8).into(),
        )?;

        let array_ptr =
            valid_block.extract_value(context, location, entry.argument(1)?.into(), ptr_ty, 0)?;
        let is_shared = is_shared(context, valid_block, location, array_ptr, elem_layout)?;

        let offset =
            valid_block.append_op_result(arith::addi(array_start, slice_start, location))?;
        let offset = valid_block.append_op_result(arith::extui(
            offset,
            IntegerType::new(context, 64).into(),
            location,
        ))?;
        let offset = valid_block.append_op_result(arith::muli(offset, elem_stride, location))?;

        let source_ptr = valid_block.gep(
            context,
            location,
            array_ptr,
            &[GepIndex::Value(offset)],
            IntegerType::new(context, 8).into(),
        )?;

        valid_block.append_operation(scf::r#if(
            is_shared,
            &[],
            {
                let region = Region::new();
                let block = region.append_block(Block::new(&[]));

                match metadata.get::<DupOverridesMeta>() {
                    Some(dup_overrides_meta) if dup_overrides_meta.is_overriden(&info.ty) => {
                        valid_block.append_operation(scf::r#for(
                            k0,
                            slice_size,
                            elem_stride,
                            {
                                let region = Region::new();
                                let block = region.append_block(Block::new(&[(
                                    IntegerType::new(context, 64).into(),
                                    location,
                                )]));

                                let offset = block.argument(0)?.into();
                                let source_ptr = block.gep(
                                    context,
                                    location,
                                    source_ptr,
                                    &[GepIndex::Value(offset)],
                                    IntegerType::new(context, 8).into(),
                                )?;
                                let target_ptr = block.gep(
                                    context,
                                    location,
                                    slice_ptr,
                                    &[GepIndex::Value(offset)],
                                    IntegerType::new(context, 8).into(),
                                )?;

                                let value = block.load(context, location, source_ptr, elem_ty)?;
                                let values = dup_overrides_meta
                                    .invoke_override(context, &block, location, &info.ty, value)?;
                                block.store(context, location, source_ptr, values.0)?;
                                block.store(context, location, target_ptr, values.1)?;

                                block.append_operation(scf::r#yield(&[], location));
                                region
                            },
                            location,
                        ));
                    }
                    _ => block.memcpy(context, location, source_ptr, slice_ptr, slice_size),
                }

                metadata
                    .get::<DropOverridesMeta>()
                    .unwrap()
                    .invoke_override(
                        context,
                        &block,
                        location,
                        &info.signature.param_signatures[1].ty,
                        entry.argument(1)?.into(),
                    )?;

                block.append_operation(scf::r#yield(&[], location));
                region
            },
            {
                let region = Region::new();
                let block = region.append_block(Block::new(&[]));

                block.memcpy(context, location, source_ptr, slice_ptr, slice_size);

                match metadata.get::<DropOverridesMeta>() {
                    Some(drop_overrides_meta) if drop_overrides_meta.is_overriden(&info.ty) => {
                        let drop_loop = |o0, o1| {
                            block.append_operation(scf::r#for(
                                o0,
                                o1,
                                elem_stride,
                                {
                                    let region = Region::new();
                                    let block = region.append_block(Block::new(&[(
                                        IntegerType::new(context, 64).into(),
                                        location,
                                    )]));

                                    let value_ptr = block.gep(
                                        context,
                                        location,
                                        array_ptr,
                                        &[GepIndex::Value(block.argument(0)?.into())],
                                        IntegerType::new(context, 8).into(),
                                    )?;
                                    let value =
                                        block.load(context, location, value_ptr, elem_ty)?;
                                    drop_overrides_meta.invoke_override(
                                        context, &block, location, &info.ty, value,
                                    )?;

                                    block.append_operation(scf::r#yield(&[], location));
                                    region
                                },
                                location,
                            ));

                            Result::Ok(())
                        };

                        let o0 = block.append_op_result(arith::extui(
                            array_start,
                            IntegerType::new(context, 64).into(),
                            location,
                        ))?;
                        let o1 = block.append_op_result(arith::addi(
                            array_start,
                            slice_start,
                            location,
                        ))?;
                        let o1 = block.append_op_result(arith::extui(
                            o1,
                            IntegerType::new(context, 64).into(),
                            location,
                        ))?;
                        let o0 = block.append_op_result(arith::muli(o0, elem_stride, location))?;
                        let o1 = block.append_op_result(arith::muli(o1, elem_stride, location))?;
                        drop_loop(o0, o1)?;

                        let o0 = block.append_op_result(arith::addi(o1, slice_size, location))?;
                        let o1 = block.append_op_result(arith::extui(
                            array_end,
                            IntegerType::new(context, 64).into(),
                            location,
                        ))?;
                        let o1 = block.append_op_result(arith::muli(o1, elem_stride, location))?;
                        drop_loop(o0, o1)?;
                    }
                    _ => {}
                }

                let array_ptr = block.gep(
                    context,
                    location,
                    array_ptr,
                    &[GepIndex::Const(-(calc_refcount_offset(elem_layout) as i32))],
                    IntegerType::new(context, 8).into(),
                )?;
                block.append_operation(ReallocBindingsMeta::free(context, array_ptr, location));

                block.append_operation(scf::r#yield(&[], location));
                region
            },
            location,
        ));

        let slice_value = valid_block.append_op_result(llvm::undef(self_ty, location))?;
        let slice_value = valid_block.insert_values(
            context,
            location,
            slice_value,
            &[slice_ptr, k0, slice_len, slice_len],
        )?;

<<<<<<< HEAD
        valid_block.append_operation(helper.br(0, &[range_check, slice_value], location));
    }

    {
=======
        // The metadata get will never fail because an array always has a drop implementation,
        // which at this point is always inserted thanks to the `build_type()` just above.
>>>>>>> 107ff625
        metadata
            .get::<DropOverridesMeta>()
            .ok_or(Error::MissingMetadata)?
            .invoke_override(
                context,
                error_block,
                location,
                &info.signature.param_signatures[1].ty,
                entry.argument(1)?.into(),
            )?;

        error_block.append_operation(helper.br(1, &[range_check], location));
    }

    Ok(())
}

/// Generate MLIR operations for the `array_len` libfunc.
pub fn build_len<'ctx, 'this>(
    context: &'ctx Context,
    _registry: &ProgramRegistry<CoreType, CoreLibfunc>,
    entry: &'this Block<'ctx>,
    location: Location<'ctx>,
    helper: &LibfuncHelper<'ctx, 'this>,
    metadata: &mut MetadataStorage,
    info: &SignatureAndTypeConcreteLibfunc,
) -> Result<()> {
<<<<<<< HEAD
    let len_ty = IntegerType::new(context, 32).into();

    let array_start =
        entry.extract_value(context, location, entry.argument(0)?.into(), len_ty, 1)?;
    let array_end = entry.extract_value(context, location, entry.argument(0)?.into(), len_ty, 2)?;
=======
    // tuple to array span (t,t,t) -> &[t,t,t]
    if metadata.get::<ReallocBindingsMeta>().is_none() {
        metadata.insert(ReallocBindingsMeta::new(context, helper));
    }

    let struct_type_info = registry.get_type(&info.ty)?;

    let struct_ty = registry.build_type(context, helper, registry, metadata, &info.ty)?;

    let container: Value = {
        // load box
        entry.load(context, location, entry.argument(0)?.into(), struct_ty)?
    };
    // TODO: Maybe reuse the pointer?
    entry.append_operation(ReallocBindingsMeta::free(
        context,
        entry.argument(0)?.into(),
        location,
    )?);

    let fields = struct_type_info.fields().expect("should have fields");
    let (field_ty, field_layout) =
        registry.build_type_with_layout(context, helper, registry, metadata, &fields[0])?;
    let field_stride = field_layout.pad_to_align().size();

    let array_ty = registry.build_type(
        context,
        helper,
        registry,
        metadata,
        &info.branch_signatures()[0].vars[0].ty,
    )?;
    let len_ty = crate::ffi::get_struct_field_type_at(&array_ty, 1);

    let array_len_value = entry.const_int_from_type(context, location, fields.len(), len_ty)?;

    let array_container = entry.append_op_result(llvm::undef(array_ty, location))?;

    let k0 = entry.const_int_from_type(context, location, 0, len_ty)?;

    let array_container = entry.insert_value(context, location, array_container, k0, 1)?;
    let array_container =
        entry.insert_value(context, location, array_container, array_len_value, 2)?;
    let array_container =
        entry.insert_value(context, location, array_container, array_len_value, 3)?;

    let ptr = entry
        .append_op_result(ods::llvm::mlir_zero(context, pointer(context, 0), location).into())?;

    let field_size: Value = entry.const_int(context, location, field_stride, 64)?;
    let array_len_value_i64 =
        entry.append_op_result(arith::extui(array_len_value, field_size.r#type(), location))?;
    let total_size =
        entry.append_op_result(arith::muli(field_size, array_len_value_i64, location))?;

    let ptr = entry.append_op_result(ReallocBindingsMeta::realloc(
        context, ptr, total_size, location,
    )?)?;
>>>>>>> 107ff625

    let array_len = entry.append_op_result(arith::subi(array_end, array_start, location))?;

    metadata
        .get::<DropOverridesMeta>()
        .unwrap()
        .invoke_override(
            context,
            entry,
            location,
            &info.signature.param_signatures[0].ty,
            entry.argument(0)?.into(),
        )?;

    entry.append_operation(helper.br(0, &[array_len], location));
    Ok(())
}

fn calc_refcount_offset(layout: Layout) -> usize {
    get_integer_layout(32)
        .align_to(layout.align())
        .unwrap()
        .pad_to_align()
        .size()
}

fn is_shared<'ctx, 'this>(
    context: &'ctx Context,
    block: &'this Block<'ctx>,
    location: Location<'ctx>,
    array_ptr: Value<'ctx, 'this>,
    elem_layout: Layout,
) -> Result<Value<'ctx, 'this>> {
    let k0 = block.const_int(context, location, 0, 64)?;
    let ptr_as_int = block.append_op_result(
        ods::llvm::ptrtoint(
            context,
            IntegerType::new(context, 64).into(),
            array_ptr,
            location,
        )
        .into(),
    )?;
    let ptr_is_null = block.append_op_result(arith::cmpi(
        context,
        CmpiPredicate::Eq,
        ptr_as_int,
        k0,
        location,
    ))?;

    let is_shared = block.append_op_result(scf::r#if(
        ptr_is_null,
        &[IntegerType::new(context, 1).into()],
        {
            let region = Region::new();
            let block = region.append_block(Block::new(&[]));

            let k0 = block.const_int(context, location, 0, 1)?;

            block.append_operation(scf::r#yield(&[k0], location));
            region
        },
        {
<<<<<<< HEAD
            let region = Region::new();
            let block = region.append_block(Block::new(&[]));
=======
            let elem_stride =
                block_clone.const_int(context, location, elem_layout.pad_to_align().size(), 64)?;
            let tuple_len = block_clone.append_op_result(arith::extui(
                tuple_len,
                IntegerType::new(context, 64).into(),
                location,
            ))?;
            let tuple_len =
                block_clone.append_op_result(arith::muli(tuple_len, elem_stride, location))?;

            let box_ptr = block_clone
                .append_op_result(llvm::zero(llvm::r#type::pointer(context, 0), location))?;
            let box_ptr = block_clone.append_op_result(ReallocBindingsMeta::realloc(
                context, box_ptr, tuple_len, location,
            )?)?;
>>>>>>> 107ff625

            let array_ptr = block.gep(
                context,
                location,
                array_ptr,
                &[GepIndex::Const(-(calc_refcount_offset(elem_layout) as i32))],
                IntegerType::new(context, 8).into(),
            )?;
            let ref_count = block.load(
                context,
                location,
                array_ptr,
                IntegerType::new(context, 32).into(),
            )?;

            #[cfg(debug_assertions)]
            {
                let k0 = block.const_int(context, location, 0, 32)?;
                let is_nonzero = block.append_op_result(arith::cmpi(
                    context,
                    CmpiPredicate::Ne,
                    ref_count,
                    k0,
                    location,
<<<<<<< HEAD
                ))?;
=======
                )
                .into(),
            );

            block_clone.append_operation(ReallocBindingsMeta::free(context, array_ptr, location)?);
            block_clone.append_operation(helper.br(0, &[box_ptr], location));
        }

        block_forward.append_operation(helper.br(0, &[array_ptr], location));
    }
>>>>>>> 107ff625

                block.append_operation(cf::assert(
                    context,
                    is_nonzero,
                    "ref_count must not be zero",
                    location,
                ));
            }

<<<<<<< HEAD
            let k1 = block.const_int(context, location, 1, 32)?;
            let is_shared = block.append_op_result(arith::cmpi(
=======
        // The metadata get will never fail because an array always has a drop implementation,
        // which at this point is always inserted thanks to the `build_type()` just above.
        metadata
            .get::<DropOverridesMeta>()
            .ok_or(Error::MissingMetadata)?
            .invoke_override(
>>>>>>> 107ff625
                context,
                CmpiPredicate::Ne,
                ref_count,
                k1,
                location,
            ))?;

            block.append_operation(scf::r#yield(&[is_shared], location));
            region
        },
        location,
    ))?;

    Ok(is_shared)
}

#[cfg(test)]
mod test {
    use crate::{
        utils::{
            felt252_str,
            test::{jit_enum, jit_panic, jit_struct, load_cairo, run_program},
        },
        values::Value,
    };
    use pretty_assertions_sorted::assert_eq;
    use starknet_types_core::felt::Felt;

    #[test]
    fn run_roundtrip() {
        let program = load_cairo!(
            use array::ArrayTrait;

            fn run_test(x: Array<u32>) -> Array<u32> {
                x
            }
        );
        let result = run_program(&program, "run_test", &[[1u32, 2u32].into()]).return_value;

        assert_eq!(result, Value::from([1u32, 2u32]));
    }

    #[test]
    fn run_append() {
        let program = load_cairo! {
            use array::ArrayTrait;

            fn run_test() -> Array<u32> {
                let mut numbers = ArrayTrait::new();
                numbers.append(4_u32);
                numbers
            }
        };
        let result = run_program(&program, "run_test", &[]).return_value;

        assert_eq!(result, [4u32].into());
    }

    #[test]
    fn run_len() {
        let program = load_cairo!(
            use array::ArrayTrait;

            fn run_test() -> u32 {
                let mut numbers = ArrayTrait::new();
                numbers.append(4_u32);
                numbers.append(3_u32);
                numbers.append(2_u32);
                numbers.len()
            }
        );
        let result = run_program(&program, "run_test", &[]).return_value;

        assert_eq!(result, 3u32.into());
    }

    #[test]
    fn run_get() {
        let program = load_cairo!(
            use array::ArrayTrait;

            fn run_test() -> (u32, u32, u32, u32) {
                let mut numbers = ArrayTrait::new();
                numbers.append(4_u32);
                numbers.append(3_u32);
                numbers.append(2_u32);
                numbers.append(1_u32);
                (
                    *numbers.at(0),
                    *numbers.at(1),
                    *numbers.at(2),
                    *numbers.at(3),
                )
            }
        );
        let result = run_program(&program, "run_test", &[]).return_value;

        assert_eq!(
            result,
            jit_enum!(
                0,
                jit_struct!(jit_struct!(
                    4u32.into(),
                    3u32.into(),
                    2u32.into(),
                    1u32.into()
                ))
            )
        );
    }

    #[test]
    fn run_get_big() {
        let program = load_cairo!(
            use array::ArrayTrait;

            fn run_test() -> (u32, u32, u32, u32) {
                let mut numbers = ArrayTrait::new();
                numbers.append(4_u32);
                numbers.append(3_u32);
                numbers.append(2_u32);
                numbers.append(2_u32);
                numbers.append(2_u32);
                numbers.append(2_u32);
                numbers.append(2_u32);
                numbers.append(2_u32);
                numbers.append(2_u32);
                numbers.append(2_u32);
                numbers.append(2_u32);
                numbers.append(2_u32);
                numbers.append(2_u32);
                numbers.append(2_u32);
                numbers.append(2_u32);
                numbers.append(2_u32);
                numbers.append(17_u32);
                numbers.append(17_u32);
                numbers.append(18_u32);
                numbers.append(19_u32);
                numbers.append(20_u32);
                numbers.append(21_u32);
                numbers.append(22_u32);
                numbers.append(23_u32);
                (
                    *numbers.at(20),
                    *numbers.at(21),
                    *numbers.at(22),
                    *numbers.at(23),
                )
            }
        );
        let result = run_program(&program, "run_test", &[]).return_value;

        assert_eq!(
            result,
            jit_enum!(
                0,
                jit_struct!(jit_struct!(
                    20u32.into(),
                    21u32.into(),
                    22u32.into(),
                    23u32.into()
                ))
            )
        );
    }

    #[test]
    fn run_pop_front() {
        let program = load_cairo!(
            use array::ArrayTrait;

            fn run_test() -> u32 {
                let mut numbers = ArrayTrait::new();
                numbers.append(4_u32);
                numbers.append(3_u32);
                let _ = numbers.pop_front();
                numbers.append(1_u32);
                *numbers.at(0)
            }
        );
        let result = run_program(&program, "run_test", &[]).return_value;

        assert_eq!(result, jit_enum!(0, jit_struct!(3u32.into())));
    }

    #[test]
    fn run_pop_front_result() {
        let program = load_cairo!(
            use array::ArrayTrait;

            fn run_test() -> Option<u32> {
                let mut numbers = ArrayTrait::new();
                numbers.append(4_u32);
                numbers.append(3_u32);
                numbers.pop_front()
            }
        );
        let result = run_program(&program, "run_test", &[]).return_value;

        assert_eq!(result, jit_enum!(0, 4u32.into()));

        let program = load_cairo!(
            use array::ArrayTrait;

            fn run_test() -> Option<u32> {
                let mut numbers = ArrayTrait::new();
                numbers.pop_front()
            }
        );
        let result = run_program(&program, "run_test", &[]).return_value;

        assert_eq!(result, jit_enum!(1, jit_struct!()));
    }

    #[test]
    fn run_pop_front_consume() {
        let program = load_cairo!(
            use array::ArrayTrait;

            fn run_test() -> u32 {
                let mut numbers = ArrayTrait::new();
                numbers.append(4_u32);
                numbers.append(3_u32);
                match numbers.pop_front_consume() {
                    Option::Some((_, x)) => x,
                    Option::None(()) => 0_u32,
                }
            }
        );
        let result = run_program(&program, "run_test", &[]).return_value;

        assert_eq!(result, 4u32.into());
    }

    #[test]
    fn run_pop_back() {
        let program = load_cairo!(
            use array::ArrayTrait;

            fn run_test() -> (Option<@u32>, Option<@u32>, Option<@u32>, Option<@u32>) {
                let mut numbers = ArrayTrait::new();
                numbers.append(4_u32);
                numbers.append(3_u32);
                numbers.append(1_u32);
                let mut numbers = numbers.span();
                (
                    numbers.pop_back(),
                    numbers.pop_back(),
                    numbers.pop_back(),
                    numbers.pop_back(),
                )
            }
        );
        let result = run_program(&program, "run_test", &[]).return_value;

        assert_eq!(
            result,
            jit_struct!(
                jit_enum!(0, 1u32.into()),
                jit_enum!(0, 3u32.into()),
                jit_enum!(0, 4u32.into()),
                jit_enum!(
                    1,
                    Value::Struct {
                        fields: Vec::new(),
                        debug_name: None,
                    }
                ),
            ),
        );
    }

    #[test]
    fn run_slice() {
        let program = load_cairo!(
            use array::Array;
            use array::ArrayTrait;
            use array::SpanTrait;
            use option::OptionTrait;
            use box::BoxTrait;

            fn run_test() -> u32 {
                let mut data: Array<u32> = ArrayTrait::new(); // Alloca (freed).
                data.append(1_u32);
                data.append(2_u32);
                data.append(3_u32);
                data.append(4_u32);
                let sp = data.span(); // Alloca (leaked).
                let slice = sp.slice(1, 2);
                data.append(5_u32);
                data.append(5_u32);
                data.append(5_u32);
                data.append(5_u32);
                data.append(5_u32); // Realloc (freed).
                data.append(5_u32);
                *slice.get(1).unwrap().unbox()
            }

        );
        let result = run_program(&program, "run_test", &[]).return_value;

        assert_eq!(result, jit_enum!(0, jit_struct!(3u32.into())));
    }

    #[test]
    fn run_slice_fail() {
        let program = load_cairo!(
            use array::Array;
            use array::ArrayTrait;
            use array::SpanTrait;
            use option::OptionTrait;
            use box::BoxTrait;

            fn run_test() -> u32 {
                let mut data: Array<u32> = ArrayTrait::new();
                data.append(1_u32);
                data.append(2_u32);
                data.append(3_u32);
                data.append(4_u32);
                let sp = data.span();
                let slice = sp.slice(1, 4); // oob
                //data.append(5_u32);
                *slice.get(0).unwrap().unbox()
            }
        );
        let result = run_program(&program, "run_test", &[]).return_value;

        assert_eq!(
            result,
            jit_panic!(felt252_str(
                "1637570914057682275393755530660268060279989363"
            ))
        );
    }

    #[test]
    fn run_span_from_tuple() {
        let program = load_cairo!(
            mod felt252_span_from_tuple {
                pub extern fn span_from_tuple<T>(struct_like: Box<@T>) -> @Array<felt252> nopanic;
            }

            fn run_test() -> Array<felt252> {
                let span = felt252_span_from_tuple::span_from_tuple(BoxTrait::new(@(10, 20, 30)));
                span.clone()
            }
        );
        let result = run_program(&program, "run_test", &[]).return_value;

        assert_eq!(
            result,
            jit_enum!(
                0,
                jit_struct!(Value::from([
                    Value::Felt252(Felt::from(10)),
                    Felt::from(20).into(),
                    Felt::from(30).into()
                ]))
            )
        );
    }

    #[test]
    fn run_span_from_multi_tuple() {
        let program = load_cairo!(
            mod tuple_span_from_tuple {
                pub extern fn span_from_tuple<T>(
                    struct_like: Box<@T>
                ) -> @Array<(felt252, felt252, felt252)> nopanic;
            }

            fn run_test() {
                let multi_tuple = ((10, 20, 30), (40, 50, 60), (70, 80, 90));
                let span = tuple_span_from_tuple::span_from_tuple(BoxTrait::new(@multi_tuple));
                assert!(*span[0] == (10, 20, 30));
                assert!(*span[1] == (40, 50, 60));
                assert!(*span[2] == (70, 80, 90));
            }
        );
        let result = run_program(&program, "run_test", &[]).return_value;

        assert_eq!(result, jit_enum!(0, jit_struct!(jit_struct!())));
    }

    #[test]
    fn seq_append1() {
        let program = load_cairo!(
            use array::ArrayTrait;

            fn run_test() -> Array<u32> {
                let mut data = ArrayTrait::new();
                data.append(1);
                data
            }
        );

        assert_eq!(
            run_program(&program, "run_test", &[]).return_value,
            Value::from([1u32]),
        );
    }

    #[test]
    fn seq_append2() {
        let program = load_cairo!(
            use array::ArrayTrait;

            fn run_test() -> Array<u32> {
                let mut data = ArrayTrait::new();
                data.append(1);
                data.append(2);
                data
            }
        );

        assert_eq!(
            run_program(&program, "run_test", &[]).return_value,
            Value::from([1u32, 2u32]),
        );
    }

    #[test]
    fn seq_append2_popf1() {
        let program = load_cairo!(
            use array::ArrayTrait;

            fn run_test() -> Array<u32> {
                let mut data = ArrayTrait::new();
                data.append(1);
                data.append(2);
                let _ = data.pop_front();
                data
            }
        );

        assert_eq!(
            run_program(&program, "run_test", &[]).return_value,
            Value::from([2u32]),
        );
    }

    #[test]
    fn seq_append2_popb1() {
        let program = load_cairo!(
            use array::ArrayTrait;

            fn run_test() -> Span<u32> {
                let mut data = ArrayTrait::new();
                data.append(1);
                data.append(2);
                let mut data = data.span();
                let _ = data.pop_back();
                data
            }
        );

        assert_eq!(
            run_program(&program, "run_test", &[]).return_value,
            jit_struct!([1u32].into())
        );
    }

    #[test]
    fn seq_append1_popf1_append1() {
        let program = load_cairo!(
            use array::ArrayTrait;

            fn run_test() -> Array<u32> {
                let mut data = ArrayTrait::new();
                data.append(1);
                let _ = data.pop_front();
                data.append(2);
                data
            }
        );

        assert_eq!(
            run_program(&program, "run_test", &[]).return_value,
            Value::from([2u32]),
        );
    }

    #[test]
    fn seq_append1_first() {
        let program = load_cairo!(
            use array::ArrayTrait;

            fn run_test() -> u32 {
                let mut data = ArrayTrait::new();
                data.append(1);
                *data.at(0)
            }
        );

        assert_eq!(
            run_program(&program, "run_test", &[]).return_value,
            Value::Enum {
                tag: 0,
                value: Box::new(Value::Struct {
                    fields: vec![Value::from(1u32)],
                    debug_name: None,
                }),
                debug_name: None,
            },
        );
    }

    #[test]
    fn seq_append2_first() {
        let program = load_cairo!(
            use array::ArrayTrait;

            fn run_test() -> u32 {
                let mut data = ArrayTrait::new();
                data.append(1);
                data.append(2);
                *data.at(0)
            }
        );

        assert_eq!(
            run_program(&program, "run_test", &[]).return_value,
            Value::Enum {
                tag: 0,
                value: Box::new(Value::Struct {
                    fields: vec![Value::from(1u32)],
                    debug_name: None,
                }),
                debug_name: None,
            },
        );
    }

    #[test]
    fn seq_append2_popf1_first() {
        let program = load_cairo!(
            use array::ArrayTrait;

            fn run_test() -> u32 {
                let mut data = ArrayTrait::new();
                data.append(1);
                data.append(2);
                let _ = data.pop_front();
                *data.at(0)
            }
        );

        assert_eq!(
            run_program(&program, "run_test", &[]).return_value,
            Value::Enum {
                tag: 0,
                value: Box::new(Value::Struct {
                    fields: vec![Value::from(2u32)],
                    debug_name: None,
                }),
                debug_name: None,
            },
        );
    }

    #[test]
    fn seq_append2_popb1_last() {
        let program = load_cairo!(
            use array::ArrayTrait;

            fn run_test() -> u32 {
                let mut data = ArrayTrait::new();
                data.append(1);
                data.append(2);
                let mut data_span = data.span();
                let _ = data_span.pop_back();
                let last = data_span.len() - 1;
                *data_span.at(last)
            }
        );

        assert_eq!(
            run_program(&program, "run_test", &[]).return_value,
            Value::Enum {
                tag: 0,
                value: Box::new(Value::Struct {
                    fields: vec![Value::from(1u32)],
                    debug_name: None,
                }),
                debug_name: None,
            }
        );
    }

    #[test]
    fn seq_append1_popf1_append1_first() {
        let program = load_cairo!(
            use array::ArrayTrait;

            fn run_test() -> u32 {
                let mut data = ArrayTrait::new();
                data.append(1);
                let _ = data.pop_front();
                data.append(2);
                *data.at(0)
            }
        );

        assert_eq!(
            run_program(&program, "run_test", &[]).return_value,
            Value::Enum {
                tag: 0,
                value: Box::new(Value::Struct {
                    fields: vec![Value::from(2u32)],
                    debug_name: None,
                }),
                debug_name: None,
            },
        );
    }

    #[test]
    fn array_clone() {
        let program = load_cairo!(
            fn run_test() -> Array<u32> {
                let x = ArrayTrait::new();
                x.clone()
            }
        );

        assert_eq!(
            run_program(&program, "run_test", &[]).return_value,
            Value::Enum {
                tag: 0,
                value: Box::new(Value::Struct {
                    fields: vec![Value::Array(vec![])],
                    debug_name: None,
                }),
                debug_name: None,
            },
        );
    }

    #[test]
    fn array_pop_back_state() {
        let program = load_cairo!(
            use array::ArrayTrait;

            fn run_test() -> Span<u32> {
                let mut numbers = ArrayTrait::new();
                numbers.append(1_u32);
                numbers.append(2_u32);
                numbers.append(3_u32);
                let mut numbers = numbers.span();
                let _ = numbers.pop_back();
                numbers
            }
        );

        let result = run_program(&program, "run_test", &[]).return_value;

        assert_eq!(result, jit_struct!([1u32, 2u32].into()));
    }

    #[test]
    fn array_empty_span() {
        // Tests snapshot_take on a empty array.
        let program = load_cairo!(
            fn run_test() -> Span<u32> {
                let x = ArrayTrait::new();
                x.span()
            }
        );

        assert_eq!(
            run_program(&program, "run_test", &[]).return_value,
            jit_struct!(Value::Array(vec![])),
        );
    }

    #[test]
    fn array_span_modify_span() {
        // Tests pop_back on a span.
        let program = load_cairo!(
            use core::array::SpanTrait;
            fn pop_elem(mut self: Span<u64>) -> Option<@u64> {
                let x = self.pop_back();
                x
            }

            fn run_test() -> Option<@u64> {
                let mut data = array![2].span();
                let x = pop_elem(data);
                x
            }
        );

        assert_eq!(
            run_program(&program, "run_test", &[]).return_value,
            jit_enum!(0, 2u64.into()),
        );
    }

    #[test]
    fn array_span_check_array() {
        // Tests pop back on a span not modifying the original array.
        let program = load_cairo!(
            use core::array::SpanTrait;
            fn pop_elem(mut self: Span<u64>) -> Option<@u64> {
                let x = self.pop_back();
                x
            }

            fn run_test() -> Array<u64> {
                let mut data = array![1, 2];
                let _x = pop_elem(data.span());
                data
            }
        );

        assert_eq!(
            run_program(&program, "run_test", &[]).return_value,
            Value::Array(vec![1u64.into(), 2u64.into()]),
        );
    }

    #[test]
    fn tuple_from_span() {
        let program = load_cairo! {
            use core::array::{tuple_from_span, FixedSizedArrayInfoImpl};

            fn run_test(x: Array<felt252>) -> [felt252; 3] {
                (*tuple_from_span::<[felt252; 3], FixedSizedArrayInfoImpl<felt252, 3>>(@x).unwrap()).unbox()
            }
        };

        assert_eq!(
            run_program(
                &program,
                "run_test",
                &[Value::Array(vec![
                    Value::Felt252(1.into()),
                    Value::Felt252(2.into()),
                    Value::Felt252(3.into()),
                ])],
            )
            .return_value,
            Value::Enum {
                tag: 0,
                value: Box::new(Value::Struct {
                    fields: vec![Value::Struct {
                        fields: vec![
                            Value::Felt252(1.into()),
                            Value::Felt252(2.into()),
                            Value::Felt252(3.into()),
                        ],
                        debug_name: None
                    }],
                    debug_name: None
                }),
                debug_name: None
            }
        );
    }

    #[test]
    fn tuple_from_span_failed() {
        let program = load_cairo! {
            use core::array::{tuple_from_span, FixedSizedArrayInfoImpl};

            fn run_test(x: Array<felt252>) -> Option<@Box<[core::felt252; 3]>> {
                tuple_from_span::<[felt252; 3], FixedSizedArrayInfoImpl<felt252, 3>>(@x)
            }
        };

        assert_eq!(
            run_program(
                &program,
                "run_test",
                &[Value::Array(vec![
                    Value::Felt252(1.into()),
                    Value::Felt252(2.into()),
                ])],
            )
            .return_value,
            jit_enum!(1, jit_struct!())
        );
    }

    #[test]
    fn snapshot_multi_pop_front() {
        let program = load_cairo!(
            use array::ArrayTrait;

            fn run_test() -> (Span<felt252>, @Box<[felt252; 3]>) {
                let mut numbers = array![1, 2, 3, 4, 5, 6].span();
                let popped = numbers.multi_pop_front::<3>().unwrap();

                (numbers, popped)
            }
        );
        let result = run_program(&program, "run_test", &[]).return_value;

        assert_eq!(
            result,
            // Panic result
            jit_enum!(
                0,
                jit_struct!(
                    // Tuple
                    jit_struct!(
                        // Span of original array
                        jit_struct!(Value::Array(vec![
                            Value::Felt252(4.into()),
                            Value::Felt252(5.into()),
                            Value::Felt252(6.into()),
                        ])),
                        // Box of fixed array
                        jit_struct!(
                            Value::Felt252(1.into()),
                            Value::Felt252(2.into()),
                            Value::Felt252(3.into())
                        ),
                    )
                )
            )
        );
    }

    #[test]
    fn snapshot_failed_multi_pop_front() {
        let program = load_cairo!(
            use array::ArrayTrait;

            fn run_test() -> Span<felt252> {
                let mut numbers = array![1, 2].span();

                // should fail (return none)
                assert!(numbers.multi_pop_front::<3>().is_none());

                numbers
            }
        );

        let result = run_program(&program, "run_test", &[]).return_value;

        assert_eq!(
            result,
            // Panic result
            jit_enum!(
                0,
                jit_struct!(
                    // Span of original array
                    jit_struct!(Value::Array(vec![
                        Value::Felt252(1.into()),
                        Value::Felt252(2.into()),
                    ]),)
                )
            )
        );
    }

    #[test]
    fn snapshot_multi_pop_back() {
        let program = load_cairo!(
            use array::ArrayTrait;

            fn run_test() -> (Span<felt252>, @Box<[felt252; 3]>) {
                let mut numbers = array![1, 2, 3, 4, 5, 6].span();
                let popped = numbers.multi_pop_back::<3>().unwrap();

                (numbers, popped)
            }
        );
        let result = run_program(&program, "run_test", &[]).return_value;

        assert_eq!(
            result,
            // Panic result
            jit_enum!(
                0,
                jit_struct!(
                    // Tuple
                    jit_struct!(
                        // Span of original array
                        jit_struct!(Value::Array(vec![
                            Value::Felt252(1.into()),
                            Value::Felt252(2.into()),
                            Value::Felt252(3.into()),
                        ])),
                        // Box of fixed array
                        jit_struct!(
                            Value::Felt252(4.into()),
                            Value::Felt252(5.into()),
                            Value::Felt252(6.into())
                        ),
                    )
                )
            )
        );
    }

    #[test]
    fn snapshot_failed_multi_pop_back() {
        let program = load_cairo!(
            use array::ArrayTrait;

            fn run_test() -> Span<felt252> {
                let mut numbers = array![1, 2].span();

                // should fail (return none)
                assert!(numbers.multi_pop_back::<3>().is_none());

                numbers
            }
        );

        let result = run_program(&program, "run_test", &[]).return_value;

        assert_eq!(
            result,
            // Panic result
            jit_enum!(
                0,
                jit_struct!(
                    // Span of original array
                    jit_struct!(Value::Array(vec![
                        Value::Felt252(1.into()),
                        Value::Felt252(2.into()),
                    ]),)
                )
            )
        );
    }

    #[test]
    fn snapshot_multi_pop_back_front() {
        let program = load_cairo!(
            use array::ArrayTrait;

            fn run_test() -> (Span<felt252>, @Box<[felt252; 2]>, @Box<[felt252; 2]>) {
                let mut numbers = array![1, 2, 3, 4, 5, 6].span();
                let popped_front = numbers.multi_pop_front::<2>().unwrap();
                let popped_back = numbers.multi_pop_back::<2>().unwrap();

                (numbers, popped_front, popped_back)
            }
        );
        let result = run_program(&program, "run_test", &[]).return_value;

        assert_eq!(
            result,
            // Panic result
            jit_enum!(
                0,
                jit_struct!(
                    // Tuple
                    jit_struct!(
                        // Span of original array
                        jit_struct!(Value::Array(vec![
                            Value::Felt252(3.into()),
                            Value::Felt252(4.into()),
                        ])),
                        // Box of fixed array
                        jit_struct!(Value::Felt252(1.into()), Value::Felt252(2.into()),),
                        // Box of fixed array
                        jit_struct!(Value::Felt252(5.into()), Value::Felt252(6.into())),
                    )
                )
            )
        );
    }

    /// Test to ensure that the returned element in `array_get` does NOT get dropped.
    #[test]
    fn array_get_avoid_dropping_element() {
        let program = load_cairo! {
            use core::{array::{array_append, array_at, array_new}, box::{into_box, unbox}};

            fn run_test() -> @Box<felt252> {
                let mut x: Array<Box<felt252>> = array_new();
                array_append(ref x, into_box(42));

                unbox(array_at(@x, 0))
            }
        };
        let result = run_program(&program, "run_test", &[]).return_value;

        assert_eq!(result, jit_enum!(0, jit_struct!(Value::Felt252(42.into()))));
    }
}<|MERGE_RESOLUTION|>--- conflicted
+++ resolved
@@ -189,7 +189,7 @@
         array_ptr,
         array_len_bytes_with_offset,
         location,
-    ))?;
+    )?)?;
     entry.store(context, location, array_ptr, k1)?;
 
     let array_ptr = entry.gep(
@@ -210,193 +210,13 @@
         context,
         entry.argument(0)?.into(),
         location,
-    ));
-
-<<<<<<< HEAD
+    )?);
+
     let value = entry.append_op_result(llvm::undef(
         llvm::r#type::r#struct(context, &[ptr_ty, len_ty, len_ty, len_ty], false),
         location,
     ))?;
     let value = entry.insert_values(
-=======
-    {
-        let k0 = handle_block.const_int(context, location, 0, 32)?;
-        let array_start =
-            handle_block.extract_value(context, location, entry.argument(0)?.into(), len_ty, 1)?;
-
-        let has_head_space = handle_block.append_op_result(arith::cmpi(
-            context,
-            CmpiPredicate::Ne,
-            array_start,
-            k0,
-            location,
-        ))?;
-        handle_block.append_operation(cf::cond_br(
-            context,
-            has_head_space,
-            memmove_block,
-            realloc_block,
-            &[],
-            &[],
-            location,
-        ));
-    }
-
-    {
-        let array_start =
-            memmove_block.extract_value(context, location, entry.argument(0)?.into(), len_ty, 1)?;
-
-        let start_offset = memmove_block.append_op_result(arith::extui(
-            array_start,
-            IntegerType::new(context, 64).into(),
-            location,
-        ))?;
-        let start_offset =
-            memmove_block.append_op_result(arith::muli(start_offset, elem_stride, location))?;
-
-        let dst_ptr =
-            memmove_block.extract_value(context, location, entry.argument(0)?.into(), ptr_ty, 0)?;
-        let src_ptr = memmove_block.append_op_result(llvm::get_element_ptr_dynamic(
-            context,
-            dst_ptr,
-            &[start_offset],
-            IntegerType::new(context, 8).into(),
-            llvm::r#type::pointer(context, 0),
-            location,
-        ))?;
-
-        let array_len =
-            memmove_block.append_op_result(arith::subi(array_end, array_start, location))?;
-        let memmove_len = memmove_block.append_op_result(arith::extui(
-            array_len,
-            IntegerType::new(context, 64).into(),
-            location,
-        ))?;
-
-        let memmove_len =
-            memmove_block.append_op_result(arith::muli(memmove_len, elem_stride, location))?;
-        memmove_block.append_operation(
-            ods::llvm::intr_memmove(
-                context,
-                dst_ptr,
-                src_ptr,
-                memmove_len,
-                IntegerAttribute::new(IntegerType::new(context, 1).into(), 0),
-                location,
-            )
-            .into(),
-        );
-
-        let k0 = memmove_block.const_int_from_type(context, location, 0, len_ty)?;
-        let value =
-            memmove_block.insert_value(context, location, entry.argument(0)?.into(), k0, 1)?;
-        let value = memmove_block.insert_value(context, location, value, array_len, 2)?;
-
-        memmove_block.append_operation(cf::br(append_block, &[value], location));
-    }
-
-    {
-        let k8 = realloc_block.const_int(context, location, 8, 32)?;
-        let k1024 = realloc_block.const_int(context, location, 1024, 32)?;
-
-        // Array allocation growth formula:
-        //   new_len = max(8, old_len + min(1024, 2 * old_len));
-        let new_capacity = realloc_block.append_op_result(arith::shli(array_end, k1, location))?;
-        let new_capacity =
-            realloc_block.append_op_result(arith::minui(new_capacity, k1024, location))?;
-        let new_capacity =
-            realloc_block.append_op_result(arith::addi(new_capacity, array_end, location))?;
-        let new_capacity =
-            realloc_block.append_op_result(arith::maxui(new_capacity, k8, location))?;
-
-        let realloc_size = {
-            let new_capacity = realloc_block.append_op_result(arith::extui(
-                new_capacity,
-                IntegerType::new(context, 64).into(),
-                location,
-            ))?;
-            realloc_block.append_op_result(arith::muli(new_capacity, elem_stride, location))?
-        };
-
-        let ptr =
-            realloc_block.extract_value(context, location, entry.argument(0)?.into(), ptr_ty, 0)?;
-        let ptr = realloc_block.append_op_result(ReallocBindingsMeta::realloc(
-            context,
-            ptr,
-            realloc_size,
-            location,
-        )?)?;
-
-        // No need to memmove, guaranteed by the fact that if we needed to memmove we'd have gone
-        // through the memmove block instead of reallocating.
-
-        let value =
-            realloc_block.insert_value(context, location, entry.argument(0)?.into(), ptr, 0)?;
-        let value = realloc_block.insert_value(context, location, value, new_capacity, 3)?;
-
-        realloc_block.append_operation(cf::br(append_block, &[value], location));
-    }
-
-    {
-        let ptr = append_block.extract_value(
-            context,
-            location,
-            append_block.argument(0)?.into(),
-            ptr_ty,
-            0,
-        )?;
-        let array_end = append_block.extract_value(
-            context,
-            location,
-            append_block.argument(0)?.into(),
-            len_ty,
-            2,
-        )?;
-
-        let offset = append_block.append_op_result(arith::extui(
-            array_end,
-            IntegerType::new(context, 64).into(),
-            location,
-        ))?;
-        let offset = append_block.append_op_result(arith::muli(offset, elem_stride, location))?;
-        let ptr = append_block.append_op_result(llvm::get_element_ptr_dynamic(
-            context,
-            ptr,
-            &[offset],
-            IntegerType::new(context, 8).into(),
-            llvm::r#type::pointer(context, 0),
-            location,
-        ))?;
-
-        append_block.store(context, location, ptr, entry.argument(1)?.into())?;
-
-        let array_len = append_block.append_op_result(arith::addi(array_end, k1, location))?;
-        let value = append_block.insert_value(
-            context,
-            location,
-            append_block.argument(0)?.into(),
-            array_len,
-            2,
-        )?;
-
-        append_block.append_operation(helper.br(0, &[value], location));
-    }
-
-    Ok(())
-}
-
-/// Generate MLIR operations for the `array_len` libfunc.
-pub fn build_len<'ctx, 'this>(
-    context: &'ctx Context,
-    registry: &ProgramRegistry<CoreType, CoreLibfunc>,
-    entry: &'this Block<'ctx>,
-    location: Location<'ctx>,
-    helper: &LibfuncHelper<'ctx, 'this>,
-    metadata: &mut MetadataStorage,
-    info: &SignatureAndTypeConcreteLibfunc,
-) -> Result<()> {
-    let array_ty = registry.build_type(
->>>>>>> 107ff625
         context,
         location,
         value,
@@ -492,7 +312,7 @@
         let value = valid_block.append_op_result(llvm::zero(ptr_ty, location))?;
         let value = valid_block.append_op_result(ReallocBindingsMeta::realloc(
             context, value, value_size, location,
-        ))?;
+        )?)?;
 
         let is_shared = is_shared(context, valid_block, location, array_ptr, elem_layout)?;
 
@@ -505,25 +325,8 @@
             array_start_offset,
             valid_block.const_int(context, location, elem_layout.pad_to_align().size(), 64)?,
             location,
-<<<<<<< HEAD
         ))?;
         let array_ptr = valid_block.gep(
-=======
-            ptr,
-            &[GepIndex::Value(elem_offset)],
-            IntegerType::new(context, 8).into(),
-        )?;
-
-        let elem_size = valid_block.const_int(context, location, elem_layout.size(), 64)?;
-
-        let target_ptr = valid_block.append_op_result(
-            ods::llvm::mlir_zero(context, pointer(context, 0), location).into(),
-        )?;
-        let target_ptr = valid_block.append_op_result(ReallocBindingsMeta::realloc(
-            context, target_ptr, elem_size, location,
-        )?)?;
-        assert_nonnull(
->>>>>>> 107ff625
             context,
             location,
             array_ptr,
@@ -614,25 +417,17 @@
                 let array_ptr = block.gep(
                     context,
                     location,
-<<<<<<< HEAD
                     array_ptr,
                     &[GepIndex::Const(-(calc_refcount_offset(elem_layout) as i32))],
                     IntegerType::new(context, 8).into(),
                 )?;
-                block.append_operation(ReallocBindingsMeta::free(context, array_ptr, location));
+                block.append_operation(ReallocBindingsMeta::free(context, array_ptr, location)?);
 
                 block.append_operation(scf::r#yield(&[], location));
                 region
             },
             location,
         ));
-=======
-                ));
-            }
-            _ => {}
-        }
-        valid_block.append_operation(ReallocBindingsMeta::free(context, ptr, location)?);
->>>>>>> 107ff625
 
         valid_block.append_operation(helper.br(0, &[value], location));
     }
@@ -749,24 +544,8 @@
         let realloc_size =
             block.append_op_result(arith::muli(realloc_size, elem_stride, location))?;
 
-<<<<<<< HEAD
         Result::Ok((realloc_len, realloc_size))
     }
-=======
-        let target_ptr = valid_block.append_op_result(
-            ods::llvm::mlir_zero(context, pointer(context, 0), location).into(),
-        )?;
-        let target_ptr = valid_block.append_op_result(ReallocBindingsMeta::realloc(
-            context, target_ptr, elem_size, location,
-        )?)?;
-        assert_nonnull(
-            context,
-            valid_block,
-            location,
-            target_ptr,
-            "realloc returned nullptr",
-        )?;
->>>>>>> 107ff625
 
     let is_empty = entry.append_op_result(arith::cmpi(
         context,
@@ -863,7 +642,7 @@
                 clone_ptr,
                 clone_size_with_refcount,
                 location,
-            ))?;
+            )?)?;
             block.store(context, location, clone_ptr, k1)?;
 
             let clone_ptr = block.gep(
@@ -888,7 +667,6 @@
                                 location,
                             )]));
 
-<<<<<<< HEAD
                             let offset = block.argument(0)?.into();
                             let source_ptr = block.gep(
                                 context,
@@ -927,21 +705,6 @@
                 clone_value,
                 &[clone_ptr, k0, array_len, clone_capacity],
             )?;
-=======
-        let target_ptr = valid_block.append_op_result(
-            ods::llvm::mlir_zero(context, pointer(context, 0), location).into(),
-        )?;
-        let target_ptr = valid_block.append_op_result(ReallocBindingsMeta::realloc(
-            context, target_ptr, elem_size, location,
-        )?)?;
-        assert_nonnull(
-            context,
-            valid_block,
-            location,
-            target_ptr,
-            "realloc returned nullptr",
-        )?;
->>>>>>> 107ff625
 
             metadata
                 .get::<DropOverridesMeta>()
@@ -1064,7 +827,7 @@
                                     array_ptr,
                                     realloc_size_with_refcount,
                                     location,
-                                ))?;
+                                )?)?;
 
                             let ref_count = block.load(context, location, array_ptr, len_ty)?;
                             let ref_count = block.append_op_result(arith::select(
@@ -1253,17 +1016,7 @@
         // Clone branch_values so that it doesn't interfere with the other branch.
         let mut branch_values = branch_values.clone();
 
-<<<<<<< HEAD
         let value_size = valid_block.const_int(
-=======
-        let target_ptr = valid_block.append_op_result(
-            ods::llvm::mlir_zero(context, pointer(context, 0), location).into(),
-        )?;
-        let target_ptr = valid_block.append_op_result(ReallocBindingsMeta::realloc(
-            context, target_ptr, elem_size, location,
-        )?)?;
-        assert_nonnull(
->>>>>>> 107ff625
             context,
             location,
             elem_layout.pad_to_align().size() * extract_len,
@@ -1273,7 +1026,7 @@
         let value_ptr = valid_block.append_op_result(llvm::zero(ptr_ty, location))?;
         let value_ptr = valid_block.append_op_result(ReallocBindingsMeta::realloc(
             context, value_ptr, value_size, location,
-        ))?;
+        )?)?;
 
         let array_ptr = valid_block.extract_value(context, location, array_value, ptr_ty, 0)?;
         let is_shared = is_shared(context, valid_block, location, array_ptr, elem_layout)?;
@@ -1372,7 +1125,7 @@
                         clone_ptr,
                         array_len_bytes,
                         location,
-                    ))?;
+                    )?)?;
                     block.store(context, location, clone_ptr, k1)?;
 
                     let clone_ptr = block.gep(
@@ -1496,7 +1249,6 @@
                 new_array_ptr,
                 IntegerAttribute::new(IntegerType::new(context, 64).into(), 1).into(),
                 location,
-<<<<<<< HEAD
             )
             .into(),
         )?;
@@ -1545,12 +1297,6 @@
             },
             location,
         ))?;
-=======
-            )?)?
-        };
-
-        valid_block.memcpy(context, location, popped_ptr, return_ptr, popped_size_value);
->>>>>>> 107ff625
 
         branch_values.push(array_value);
         branch_values.push(value_ptr);
@@ -1641,7 +1387,7 @@
             value_ptr,
             elem_stride,
             location,
-        ))?;
+        )?)?;
 
         let array_ptr =
             valid_block.extract_value(context, location, entry.argument(1)?.into(), ptr_ty, 0)?;
@@ -1685,7 +1431,6 @@
                     _ => block.memcpy(context, location, source_ptr, value_ptr, elem_stride),
                 }
 
-<<<<<<< HEAD
                 metadata
                     .get::<DropOverridesMeta>()
                     .unwrap()
@@ -1738,19 +1483,6 @@
                                 },
                                 location,
                             ));
-=======
-        let return_ptr = {
-            let null_ptr = valid_block.append_op_result(
-                ods::llvm::mlir_zero(context, pointer(context, 0), location).into(),
-            )?;
-            valid_block.append_op_result(ReallocBindingsMeta::realloc(
-                context,
-                null_ptr,
-                popped_size_value,
-                location,
-            )?)?
-        };
->>>>>>> 107ff625
 
                             Result::Ok(())
                         };
@@ -1793,7 +1525,7 @@
                     &[GepIndex::Const(-(calc_refcount_offset(elem_layout) as i32))],
                     IntegerType::new(context, 8).into(),
                 )?;
-                block.append_operation(ReallocBindingsMeta::free(context, array_ptr, location));
+                block.append_operation(ReallocBindingsMeta::free(context, array_ptr, location)?);
 
                 block.append_operation(scf::r#yield(&[], location));
                 region
@@ -1920,7 +1652,7 @@
             slice_ptr,
             slice_size_with_offset,
             location,
-        ))?;
+        )?)?;
         valid_block.store(context, location, slice_ptr, k1)?;
 
         let slice_ptr = valid_block.gep(
@@ -2097,7 +1829,7 @@
                     &[GepIndex::Const(-(calc_refcount_offset(elem_layout) as i32))],
                     IntegerType::new(context, 8).into(),
                 )?;
-                block.append_operation(ReallocBindingsMeta::free(context, array_ptr, location));
+                block.append_operation(ReallocBindingsMeta::free(context, array_ptr, location)?);
 
                 block.append_operation(scf::r#yield(&[], location));
                 region
@@ -2113,15 +1845,10 @@
             &[slice_ptr, k0, slice_len, slice_len],
         )?;
 
-<<<<<<< HEAD
         valid_block.append_operation(helper.br(0, &[range_check, slice_value], location));
     }
 
     {
-=======
-        // The metadata get will never fail because an array always has a drop implementation,
-        // which at this point is always inserted thanks to the `build_type()` just above.
->>>>>>> 107ff625
         metadata
             .get::<DropOverridesMeta>()
             .ok_or(Error::MissingMetadata)?
@@ -2149,72 +1876,11 @@
     metadata: &mut MetadataStorage,
     info: &SignatureAndTypeConcreteLibfunc,
 ) -> Result<()> {
-<<<<<<< HEAD
     let len_ty = IntegerType::new(context, 32).into();
 
     let array_start =
         entry.extract_value(context, location, entry.argument(0)?.into(), len_ty, 1)?;
     let array_end = entry.extract_value(context, location, entry.argument(0)?.into(), len_ty, 2)?;
-=======
-    // tuple to array span (t,t,t) -> &[t,t,t]
-    if metadata.get::<ReallocBindingsMeta>().is_none() {
-        metadata.insert(ReallocBindingsMeta::new(context, helper));
-    }
-
-    let struct_type_info = registry.get_type(&info.ty)?;
-
-    let struct_ty = registry.build_type(context, helper, registry, metadata, &info.ty)?;
-
-    let container: Value = {
-        // load box
-        entry.load(context, location, entry.argument(0)?.into(), struct_ty)?
-    };
-    // TODO: Maybe reuse the pointer?
-    entry.append_operation(ReallocBindingsMeta::free(
-        context,
-        entry.argument(0)?.into(),
-        location,
-    )?);
-
-    let fields = struct_type_info.fields().expect("should have fields");
-    let (field_ty, field_layout) =
-        registry.build_type_with_layout(context, helper, registry, metadata, &fields[0])?;
-    let field_stride = field_layout.pad_to_align().size();
-
-    let array_ty = registry.build_type(
-        context,
-        helper,
-        registry,
-        metadata,
-        &info.branch_signatures()[0].vars[0].ty,
-    )?;
-    let len_ty = crate::ffi::get_struct_field_type_at(&array_ty, 1);
-
-    let array_len_value = entry.const_int_from_type(context, location, fields.len(), len_ty)?;
-
-    let array_container = entry.append_op_result(llvm::undef(array_ty, location))?;
-
-    let k0 = entry.const_int_from_type(context, location, 0, len_ty)?;
-
-    let array_container = entry.insert_value(context, location, array_container, k0, 1)?;
-    let array_container =
-        entry.insert_value(context, location, array_container, array_len_value, 2)?;
-    let array_container =
-        entry.insert_value(context, location, array_container, array_len_value, 3)?;
-
-    let ptr = entry
-        .append_op_result(ods::llvm::mlir_zero(context, pointer(context, 0), location).into())?;
-
-    let field_size: Value = entry.const_int(context, location, field_stride, 64)?;
-    let array_len_value_i64 =
-        entry.append_op_result(arith::extui(array_len_value, field_size.r#type(), location))?;
-    let total_size =
-        entry.append_op_result(arith::muli(field_size, array_len_value_i64, location))?;
-
-    let ptr = entry.append_op_result(ReallocBindingsMeta::realloc(
-        context, ptr, total_size, location,
-    )?)?;
->>>>>>> 107ff625
 
     let array_len = entry.append_op_result(arith::subi(array_end, array_start, location))?;
 
@@ -2279,26 +1945,8 @@
             region
         },
         {
-<<<<<<< HEAD
             let region = Region::new();
             let block = region.append_block(Block::new(&[]));
-=======
-            let elem_stride =
-                block_clone.const_int(context, location, elem_layout.pad_to_align().size(), 64)?;
-            let tuple_len = block_clone.append_op_result(arith::extui(
-                tuple_len,
-                IntegerType::new(context, 64).into(),
-                location,
-            ))?;
-            let tuple_len =
-                block_clone.append_op_result(arith::muli(tuple_len, elem_stride, location))?;
-
-            let box_ptr = block_clone
-                .append_op_result(llvm::zero(llvm::r#type::pointer(context, 0), location))?;
-            let box_ptr = block_clone.append_op_result(ReallocBindingsMeta::realloc(
-                context, box_ptr, tuple_len, location,
-            )?)?;
->>>>>>> 107ff625
 
             let array_ptr = block.gep(
                 context,
@@ -2323,20 +1971,7 @@
                     ref_count,
                     k0,
                     location,
-<<<<<<< HEAD
                 ))?;
-=======
-                )
-                .into(),
-            );
-
-            block_clone.append_operation(ReallocBindingsMeta::free(context, array_ptr, location)?);
-            block_clone.append_operation(helper.br(0, &[box_ptr], location));
-        }
-
-        block_forward.append_operation(helper.br(0, &[array_ptr], location));
-    }
->>>>>>> 107ff625
 
                 block.append_operation(cf::assert(
                     context,
@@ -2346,17 +1981,8 @@
                 ));
             }
 
-<<<<<<< HEAD
             let k1 = block.const_int(context, location, 1, 32)?;
             let is_shared = block.append_op_result(arith::cmpi(
-=======
-        // The metadata get will never fail because an array always has a drop implementation,
-        // which at this point is always inserted thanks to the `build_type()` just above.
-        metadata
-            .get::<DropOverridesMeta>()
-            .ok_or(Error::MissingMetadata)?
-            .invoke_override(
->>>>>>> 107ff625
                 context,
                 CmpiPredicate::Ne,
                 ref_count,
