--- conflicted
+++ resolved
@@ -700,9 +700,6 @@
 
     entry.store(context, location, target_ptr, entry.argument(1)?.into())?;
 
-<<<<<<< HEAD
-    helper.br(entry, 0, &[value], location)
-=======
     // Update array.
     let k1 = entry.const_int_from_type(context, location, 1, len_ty)?;
     let array_end = entry.extract_value(context, location, array_obj, len_ty, 2)?;
@@ -722,9 +719,8 @@
     )?;
     entry.store(context, location, max_len_ptr, array_end)?;
 
-    entry.append_operation(helper.br(0, &[array_obj], location));
+    helper.br(entry, 0, &[array_obj], location);
     Ok(())
->>>>>>> a51d1b52
 }
 
 #[derive(Clone, Copy)]
@@ -939,13 +935,9 @@
             _ => valid_block.memcpy(context, location, source_ptr, target_ptr, target_size),
         }
 
-<<<<<<< HEAD
-        helper.br(valid_block, 0, &branch_values, location)?;
-=======
         branch_values.push(array_obj);
         branch_values.push(target_ptr);
-        valid_block.append_operation(helper.br(0, &branch_values, location));
->>>>>>> a51d1b52
+        helper.br(valid_block, 0, &branch_values, location);
     }
 
     {
@@ -1076,11 +1068,7 @@
                 entry.argument(1)?.into(),
             )?;
 
-<<<<<<< HEAD
-        helper.br(valid_block, 0, &[range_check, value_ptr], location)?;
-=======
-        valid_block.append_operation(helper.br(0, &[range_check, target_ptr], location));
->>>>>>> a51d1b52
+        helper.br(valid_block, 0, &[range_check, target_ptr], location);
     }
 
     {
@@ -1159,264 +1147,7 @@
         let array_obj = valid_block.insert_value(context, location, array_obj, array_start, 1)?;
         let array_obj = valid_block.insert_value(context, location, array_obj, array_end, 2)?;
 
-<<<<<<< HEAD
-        let array_ptr =
-            valid_block.extract_value(context, location, entry.argument(1)?.into(), ptr_ty, 0)?;
-        let null_ptr = valid_block.append_op_result(llvm::zero(ptr_ty, location))?;
-        let is_null_source = valid_block.append_op_result(
-            ods::llvm::icmp(
-                context,
-                IntegerType::new(context, 1).into(),
-                array_ptr,
-                null_ptr,
-                IntegerAttribute::new(IntegerType::new(context, 64).into(), 0).into(),
-                location,
-            )
-            .into(),
-        )?;
-        let slice_ptr = valid_block.append_op_result(scf::r#if(
-            is_null_source,
-            &[ptr_ty],
-            {
-                let region = Region::new();
-                let block = region.append_block(Block::new(&[]));
-
-                block.append_operation(scf::r#yield(&[null_ptr], location));
-                region
-            },
-            {
-                let region = Region::new();
-                let block = region.append_block(Block::new(&[]));
-
-                let slice_ptr = block.append_op_result(llvm::zero(ptr_ty, location))?;
-                let slice_ptr = block.append_op_result(ReallocBindingsMeta::realloc(
-                    context,
-                    slice_ptr,
-                    slice_size_with_offset,
-                    location,
-                )?)?;
-                block.store(context, location, slice_ptr, k1)?;
-
-                let slice_ptr = block.gep(
-                    context,
-                    location,
-                    slice_ptr,
-                    &[GepIndex::Const(calc_refcount_offset(elem_layout) as i32)],
-                    IntegerType::new(context, 8).into(),
-                )?;
-
-                let is_shared = is_shared(context, &block, location, array_ptr, elem_layout)?;
-
-                let offset =
-                    block.append_op_result(arith::addi(array_start, slice_start, location))?;
-                let offset = block.append_op_result(arith::extui(
-                    offset,
-                    IntegerType::new(context, 64).into(),
-                    location,
-                ))?;
-                let offset = block.append_op_result(arith::muli(offset, elem_stride, location))?;
-
-                let source_ptr = block.gep(
-                    context,
-                    location,
-                    array_ptr,
-                    &[GepIndex::Value(offset)],
-                    IntegerType::new(context, 8).into(),
-                )?;
-
-                block.append_operation(scf::r#if(
-                    is_shared,
-                    &[],
-                    {
-                        let region = Region::new();
-                        let block = region.append_block(Block::new(&[]));
-
-                        match metadata.get::<DupOverridesMeta>() {
-                            Some(dup_overrides_meta)
-                                if dup_overrides_meta.is_overriden(&info.ty) =>
-                            {
-                                let k0 = block.const_int(context, location, 0, 64)?;
-                                block.append_operation(scf::r#for(
-                                    k0,
-                                    slice_size,
-                                    elem_stride,
-                                    {
-                                        let region = Region::new();
-                                        let block = region.append_block(Block::new(&[(
-                                            IntegerType::new(context, 64).into(),
-                                            location,
-                                        )]));
-
-                                        let offset = block.argument(0)?.into();
-                                        let source_ptr = block.gep(
-                                            context,
-                                            location,
-                                            source_ptr,
-                                            &[GepIndex::Value(offset)],
-                                            IntegerType::new(context, 8).into(),
-                                        )?;
-                                        let target_ptr = block.gep(
-                                            context,
-                                            location,
-                                            slice_ptr,
-                                            &[GepIndex::Value(offset)],
-                                            IntegerType::new(context, 8).into(),
-                                        )?;
-
-                                        let value =
-                                            block.load(context, location, source_ptr, elem_ty)?;
-                                        let values = dup_overrides_meta.invoke_override(
-                                            context, &block, location, &info.ty, value,
-                                        )?;
-                                        block.store(context, location, source_ptr, values.0)?;
-                                        block.store(context, location, target_ptr, values.1)?;
-
-                                        block.append_operation(scf::r#yield(&[], location));
-                                        region
-                                    },
-                                    location,
-                                ));
-                            }
-                            _ => block.memcpy(context, location, source_ptr, slice_ptr, slice_size),
-                        }
-
-                        metadata
-                            .get::<DropOverridesMeta>()
-                            .unwrap()
-                            .invoke_override(
-                                context,
-                                &block,
-                                location,
-                                &info.signature.param_signatures[1].ty,
-                                entry.argument(1)?.into(),
-                            )?;
-
-                        block.append_operation(scf::r#yield(&[], location));
-                        region
-                    },
-                    {
-                        let region = Region::new();
-                        let block = region.append_block(Block::new(&[]));
-
-                        block.memcpy(context, location, source_ptr, slice_ptr, slice_size);
-
-                        match metadata.get::<DropOverridesMeta>() {
-                            Some(drop_overrides_meta)
-                                if drop_overrides_meta.is_overriden(&info.ty) =>
-                            {
-                                let drop_loop = |o0, o1| {
-                                    block.append_operation(scf::r#for(
-                                        o0,
-                                        o1,
-                                        elem_stride,
-                                        {
-                                            let region = Region::new();
-                                            let block = region.append_block(Block::new(&[(
-                                                IntegerType::new(context, 64).into(),
-                                                location,
-                                            )]));
-
-                                            let value_ptr = block.gep(
-                                                context,
-                                                location,
-                                                array_ptr,
-                                                &[GepIndex::Value(block.argument(0)?.into())],
-                                                IntegerType::new(context, 8).into(),
-                                            )?;
-                                            let value = block
-                                                .load(context, location, value_ptr, elem_ty)?;
-                                            drop_overrides_meta.invoke_override(
-                                                context, &block, location, &info.ty, value,
-                                            )?;
-
-                                            block.append_operation(scf::r#yield(&[], location));
-                                            region
-                                        },
-                                        location,
-                                    ));
-
-                                    Result::Ok(())
-                                };
-
-                                let o0 = block.append_op_result(arith::extui(
-                                    array_start,
-                                    IntegerType::new(context, 64).into(),
-                                    location,
-                                ))?;
-                                let o1 = block.append_op_result(arith::addi(
-                                    array_start,
-                                    slice_start,
-                                    location,
-                                ))?;
-                                let o1 = block.append_op_result(arith::extui(
-                                    o1,
-                                    IntegerType::new(context, 64).into(),
-                                    location,
-                                ))?;
-                                let o0 = block.append_op_result(arith::muli(
-                                    o0,
-                                    elem_stride,
-                                    location,
-                                ))?;
-                                let o1 = block.append_op_result(arith::muli(
-                                    o1,
-                                    elem_stride,
-                                    location,
-                                ))?;
-                                drop_loop(o0, o1)?;
-
-                                let o0 = block
-                                    .append_op_result(arith::addi(o1, slice_size, location))?;
-                                let o1 = block.append_op_result(arith::extui(
-                                    array_end,
-                                    IntegerType::new(context, 64).into(),
-                                    location,
-                                ))?;
-                                let o1 = block.append_op_result(arith::muli(
-                                    o1,
-                                    elem_stride,
-                                    location,
-                                ))?;
-                                drop_loop(o0, o1)?;
-                            }
-                            _ => {}
-                        }
-
-                        let array_ptr = block.gep(
-                            context,
-                            location,
-                            array_ptr,
-                            &[GepIndex::Const(-(calc_refcount_offset(elem_layout) as i32))],
-                            IntegerType::new(context, 8).into(),
-                        )?;
-                        block.append_operation(ReallocBindingsMeta::free(
-                            context, array_ptr, location,
-                        )?);
-
-                        block.append_operation(scf::r#yield(&[], location));
-                        region
-                    },
-                    location,
-                ));
-
-                block.append_operation(scf::r#yield(&[slice_ptr], location));
-                region
-            },
-            location,
-        ))?;
-
-        let slice_value = valid_block.append_op_result(llvm::undef(self_ty, location))?;
-        let slice_value = valid_block.insert_values(
-            context,
-            location,
-            slice_value,
-            &[slice_ptr, k0, slice_len, slice_len],
-        )?;
-
-        helper.br(valid_block, 0, &[range_check, slice_value], location)?;
-=======
-        valid_block.append_operation(helper.br(0, &[range_check, array_obj], location));
->>>>>>> a51d1b52
+        helper.br(valid_block, 0, &[range_check, array_obj], location);
     }
 
     {
