//! # Array libfuncs

// TODO: A future possible improvement would be to put the array behind a double pointer and a
//   reference counter, to avoid unnecessary clones.

use std::ops::Deref;

use super::LibfuncHelper;
use crate::{
    error::Result,
    metadata::{realloc_bindings::ReallocBindingsMeta, MetadataStorage},
    types::TypeBuilder,
    utils::{BlockExt, ProgramRegistryExt},
};
use cairo_lang_sierra::{
    extensions::{
        array::{ArrayConcreteLibfunc, ConcreteMultiPopLibfunc},
        core::{CoreLibfunc, CoreType},
        lib_func::{SignatureAndTypeConcreteLibfunc, SignatureOnlyConcreteLibfunc},
        ConcreteLibfunc,
    },
    program_registry::ProgramRegistry,
};
use melior::{
    dialect::{
        arith::{self, CmpiPredicate},
        cf,
        llvm::{self, r#type::pointer},
        ods, scf,
    },
    ir::{
        attribute::{DenseI32ArrayAttribute, IntegerAttribute},
        r#type::IntegerType,
        Block, Location, Region, Value, ValueLike,
    },
    Context,
};

/// Select and call the correct libfunc builder function from the selector.
pub fn build<'ctx, 'this>(
    context: &'ctx Context,
    registry: &ProgramRegistry<CoreType, CoreLibfunc>,
    entry: &'this Block<'ctx>,
    location: Location<'ctx>,
    helper: &LibfuncHelper<'ctx, 'this>,
    metadata: &mut MetadataStorage,
    selector: &ArrayConcreteLibfunc,
) -> Result<()> {
    match selector {
        ArrayConcreteLibfunc::New(info) => {
            build_new(context, registry, entry, location, helper, metadata, info)
        }
        ArrayConcreteLibfunc::Append(info) => {
            build_append(context, registry, entry, location, helper, metadata, info)
        }
        ArrayConcreteLibfunc::PopFront(info) => {
            build_pop_front(context, registry, entry, location, helper, metadata, info)
        }
        ArrayConcreteLibfunc::PopFrontConsume(info) => {
            build_pop_front_consume(context, registry, entry, location, helper, metadata, info)
        }
        ArrayConcreteLibfunc::Get(info) => {
            build_get(context, registry, entry, location, helper, metadata, info)
        }
        ArrayConcreteLibfunc::Slice(info) => {
            build_slice(context, registry, entry, location, helper, metadata, info)
        }
        ArrayConcreteLibfunc::Len(info) => {
            build_len(context, registry, entry, location, helper, metadata, info)
        }
        ArrayConcreteLibfunc::SnapshotPopFront(info) => {
            build_snapshot_pop_front(context, registry, entry, location, helper, metadata, info)
        }
        ArrayConcreteLibfunc::SnapshotPopBack(info) => {
            build_snapshot_pop_back(context, registry, entry, location, helper, metadata, info)
        }
        ArrayConcreteLibfunc::SpanFromTuple(info) => {
            build_span_from_tuple(context, registry, entry, location, helper, metadata, info)
        }
        ArrayConcreteLibfunc::TupleFromSpan(info) => {
            build_tuple_from_span(context, registry, entry, location, helper, metadata, info)
        }
        ArrayConcreteLibfunc::SnapshotMultiPopFront(info) => build_snapshot_multi_pop_front(
            context, registry, entry, location, helper, metadata, info,
        ),
        ArrayConcreteLibfunc::SnapshotMultiPopBack(info) => build_snapshot_multi_pop_back(
            context, registry, entry, location, helper, metadata, info,
        ),
    }
}

/// Generate MLIR operations for the `array_new` libfunc.
pub fn build_new<'ctx, 'this>(
    context: &'ctx Context,
    registry: &ProgramRegistry<CoreType, CoreLibfunc>,
    entry: &'this Block<'ctx>,
    location: Location<'ctx>,
    helper: &LibfuncHelper<'ctx, 'this>,
    metadata: &mut MetadataStorage,
    info: &SignatureOnlyConcreteLibfunc,
) -> Result<()> {
    let array_ty = registry.build_type(
        context,
        helper,
        registry,
        metadata,
        &info.branch_signatures()[0].vars[0].ty,
    )?;

    let ptr = entry
        .append_op_result(ods::llvm::mlir_zero(context, pointer(context, 0), location).into())?;

    let k0 = entry.const_int(context, location, 0, 32)?;
    let value = entry.append_op_result(llvm::undef(array_ty, location))?;
    let value = entry.insert_value(context, location, value, ptr, 0)?;
    let value = entry.insert_value(context, location, value, k0, 1)?;
    let value = entry.insert_value(context, location, value, k0, 2)?;
    let value = entry.insert_value(context, location, value, k0, 3)?;

    entry.append_operation(helper.br(0, &[value], location));
    Ok(())
}

/// Generate MLIR operations for the `array_append` libfunc.
pub fn build_append<'ctx, 'this>(
    context: &'ctx Context,
    registry: &ProgramRegistry<CoreType, CoreLibfunc>,
    entry: &'this Block<'ctx>,
    location: Location<'ctx>,
    helper: &LibfuncHelper<'ctx, 'this>,
    metadata: &mut MetadataStorage,
    info: &SignatureAndTypeConcreteLibfunc,
) -> Result<()> {
    // Algorithm:
    //   - If array_end < capacity, then append.
    //   - If array_end == capacity:
    //     - If array_start == 0: realloc, then append.
    //     - If array_start != 0: memmove, then append.

    if metadata.get::<ReallocBindingsMeta>().is_none() {
        metadata.insert(ReallocBindingsMeta::new(context, helper));
    }

    let array_ty = registry.build_type(
        context,
        helper,
        registry,
        metadata,
        &info.param_signatures()[0].ty,
    )?;

    let ptr_ty = crate::ffi::get_struct_field_type_at(&array_ty, 0);
    let len_ty = crate::ffi::get_struct_field_type_at(&array_ty, 1);

    let elem_ty = registry.get_type(&info.ty)?;
    let elem_layout = elem_ty.layout(registry)?;
    let elem_stride = elem_layout.pad_to_align().size();

    let k1 = entry.const_int(context, location, 1, 32)?;

    let elem_stride = entry.const_int(context, location, elem_stride, 64)?;

    let array_end = entry.extract_value(context, location, entry.argument(0)?.into(), len_ty, 2)?;
    let array_capacity =
        entry.extract_value(context, location, entry.argument(0)?.into(), len_ty, 3)?;

    let has_tail_space = entry.append_op_result(arith::cmpi(
        context,
        CmpiPredicate::Ult,
        array_end,
        array_capacity,
        location,
    ))?;

    let handle_block = helper.append_block(Block::new(&[]));
    let memmove_block = helper.append_block(Block::new(&[]));
    let realloc_block = helper.append_block(Block::new(&[]));
    let append_block = helper.append_block(Block::new(&[(array_ty, location)]));

    entry.append_operation(cf::cond_br(
        context,
        has_tail_space,
        append_block,
        handle_block,
        &[entry.argument(0)?.into()],
        &[],
        location,
    ));

    {
        let k0 = handle_block.const_int(context, location, 0, 32)?;
        let array_start =
            handle_block.extract_value(context, location, entry.argument(0)?.into(), len_ty, 1)?;

        let has_head_space = handle_block.append_op_result(arith::cmpi(
            context,
            CmpiPredicate::Ne,
            array_start,
            k0,
            location,
        ))?;
        handle_block.append_operation(cf::cond_br(
            context,
            has_head_space,
            memmove_block,
            realloc_block,
            &[],
            &[],
            location,
        ));
    }

    {
        let array_start =
            memmove_block.extract_value(context, location, entry.argument(0)?.into(), len_ty, 1)?;

        let start_offset = memmove_block.append_op_result(arith::extui(
            array_start,
            IntegerType::new(context, 64).into(),
            location,
        ))?;
        let start_offset =
            memmove_block.append_op_result(arith::muli(start_offset, elem_stride, location))?;

        let dst_ptr =
            memmove_block.extract_value(context, location, entry.argument(0)?.into(), ptr_ty, 0)?;
        let src_ptr = memmove_block.append_op_result(llvm::get_element_ptr_dynamic(
            context,
            dst_ptr,
            &[start_offset],
            IntegerType::new(context, 8).into(),
            llvm::r#type::pointer(context, 0),
            location,
        ))?;

        let array_len =
            memmove_block.append_op_result(arith::subi(array_end, array_start, location))?;
        let memmove_len = memmove_block.append_op_result(arith::extui(
            array_len,
            IntegerType::new(context, 64).into(),
            location,
        ))?;

        let memmove_len =
            memmove_block.append_op_result(arith::muli(memmove_len, elem_stride, location))?;
        memmove_block.append_operation(
            ods::llvm::intr_memmove(
                context,
                dst_ptr,
                src_ptr,
                memmove_len,
                IntegerAttribute::new(IntegerType::new(context, 1).into(), 0),
                location,
            )
            .into(),
        );

        let k0 = memmove_block.const_int_from_type(context, location, 0, len_ty)?;
        let value =
            memmove_block.insert_value(context, location, entry.argument(0)?.into(), k0, 1)?;
        let value = memmove_block.insert_value(context, location, value, array_len, 2)?;

        memmove_block.append_operation(cf::br(append_block, &[value], location));
    }

    {
        let k8 = realloc_block.const_int(context, location, 8, 32)?;
        let k1024 = realloc_block.const_int(context, location, 1024, 32)?;

        // Array allocation growth formula:
        //   new_len = max(8, old_len + min(1024, 2 * old_len));
        let new_capacity = realloc_block.append_op_result(arith::shli(array_end, k1, location))?;
        let new_capacity =
            realloc_block.append_op_result(arith::minui(new_capacity, k1024, location))?;
        let new_capacity =
            realloc_block.append_op_result(arith::addi(new_capacity, array_end, location))?;
        let new_capacity =
            realloc_block.append_op_result(arith::maxui(new_capacity, k8, location))?;

        let realloc_size = {
            let new_capacity = realloc_block.append_op_result(arith::extui(
                new_capacity,
                IntegerType::new(context, 64).into(),
                location,
            ))?;
            realloc_block.append_op_result(arith::muli(new_capacity, elem_stride, location))?
        };

        let ptr =
            realloc_block.extract_value(context, location, entry.argument(0)?.into(), ptr_ty, 0)?;
        let ptr = realloc_block.append_op_result(ReallocBindingsMeta::realloc(
            context,
            ptr,
            realloc_size,
            location,
        ))?;

        // No need to memmove, guaranteed by the fact that if we needed to memmove we'd have gone
        // through the memmove block instead of reallocating.

        let value =
            realloc_block.insert_value(context, location, entry.argument(0)?.into(), ptr, 0)?;
        let value = realloc_block.insert_value(context, location, value, new_capacity, 3)?;

        realloc_block.append_operation(cf::br(append_block, &[value], location));
    }

    {
        let ptr = append_block.extract_value(
            context,
            location,
            append_block.argument(0)?.into(),
            ptr_ty,
            0,
        )?;
        let array_end = append_block.extract_value(
            context,
            location,
            append_block.argument(0)?.into(),
            len_ty,
            2,
        )?;

        let offset = append_block.append_op_result(arith::extui(
            array_end,
            IntegerType::new(context, 64).into(),
            location,
        ))?;
        let offset = append_block.append_op_result(arith::muli(offset, elem_stride, location))?;
        let ptr = append_block.append_op_result(llvm::get_element_ptr_dynamic(
            context,
            ptr,
            &[offset],
            IntegerType::new(context, 8).into(),
            llvm::r#type::pointer(context, 0),
            location,
        ))?;

        append_block.store(context, location, ptr, entry.argument(1)?.into())?;

        let array_len = append_block.append_op_result(arith::addi(array_end, k1, location))?;
        let value = append_block.insert_value(
            context,
            location,
            append_block.argument(0)?.into(),
            array_len,
            2,
        )?;

        append_block.append_operation(helper.br(0, &[value], location));
    }

    Ok(())
}

/// Generate MLIR operations for the `array_len` libfunc.
pub fn build_len<'ctx, 'this>(
    context: &'ctx Context,
    registry: &ProgramRegistry<CoreType, CoreLibfunc>,
    entry: &'this Block<'ctx>,
    location: Location<'ctx>,
    helper: &LibfuncHelper<'ctx, 'this>,
    metadata: &mut MetadataStorage,
    info: &SignatureAndTypeConcreteLibfunc,
) -> Result<()> {
    let array_ty = registry.build_type(
        context,
        helper,
        registry,
        metadata,
        &info.param_signatures()[0].ty,
    )?;

    let len_ty = crate::ffi::get_struct_field_type_at(&array_ty, 1);
    let array_value = entry.argument(0)?.into();

    let array_start = entry.extract_value(context, location, array_value, len_ty, 1)?;
    let array_end = entry.extract_value(context, location, array_value, len_ty, 2)?;

    let array_len = entry.append_op_result(arith::subi(array_end, array_start, location))?;

    entry.append_operation(helper.br(0, &[array_len], location));
    Ok(())
}

/// Generate MLIR operations for the `array_get` libfunc.
pub fn build_get<'ctx, 'this>(
    context: &'ctx Context,
    registry: &ProgramRegistry<CoreType, CoreLibfunc>,
    entry: &'this Block<'ctx>,
    location: Location<'ctx>,
    helper: &LibfuncHelper<'ctx, 'this>,
    metadata: &mut MetadataStorage,
    info: &SignatureAndTypeConcreteLibfunc,
) -> Result<()> {
    if metadata.get::<ReallocBindingsMeta>().is_none() {
        metadata.insert(ReallocBindingsMeta::new(context, helper));
    }

    let range_check =
        super::increment_builtin_counter(context, entry, location, entry.argument(0)?.into())?;

    let array_ty = registry.build_type(
        context,
        helper,
        registry,
        metadata,
        &info.param_signatures()[1].ty,
    )?;

    let elem_ty = registry.get_type(&info.ty)?;
    let elem_layout = elem_ty.layout(registry)?;
    let elem_stride = elem_layout.pad_to_align().size();

    let ptr_ty = crate::ffi::get_struct_field_type_at(&array_ty, 0);
    let len_ty = crate::ffi::get_struct_field_type_at(&array_ty, 1);

    let value = entry.argument(1)?.into();
    let index = entry.argument(2)?.into();

    let array_start = entry.extract_value(context, location, value, len_ty, 1)?;
    let array_end = entry.extract_value(context, location, value, len_ty, 2)?;

    let array_len = entry.append_op_result(arith::subi(array_end, array_start, location))?;
    let is_valid = entry.append_op_result(arith::cmpi(
        context,
        CmpiPredicate::Ult,
        index,
        array_len,
        location,
    ))?;

    let valid_block = helper.append_block(Block::new(&[]));
    let error_block = helper.append_block(Block::new(&[]));
    entry.append_operation(cf::cond_br(
        context,
        is_valid,
        valid_block,
        error_block,
        &[],
        &[],
        location,
    ));

    {
        let ptr = valid_block.extract_value(context, location, value, ptr_ty, 0)?;

        let index = {
            let array_start = valid_block.append_op_result(arith::extui(
                array_start,
                IntegerType::new(context, 64).into(),
                location,
            ))?;
            let index = valid_block.append_op_result(arith::extui(
                index,
                IntegerType::new(context, 64).into(),
                location,
            ))?;
            valid_block.append_op_result(arith::addi(array_start, index, location))?
        };

        let elem_stride = valid_block.const_int(context, location, elem_stride, 64)?;
        let elem_offset =
            valid_block.append_op_result(arith::muli(elem_stride, index, location))?;

        let elem_ptr = valid_block.append_op_result(llvm::get_element_ptr_dynamic(
            context,
            ptr,
            &[elem_offset],
            IntegerType::new(context, 8).into(),
            llvm::r#type::pointer(context, 0),
            location,
        ))?;

        let elem_size = valid_block.const_int(context, location, elem_layout.size(), 64)?;

        let target_ptr = valid_block.append_op_result(
            ods::llvm::mlir_zero(context, pointer(context, 0), location).into(),
        )?;
        let target_ptr = valid_block.append_op_result(ReallocBindingsMeta::realloc(
            context, target_ptr, elem_size, location,
        ))?;
        assert_nonnull(
            context,
            valid_block,
            location,
            target_ptr,
            "realloc returned nullptr",
        )?;

        // TODO: Support clone-only types (those that are not copy).
        valid_block.memcpy(context, location, elem_ptr, target_ptr, elem_size);

        valid_block.append_operation(helper.br(0, &[range_check, target_ptr], location));
    }

    error_block.append_operation(helper.br(1, &[range_check], location));
    Ok(())
}

/// Generate MLIR operations for the `array_pop_front` libfunc.
pub fn build_pop_front<'ctx, 'this>(
    context: &'ctx Context,
    registry: &ProgramRegistry<CoreType, CoreLibfunc>,
    entry: &'this Block<'ctx>,
    location: Location<'ctx>,
    helper: &LibfuncHelper<'ctx, 'this>,
    metadata: &mut MetadataStorage,
    info: &SignatureAndTypeConcreteLibfunc,
) -> Result<()> {
    if metadata.get::<ReallocBindingsMeta>().is_none() {
        metadata.insert(ReallocBindingsMeta::new(context, helper));
    }

    let array_ty = registry.build_type(
        context,
        helper,
        registry,
        metadata,
        &info.param_signatures()[0].ty,
    )?;

    let elem_ty = registry.get_type(&info.ty)?;
    let elem_layout = elem_ty.layout(registry)?;

    let ptr_ty = crate::ffi::get_struct_field_type_at(&array_ty, 0);
    let len_ty = crate::ffi::get_struct_field_type_at(&array_ty, 1);

    let value = entry.argument(0)?.into();

    let array_start = entry.extract_value(context, location, value, len_ty, 1)?;
    let array_end = entry.extract_value(context, location, value, len_ty, 2)?;

    let is_empty = entry.append_op_result(arith::cmpi(
        context,
        CmpiPredicate::Eq,
        array_start,
        array_end,
        location,
    ))?;

    let valid_block = helper.append_block(Block::new(&[]));
    let empty_block = helper.append_block(Block::new(&[]));
    entry.append_operation(cf::cond_br(
        context,
        is_empty,
        empty_block,
        valid_block,
        &[],
        &[],
        location,
    ));

    {
        let ptr = valid_block.extract_value(context, location, value, ptr_ty, 0)?;

        let elem_size = valid_block.const_int(context, location, elem_layout.size(), 64)?;
        let elem_offset = valid_block.append_op_result(arith::extui(
            array_start,
            IntegerType::new(context, 64).into(),
            location,
        ))?;
        let elem_offset =
            valid_block.append_op_result(arith::muli(elem_offset, elem_size, location))?;
        let ptr = valid_block.append_op_result(llvm::get_element_ptr_dynamic(
            context,
            ptr,
            &[elem_offset],
            IntegerType::new(context, 8).into(),
            llvm::r#type::pointer(context, 0),
            location,
        ))?;

        let target_ptr = valid_block.append_op_result(
            ods::llvm::mlir_zero(context, pointer(context, 0), location).into(),
        )?;
        let target_ptr = valid_block.append_op_result(ReallocBindingsMeta::realloc(
            context, target_ptr, elem_size, location,
        ))?;
        assert_nonnull(
            context,
            valid_block,
            location,
            target_ptr,
            "realloc returned nullptr",
        )?;

        valid_block.memcpy(context, location, ptr, target_ptr, elem_size);

        let k1 = valid_block.const_int(context, location, 1, 32)?;
        let new_start = valid_block.append_op_result(arith::addi(array_start, k1, location))?;
        let value = valid_block.insert_value(context, location, value, new_start, 1)?;

        valid_block.append_operation(helper.br(0, &[value, target_ptr], location));
    }

    empty_block.append_operation(helper.br(1, &[value], location));
    Ok(())
}

/// Generate MLIR operations for the `array_pop_front_consume` libfunc.
pub fn build_pop_front_consume<'ctx, 'this>(
    context: &'ctx Context,
    registry: &ProgramRegistry<CoreType, CoreLibfunc>,
    entry: &'this Block<'ctx>,
    location: Location<'ctx>,
    helper: &LibfuncHelper<'ctx, 'this>,
    metadata: &mut MetadataStorage,
    info: &SignatureAndTypeConcreteLibfunc,
) -> Result<()> {
    // Equivalent to `array_pop_front_consume` for our purposes.
    build_pop_front(context, registry, entry, location, helper, metadata, info)
}

/// Generate MLIR operations for the `array_snapshot_pop_front` libfunc.
pub fn build_snapshot_pop_front<'ctx, 'this>(
    context: &'ctx Context,
    registry: &ProgramRegistry<CoreType, CoreLibfunc>,
    entry: &'this Block<'ctx>,
    location: Location<'ctx>,
    helper: &LibfuncHelper<'ctx, 'this>,
    metadata: &mut MetadataStorage,
    info: &SignatureAndTypeConcreteLibfunc,
) -> Result<()> {
    build_pop_front(context, registry, entry, location, helper, metadata, info)
}

/// Generate MLIR operations for the `array_snapshot_pop_back` libfunc.
pub fn build_snapshot_pop_back<'ctx, 'this>(
    context: &'ctx Context,
    registry: &ProgramRegistry<CoreType, CoreLibfunc>,
    entry: &'this Block<'ctx>,
    location: Location<'ctx>,
    helper: &LibfuncHelper<'ctx, 'this>,
    metadata: &mut MetadataStorage,
    info: &SignatureAndTypeConcreteLibfunc,
) -> Result<()> {
    if metadata.get::<ReallocBindingsMeta>().is_none() {
        metadata.insert(ReallocBindingsMeta::new(context, helper));
    }

    let array_ty = registry.build_type(
        context,
        helper,
        registry,
        metadata,
        &info.param_signatures()[0].ty,
    )?;

    let elem_ty = registry.get_type(&info.ty)?;
    let elem_layout = elem_ty.layout(registry)?;

    let ptr_ty = crate::ffi::get_struct_field_type_at(&array_ty, 0);
    let len_ty = crate::ffi::get_struct_field_type_at(&array_ty, 1);

    let value = entry.argument(0)?.into();

    let array_start = entry.extract_value(context, location, value, len_ty, 1)?;
    let array_end = entry.extract_value(context, location, value, len_ty, 2)?;
    let is_empty = entry.append_op_result(arith::cmpi(
        context,
        CmpiPredicate::Eq,
        array_start,
        array_end,
        location,
    ))?;

    let valid_block = helper.append_block(Block::new(&[]));
    let empty_block = helper.append_block(Block::new(&[]));
    entry.append_operation(cf::cond_br(
        context,
        is_empty,
        empty_block,
        valid_block,
        &[],
        &[],
        location,
    ));

    {
        let k1 = valid_block.const_int(context, location, 1, 32)?;
        let new_end = valid_block.append_op_result(arith::subi(array_end, k1, location))?;

        let ptr = valid_block.extract_value(context, location, value, ptr_ty, 0)?;

        let elem_size = valid_block.const_int(context, location, elem_layout.size(), 64)?;
        let elem_offset = valid_block.append_op_result(arith::extui(
            new_end,
            IntegerType::new(context, 64).into(),
            location,
        ))?;
        let elem_offset =
            valid_block.append_op_result(arith::muli(elem_offset, elem_size, location))?;
        let ptr = valid_block.append_op_result(llvm::get_element_ptr_dynamic(
            context,
            ptr,
            &[elem_offset],
            IntegerType::new(context, 8).into(),
            llvm::r#type::pointer(context, 0),
            location,
        ))?;

        let target_ptr = valid_block.append_op_result(
            ods::llvm::mlir_zero(context, pointer(context, 0), location).into(),
        )?;
        let target_ptr = valid_block.append_op_result(ReallocBindingsMeta::realloc(
            context, target_ptr, elem_size, location,
        ))?;
        assert_nonnull(
            context,
            valid_block,
            location,
            target_ptr,
            "realloc returned nullptr",
        )?;

        valid_block.memcpy(context, location, ptr, target_ptr, elem_size);

        let value = valid_block.insert_value(context, location, value, new_end, 2)?;

        valid_block.append_operation(helper.br(0, &[value, target_ptr], location));
    }

    empty_block.append_operation(helper.br(1, &[value], location));
    Ok(())
}

pub fn build_snapshot_multi_pop_front<'ctx, 'this>(
    context: &'ctx Context,
    registry: &ProgramRegistry<CoreType, CoreLibfunc>,
    entry: &'this Block<'ctx>,
    location: Location<'ctx>,
    helper: &LibfuncHelper<'ctx, 'this>,
    metadata: &mut MetadataStorage,
    info: &ConcreteMultiPopLibfunc,
) -> Result<()> {
    if metadata.get::<ReallocBindingsMeta>().is_none() {
        metadata.insert(ReallocBindingsMeta::new(context, helper));
    }

    let range_check = entry.argument(0)?.into();

    // Get type information

    let array_ty = registry.build_type(
        context,
        helper,
        registry,
        metadata,
        &info.param_signatures()[1].ty,
    )?;

    let popped_cty = registry.get_type(&info.popped_ty)?;
    let popped_size = popped_cty.layout(registry)?.size();
    let popped_size_value = entry.const_int(context, location, popped_size, 64)?;

    let popped_ctys = popped_cty
        .fields()
        .expect("popped type should be a tuple (ergo, has fields)");
    let popped_len = popped_ctys.len();

    let array_ptr_ty = crate::ffi::get_struct_field_type_at(&array_ty, 0);
    let array_start_ty = crate::ffi::get_struct_field_type_at(&array_ty, 1);
    let array_end_ty = crate::ffi::get_struct_field_type_at(&array_ty, 2);

    // Get array information

    let array = entry.argument(1)?.into();
    let array_ptr = entry.extract_value(context, location, array, array_ptr_ty, 0)?;
    let array_start = entry.extract_value(context, location, array, array_start_ty, 1)?;
    let array_end = entry.extract_value(context, location, array, array_end_ty, 2)?;

    // Check if operation is valid:
    // if array.end - array.start < popped_len {
    //     return
    // }

    let array_len = entry.append_op_result(arith::subi(array_end, array_start, location))?;
    let popped_len_value = entry.const_int(context, location, popped_len, 32)?;
    let is_valid = entry.append_op_result(arith::cmpi(
        context,
        CmpiPredicate::Uge,
        array_len,
        popped_len_value,
        location,
    ))?;

    let valid_block = helper.append_block(Block::new(&[]));
    let invalid_block = helper.append_block(Block::new(&[]));

    entry.append_operation(cf::cond_br(
        context,
        is_valid,
        valid_block,
        invalid_block,
        &[],
        &[],
        location,
    ));

    {
        // Get pointer to first element to pop

        let popped_ptr = {
            let single_popped_ty =
                registry.build_type(context, helper, registry, metadata, &popped_ctys[0])?;

            valid_block.append_op_result(llvm::get_element_ptr_dynamic(
                context,
                array_ptr,
                &[array_start],
                single_popped_ty,
                llvm::r#type::pointer(context, 0),
                location,
            ))?
        };

        // Allocate memory for return array

        let return_ptr = {
            let null_ptr = valid_block.append_op_result(
                ods::llvm::mlir_zero(context, pointer(context, 0), location).into(),
            )?;
            valid_block.append_op_result(ReallocBindingsMeta::realloc(
                context,
                null_ptr,
                popped_size_value,
                location,
            ))?
        };

        valid_block.memcpy(context, location, popped_ptr, return_ptr, popped_size_value);

        // Update array start (removing popped elements)

        let array = {
            let new_array_start = valid_block.append_op_result(arith::addi(
                array_start,
                popped_len_value,
                location,
            ))?;

            valid_block.insert_value(context, location, array, new_array_start, 1)?
        };

        valid_block.append_operation(helper.br(0, &[range_check, array, return_ptr], location));
    }

    invalid_block.append_operation(helper.br(1, &[range_check, array], location));

    Ok(())
}

pub fn build_snapshot_multi_pop_back<'ctx, 'this>(
    context: &'ctx Context,
    registry: &ProgramRegistry<CoreType, CoreLibfunc>,
    entry: &'this Block<'ctx>,
    location: Location<'ctx>,
    helper: &LibfuncHelper<'ctx, 'this>,
    metadata: &mut MetadataStorage,
    info: &ConcreteMultiPopLibfunc,
) -> Result<()> {
    if metadata.get::<ReallocBindingsMeta>().is_none() {
        metadata.insert(ReallocBindingsMeta::new(context, helper));
    }

    let range_check = entry.argument(0)?.into();

    // Get type information

    let array_ty = registry.build_type(
        context,
        helper,
        registry,
        metadata,
        &info.param_signatures()[1].ty,
    )?;

    let popped_cty = registry.get_type(&info.popped_ty)?;
    let popped_size = popped_cty.layout(registry)?.size();
    let popped_size_value = entry.const_int(context, location, popped_size, 64)?;

    let popped_ctys = popped_cty
        .fields()
        .expect("popped type should be a tuple (ergo, has fields)");
    let popped_len = popped_ctys.len();

    let array_ptr_ty = crate::ffi::get_struct_field_type_at(&array_ty, 0);
    let array_start_ty = crate::ffi::get_struct_field_type_at(&array_ty, 1);
    let array_end_ty = crate::ffi::get_struct_field_type_at(&array_ty, 2);

    // Get array information

    let array = entry.argument(1)?.into();
    let array_ptr = entry.extract_value(context, location, array, array_ptr_ty, 0)?;
    let array_start = entry.extract_value(context, location, array, array_start_ty, 1)?;
    let array_end = entry.extract_value(context, location, array, array_end_ty, 2)?;

    // Check if operation is valid:
    // if array.end - array.start < popped_len {
    //     return
    // }

    let array_len = entry.append_op_result(arith::subi(array_end, array_start, location))?;
    let popped_len_value = entry.const_int(context, location, popped_len, 32)?;
    let is_valid = entry.append_op_result(arith::cmpi(
        context,
        CmpiPredicate::Uge,
        array_len,
        popped_len_value,
        location,
    ))?;

    let valid_block = helper.append_block(Block::new(&[]));
    let invalid_block = helper.append_block(Block::new(&[]));

    entry.append_operation(cf::cond_br(
        context,
        is_valid,
        valid_block,
        invalid_block,
        &[],
        &[],
        location,
    ));

    {
        // Get pointer to first element to pop

        let popped_ptr = {
            let single_popped_ty =
                registry.build_type(context, helper, registry, metadata, &popped_ctys[0])?;

            let popped_start =
                valid_block.append_op_result(arith::subi(array_end, popped_len_value, location))?;

            valid_block.append_op_result(llvm::get_element_ptr_dynamic(
                context,
                array_ptr,
                &[popped_start],
                single_popped_ty,
                llvm::r#type::pointer(context, 0),
                location,
            ))?
        };

        // Allocate memory for return array

        let return_ptr = {
            let null_ptr = valid_block.append_op_result(
                ods::llvm::mlir_zero(context, pointer(context, 0), location).into(),
            )?;
            valid_block.append_op_result(ReallocBindingsMeta::realloc(
                context,
                null_ptr,
                popped_size_value,
                location,
            ))?
        };

        valid_block.memcpy(context, location, popped_ptr, return_ptr, popped_size_value);

        // Update array end (removing popped elements)

        let array = {
            let new_array_end =
                valid_block.append_op_result(arith::subi(array_end, popped_len_value, location))?;

            valid_block.insert_value(context, location, array, new_array_end, 2)?
        };

        valid_block.append_operation(helper.br(0, &[range_check, array, return_ptr], location));
    }

    invalid_block.append_operation(helper.br(1, &[range_check, array], location));

    Ok(())
}

/// Generate MLIR operations for the `array_slice` libfunc.
pub fn build_slice<'ctx, 'this>(
    context: &'ctx Context,
    registry: &ProgramRegistry<CoreType, CoreLibfunc>,
    entry: &'this Block<'ctx>,
    location: Location<'ctx>,
    helper: &LibfuncHelper<'ctx, 'this>,
    metadata: &mut MetadataStorage,
    info: &SignatureAndTypeConcreteLibfunc,
) -> Result<()> {
    if metadata.get::<ReallocBindingsMeta>().is_none() {
        metadata.insert(ReallocBindingsMeta::new(context, helper));
    }

    let range_check =
        super::increment_builtin_counter(context, entry, location, entry.argument(0)?.into())?;

    let array_ty = registry.build_type(
        context,
        helper,
        registry,
        metadata,
        &info.param_signatures()[1].ty,
    )?;

    let len_ty = crate::ffi::get_struct_field_type_at(&array_ty, 1);

    let elem_ty = registry.get_type(&info.ty)?;
    let elem_layout = elem_ty.layout(registry)?;

    let slice_since = entry.argument(2)?.into();
    let slice_length = entry.argument(3)?.into();

    let slice_until = entry.append_op_result(arith::addi(slice_since, slice_length, location))?;

    let array_start =
        entry.extract_value(context, location, entry.argument(1)?.into(), len_ty, 1)?;
    let array_end = entry.extract_value(context, location, entry.argument(1)?.into(), len_ty, 2)?;

    let slice_since = entry.append_op_result(arith::addi(slice_since, array_start, location))?;
    let slice_until = entry.append_op_result(arith::addi(slice_until, array_start, location))?;

    let lhs_bound = entry.append_op_result(arith::cmpi(
        context,
        CmpiPredicate::Uge,
        slice_since,
        array_start,
        location,
    ))?;
    let rhs_bound = entry.append_op_result(arith::cmpi(
        context,
        CmpiPredicate::Ule,
        slice_until,
        array_end,
        location,
    ))?;

    let is_fully_contained = entry.append_op_result(arith::andi(lhs_bound, rhs_bound, location))?;

    let slice_block = helper.append_block(Block::new(&[]));
    let error_block = helper.append_block(Block::new(&[]));
    entry.append_operation(cf::cond_br(
        context,
        is_fully_contained,
        slice_block,
        error_block,
        &[],
        &[],
        location,
    ));

    {
        let elem_size =
            slice_block.const_int(context, location, elem_layout.pad_to_align().size(), 64)?;
        let dst_size = slice_block.append_op_result(arith::extui(
            slice_length,
            IntegerType::new(context, 64).into(),
            location,
        ))?;
        let dst_size = slice_block.append_op_result(arith::muli(dst_size, elem_size, location))?;

        let dst_ptr = slice_block.append_op_result(
            ods::llvm::mlir_zero(context, pointer(context, 0), location).into(),
        )?;
        let dst_ptr = slice_block.append_op_result(ReallocBindingsMeta::realloc(
            context, dst_ptr, dst_size, location,
        ))?;

        // TODO: Find out if we need to clone stuff using the snapshot clone meta.
        let src_offset = {
            let slice_since = slice_block.append_op_result(arith::extui(
                slice_since,
                IntegerType::new(context, 64).into(),
                location,
            ))?;

            slice_block.append_op_result(arith::muli(slice_since, elem_size, location))?
        };

        let src_ptr = slice_block.extract_value(
            context,
            location,
            entry.argument(1)?.into(),
            pointer(context, 0),
            0,
        )?;
        let src_ptr = slice_block.append_op_result(llvm::get_element_ptr_dynamic(
            context,
            src_ptr,
            &[src_offset],
            IntegerType::new(context, 8).into(),
            llvm::r#type::pointer(context, 0),
            location,
        ))?;

        slice_block.memcpy(context, location, src_ptr, dst_ptr, dst_size);

        let k0 = slice_block.const_int_from_type(context, location, 0, len_ty)?;

        let value = slice_block.append_op_result(llvm::undef(array_ty, location))?;
        let value = slice_block.insert_values(
            context,
            location,
            value,
            &[dst_ptr, k0, slice_length, slice_length],
        )?;

        slice_block.append_operation(helper.br(0, &[range_check, value], location));
    }

    error_block.append_operation(helper.br(1, &[range_check], location));
    Ok(())
}

/// Generate MLIR operations for the `span_from_tuple` libfunc.
pub fn build_span_from_tuple<'ctx, 'this>(
    context: &'ctx Context,
    registry: &ProgramRegistry<CoreType, CoreLibfunc>,
    entry: &'this Block<'ctx>,
    location: Location<'ctx>,
    helper: &LibfuncHelper<'ctx, 'this>,
    metadata: &mut MetadataStorage,
    info: &SignatureAndTypeConcreteLibfunc,
) -> Result<()> {
    // tuple to array span (t,t,t) -> &[t,t,t]

    if metadata.get::<ReallocBindingsMeta>().is_none() {
        metadata.insert(ReallocBindingsMeta::new(context, helper));
    }

    let struct_type_info = registry.get_type(&info.ty)?;

    let struct_ty = registry.build_type(context, helper, registry, metadata, &info.ty)?;

    let container: Value = {
        // load box
        entry.load(context, location, entry.argument(0)?.into(), struct_ty)?
    };

    let fields = struct_type_info.fields().expect("should have fields");
    let (field_ty, field_layout) =
        registry.build_type_with_layout(context, helper, registry, metadata, &fields[0])?;
    let field_stride = field_layout.pad_to_align().size();

    let array_ty = registry.build_type(
        context,
        helper,
        registry,
        metadata,
        &info.branch_signatures()[0].vars[0].ty,
    )?;
    let len_ty = crate::ffi::get_struct_field_type_at(&array_ty, 1);

    let array_len_value = entry.const_int_from_type(context, location, fields.len(), len_ty)?;

    let array_container = entry.append_op_result(llvm::undef(array_ty, location))?;

    let k0 = entry.const_int_from_type(context, location, 0, len_ty)?;

    let array_container = entry.insert_value(context, location, array_container, k0, 1)?;
    let array_container =
        entry.insert_value(context, location, array_container, array_len_value, 2)?;
    let array_container =
        entry.insert_value(context, location, array_container, array_len_value, 3)?;

    let ptr = entry
        .append_op_result(ods::llvm::mlir_zero(context, pointer(context, 0), location).into())?;

    let field_size: Value = entry.const_int(context, location, field_stride, 64)?;
    let array_len_value_i64 =
        entry.append_op_result(arith::extui(array_len_value, field_size.r#type(), location))?;
    let total_size =
        entry.append_op_result(arith::muli(field_size, array_len_value_i64, location))?;

    let ptr = entry.append_op_result(ReallocBindingsMeta::realloc(
        context, ptr, total_size, location,
    ))?;

    for (i, _) in fields.iter().enumerate() {
        let value: Value = entry.extract_value(context, location, container, field_ty, i)?;

        let target_ptr = entry.append_op_result(llvm::get_element_ptr(
            context,
            ptr,
            DenseI32ArrayAttribute::new(context, &[i as i32]),
            field_ty,
            pointer(context, 0),
            location,
        ))?;

        entry.store(context, location, target_ptr, value)?;
    }

    let array_container = entry.insert_value(context, location, array_container, ptr, 0)?;

    entry.append_operation(helper.br(0, &[array_container], location));

    Ok(())
}

fn assert_nonnull<'ctx, 'this>(
    context: &'ctx Context,
    entry: &'this Block<'ctx>,
    location: Location<'ctx>,
    ptr: Value<'ctx, 'this>,
    msg: &str,
) -> Result<()> {
    let null_ptr =
        entry.append_op_result(ods::llvm::mlir_zero(context, ptr.r#type(), location).into())?;

    let ptr_is_not_null = entry.append_op_result(
        ods::llvm::icmp(
            context,
            IntegerType::new(context, 1).into(),
            ptr,
            null_ptr,
            IntegerAttribute::new(IntegerType::new(context, 64).into(), 1).into(),
            location,
        )
        .into(),
    )?;

    entry.append_operation(cf::assert(context, ptr_is_not_null, msg, location));
    Ok(())
}

pub fn build_tuple_from_span<'ctx, 'this>(
    context: &'ctx Context,
    registry: &ProgramRegistry<CoreType, CoreLibfunc>,
    entry: &'this Block<'ctx>,
    location: Location<'ctx>,
    helper: &LibfuncHelper<'ctx, 'this>,
    metadata: &mut MetadataStorage,
    info: &SignatureAndTypeConcreteLibfunc,
) -> Result<()> {
    // Libfunc Signature:
    //
    // (Snapshot<Array<felt252>>) -> Box<Tuple<felt252, ...>>

    if metadata.get::<ReallocBindingsMeta>().is_none() {
        metadata.insert(ReallocBindingsMeta::new(context, helper));
    }

    // Get type information

    let elem_core_ty = registry.get_type(&info.signature.param_signatures[0].ty)?;
    let elem_layout = elem_core_ty.layout(registry)?;
    let elem_stride = elem_layout.pad_to_align().size();
    let tuple_len = registry
        .get_type(&info.ty)?
        .fields()
        .expect("should be a struct (ergo, has fields)")
        .len();

    let u32_ty = IntegerType::new(context, 32).into();

    // Get array information

    let array_value = entry.argument(0)?.into();
    let array_ptr = entry.extract_value(context, location, array_value, pointer(context, 0), 0)?;
    let array_start = entry.extract_value(context, location, array_value, u32_ty, 1)?;
    let array_end = entry.extract_value(context, location, array_value, u32_ty, 2)?;
    let array_capacity = entry.extract_value(context, location, array_value, u32_ty, 3)?;

    // Check if conversion is valid
    //
    // if array.end - array.start != tuple_len {
    //     return err;
    // }

    let array_len = entry.append_op_result(arith::subi(array_end, array_start, location))?;
    let tuple_len_value = entry.const_int(context, location, tuple_len, 32)?;
    let array_len_matches = entry.append_op_result(arith::cmpi(
        context,
        CmpiPredicate::Eq,
        array_len,
        tuple_len_value,
        location,
    ))?;

    let block_ok = helper.append_block(Block::new(&[]));
    let block_err = helper.append_block(Block::new(&[]));
    entry.append_operation(cf::cond_br(
        context,
        array_len_matches,
        block_ok,
        block_err,
        &[],
        &[],
        location,
    ));

    // Check if pointer can be passed through, that is
    // if array.start == 0 && array.capacity == tuple_len

    let is_pointer_passthrough = {
        let k0 = block_ok.const_int(context, location, 0, 32)?;
        let array_since_is_zero = block_ok.append_op_result(arith::cmpi(
            context,
            CmpiPredicate::Eq,
            array_start,
            k0,
            location,
        ))?;
        let array_cap_matches = block_ok.append_op_result(arith::cmpi(
            context,
            CmpiPredicate::Eq,
            array_capacity,
            tuple_len_value,
            location,
        ))?;

        block_ok.append_op_result(arith::andi(
            array_since_is_zero,
            array_cap_matches,
            location,
        ))?
    };

    let box_ptr = block_ok.append_op_result(scf::r#if(
        is_pointer_passthrough,
        &[llvm::r#type::pointer(context, 0)],
        {
            let region = Region::new();
            let block = region.append_block(Block::new(&[]));

            // If can be passed through, just return the array ptr

            block.append_operation(scf::r#yield(&[array_ptr], location));

            region
        },
        {
            let region = Region::new();
            let block = region.append_block(Block::new(&[]));

            // Otherwise, alloc memory for the returned tuple and clone it

            let tuple_len_value = block.const_int(context, location, tuple_len, 64)?;
            let elem_stride_value = block.const_int(context, location, elem_stride, 64)?;
            let tuple_len_bytes = block.append_op_result(arith::muli(
                tuple_len_value,
                elem_stride_value,
                location,
            ))?;

            let tuple_ptr = {
                let null_ptr = block
                    .append_op_result(llvm::zero(llvm::r#type::pointer(context, 0), location))?;
                let tuple_ptr = block.append_op_result(ReallocBindingsMeta::realloc(
                    context,
                    null_ptr,
                    tuple_len_bytes,
                    location,
                ))?;

                assert_nonnull(
                    context,
                    block.deref(),
                    location,
                    tuple_ptr,
                    "realloc returned null",
                )?;

                tuple_ptr
            };

            let array_start = block.append_op_result(arith::extui(
                array_start,
                IntegerType::new(context, 64).into(),
                location,
            ))?;
            let array_start_offset =
                block.append_op_result(arith::muli(elem_stride_value, array_start, location))?;

            let src_ptr = block.append_op_result(llvm::get_element_ptr_dynamic(
                context,
                array_ptr,
                &[array_start_offset],
                IntegerType::new(context, 8).into(),
                llvm::r#type::pointer(context, 0),
                location,
            ))?;
            block.memcpy(context, location, src_ptr, tuple_ptr, tuple_len_bytes);

            block.append_operation(scf::r#yield(&[tuple_ptr], location));

            region
        },
        location,
    ))?;

    block_ok.append_operation(helper.br(0, &[box_ptr], location));
    block_err.append_operation(helper.br(1, &[], location));

    Ok(())
}

#[cfg(test)]
mod test {
    use crate::{
        utils::test::{jit_enum, jit_panic, jit_struct, load_cairo, run_program},
        values::Value,
    };
    use pretty_assertions_sorted::assert_eq;
    use starknet_types_core::felt::Felt;

    #[test]
    fn run_roundtrip() {
        let program = load_cairo!(
            use array::ArrayTrait;

            fn run_test(x: Array<u32>) -> Array<u32> {
                x
            }
        );
        let result = run_program(&program, "run_test", &[[1u32, 2u32].into()]).return_value;

        assert_eq!(result, Value::from([1u32, 2u32]));
    }

    #[test]
    fn run_append() {
        let program = load_cairo! {
            use array::ArrayTrait;

            fn run_test() -> Array<u32> {
                let mut numbers = ArrayTrait::new();
                numbers.append(4_u32);
                numbers
            }
        };
        let result = run_program(&program, "run_test", &[]).return_value;

        assert_eq!(result, [4u32].into());
    }

    #[test]
    fn run_len() {
        let program = load_cairo!(
            use array::ArrayTrait;

            fn run_test() -> u32 {
                let mut numbers = ArrayTrait::new();
                numbers.append(4_u32);
                numbers.append(3_u32);
                numbers.append(2_u32);
                numbers.len()
            }
        );
        let result = run_program(&program, "run_test", &[]).return_value;

        assert_eq!(result, 3u32.into());
    }

    #[test]
    fn run_get() {
        let program = load_cairo!(
            use array::ArrayTrait;

            fn run_test() -> (u32, u32, u32, u32) {
                let mut numbers = ArrayTrait::new();
                numbers.append(4_u32);
                numbers.append(3_u32);
                numbers.append(2_u32);
                numbers.append(1_u32);
                (
                    *numbers.at(0),
                    *numbers.at(1),
                    *numbers.at(2),
                    *numbers.at(3),
                )
            }
        );
        let result = run_program(&program, "run_test", &[]).return_value;

        assert_eq!(
            result,
            jit_enum!(
                0,
                jit_struct!(jit_struct!(
                    4u32.into(),
                    3u32.into(),
                    2u32.into(),
                    1u32.into()
                ))
            )
        );
    }

    #[test]
    fn run_get_big() {
        let program = load_cairo!(
            use array::ArrayTrait;

            fn run_test() -> (u32, u32, u32, u32) {
                let mut numbers = ArrayTrait::new();
                numbers.append(4_u32);
                numbers.append(3_u32);
                numbers.append(2_u32);
                numbers.append(2_u32);
                numbers.append(2_u32);
                numbers.append(2_u32);
                numbers.append(2_u32);
                numbers.append(2_u32);
                numbers.append(2_u32);
                numbers.append(2_u32);
                numbers.append(2_u32);
                numbers.append(2_u32);
                numbers.append(2_u32);
                numbers.append(2_u32);
                numbers.append(2_u32);
                numbers.append(2_u32);
                numbers.append(17_u32);
                numbers.append(17_u32);
                numbers.append(18_u32);
                numbers.append(19_u32);
                numbers.append(20_u32);
                numbers.append(21_u32);
                numbers.append(22_u32);
                numbers.append(23_u32);
                (
                    *numbers.at(20),
                    *numbers.at(21),
                    *numbers.at(22),
                    *numbers.at(23),
                )
            }
        );
        let result = run_program(&program, "run_test", &[]).return_value;

        assert_eq!(
            result,
            jit_enum!(
                0,
                jit_struct!(jit_struct!(
                    20u32.into(),
                    21u32.into(),
                    22u32.into(),
                    23u32.into()
                ))
            )
        );
    }

    #[test]
    fn run_pop_front() {
        let program = load_cairo!(
            use array::ArrayTrait;

            fn run_test() -> u32 {
                let mut numbers = ArrayTrait::new();
                numbers.append(4_u32);
                numbers.append(3_u32);
                let _ = numbers.pop_front();
                numbers.append(1_u32);
                *numbers.at(0)
            }
        );
        let result = run_program(&program, "run_test", &[]).return_value;

        assert_eq!(result, jit_enum!(0, jit_struct!(3u32.into())));
    }

    #[test]
    fn run_pop_front_result() {
        let program = load_cairo!(
            use array::ArrayTrait;

            fn run_test() -> Option<u32> {
                let mut numbers = ArrayTrait::new();
                numbers.append(4_u32);
                numbers.append(3_u32);
                numbers.pop_front()
            }
        );
        let result = run_program(&program, "run_test", &[]).return_value;

        assert_eq!(result, jit_enum!(0, 4u32.into()));

        let program = load_cairo!(
            use array::ArrayTrait;

            fn run_test() -> Option<u32> {
                let mut numbers = ArrayTrait::new();
                numbers.pop_front()
            }
        );
        let result = run_program(&program, "run_test", &[]).return_value;

        assert_eq!(result, jit_enum!(1, jit_struct!()));
    }

    #[test]
    fn run_pop_front_consume() {
        let program = load_cairo!(
            use array::ArrayTrait;

            fn run_test() -> u32 {
                let mut numbers = ArrayTrait::new();
                numbers.append(4_u32);
                numbers.append(3_u32);
                match numbers.pop_front_consume() {
                    Option::Some((_, x)) => x,
                    Option::None(()) => 0_u32,
                }
            }
        );
        let result = run_program(&program, "run_test", &[]).return_value;

        assert_eq!(result, 4u32.into());
    }

    #[test]
    fn run_pop_back() {
        let program = load_cairo!(
            use array::ArrayTrait;

            fn run_test() -> (Option<@u32>, Option<@u32>, Option<@u32>, Option<@u32>) {
                let mut numbers = ArrayTrait::new();
                numbers.append(4_u32);
                numbers.append(3_u32);
                numbers.append(1_u32);
                let mut numbers = numbers.span();
                (
                    numbers.pop_back(),
                    numbers.pop_back(),
                    numbers.pop_back(),
                    numbers.pop_back(),
                )
            }
        );
        let result = run_program(&program, "run_test", &[]).return_value;

        assert_eq!(
            result,
            jit_struct!(
                jit_enum!(0, 1u32.into()),
                jit_enum!(0, 3u32.into()),
                jit_enum!(0, 4u32.into()),
                jit_enum!(
                    1,
                    Value::Struct {
                        fields: Vec::new(),
                        debug_name: None,
                    }
                ),
            ),
        );
    }

    #[test]
    fn run_slice() {
        let program = load_cairo!(
            use array::Array;
            use array::ArrayTrait;
            use array::SpanTrait;
            use option::OptionTrait;
            use box::BoxTrait;

            fn run_test() -> u32 {
                let mut data: Array<u32> = ArrayTrait::new();
                data.append(1_u32);
                data.append(2_u32);
                data.append(3_u32);
                data.append(4_u32);
                let sp = data.span();
                let slice = sp.slice(1, 2);
                data.append(5_u32);
                data.append(5_u32);
                data.append(5_u32);
                data.append(5_u32);
                data.append(5_u32);
                data.append(5_u32);
                *slice.get(1).unwrap().unbox()
            }

        );
        let result = run_program(&program, "run_test", &[]).return_value;

        assert_eq!(result, jit_enum!(0, jit_struct!(3u32.into())));
    }

    #[test]
    fn run_slice_fail() {
        let program = load_cairo!(
            use array::Array;
            use array::ArrayTrait;
            use array::SpanTrait;
            use option::OptionTrait;
            use box::BoxTrait;

            fn run_test() -> u32 {
                let mut data: Array<u32> = ArrayTrait::new();
                data.append(1_u32);
                data.append(2_u32);
                data.append(3_u32);
                data.append(4_u32);
                let sp = data.span();
                let slice = sp.slice(1, 4); // oob
                //data.append(5_u32);
                *slice.get(0).unwrap().unbox()
            }

        );
        let result = run_program(&program, "run_test", &[]).return_value;

        assert_eq!(
            result,
<<<<<<< HEAD
            jit_panic!(Value::felt_str(
                "1637570914057682275393755530660268060279989363"
            ))
=======
            jit_panic!(
                Felt::from_dec_str("1637570914057682275393755530660268060279989363").unwrap()
            )
>>>>>>> 2be717cb
        );
    }

    #[test]
    fn run_span_from_tuple() {
        let program = load_cairo!(
            mod felt252_span_from_tuple {
                pub extern fn span_from_tuple<T>(struct_like: Box<@T>) -> @Array<felt252> nopanic;
            }

            fn run_test() -> Array<felt252> {
                let span = felt252_span_from_tuple::span_from_tuple(BoxTrait::new(@(10, 20, 30)));
                span.clone()
            }
        );
        let result = run_program(&program, "run_test", &[]).return_value;

        assert_eq!(
            result,
            jit_enum!(
                0,
                jit_struct!(Value::from([
                    Value::Felt252(Felt::from(10)),
                    Felt::from(20).into(),
                    Felt::from(30).into()
                ]))
            )
        );
    }

    #[test]
    fn run_span_from_multi_tuple() {
        let program = load_cairo!(
            mod tuple_span_from_tuple {
                pub extern fn span_from_tuple<T>(
                    struct_like: Box<@T>
                ) -> @Array<(felt252, felt252, felt252)> nopanic;
            }

            fn run_test() {
                let multi_tuple = ((10, 20, 30), (40, 50, 60), (70, 80, 90));
                let span = tuple_span_from_tuple::span_from_tuple(BoxTrait::new(@multi_tuple));
                assert!(*span[0] == (10, 20, 30));
                assert!(*span[1] == (40, 50, 60));
                assert!(*span[2] == (70, 80, 90));
            }
        );
        let result = run_program(&program, "run_test", &[]).return_value;

        assert_eq!(result, jit_enum!(0, jit_struct!(jit_struct!())));
    }

    #[test]
    fn seq_append1() {
        let program = load_cairo!(
            use array::ArrayTrait;

            fn run_test() -> Array<u32> {
                let mut data = ArrayTrait::new();
                data.append(1);
                data
            }
        );

        assert_eq!(
            run_program(&program, "run_test", &[]).return_value,
            Value::from([1u32]),
        );
    }

    #[test]
    fn seq_append2() {
        let program = load_cairo!(
            use array::ArrayTrait;

            fn run_test() -> Array<u32> {
                let mut data = ArrayTrait::new();
                data.append(1);
                data.append(2);
                data
            }
        );

        assert_eq!(
            run_program(&program, "run_test", &[]).return_value,
            Value::from([1u32, 2u32]),
        );
    }

    #[test]
    fn seq_append2_popf1() {
        let program = load_cairo!(
            use array::ArrayTrait;

            fn run_test() -> Array<u32> {
                let mut data = ArrayTrait::new();
                data.append(1);
                data.append(2);
                let _ = data.pop_front();
                data
            }
        );

        assert_eq!(
            run_program(&program, "run_test", &[]).return_value,
            Value::from([2u32]),
        );
    }

    #[test]
    fn seq_append2_popb1() {
        let program = load_cairo!(
            use array::ArrayTrait;

            fn run_test() -> Span<u32> {
                let mut data = ArrayTrait::new();
                data.append(1);
                data.append(2);
                let mut data = data.span();
                let _ = data.pop_back();
                data
            }
        );

        assert_eq!(
            run_program(&program, "run_test", &[]).return_value,
            jit_struct!([1u32].into())
        );
    }

    #[test]
    fn seq_append1_popf1_append1() {
        let program = load_cairo!(
            use array::ArrayTrait;

            fn run_test() -> Array<u32> {
                let mut data = ArrayTrait::new();
                data.append(1);
                let _ = data.pop_front();
                data.append(2);
                data
            }
        );

        assert_eq!(
            run_program(&program, "run_test", &[]).return_value,
            Value::from([2u32]),
        );
    }

    #[test]
    fn seq_append1_first() {
        let program = load_cairo!(
            use array::ArrayTrait;

            fn run_test() -> u32 {
                let mut data = ArrayTrait::new();
                data.append(1);
                *data.at(0)
            }
        );

        assert_eq!(
            run_program(&program, "run_test", &[]).return_value,
            Value::Enum {
                tag: 0,
                value: Box::new(Value::Struct {
                    fields: vec![Value::from(1u32)],
                    debug_name: None,
                }),
                debug_name: None,
            },
        );
    }

    #[test]
    fn seq_append2_first() {
        let program = load_cairo!(
            use array::ArrayTrait;

            fn run_test() -> u32 {
                let mut data = ArrayTrait::new();
                data.append(1);
                data.append(2);
                *data.at(0)
            }
        );

        assert_eq!(
            run_program(&program, "run_test", &[]).return_value,
            Value::Enum {
                tag: 0,
                value: Box::new(Value::Struct {
                    fields: vec![Value::from(1u32)],
                    debug_name: None,
                }),
                debug_name: None,
            },
        );
    }

    #[test]
    fn seq_append2_popf1_first() {
        let program = load_cairo!(
            use array::ArrayTrait;

            fn run_test() -> u32 {
                let mut data = ArrayTrait::new();
                data.append(1);
                data.append(2);
                let _ = data.pop_front();
                *data.at(0)
            }
        );

        assert_eq!(
            run_program(&program, "run_test", &[]).return_value,
            Value::Enum {
                tag: 0,
                value: Box::new(Value::Struct {
                    fields: vec![Value::from(2u32)],
                    debug_name: None,
                }),
                debug_name: None,
            },
        );
    }

    #[test]
    fn seq_append2_popb1_last() {
        let program = load_cairo!(
            use array::ArrayTrait;

            fn run_test() -> u32 {
                let mut data = ArrayTrait::new();
                data.append(1);
                data.append(2);
                let mut data_span = data.span();
                let _ = data_span.pop_back();
                let last = data_span.len() - 1;
                *data_span.at(last)
            }
        );

        assert_eq!(
            run_program(&program, "run_test", &[]).return_value,
            Value::Enum {
                tag: 0,
                value: Box::new(Value::Struct {
                    fields: vec![Value::from(1u32)],
                    debug_name: None,
                }),
                debug_name: None,
            }
        );
    }

    #[test]
    fn seq_append1_popf1_append1_first() {
        let program = load_cairo!(
            use array::ArrayTrait;

            fn run_test() -> u32 {
                let mut data = ArrayTrait::new();
                data.append(1);
                let _ = data.pop_front();
                data.append(2);
                *data.at(0)
            }
        );

        assert_eq!(
            run_program(&program, "run_test", &[]).return_value,
            Value::Enum {
                tag: 0,
                value: Box::new(Value::Struct {
                    fields: vec![Value::from(2u32)],
                    debug_name: None,
                }),
                debug_name: None,
            },
        );
    }

    #[test]
    fn array_clone() {
        let program = load_cairo!(
            fn run_test() -> Array<u32> {
                let x = ArrayTrait::new();
                x.clone()
            }
        );

        assert_eq!(
            run_program(&program, "run_test", &[]).return_value,
            Value::Enum {
                tag: 0,
                value: Box::new(Value::Struct {
                    fields: vec![Value::Array(vec![])],
                    debug_name: None,
                }),
                debug_name: None,
            },
        );
    }

    #[test]
    fn array_pop_back_state() {
        let program = load_cairo!(
            use array::ArrayTrait;

            fn run_test() -> Span<u32> {
                let mut numbers = ArrayTrait::new();
                numbers.append(1_u32);
                numbers.append(2_u32);
                numbers.append(3_u32);
                let mut numbers = numbers.span();
                let _ = numbers.pop_back();
                numbers
            }
        );

        let result = run_program(&program, "run_test", &[]).return_value;

        assert_eq!(result, jit_struct!([1u32, 2u32].into()));
    }

    #[test]
    fn array_empty_span() {
        // Tests snapshot_take on a empty array.
        let program = load_cairo!(
            fn run_test() -> Span<u32> {
                let x = ArrayTrait::new();
                x.span()
            }
        );

        assert_eq!(
            run_program(&program, "run_test", &[]).return_value,
            jit_struct!(Value::Array(vec![])),
        );
    }

    #[test]
    fn array_span_modify_span() {
        // Tests pop_back on a span.
        let program = load_cairo!(
            use core::array::SpanTrait;
            fn pop_elem(mut self: Span<u64>) -> Option<@u64> {
                let x = self.pop_back();
                x
            }

            fn run_test() -> Option<@u64> {
                let mut data = array![2].span();
                let x = pop_elem(data);
                x
            }
        );

        assert_eq!(
            run_program(&program, "run_test", &[]).return_value,
            jit_enum!(0, 2u64.into()),
        );
    }

    #[test]
    fn array_span_check_array() {
        // Tests pop back on a span not modifying the original array.
        let program = load_cairo!(
            use core::array::SpanTrait;
            fn pop_elem(mut self: Span<u64>) -> Option<@u64> {
                let x = self.pop_back();
                x
            }

            fn run_test() -> Array<u64> {
                let mut data = array![1, 2];
                let _x = pop_elem(data.span());
                data
            }
        );

        assert_eq!(
            run_program(&program, "run_test", &[]).return_value,
            Value::Array(vec![1u64.into(), 2u64.into()]),
        );
    }

    #[test]
    fn tuple_from_span() {
        let program = load_cairo! {
            use core::array::{tuple_from_span, FixedSizedArrayInfoImpl};

            fn run_test(x: Array<felt252>) -> [felt252; 3] {
                (*tuple_from_span::<[felt252; 3], FixedSizedArrayInfoImpl<felt252, 3>>(@x).unwrap()).unbox()
            }
        };

        assert_eq!(
            run_program(
                &program,
                "run_test",
                &[Value::Array(vec![
                    Value::Felt252(1.into()),
                    Value::Felt252(2.into()),
                    Value::Felt252(3.into()),
                ])],
            )
            .return_value,
            Value::Enum {
                tag: 0,
                value: Box::new(Value::Struct {
                    fields: vec![Value::Struct {
                        fields: vec![
                            Value::Felt252(1.into()),
                            Value::Felt252(2.into()),
                            Value::Felt252(3.into()),
                        ],
                        debug_name: None
                    }],
                    debug_name: None
                }),
                debug_name: None
            }
        );
    }

    #[test]
    fn tuple_from_span_failed() {
        let program = load_cairo! {
            use core::array::{tuple_from_span, FixedSizedArrayInfoImpl};

            fn run_test(x: Array<felt252>) -> Option<@Box<[core::felt252; 3]>> {
                tuple_from_span::<[felt252; 3], FixedSizedArrayInfoImpl<felt252, 3>>(@x)
            }
        };

        assert_eq!(
            run_program(
                &program,
                "run_test",
                &[Value::Array(vec![
                    Value::Felt252(1.into()),
                    Value::Felt252(2.into()),
                ])],
            )
            .return_value,
            jit_enum!(1, jit_struct!())
        );
    }

    #[test]
    fn snapshot_multi_pop_front() {
        let program = load_cairo!(
            use array::ArrayTrait;

            fn run_test() -> (Span<felt252>, @Box<[felt252; 3]>) {
                let mut numbers = array![1, 2, 3, 4, 5, 6].span();
                let popped = numbers.multi_pop_front::<3>().unwrap();

                (numbers, popped)
            }
        );
        let result = run_program(&program, "run_test", &[]).return_value;

        assert_eq!(
            result,
            // Panic result
            jit_enum!(
                0,
                jit_struct!(
                    // Tuple
                    jit_struct!(
                        // Span of original array
                        jit_struct!(Value::Array(vec![
                            Value::Felt252(4.into()),
                            Value::Felt252(5.into()),
                            Value::Felt252(6.into()),
                        ])),
                        // Box of fixed array
                        jit_struct!(
                            Value::Felt252(1.into()),
                            Value::Felt252(2.into()),
                            Value::Felt252(3.into())
                        ),
                    )
                )
            )
        );
    }

    #[test]
    fn snapshot_failed_multi_pop_front() {
        let program = load_cairo!(
            use array::ArrayTrait;

            fn run_test() -> Span<felt252> {
                let mut numbers = array![1, 2].span();

                // should fail (return none)
                assert!(numbers.multi_pop_front::<3>().is_none());

                numbers
            }
        );

        let result = run_program(&program, "run_test", &[]).return_value;

        assert_eq!(
            result,
            // Panic result
            jit_enum!(
                0,
                jit_struct!(
                    // Span of original array
                    jit_struct!(Value::Array(vec![
                        Value::Felt252(1.into()),
                        Value::Felt252(2.into()),
                    ]),)
                )
            )
        );
    }

    #[test]
    fn snapshot_multi_pop_back() {
        let program = load_cairo!(
            use array::ArrayTrait;

            fn run_test() -> (Span<felt252>, @Box<[felt252; 3]>) {
                let mut numbers = array![1, 2, 3, 4, 5, 6].span();
                let popped = numbers.multi_pop_back::<3>().unwrap();

                (numbers, popped)
            }
        );
        let result = run_program(&program, "run_test", &[]).return_value;

        assert_eq!(
            result,
            // Panic result
            jit_enum!(
                0,
                jit_struct!(
                    // Tuple
                    jit_struct!(
                        // Span of original array
                        jit_struct!(Value::Array(vec![
                            Value::Felt252(1.into()),
                            Value::Felt252(2.into()),
                            Value::Felt252(3.into()),
                        ])),
                        // Box of fixed array
                        jit_struct!(
                            Value::Felt252(4.into()),
                            Value::Felt252(5.into()),
                            Value::Felt252(6.into())
                        ),
                    )
                )
            )
        );
    }

    #[test]
    fn snapshot_failed_multi_pop_back() {
        let program = load_cairo!(
            use array::ArrayTrait;

            fn run_test() -> Span<felt252> {
                let mut numbers = array![1, 2].span();

                // should fail (return none)
                assert!(numbers.multi_pop_back::<3>().is_none());

                numbers
            }
        );

        let result = run_program(&program, "run_test", &[]).return_value;

        assert_eq!(
            result,
            // Panic result
            jit_enum!(
                0,
                jit_struct!(
                    // Span of original array
                    jit_struct!(Value::Array(vec![
                        Value::Felt252(1.into()),
                        Value::Felt252(2.into()),
                    ]),)
                )
            )
        );
    }

    #[test]
    fn snapshot_multi_pop_back_front() {
        let program = load_cairo!(
            use array::ArrayTrait;

            fn run_test() -> (Span<felt252>, @Box<[felt252; 2]>, @Box<[felt252; 2]>) {
                let mut numbers = array![1, 2, 3, 4, 5, 6].span();
                let popped_front = numbers.multi_pop_front::<2>().unwrap();
                let popped_back = numbers.multi_pop_back::<2>().unwrap();

                (numbers, popped_front, popped_back)
            }
        );
        let result = run_program(&program, "run_test", &[]).return_value;

        assert_eq!(
            result,
            // Panic result
            jit_enum!(
                0,
                jit_struct!(
                    // Tuple
                    jit_struct!(
                        // Span of original array
                        jit_struct!(Value::Array(vec![
                            Value::Felt252(3.into()),
                            Value::Felt252(4.into()),
                        ])),
                        // Box of fixed array
                        jit_struct!(Value::Felt252(1.into()), Value::Felt252(2.into()),),
                        // Box of fixed array
                        jit_struct!(Value::Felt252(5.into()), Value::Felt252(6.into())),
                    )
                )
            )
        );
    }
}<|MERGE_RESOLUTION|>--- conflicted
+++ resolved
@@ -1398,7 +1398,10 @@
 #[cfg(test)]
 mod test {
     use crate::{
-        utils::test::{jit_enum, jit_panic, jit_struct, load_cairo, run_program},
+        utils::{
+            felt252_str,
+            test::{jit_enum, jit_panic, jit_struct, load_cairo, run_program},
+        },
         values::Value,
     };
     use pretty_assertions_sorted::assert_eq;
@@ -1706,15 +1709,9 @@
 
         assert_eq!(
             result,
-<<<<<<< HEAD
-            jit_panic!(Value::felt_str(
+            jit_panic!(felt252_str(
                 "1637570914057682275393755530660268060279989363"
             ))
-=======
-            jit_panic!(
-                Felt::from_dec_str("1637570914057682275393755530660268060279989363").unwrap()
-            )
->>>>>>> 2be717cb
         );
     }
 
