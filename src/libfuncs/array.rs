//! # Array libfuncs

use super::LibfuncHelper;
use crate::{
<<<<<<< HEAD
    error::{Error, Result, SierraAssertError},
=======
    error::{panic::ToNativeAssertError, Error, Result},
>>>>>>> f1554de3
    metadata::{
        drop_overrides::DropOverridesMeta, dup_overrides::DupOverridesMeta,
        realloc_bindings::ReallocBindingsMeta, MetadataStorage,
    },
<<<<<<< HEAD
    utils::{get_integer_layout, BlockExt, GepIndex, ProgramRegistryExt},
=======
    native_assert, native_panic,
    types::TypeBuilder,
    utils::{BlockExt, GepIndex, ProgramRegistryExt},
>>>>>>> f1554de3
};
use cairo_lang_sierra::{
    extensions::{
        array::{ArrayConcreteLibfunc, ConcreteMultiPopLibfunc},
        core::{CoreLibfunc, CoreType, CoreTypeConcrete},
        lib_func::{SignatureAndTypeConcreteLibfunc, SignatureOnlyConcreteLibfunc},
        types::InfoAndTypeConcreteType,
    },
    program_registry::ProgramRegistry,
};
use melior::{
    dialect::{
        arith::{self, CmpiPredicate},
        cf, llvm, ods, scf,
    },
    ir::{
        attribute::IntegerAttribute, r#type::IntegerType, Block, Location, Region, Value, ValueLike,
    },
    Context,
};
use std::alloc::Layout;

/// Select and call the correct libfunc builder function from the selector.
pub fn build<'ctx, 'this>(
    context: &'ctx Context,
    registry: &ProgramRegistry<CoreType, CoreLibfunc>,
    entry: &'this Block<'ctx>,
    location: Location<'ctx>,
    helper: &LibfuncHelper<'ctx, 'this>,
    metadata: &mut MetadataStorage,
    selector: &ArrayConcreteLibfunc,
) -> Result<()> {
    match selector {
        ArrayConcreteLibfunc::New(info) => {
            build_new(context, registry, entry, location, helper, metadata, info)
        }
        ArrayConcreteLibfunc::SpanFromTuple(info) => {
            build_span_from_tuple(context, registry, entry, location, helper, metadata, info)
        }
        ArrayConcreteLibfunc::TupleFromSpan(info) => {
            build_tuple_from_span(context, registry, entry, location, helper, metadata, info)
        }
        ArrayConcreteLibfunc::Append(info) => {
            build_append(context, registry, entry, location, helper, metadata, info)
        }
        ArrayConcreteLibfunc::PopFront(info) => build_pop::<false, false>(
            context,
            registry,
            entry,
            location,
            helper,
            metadata,
            PopInfo::Single(info),
        ),
        ArrayConcreteLibfunc::PopFrontConsume(info) => build_pop::<true, false>(
            context,
            registry,
            entry,
            location,
            helper,
            metadata,
            PopInfo::Single(info),
        ),
        ArrayConcreteLibfunc::Get(info) => {
            build_get(context, registry, entry, location, helper, metadata, info)
        }
        ArrayConcreteLibfunc::Slice(info) => {
            build_slice(context, registry, entry, location, helper, metadata, info)
        }
        ArrayConcreteLibfunc::Len(info) => {
            build_len(context, registry, entry, location, helper, metadata, info)
        }
        ArrayConcreteLibfunc::SnapshotPopFront(info) => build_pop::<false, false>(
            context,
            registry,
            entry,
            location,
            helper,
            metadata,
            PopInfo::Single(info),
        ),
        ArrayConcreteLibfunc::SnapshotPopBack(info) => build_pop::<false, true>(
            context,
            registry,
            entry,
            location,
            helper,
            metadata,
            PopInfo::Single(info),
        ),
        ArrayConcreteLibfunc::SnapshotMultiPopFront(info) => build_pop::<false, false>(
            context,
            registry,
            entry,
            location,
            helper,
            metadata,
            PopInfo::Multi(info),
        ),
        ArrayConcreteLibfunc::SnapshotMultiPopBack(info) => build_pop::<false, true>(
            context,
            registry,
            entry,
            location,
            helper,
            metadata,
            PopInfo::Multi(info),
        ),
    }
}

/// Generate MLIR operations for the `array_new` libfunc.
pub fn build_new<'ctx, 'this>(
    context: &'ctx Context,
    _registry: &ProgramRegistry<CoreType, CoreLibfunc>,
    entry: &'this Block<'ctx>,
    location: Location<'ctx>,
    helper: &LibfuncHelper<'ctx, 'this>,
    _metadata: &mut MetadataStorage,
    _info: &SignatureOnlyConcreteLibfunc,
) -> Result<()> {
    let ptr_ty = llvm::r#type::pointer(context, 0);
    let len_ty = IntegerType::new(context, 32).into();

    let nullptr = entry.append_op_result(llvm::zero(ptr_ty, location))?;
    let k0 = entry.const_int_from_type(context, location, 0, len_ty)?;

    let value = entry.append_op_result(llvm::undef(
        llvm::r#type::r#struct(context, &[ptr_ty, len_ty, len_ty, len_ty], false),
        location,
    ))?;
    let value = entry.insert_values(context, location, value, &[nullptr, k0, k0, k0])?;

    entry.append_operation(helper.br(0, &[value], location));
    Ok(())
}

/// Generate MLIR operations for the `span_from_tuple` libfunc.
pub fn build_span_from_tuple<'ctx, 'this>(
    context: &'ctx Context,
    registry: &ProgramRegistry<CoreType, CoreLibfunc>,
    entry: &'this Block<'ctx>,
    location: Location<'ctx>,
    helper: &LibfuncHelper<'ctx, 'this>,
    metadata: &mut MetadataStorage,
    info: &SignatureAndTypeConcreteLibfunc,
) -> Result<()> {
    metadata.get_or_insert_with(|| ReallocBindingsMeta::new(context, helper));

    let tuple_len = {
        let CoreTypeConcrete::Struct(info) = registry.get_type(&info.ty)? else {
            return Err(Error::SierraAssert(SierraAssertError::BadTypeInfo));
        };

        info.members.len()
    };

    let ptr_ty = llvm::r#type::pointer(context, 0);
    let len_ty = IntegerType::new(context, 32).into();
    let (_, elem_layout) =
        registry.build_type_with_layout(context, helper, registry, metadata, &info.ty)?;

    let array_len_bytes = elem_layout.pad_to_align().size() * tuple_len;
    let array_len_bytes_with_offset = entry.const_int(
        context,
        location,
        array_len_bytes + calc_refcount_offset(elem_layout),
        64,
    )?;
    let array_len_bytes = entry.const_int(context, location, array_len_bytes, 64)?;
    let array_len = entry.const_int_from_type(context, location, tuple_len, len_ty)?;

    let k0 = entry.const_int_from_type(context, location, 0, len_ty)?;
    let k1 = entry.const_int_from_type(context, location, 1, len_ty)?;

    let array_ptr = entry.append_op_result(llvm::zero(ptr_ty, location))?;
    let array_ptr = entry.append_op_result(ReallocBindingsMeta::realloc(
        context,
        array_ptr,
        array_len_bytes_with_offset,
        location,
    ))?;
    entry.store(context, location, array_ptr, k1)?;

    let array_ptr = entry.gep(
        context,
        location,
        array_ptr,
        &[GepIndex::Const(calc_refcount_offset(elem_layout) as i32)],
        IntegerType::new(context, 8).into(),
    )?;
    entry.memcpy(
        context,
        location,
        entry.argument(0)?.into(),
        array_ptr,
        array_len_bytes,
    );
    entry.append_operation(ReallocBindingsMeta::free(
        context,
        entry.argument(0)?.into(),
        location,
    ));

    let value = entry.append_op_result(llvm::undef(
        llvm::r#type::r#struct(context, &[ptr_ty, len_ty, len_ty, len_ty], false),
        location,
    ))?;
    let value = entry.insert_values(
        context,
        location,
        value,
        &[array_ptr, k0, array_len, array_len],
    )?;

    entry.append_operation(helper.br(0, &[value], location));
    Ok(())
}

/// Generate MLIR operations for the `tuple_from_span` libfunc.
pub fn build_tuple_from_span<'ctx, 'this>(
    context: &'ctx Context,
    registry: &ProgramRegistry<CoreType, CoreLibfunc>,
    entry: &'this Block<'ctx>,
    location: Location<'ctx>,
    helper: &LibfuncHelper<'ctx, 'this>,
    metadata: &mut MetadataStorage,
    info: &SignatureAndTypeConcreteLibfunc,
) -> Result<()> {
    metadata.get_or_insert_with(|| ReallocBindingsMeta::new(context, helper));

    let tuple_len_const = {
        let [param] = info.signature.branch_signatures[0].vars.as_slice() else {
            return Err(Error::SierraAssert(SierraAssertError::BadTypeInfo));
        };

        let CoreTypeConcrete::Box(param) = registry.get_type(&param.ty)? else {
            return Err(Error::SierraAssert(SierraAssertError::BadTypeInfo));
        };

        debug_assert!(
            param.ty == info.ty,
            "invalid input tuple for libfunc `span_from_tuple`"
        );

        let CoreTypeConcrete::Struct(param) = registry.get_type(&param.ty)? else {
            return Err(Error::SierraAssert(SierraAssertError::BadTypeInfo));
        };

        param.members.len()
    };

    let ptr_ty = llvm::r#type::pointer(context, 0);
    let len_ty = IntegerType::new(context, 32).into();
    let (elem_ty, elem_layout) =
        registry.build_type_with_layout(context, helper, registry, metadata, &info.ty)?;

    let array_ptr = entry.extract_value(context, location, entry.argument(0)?.into(), ptr_ty, 0)?;
    let array_start =
        entry.extract_value(context, location, entry.argument(0)?.into(), len_ty, 1)?;
    let array_end = entry.extract_value(context, location, entry.argument(0)?.into(), len_ty, 2)?;

    let array_len = entry.append_op_result(arith::subi(array_end, array_start, location))?;
    let tuple_len = entry.const_int_from_type(context, location, tuple_len_const, len_ty)?;
    let len_matches = entry.append_op_result(arith::cmpi(
        context,
        CmpiPredicate::Eq,
        array_len,
        tuple_len,
        location,
    ))?;

    let valid_block = helper.append_block(Block::new(&[]));
    let error_block = helper.append_block(Block::new(&[]));
    entry.append_operation(cf::cond_br(
        context,
        len_matches,
        valid_block,
        error_block,
        &[],
        &[],
        location,
    ));

    // Ensure the type's clone and drop implementations are registered.
    registry.build_type(
        context,
        helper,
        registry,
        metadata,
        &info.signature.param_signatures[0].ty,
    )?;

    {
        let value_size = valid_block.const_int(
            context,
            location,
            tuple_len_const * elem_layout.pad_to_align().size(),
            64,
        )?;

        let value = valid_block.append_op_result(llvm::zero(ptr_ty, location))?;
        let value = valid_block.append_op_result(ReallocBindingsMeta::realloc(
            context, value, value_size, location,
        ))?;

        let is_shared = is_shared(context, valid_block, location, array_ptr, elem_layout)?;

        let array_start_offset = valid_block.append_op_result(arith::extui(
            array_start,
            IntegerType::new(context, 64).into(),
            location,
        ))?;
        let array_start_offset = valid_block.append_op_result(arith::muli(
            array_start_offset,
            valid_block.const_int(context, location, elem_layout.pad_to_align().size(), 64)?,
            location,
        ))?;
        let array_ptr = valid_block.gep(
            context,
            location,
            array_ptr,
            &[GepIndex::Value(array_start_offset)],
            IntegerType::new(context, 8).into(),
        )?;

        valid_block.append_operation(scf::r#if(
            is_shared,
            &[],
            {
                let region = Region::new();
                let block = region.append_block(Block::new(&[]));

                match metadata.get::<DupOverridesMeta>() {
                    Some(dup_overrides_meta) if dup_overrides_meta.is_overriden(&info.ty) => {
                        let k0 = block.const_int(context, location, 0, 64)?;
                        let elem_stride = block.const_int(
                            context,
                            location,
                            elem_layout.pad_to_align().size(),
                            64,
                        )?;
                        block.append_operation(scf::r#for(
                            k0,
                            value_size,
                            elem_stride,
                            {
                                let region = Region::new();
                                let block = region.append_block(Block::new(&[(
                                    IntegerType::new(context, 64).into(),
                                    location,
                                )]));

                                let offset = block.argument(0)?.into();
                                let src_ptr = block.gep(
                                    context,
                                    location,
                                    array_ptr,
                                    &[GepIndex::Value(offset)],
                                    IntegerType::new(context, 8).into(),
                                )?;
                                let dst_ptr = block.gep(
                                    context,
                                    location,
                                    value,
                                    &[GepIndex::Value(offset)],
                                    IntegerType::new(context, 8).into(),
                                )?;

                                let value = block.load(context, location, src_ptr, elem_ty)?;
                                let values = dup_overrides_meta
                                    .invoke_override(context, &block, location, &info.ty, value)?;
                                block.store(context, location, src_ptr, values.0)?;
                                block.store(context, location, dst_ptr, values.1)?;

                                block.append_operation(scf::r#yield(&[], location));
                                region
                            },
                            location,
                        ));
                    }
                    _ => block.memcpy(context, location, array_ptr, value, value_size),
                }

                // The following unwrap should be unreachable because an array always has a drop
                // implementation.
                metadata
                    .get::<DropOverridesMeta>()
                    .unwrap()
                    .invoke_override(
                        context,
                        &block,
                        location,
                        &info.signature.param_signatures[0].ty,
                        entry.argument(0)?.into(),
                    )?;

                block.append_operation(scf::r#yield(&[], location));
                region
            },
            {
                let region = Region::new();
                let block = region.append_block(Block::new(&[]));

                block.memcpy(context, location, array_ptr, value, value_size);

                let array_ptr = block.gep(
                    context,
                    location,
                    array_ptr,
                    &[GepIndex::Const(-(calc_refcount_offset(elem_layout) as i32))],
                    IntegerType::new(context, 8).into(),
                )?;
                block.append_operation(ReallocBindingsMeta::free(context, array_ptr, location));

                block.append_operation(scf::r#yield(&[], location));
                region
            },
            location,
        ));

        valid_block.append_operation(helper.br(0, &[value], location));
    }

<<<<<<< HEAD
    {
        // The following unwrap should be unreachable because an array always has a drop
        // implementation.
        metadata
            .get::<DropOverridesMeta>()
            .unwrap()
            .invoke_override(
                context,
                error_block,
                location,
                &info.signature.param_signatures[0].ty,
                entry.argument(0)?.into(),
            )?;

        error_block.append_operation(helper.br(1, &[], location));
    }
=======
    metadata
        .get::<DropOverridesMeta>()
        .ok_or(Error::MissingMetadata)?
        .invoke_override(
            context,
            error_block,
            location,
            &info.param_signatures()[1].ty,
            value,
        )?;
    error_block.append_operation(helper.br(1, &[range_check], location));
>>>>>>> f1554de3

    Ok(())
}

/// Generate MLIR operations for the `array_append` libfunc.
pub fn build_append<'ctx, 'this>(
    context: &'ctx Context,
    registry: &ProgramRegistry<CoreType, CoreLibfunc>,
    entry: &'this Block<'ctx>,
    location: Location<'ctx>,
    helper: &LibfuncHelper<'ctx, 'this>,
    metadata: &mut MetadataStorage,
    info: &SignatureAndTypeConcreteLibfunc,
) -> Result<()> {
    /*
     * 1. Check if shared.
     * 2. If shared:
     *   1. Deep clone with space for at least 1 extra element.
     * 3. If not shared:
     *   1. Either realloc, move or do nothing.
     * 4. Append element.
     */

    metadata.get_or_insert_with(|| ReallocBindingsMeta::new(context, helper));

    let self_ty = registry.build_type(
        context,
        helper,
        registry,
        metadata,
        &info.signature.param_signatures[0].ty,
    )?;

    let ptr_ty = llvm::r#type::pointer(context, 0);
    let len_ty = IntegerType::new(context, 32).into();

    let (elem_ty, elem_layout) =
        registry.build_type_with_layout(context, helper, registry, metadata, &info.ty)?;
    let elem_stride = entry.const_int(context, location, elem_layout.pad_to_align().size(), 64)?;

    let k0 = entry.const_int(context, location, 0, 32)?;
    let k1 = entry.const_int(context, location, 1, 32)?;

    let array_ptr = entry.extract_value(context, location, entry.argument(0)?.into(), ptr_ty, 0)?;
    let array_start =
        entry.extract_value(context, location, entry.argument(0)?.into(), len_ty, 1)?;
    let array_end = entry.extract_value(context, location, entry.argument(0)?.into(), len_ty, 2)?;
    let array_capacity =
        entry.extract_value(context, location, entry.argument(0)?.into(), len_ty, 3)?;

    let array_len = entry.append_op_result(arith::subi(array_end, array_start, location))?;
    let array_size = entry.append_op_result(arith::extui(
        array_len,
        IntegerType::new(context, 64).into(),
        location,
    ))?;
    let array_size = entry.append_op_result(arith::muli(array_size, elem_stride, location))?;

    let data_offset = entry.append_op_result(arith::extui(
        array_start,
        IntegerType::new(context, 64).into(),
        location,
    ))?;
    let data_offset = entry.append_op_result(arith::muli(data_offset, elem_stride, location))?;
    let data_ptr = entry.gep(
        context,
        location,
        array_ptr,
        &[GepIndex::Value(data_offset)],
        IntegerType::new(context, 8).into(),
    )?;

    fn compute_next_capacity<'ctx, 'this>(
        context: &'ctx Context,
        block: &'this Block<'ctx>,
        location: Location<'ctx>,
        elem_stride: Value<'ctx, 'this>,
        array_end: Value<'ctx, 'this>,
    ) -> Result<(Value<'ctx, 'this>, Value<'ctx, 'this>)> {
        let len_ty = IntegerType::new(context, 32).into();

        let k1 = block.const_int_from_type(context, location, 1, len_ty)?;
        let k8 = block.const_int_from_type(context, location, 8, len_ty)?;
        let k1024 = block.const_int_from_type(context, location, 1024, len_ty)?;

        let realloc_len = block.append_op_result(arith::shli(array_end, k1, location))?;
        let realloc_len = block.append_op_result(arith::minui(realloc_len, k1024, location))?;
        let realloc_len = block.append_op_result(arith::addi(realloc_len, array_end, location))?;
        let realloc_len = block.append_op_result(arith::maxui(realloc_len, k8, location))?;

        let realloc_size = block.append_op_result(arith::extui(
            realloc_len,
            IntegerType::new(context, 64).into(),
            location,
        ))?;
        let realloc_size =
            block.append_op_result(arith::muli(realloc_size, elem_stride, location))?;

        Result::Ok((realloc_len, realloc_size))
    }

    let is_empty = entry.append_op_result(arith::cmpi(
        context,
        CmpiPredicate::Eq,
        array_capacity,
        k0,
        location,
    ))?;

    let is_shared = entry.append_op_result(scf::r#if(
        is_empty,
        &[IntegerType::new(context, 1).into()],
        {
            let region = Region::new();
            let block = region.append_block(Block::new(&[]));

            let k0 = block.const_int(context, location, 0, 1)?;

            block.append_operation(scf::r#yield(&[k0], location));
            region
        },
        {
            let region = Region::new();
            let block = region.append_block(Block::new(&[]));

            let is_shared = is_shared(context, entry, location, array_ptr, elem_layout)?;

            block.append_operation(scf::r#yield(&[is_shared], location));
            region
        },
        location,
    ))?;

    let value = entry.append_op_result(scf::r#if(
        is_shared,
        &[self_ty],
        {
            let region = Region::new();
            let block = region.append_block(Block::new(&[]));

            let has_space = block.append_op_result(arith::cmpi(
                context,
                CmpiPredicate::Ugt,
                array_capacity,
                array_len,
                location,
            ))?;

            let op = block.append_operation(scf::r#if(
                has_space,
                &[len_ty, IntegerType::new(context, 64).into()],
                {
                    let region = Region::new();
                    let block = region.append_block(Block::new(&[]));

                    let clone_size = block.append_op_result(arith::extui(
                        array_capacity,
                        IntegerType::new(context, 64).into(),
                        location,
                    ))?;
                    let clone_size =
                        block.append_op_result(arith::muli(clone_size, elem_stride, location))?;

                    block.append_operation(scf::r#yield(&[array_capacity, clone_size], location));
                    region
                },
                {
                    let region = Region::new();
                    let block = region.append_block(Block::new(&[]));

                    let (realloc_capacity, realloc_size) =
                        compute_next_capacity(context, &block, location, elem_stride, array_end)?;

                    block.append_operation(scf::r#yield(
                        &[realloc_capacity, realloc_size],
                        location,
                    ));
                    region
                },
                location,
            ));
            let clone_capacity = op.result(0)?.into();
            let clone_size = op.result(1)?.into();

            let clone_size_with_refcount = block.append_op_result(arith::addi(
                clone_size,
                block.const_int(context, location, calc_refcount_offset(elem_layout), 64)?,
                location,
            ))?;

            let clone_ptr = block.append_op_result(llvm::zero(ptr_ty, location))?;
            let clone_ptr = block.append_op_result(ReallocBindingsMeta::realloc(
                context,
                clone_ptr,
                clone_size_with_refcount,
                location,
            ))?;
            block.store(context, location, clone_ptr, k1)?;

            let clone_ptr = block.gep(
                context,
                location,
                clone_ptr,
                &[GepIndex::Const(calc_refcount_offset(elem_layout) as i32)],
                IntegerType::new(context, 8).into(),
            )?;

            match metadata.get::<DupOverridesMeta>() {
                Some(dup_overrides_meta) if dup_overrides_meta.is_overriden(&info.ty) => {
                    let k0 = block.const_int(context, location, 0, 64)?;
                    block.append_operation(scf::r#for(
                        k0,
                        array_size,
                        elem_stride,
                        {
                            let region = Region::new();
                            let block = region.append_block(Block::new(&[(
                                IntegerType::new(context, 64).into(),
                                location,
                            )]));

                            let offset = block.argument(0)?.into();
                            let source_ptr = block.gep(
                                context,
                                location,
                                data_ptr,
                                &[GepIndex::Value(offset)],
                                IntegerType::new(context, 8).into(),
                            )?;
                            let target_ptr = block.gep(
                                context,
                                location,
                                clone_ptr,
                                &[GepIndex::Value(offset)],
                                IntegerType::new(context, 8).into(),
                            )?;

                            let value = block.load(context, location, source_ptr, elem_ty)?;
                            let values = dup_overrides_meta
                                .invoke_override(context, &block, location, &info.ty, value)?;
                            block.store(context, location, source_ptr, values.0)?;
                            block.store(context, location, target_ptr, values.1)?;

                            block.append_operation(scf::r#yield(&[], location));
                            region
                        },
                        location,
                    ));
                }
                _ => block.memcpy(context, location, array_ptr, clone_ptr, clone_size),
            }

            let clone_value = block.append_op_result(llvm::zero(self_ty, location))?;
            let clone_value = block.insert_values(
                context,
                location,
                clone_value,
                &[clone_ptr, k0, array_len, clone_capacity],
            )?;

            metadata
                .get::<DropOverridesMeta>()
                .unwrap()
                .invoke_override(
                    context,
                    &block,
                    location,
                    &info.signature.param_signatures[0].ty,
                    entry.argument(0)?.into(),
                )?;

            block.append_operation(scf::r#yield(&[clone_value], location));
            region
        },
        {
            let region = Region::new();
            let block = region.append_block(Block::new(&[]));

            let has_tail_space = block.append_op_result(arith::cmpi(
                context,
                CmpiPredicate::Ult,
                array_end,
                array_capacity,
                location,
            ))?;
            let array_value = block.append_op_result(scf::r#if(
                has_tail_space,
                &[self_ty],
                {
                    let region = Region::new();
                    let block = region.append_block(Block::new(&[]));

                    block.append_operation(scf::r#yield(&[entry.argument(0)?.into()], location));
                    region
                },
                {
                    let region = Region::new();
                    let block = region.append_block(Block::new(&[]));

                    let has_head_space = block.append_op_result(arith::cmpi(
                        context,
                        CmpiPredicate::Ugt,
                        array_start,
                        k0,
                        location,
                    ))?;
                    let array_value = block.append_op_result(scf::r#if(
                        has_head_space,
                        &[self_ty],
                        {
                            let region = Region::new();
                            let block = region.append_block(Block::new(&[]));

                            block.append_operation(
                                ods::llvm::intr_memmove(
                                    context,
                                    array_ptr,
                                    data_ptr,
                                    array_size,
                                    IntegerAttribute::new(IntegerType::new(context, 1).into(), 0),
                                    location,
                                )
                                .into(),
                            );

                            let array_value = block.insert_value(
                                context,
                                location,
                                entry.argument(0)?.into(),
                                k0,
                                1,
                            )?;
                            let array_value =
                                block.insert_value(context, location, array_value, array_len, 2)?;

                            block.append_operation(scf::r#yield(&[array_value], location));
                            region
                        },
                        {
                            let region = Region::new();
                            let block = region.append_block(Block::new(&[]));

                            let offset_array_ptr = block.gep(
                                context,
                                location,
                                array_ptr,
                                &[GepIndex::Const(-(calc_refcount_offset(elem_layout) as i32))],
                                IntegerType::new(context, 8).into(),
                            )?;
                            let array_ptr = block.append_op_result(arith::select(
                                is_empty,
                                array_ptr,
                                offset_array_ptr,
                                location,
                            ))?;

                            let (realloc_len, realloc_size) = compute_next_capacity(
                                context,
                                &block,
                                location,
                                elem_stride,
                                array_end,
                            )?;
                            let realloc_size_with_refcount =
                                block.append_op_result(arith::addi(
                                    realloc_size,
                                    block.const_int(
                                        context,
                                        location,
                                        calc_refcount_offset(elem_layout),
                                        64,
                                    )?,
                                    location,
                                ))?;

                            let array_ptr =
                                block.append_op_result(ReallocBindingsMeta::realloc(
                                    context,
                                    array_ptr,
                                    realloc_size_with_refcount,
                                    location,
                                ))?;

                            let ref_count = block.load(context, location, array_ptr, len_ty)?;
                            let ref_count = block.append_op_result(arith::select(
                                is_empty, k1, ref_count, location,
                            ))?;
                            block.store(context, location, array_ptr, ref_count)?;

                            let array_ptr = block.gep(
                                context,
                                location,
                                array_ptr,
                                &[GepIndex::Const(calc_refcount_offset(elem_layout) as i32)],
                                IntegerType::new(context, 8).into(),
                            )?;

                            let array_value = block.insert_value(
                                context,
                                location,
                                entry.argument(0)?.into(),
                                array_ptr,
                                0,
                            )?;
                            let array_value = block.insert_value(
                                context,
                                location,
                                array_value,
                                realloc_len,
                                3,
                            )?;

                            block.append_operation(scf::r#yield(&[array_value], location));
                            region
                        },
                        location,
                    ))?;

                    block.append_operation(scf::r#yield(&[array_value], location));
                    region
                },
                location,
            ))?;

            block.append_operation(scf::r#yield(&[array_value], location));
            region
        },
        location,
    ))?;

    let array_ptr = entry.extract_value(context, location, value, ptr_ty, 0)?;
    let array_end = entry.extract_value(context, location, value, len_ty, 2)?;

    let data_offset = entry.append_op_result(arith::extui(
        array_end,
        IntegerType::new(context, 64).into(),
        location,
    ))?;
    let data_offset = entry.append_op_result(arith::muli(data_offset, elem_stride, location))?;
    let data_ptr = entry.gep(
        context,
        location,
        array_ptr,
        &[GepIndex::Value(data_offset)],
        IntegerType::new(context, 8).into(),
    )?;
    entry.store(context, location, data_ptr, entry.argument(1)?.into())?;

<<<<<<< HEAD
    let array_end = entry.append_op_result(arith::addi(array_end, k1, location))?;
    let value = entry.insert_value(context, location, value, array_end, 2)?;
=======
    metadata
        .get::<DropOverridesMeta>()
        .ok_or(Error::MissingMetadata)?
        .invoke_override(
            context,
            empty_block,
            location,
            &info.param_signatures()[0].ty,
            value,
        )?;
    empty_block.append_operation(helper.br(1, &[], location));
>>>>>>> f1554de3

    entry.append_operation(helper.br(0, &[value], location));
    Ok(())
}

#[derive(Clone, Copy)]
enum PopInfo<'a> {
    Single(&'a SignatureAndTypeConcreteLibfunc),
    Multi(&'a ConcreteMultiPopLibfunc),
}

/// Generate MLIR operations for the `array_pop_*` libfuncs.
///
/// Template arguments:
///   - Consume: Whether to consume or not the array on failure.
///   - Reverse: False for front-popping, true for back-popping.
///   - Multiple: True for multi-popping.
fn build_pop<'ctx, 'this, const CONSUME: bool, const REVERSE: bool>(
    context: &'ctx Context,
    registry: &ProgramRegistry<CoreType, CoreLibfunc>,
    entry: &'this Block<'ctx>,
    location: Location<'ctx>,
    helper: &LibfuncHelper<'ctx, 'this>,
    metadata: &mut MetadataStorage,
    info: PopInfo,
) -> Result<()> {
    /*
     * 1. Check if there's enough data to pop.
     * 2. If there is not enough data, maybe consume and return.
     * 3. Allocate output.
     * 4. Clone or copy the popped data.
     *    - Clone if shared.
     *    - Copy if not shared.
     */

    metadata.get_or_insert_with(|| ReallocBindingsMeta::new(context, helper));

    let ptr_ty = llvm::r#type::pointer(context, 0);
    let len_ty = IntegerType::new(context, 32).into();

    let (self_ty, elem_ty, array_value, extract_len, mut branch_values) = match info {
        PopInfo::Single(info) => (
            &info.signature.param_signatures[0].ty,
            &info.ty,
            entry.argument(0)?.into(),
            1,
            Vec::new(),
        ),
        PopInfo::Multi(ConcreteMultiPopLibfunc {
            popped_ty,
            signature,
        }) => {
            let range_check = super::increment_builtin_counter(
                context,
                entry,
                location,
                entry.argument(0)?.into(),
            )?;

            let CoreTypeConcrete::Snapshot(InfoAndTypeConcreteType { ty, .. }) =
                registry.get_type(&signature.param_signatures[1].ty)?
            else {
                return Err(Error::SierraAssert(SierraAssertError::BadTypeInfo));
            };

            let CoreTypeConcrete::Array(InfoAndTypeConcreteType { ty, .. }) =
                registry.get_type(ty)?
            else {
                return Err(Error::SierraAssert(SierraAssertError::BadTypeInfo));
            };

            let CoreTypeConcrete::Struct(info) = registry.get_type(popped_ty)? else {
                return Err(Error::SierraAssert(SierraAssertError::BadTypeInfo));
            };
            debug_assert!(info.members.iter().all(|member_ty| member_ty == ty));

            (
                &signature.param_signatures[1].ty,
                ty,
                entry.argument(1)?.into(),
                info.members.len(),
                vec![range_check],
            )
        }
    };

    registry.build_type(context, helper, registry, metadata, self_ty)?;
    let extract_len_value = entry.const_int_from_type(context, location, extract_len, len_ty)?;

    let (elem_type, elem_layout) =
        registry.build_type_with_layout(context, helper, registry, metadata, elem_ty)?;

    let array_start = entry.extract_value(context, location, array_value, len_ty, 1)?;
    let array_end = entry.extract_value(context, location, array_value, len_ty, 2)?;

    let array_len = entry.append_op_result(arith::subi(array_end, array_start, location))?;
    let has_enough_data = entry.append_op_result(arith::cmpi(
        context,
        CmpiPredicate::Ule,
        extract_len_value,
        array_len,
        location,
    ))?;

    let valid_block = helper.append_block(Block::new(&[]));
    let error_block = helper.append_block(Block::new(&[]));
    entry.append_operation(cf::cond_br(
        context,
        has_enough_data,
        valid_block,
        error_block,
        &[],
        &[],
        location,
    ));

    {
        // Clone branch_values so that it doesn't interfere with the other branch.
        let mut branch_values = branch_values.clone();

        let value_size = valid_block.const_int(
            context,
            location,
            elem_layout.pad_to_align().size() * extract_len,
            64,
        )?;

        let value_ptr = valid_block.append_op_result(llvm::zero(ptr_ty, location))?;
        let value_ptr = valid_block.append_op_result(ReallocBindingsMeta::realloc(
            context, value_ptr, value_size, location,
        ))?;

        let array_ptr = valid_block.extract_value(context, location, array_value, ptr_ty, 0)?;
        let is_shared = is_shared(context, valid_block, location, array_ptr, elem_layout)?;

        let data_ptr = {
            let offset_elems = if REVERSE {
                valid_block.append_op_result(arith::subi(array_end, extract_len_value, location))?
            } else {
                array_start
            };

            let offset = valid_block.append_op_result(arith::extui(
                offset_elems,
                IntegerType::new(context, 64).into(),
                location,
            ))?;
            let elem_stride =
                valid_block.const_int(context, location, elem_layout.pad_to_align().size(), 64)?;
            let offset =
                valid_block.append_op_result(arith::muli(offset, elem_stride, location))?;

            valid_block.gep(
                context,
                location,
                array_ptr,
                &[GepIndex::Value(offset)],
                IntegerType::new(context, 8).into(),
            )?
        };

        let new_array_ptr = valid_block.append_op_result(scf::r#if(
            is_shared,
            &[ptr_ty],
            {
                let region = Region::new();
                let block = region.append_block(Block::new(&[]));

                let k0 = block.const_int(context, location, 0, 64)?;
                let k1 = block.const_int_from_type(context, location, 1, len_ty)?;

                let elem_stride =
                    block.const_int(context, location, elem_layout.pad_to_align().size(), 64)?;
                match metadata.get::<DupOverridesMeta>() {
                    Some(dup_overrides_meta) if dup_overrides_meta.is_overriden(elem_ty) => {
                        block.append_operation(scf::r#for(
                            k0,
                            value_size,
                            elem_stride,
                            {
                                let region = Region::new();
                                let block = region.append_block(Block::new(&[(
                                    IntegerType::new(context, 64).into(),
                                    location,
                                )]));

                                let offset = block.argument(0)?.into();
                                let source_ptr = block.gep(
                                    context,
                                    location,
                                    data_ptr,
                                    &[GepIndex::Value(offset)],
                                    IntegerType::new(context, 8).into(),
                                )?;
                                let target_ptr = block.gep(
                                    context,
                                    location,
                                    value_ptr,
                                    &[GepIndex::Value(offset)],
                                    IntegerType::new(context, 8).into(),
                                )?;

                                let value = block.load(context, location, source_ptr, elem_type)?;
                                let values = dup_overrides_meta
                                    .invoke_override(context, &block, location, elem_ty, value)?;
                                block.store(context, location, source_ptr, values.0)?;
                                block.store(context, location, target_ptr, values.1)?;

                                block.append_operation(scf::r#yield(&[], location));
                                region
                            },
                            location,
                        ));
                    }
                    _ => block.memcpy(context, location, data_ptr, value_ptr, value_size),
                }

                let array_ptr = {
                    let array_len_bytes = elem_layout.pad_to_align().size() * extract_len
                        + calc_refcount_offset(elem_layout);
                    let array_len_bytes =
                        block.const_int(context, location, array_len_bytes, 64)?;

                    let clone_ptr = block.append_op_result(llvm::zero(ptr_ty, location))?;
                    let clone_ptr = block.append_op_result(ReallocBindingsMeta::realloc(
                        context,
                        clone_ptr,
                        array_len_bytes,
                        location,
                    ))?;
                    block.store(context, location, clone_ptr, k1)?;

                    let clone_ptr = block.gep(
                        context,
                        location,
                        clone_ptr,
                        &[GepIndex::Const(calc_refcount_offset(elem_layout) as i32)],
                        IntegerType::new(context, 8).into(),
                    )?;

                    let data_ptr = if REVERSE {
                        data_ptr
                    } else {
                        let offset = block.append_op_result(arith::extui(
                            extract_len_value,
                            IntegerType::new(context, 64).into(),
                            location,
                        ))?;
                        let offset =
                            block.append_op_result(arith::muli(offset, elem_stride, location))?;

                        block.gep(
                            context,
                            location,
                            array_ptr,
                            &[GepIndex::Value(offset)],
                            IntegerType::new(context, 8).into(),
                        )?
                    };

                    let others_len = block.append_op_result(arith::subi(
                        array_len,
                        extract_len_value,
                        location,
                    ))?;
                    let others_len = block.append_op_result(arith::extui(
                        others_len,
                        IntegerType::new(context, 64).into(),
                        location,
                    ))?;
                    let others_size =
                        block.append_op_result(arith::muli(others_len, elem_stride, location))?;

                    match metadata.get::<DupOverridesMeta>() {
                        Some(dup_overrides_meta) => {
                            block.append_operation(scf::r#for(
                                k0,
                                others_size,
                                elem_stride,
                                {
                                    let region = Region::new();
                                    let block = region.append_block(Block::new(&[(
                                        IntegerType::new(context, 64).into(),
                                        location,
                                    )]));

                                    let offset = block.argument(0)?.into();
                                    let source_ptr = block.gep(
                                        context,
                                        location,
                                        data_ptr,
                                        &[GepIndex::Value(offset)],
                                        IntegerType::new(context, 8).into(),
                                    )?;
                                    let target_ptr = block.gep(
                                        context,
                                        location,
                                        clone_ptr,
                                        &[GepIndex::Value(offset)],
                                        IntegerType::new(context, 8).into(),
                                    )?;

                                    let value =
                                        block.load(context, location, source_ptr, elem_type)?;
                                    let values = dup_overrides_meta.invoke_override(
                                        context, &block, location, elem_ty, value,
                                    )?;
                                    block.store(context, location, source_ptr, values.0)?;
                                    block.store(context, location, target_ptr, values.1)?;

                                    block.append_operation(scf::r#yield(&[], location));
                                    region
                                },
                                location,
                            ));
                        }
                        _ => block.memcpy(context, location, data_ptr, clone_ptr, others_size),
                    }

                    metadata
                        .get::<DropOverridesMeta>()
                        .unwrap()
                        .invoke_override(context, &block, location, self_ty, array_value)?;

                    clone_ptr
                };

                block.append_operation(scf::r#yield(&[array_ptr], location));
                region
            },
            {
                let region = Region::new();
                let block = region.append_block(Block::new(&[]));

                block.memcpy(context, location, data_ptr, value_ptr, value_size);

                block.append_operation(scf::r#yield(&[array_ptr], location));
                region
            },
            location,
        ))?;

        let array_value =
            valid_block.insert_value(context, location, array_value, new_array_ptr, 0)?;

        let has_realloc = valid_block.append_op_result(
            ods::llvm::icmp(
                context,
                IntegerType::new(context, 1).into(),
                array_ptr,
                new_array_ptr,
                IntegerAttribute::new(IntegerType::new(context, 64).into(), 1).into(),
                location,
            )
            .into(),
        )?;
        let array_value = valid_block.append_op_result(scf::r#if(
            has_realloc,
            &[array_value.r#type()],
            {
                let region = Region::new();
                let block = region.append_block(Block::new(&[]));

                let k0 = block.const_int_from_type(context, location, 0, len_ty)?;
                let array_len =
                    block.append_op_result(arith::subi(array_len, extract_len_value, location))?;

                let array_value = block.insert_value(context, location, array_value, k0, 1)?;
                let array_value =
                    block.insert_value(context, location, array_value, array_len, 2)?;
                let array_value =
                    block.insert_value(context, location, array_value, array_len, 3)?;

                block.append_operation(scf::r#yield(&[array_value], location));
                region
            },
            {
                let region = Region::new();
                let block = region.append_block(Block::new(&[]));

                let array_value = if REVERSE {
                    let array_end = block.append_op_result(arith::subi(
                        array_end,
                        extract_len_value,
                        location,
                    ))?;
                    block.insert_value(context, location, array_value, array_end, 2)?
                } else {
                    let array_start = block.append_op_result(arith::addi(
                        array_start,
                        extract_len_value,
                        location,
                    ))?;
                    block.insert_value(context, location, array_value, array_start, 1)?
                };

                block.append_operation(scf::r#yield(&[array_value], location));
                region
            },
            location,
        ))?;

        branch_values.push(array_value);
        branch_values.push(value_ptr);

        valid_block.append_operation(helper.br(0, &branch_values, location));
    }

    {
        if CONSUME {
            let self_ty = match info {
                PopInfo::Single(info) => &info.signature.param_signatures[0].ty,
                PopInfo::Multi(info) => &info.signature.param_signatures[1].ty,
            };

            metadata
                .get::<DropOverridesMeta>()
                .unwrap()
                .invoke_override(context, error_block, location, self_ty, array_value)?;
        } else {
            branch_values.push(array_value);
        }

        error_block.append_operation(helper.br(1, &branch_values, location));
    }

    Ok(())
}

/// Generate MLIR operations for the `array_get` libfunc.
pub fn build_get<'ctx, 'this>(
    context: &'ctx Context,
    registry: &ProgramRegistry<CoreType, CoreLibfunc>,
    entry: &'this Block<'ctx>,
    location: Location<'ctx>,
    helper: &LibfuncHelper<'ctx, 'this>,
    metadata: &mut MetadataStorage,
    info: &SignatureAndTypeConcreteLibfunc,
) -> Result<()> {
    let ptr_ty = llvm::r#type::pointer(context, 0);
    let len_ty = IntegerType::new(context, 32).into();

    // Build the type so that the drop impl invocation works properly.
    registry.build_type(
        context,
        helper,
        registry,
        metadata,
        &info.signature.param_signatures[1].ty,
    )?;

    let range_check =
        super::increment_builtin_counter(context, entry, location, entry.argument(0)?.into())?;

    let array_start =
        entry.extract_value(context, location, entry.argument(1)?.into(), len_ty, 1)?;
    let array_end = entry.extract_value(context, location, entry.argument(1)?.into(), len_ty, 2)?;

    let array_len = entry.append_op_result(arith::subi(array_end, array_start, location))?;
    let is_valid = entry.append_op_result(arith::cmpi(
        context,
        CmpiPredicate::Ult,
        entry.argument(2)?.into(),
        array_len,
        location,
    ))?;

    let valid_block = helper.append_block(Block::new(&[]));
    let error_block = helper.append_block(Block::new(&[]));
    entry.append_operation(cf::cond_br(
        context,
        is_valid,
        valid_block,
        error_block,
        &[],
        &[],
        location,
    ));

    {
        let (elem_ty, elem_layout) =
            registry.build_type_with_layout(context, helper, registry, metadata, &info.ty)?;
        let elem_stride =
            valid_block.const_int(context, location, elem_layout.pad_to_align().size(), 64)?;

        let value_ptr = valid_block.append_op_result(llvm::zero(ptr_ty, location))?;
        let value_ptr = valid_block.append_op_result(ReallocBindingsMeta::realloc(
            context,
            value_ptr,
            elem_stride,
            location,
        ))?;

        let array_ptr =
            valid_block.extract_value(context, location, entry.argument(1)?.into(), ptr_ty, 0)?;
        let is_shared = is_shared(context, valid_block, location, array_ptr, elem_layout)?;

        let offset = valid_block.append_op_result(arith::addi(
            array_start,
            entry.argument(2)?.into(),
            location,
        ))?;
        let offset = valid_block.append_op_result(arith::extui(
            offset,
            IntegerType::new(context, 64).into(),
            location,
        ))?;
        let offset = valid_block.append_op_result(arith::muli(offset, elem_stride, location))?;

        let source_ptr = valid_block.gep(
            context,
            location,
            array_ptr,
            &[GepIndex::Value(offset)],
            IntegerType::new(context, 8).into(),
        )?;

        valid_block.append_operation(scf::r#if(
            is_shared,
            &[],
            {
                let region = Region::new();
                let block = region.append_block(Block::new(&[]));

                match metadata.get::<DupOverridesMeta>() {
                    Some(dup_overrides_meta) if dup_overrides_meta.is_overriden(&info.ty) => {
                        let value = block.load(context, location, source_ptr, elem_ty)?;
                        let values = dup_overrides_meta
                            .invoke_override(context, &block, location, &info.ty, value)?;
                        block.store(context, location, source_ptr, values.0)?;
                        block.store(context, location, value_ptr, values.1)?;
                    }
                    _ => block.memcpy(context, location, source_ptr, value_ptr, elem_stride),
                }

                metadata
                    .get::<DropOverridesMeta>()
                    .unwrap()
                    .invoke_override(
                        context,
                        &block,
                        location,
                        &info.signature.param_signatures[1].ty,
                        entry.argument(1)?.into(),
                    )?;

                block.append_operation(scf::r#yield(&[], location));
                region
            },
            {
                let region = Region::new();
                let block = region.append_block(Block::new(&[]));

                block.memcpy(context, location, source_ptr, value_ptr, elem_stride);

                match metadata.get::<DropOverridesMeta>() {
                    Some(drop_overrides_meta) if drop_overrides_meta.is_overriden(&info.ty) => {
                        let drop_loop = |o0, o1| {
                            block.append_operation(scf::r#for(
                                o0,
                                o1,
                                elem_stride,
                                {
                                    let region = Region::new();
                                    let block = region.append_block(Block::new(&[(
                                        IntegerType::new(context, 64).into(),
                                        location,
                                    )]));

                                    let value_ptr = block.gep(
                                        context,
                                        location,
                                        array_ptr,
                                        &[GepIndex::Value(block.argument(0)?.into())],
                                        IntegerType::new(context, 8).into(),
                                    )?;
                                    let value =
                                        block.load(context, location, value_ptr, elem_ty)?;
                                    drop_overrides_meta.invoke_override(
                                        context, &block, location, &info.ty, value,
                                    )?;

                                    block.append_operation(scf::r#yield(&[], location));
                                    region
                                },
                                location,
                            ));

                            Result::Ok(())
                        };

                        let o0 = block.append_op_result(arith::extui(
                            array_start,
                            IntegerType::new(context, 64).into(),
                            location,
                        ))?;
                        let o1 = block.append_op_result(arith::addi(
                            array_start,
                            entry.argument(2)?.into(),
                            location,
                        ))?;
                        let o1 = block.append_op_result(arith::extui(
                            o1,
                            IntegerType::new(context, 64).into(),
                            location,
                        ))?;
                        let o0 = block.append_op_result(arith::muli(o0, elem_stride, location))?;
                        let o1 = block.append_op_result(arith::muli(o1, elem_stride, location))?;
                        drop_loop(o0, o1)?;

                        let o0 = block.append_op_result(arith::addi(o1, elem_stride, location))?;
                        let o1 = block.append_op_result(arith::extui(
                            array_end,
                            IntegerType::new(context, 64).into(),
                            location,
                        ))?;
                        let o1 = block.append_op_result(arith::muli(o1, elem_stride, location))?;
                        drop_loop(o0, o1)?;
                    }
                    _ => {}
                }

                let array_ptr = block.gep(
                    context,
                    location,
                    array_ptr,
                    &[GepIndex::Const(-(calc_refcount_offset(elem_layout) as i32))],
                    IntegerType::new(context, 8).into(),
                )?;
                block.append_operation(ReallocBindingsMeta::free(context, array_ptr, location));

                block.append_operation(scf::r#yield(&[], location));
                region
            },
            location,
        ));

        valid_block.append_operation(helper.br(0, &[range_check, value_ptr], location));
    }

    {
        metadata
            .get::<DropOverridesMeta>()
            .unwrap()
            .invoke_override(
                context,
                error_block,
                location,
                &info.signature.param_signatures[1].ty,
                entry.argument(1)?.into(),
            )?;

        error_block.append_operation(helper.br(1, &[range_check], location));
    }

    Ok(())
}

/// Generate MLIR operations for the `array_slice` libfunc.
pub fn build_slice<'ctx, 'this>(
    context: &'ctx Context,
    registry: &ProgramRegistry<CoreType, CoreLibfunc>,
    entry: &'this Block<'ctx>,
    location: Location<'ctx>,
    helper: &LibfuncHelper<'ctx, 'this>,
    metadata: &mut MetadataStorage,
    info: &SignatureAndTypeConcreteLibfunc,
) -> Result<()> {
    // Signature:
    //   Params: RangeCheck, Snapshot<Array<felt252>>, u32, u32
    //   Branches:
    //     0: RangeCheck, Snapshot<Array<felt252>>
    //     1: RangeCheck

    let ptr_ty = llvm::r#type::pointer(context, 0);
    let len_ty = IntegerType::new(context, 32).into();

    let self_ty = registry.build_type(
        context,
        helper,
        registry,
        metadata,
        &info.signature.param_signatures[1].ty,
    )?;

    let range_check =
        super::increment_builtin_counter(context, entry, location, entry.argument(0)?.into())?;

    let k0 = entry.const_int_from_type(context, location, 0, len_ty)?;
    let k1 = entry.const_int_from_type(context, location, 1, len_ty)?;

    let array_start =
        entry.extract_value(context, location, entry.argument(1)?.into(), len_ty, 1)?;
    let array_end = entry.extract_value(context, location, entry.argument(1)?.into(), len_ty, 2)?;

    let slice_start = entry.argument(2)?.into();
    let slice_len = entry.argument(3)?.into();
    let slice_end = entry.append_op_result(arith::addi(slice_start, slice_len, location))?;

    let slice_lhs_bound = entry.append_op_result(arith::cmpi(
        context,
        CmpiPredicate::Uge,
        slice_start,
        array_start,
        location,
    ))?;
    let slice_rhs_bound = entry.append_op_result(arith::cmpi(
        context,
        CmpiPredicate::Ule,
        slice_end,
        array_end,
        location,
    ))?;
    let slice_bounds =
        entry.append_op_result(arith::andi(slice_lhs_bound, slice_rhs_bound, location))?;

    let valid_block = helper.append_block(Block::new(&[]));
    let error_block = helper.append_block(Block::new(&[]));
    entry.append_operation(cf::cond_br(
        context,
        slice_bounds,
        valid_block,
        error_block,
        &[],
        &[],
        location,
    ));

    {
        // TODO: If shared -> Clone and drop.
        // TODO: If not shared -> Move and manually free (same as in array_get but with different offsets).

        let (elem_ty, elem_layout) =
            registry.build_type_with_layout(context, helper, registry, metadata, &info.ty)?;
        let elem_stride =
            valid_block.const_int(context, location, elem_layout.pad_to_align().size(), 64)?;

        let slice_size = valid_block.append_op_result(arith::extui(
            slice_len,
            IntegerType::new(context, 64).into(),
            location,
        ))?;
        let slice_size =
            valid_block.append_op_result(arith::muli(elem_stride, slice_size, location))?;
        let slice_size_with_offset = valid_block.append_op_result(arith::addi(
            slice_size,
            valid_block.const_int(context, location, calc_refcount_offset(elem_layout), 64)?,
            location,
        ))?;

        let slice_ptr = valid_block.append_op_result(llvm::zero(ptr_ty, location))?;
        let slice_ptr = valid_block.append_op_result(ReallocBindingsMeta::realloc(
            context,
            slice_ptr,
            slice_size_with_offset,
            location,
        ))?;
        valid_block.store(context, location, slice_ptr, k1)?;

        let slice_ptr = valid_block.gep(
            context,
            location,
            slice_ptr,
            &[GepIndex::Const(calc_refcount_offset(elem_layout) as i32)],
            IntegerType::new(context, 8).into(),
        )?;

        let array_ptr =
            valid_block.extract_value(context, location, entry.argument(1)?.into(), ptr_ty, 0)?;
        let is_shared = is_shared(context, valid_block, location, array_ptr, elem_layout)?;

        let offset =
            valid_block.append_op_result(arith::addi(array_start, slice_start, location))?;
        let offset = valid_block.append_op_result(arith::extui(
            offset,
            IntegerType::new(context, 64).into(),
            location,
        ))?;
        let offset = valid_block.append_op_result(arith::muli(offset, elem_stride, location))?;

        let source_ptr = valid_block.gep(
            context,
            location,
            array_ptr,
            &[GepIndex::Value(offset)],
            IntegerType::new(context, 8).into(),
        )?;

        valid_block.append_operation(scf::r#if(
            is_shared,
            &[],
            {
                let region = Region::new();
                let block = region.append_block(Block::new(&[]));

                match metadata.get::<DupOverridesMeta>() {
                    Some(dup_overrides_meta) if dup_overrides_meta.is_overriden(&info.ty) => {
                        valid_block.append_operation(scf::r#for(
                            k0,
                            slice_size,
                            elem_stride,
                            {
                                let region = Region::new();
                                let block = region.append_block(Block::new(&[(
                                    IntegerType::new(context, 64).into(),
                                    location,
                                )]));

                                let offset = block.argument(0)?.into();
                                let source_ptr = block.gep(
                                    context,
                                    location,
                                    source_ptr,
                                    &[GepIndex::Value(offset)],
                                    IntegerType::new(context, 8).into(),
                                )?;
                                let target_ptr = block.gep(
                                    context,
                                    location,
                                    slice_ptr,
                                    &[GepIndex::Value(offset)],
                                    IntegerType::new(context, 8).into(),
                                )?;

                                let value = block.load(context, location, source_ptr, elem_ty)?;
                                let values = dup_overrides_meta
                                    .invoke_override(context, &block, location, &info.ty, value)?;
                                block.store(context, location, source_ptr, values.0)?;
                                block.store(context, location, target_ptr, values.1)?;

                                block.append_operation(scf::r#yield(&[], location));
                                region
                            },
                            location,
                        ));
                    }
                    _ => block.memcpy(context, location, source_ptr, slice_ptr, slice_size),
                }

                metadata
                    .get::<DropOverridesMeta>()
                    .unwrap()
                    .invoke_override(
                        context,
                        &block,
                        location,
                        &info.signature.param_signatures[1].ty,
                        entry.argument(1)?.into(),
                    )?;

                block.append_operation(scf::r#yield(&[], location));
                region
            },
            {
                let region = Region::new();
                let block = region.append_block(Block::new(&[]));

                block.memcpy(context, location, source_ptr, slice_ptr, slice_size);

                match metadata.get::<DropOverridesMeta>() {
                    Some(drop_overrides_meta) if drop_overrides_meta.is_overriden(&info.ty) => {
                        let drop_loop = |o0, o1| {
                            block.append_operation(scf::r#for(
                                o0,
                                o1,
                                elem_stride,
                                {
                                    let region = Region::new();
                                    let block = region.append_block(Block::new(&[(
                                        IntegerType::new(context, 64).into(),
                                        location,
                                    )]));

                                    let value_ptr = block.gep(
                                        context,
                                        location,
                                        array_ptr,
                                        &[GepIndex::Value(block.argument(0)?.into())],
                                        IntegerType::new(context, 8).into(),
                                    )?;
                                    let value =
                                        block.load(context, location, value_ptr, elem_ty)?;
                                    drop_overrides_meta.invoke_override(
                                        context, &block, location, &info.ty, value,
                                    )?;

                                    block.append_operation(scf::r#yield(&[], location));
                                    region
                                },
                                location,
                            ));

                            Result::Ok(())
                        };

                        let o0 = block.append_op_result(arith::extui(
                            array_start,
                            IntegerType::new(context, 64).into(),
                            location,
                        ))?;
                        let o1 = block.append_op_result(arith::addi(
                            array_start,
                            slice_start,
                            location,
                        ))?;
                        let o1 = block.append_op_result(arith::extui(
                            o1,
                            IntegerType::new(context, 64).into(),
                            location,
                        ))?;
                        let o0 = block.append_op_result(arith::muli(o0, elem_stride, location))?;
                        let o1 = block.append_op_result(arith::muli(o1, elem_stride, location))?;
                        drop_loop(o0, o1)?;

                        let o0 = block.append_op_result(arith::addi(o1, slice_size, location))?;
                        let o1 = block.append_op_result(arith::extui(
                            array_end,
                            IntegerType::new(context, 64).into(),
                            location,
                        ))?;
                        let o1 = block.append_op_result(arith::muli(o1, elem_stride, location))?;
                        drop_loop(o0, o1)?;
                    }
                    _ => {}
                }

                let array_ptr = block.gep(
                    context,
                    location,
                    array_ptr,
                    &[GepIndex::Const(-(calc_refcount_offset(elem_layout) as i32))],
                    IntegerType::new(context, 8).into(),
                )?;
                block.append_operation(ReallocBindingsMeta::free(context, array_ptr, location));

                block.append_operation(scf::r#yield(&[], location));
                region
            },
            location,
        ));

        let slice_value = valid_block.append_op_result(llvm::undef(self_ty, location))?;
        let slice_value = valid_block.insert_values(
            context,
            location,
            slice_value,
            &[slice_ptr, k0, slice_len, slice_len],
        )?;

<<<<<<< HEAD
        valid_block.append_operation(helper.br(0, &[range_check, slice_value], location));
    }

    {
=======
        // The following operation will because an array always has a drop implementation,
        // which at this point is always inserted thanks to the `build_type()` just above.
>>>>>>> f1554de3
        metadata
            .get::<DropOverridesMeta>()
            .ok_or(Error::MissingMetadata)?
            .invoke_override(
                context,
                error_block,
                location,
                &info.signature.param_signatures[1].ty,
                entry.argument(1)?.into(),
            )?;

        error_block.append_operation(helper.br(1, &[range_check], location));
    }

    Ok(())
}

/// Generate MLIR operations for the `array_len` libfunc.
pub fn build_len<'ctx, 'this>(
    context: &'ctx Context,
    _registry: &ProgramRegistry<CoreType, CoreLibfunc>,
    entry: &'this Block<'ctx>,
    location: Location<'ctx>,
    helper: &LibfuncHelper<'ctx, 'this>,
    metadata: &mut MetadataStorage,
    info: &SignatureAndTypeConcreteLibfunc,
) -> Result<()> {
    let len_ty = IntegerType::new(context, 32).into();

    let array_start =
        entry.extract_value(context, location, entry.argument(0)?.into(), len_ty, 1)?;
    let array_end = entry.extract_value(context, location, entry.argument(0)?.into(), len_ty, 2)?;

    let array_len = entry.append_op_result(arith::subi(array_end, array_start, location))?;

    metadata
        .get::<DropOverridesMeta>()
        .unwrap()
        .invoke_override(
            context,
            entry,
            location,
            &info.signature.param_signatures[0].ty,
            entry.argument(0)?.into(),
        )?;

    entry.append_operation(helper.br(0, &[array_len], location));
    Ok(())
}

fn calc_refcount_offset(layout: Layout) -> usize {
    get_integer_layout(32)
        .align_to(layout.align())
        .unwrap()
        .pad_to_align()
        .size()
}

fn is_shared<'ctx, 'this>(
    context: &'ctx Context,
    block: &'this Block<'ctx>,
    location: Location<'ctx>,
    array_ptr: Value<'ctx, 'this>,
    elem_layout: Layout,
) -> Result<Value<'ctx, 'this>> {
    let k0 = block.const_int(context, location, 0, 64)?;
    let ptr_as_int = block.append_op_result(
        ods::llvm::ptrtoint(
            context,
            IntegerType::new(context, 64).into(),
            array_ptr,
            location,
        )
        .into(),
    )?;
<<<<<<< HEAD
    let ptr_is_null = block.append_op_result(arith::cmpi(
=======

    entry.append_operation(cf::assert(context, ptr_is_not_null, msg, location));
    Ok(())
}

pub fn build_tuple_from_span<'ctx, 'this>(
    context: &'ctx Context,
    registry: &ProgramRegistry<CoreType, CoreLibfunc>,
    entry: &'this Block<'ctx>,
    location: Location<'ctx>,
    helper: &LibfuncHelper<'ctx, 'this>,
    metadata: &mut MetadataStorage,
    info: &SignatureAndTypeConcreteLibfunc,
) -> Result<()> {
    // Tasks:
    //   - Check if sizes match.
    //   - If they do not match, jump to branch [1].
    //   - If they do match:
    //     - If start == 0 && capacity == len -> reuse the pointer
    //     - Otherwise, realloc + memcpy + free.

    if metadata.get::<ReallocBindingsMeta>().is_none() {
        metadata.insert(ReallocBindingsMeta::new(context, helper));
    }

    let array_ty = registry.get_type(&info.signature.param_signatures[0].ty)?;
    let (elem_id, elem_ty) = match array_ty {
        CoreTypeConcrete::Array(info) => (&info.ty, registry.get_type(&info.ty)?),
        CoreTypeConcrete::Snapshot(info) => match registry.get_type(&info.ty)? {
            CoreTypeConcrete::Array(info) => (&info.ty, registry.get_type(&info.ty)?),
            _ => native_panic!(
                "matched an unexpected CoreTypeConcrete that is not a Array or Snapshot"
            ),
        },
        _ => {
            native_panic!("matched an unexpected CoreTypeConcrete that is not a Array or Snapshot")
        }
    };
    let elem_layout = elem_ty.layout(registry)?;

    let array_start = entry.extract_value(
        context,
        location,
        entry.argument(0)?.into(),
        IntegerType::new(context, 32).into(),
        1,
    )?;
    let array_end = entry.extract_value(
        context,
        location,
        entry.argument(0)?.into(),
        IntegerType::new(context, 32).into(),
        2,
    )?;

    let array_len = entry.append_op_result(arith::subi(array_end, array_start, location))?;
    let (tuple_len, tuple_len_val) = {
        let fields = registry
            .get_type(&info.ty)?
            .fields()
            .to_native_assert_error("missing field")?;

        native_assert!(
            fields.iter().all(|f| f.id == elem_id.id),
            "all the elements of the array must have the same type"
        );

        (
            entry.const_int(context, location, fields.len(), 32)?,
            fields.len(),
        )
    };

    let len_matches = entry.append_op_result(arith::cmpi(
>>>>>>> f1554de3
        context,
        CmpiPredicate::Eq,
        ptr_as_int,
        k0,
        location,
    ))?;

    let is_shared = block.append_op_result(scf::r#if(
        ptr_is_null,
        &[IntegerType::new(context, 1).into()],
        {
            let region = Region::new();
            let block = region.append_block(Block::new(&[]));

            let k0 = block.const_int(context, location, 0, 1)?;

            block.append_operation(scf::r#yield(&[k0], location));
            region
        },
        {
            let region = Region::new();
            let block = region.append_block(Block::new(&[]));

            let array_ptr = block.gep(
                context,
                location,
                array_ptr,
                &[GepIndex::Const(-(calc_refcount_offset(elem_layout) as i32))],
                IntegerType::new(context, 8).into(),
            )?;
            let ref_count = block.load(
                context,
                location,
                array_ptr,
                IntegerType::new(context, 32).into(),
            )?;

            #[cfg(debug_assertions)]
            {
                let k0 = block.const_int(context, location, 0, 32)?;
                let is_nonzero = block.append_op_result(arith::cmpi(
                    context,
                    CmpiPredicate::Ne,
                    ref_count,
                    k0,
                    location,
                ))?;

                block.append_operation(cf::assert(
                    context,
                    is_nonzero,
                    "ref_count must not be zero",
                    location,
                ));
            }

<<<<<<< HEAD
            let k1 = block.const_int(context, location, 1, 32)?;
            let is_shared = block.append_op_result(arith::cmpi(
=======
        // The following operation will because an array always has a drop implementation,
        // which at this point is always inserted thanks to the `build_type()` just above.
        metadata
            .get::<DropOverridesMeta>()
            .ok_or(Error::MissingMetadata)?
            .invoke_override(
>>>>>>> f1554de3
                context,
                CmpiPredicate::Ne,
                ref_count,
                k1,
                location,
            ))?;

            block.append_operation(scf::r#yield(&[is_shared], location));
            region
        },
        location,
    ))?;

    Ok(is_shared)
}

#[cfg(test)]
mod test {
    use crate::{
        utils::{
            felt252_str,
            test::{jit_enum, jit_panic, jit_struct, load_cairo, run_program},
        },
        values::Value,
    };
    use pretty_assertions_sorted::assert_eq;
    use starknet_types_core::felt::Felt;

    #[test]
    fn run_roundtrip() {
        let program = load_cairo!(
            use array::ArrayTrait;

            fn run_test(x: Array<u32>) -> Array<u32> {
                x
            }
        );
        let result = run_program(&program, "run_test", &[[1u32, 2u32].into()]).return_value;

        assert_eq!(result, Value::from([1u32, 2u32]));
    }

    #[test]
    fn run_append() {
        let program = load_cairo! {
            use array::ArrayTrait;

            fn run_test() -> Array<u32> {
                let mut numbers = ArrayTrait::new();
                numbers.append(4_u32);
                numbers
            }
        };
        let result = run_program(&program, "run_test", &[]).return_value;

        assert_eq!(result, [4u32].into());
    }

    #[test]
    fn run_len() {
        let program = load_cairo!(
            use array::ArrayTrait;

            fn run_test() -> u32 {
                let mut numbers = ArrayTrait::new();
                numbers.append(4_u32);
                numbers.append(3_u32);
                numbers.append(2_u32);
                numbers.len()
            }
        );
        let result = run_program(&program, "run_test", &[]).return_value;

        assert_eq!(result, 3u32.into());
    }

    #[test]
    fn run_get() {
        let program = load_cairo!(
            use array::ArrayTrait;

            fn run_test() -> (u32, u32, u32, u32) {
                let mut numbers = ArrayTrait::new();
                numbers.append(4_u32);
                numbers.append(3_u32);
                numbers.append(2_u32);
                numbers.append(1_u32);
                (
                    *numbers.at(0),
                    *numbers.at(1),
                    *numbers.at(2),
                    *numbers.at(3),
                )
            }
        );
        let result = run_program(&program, "run_test", &[]).return_value;

        assert_eq!(
            result,
            jit_enum!(
                0,
                jit_struct!(jit_struct!(
                    4u32.into(),
                    3u32.into(),
                    2u32.into(),
                    1u32.into()
                ))
            )
        );
    }

    #[test]
    fn run_get_big() {
        let program = load_cairo!(
            use array::ArrayTrait;

            fn run_test() -> (u32, u32, u32, u32) {
                let mut numbers = ArrayTrait::new();
                numbers.append(4_u32);
                numbers.append(3_u32);
                numbers.append(2_u32);
                numbers.append(2_u32);
                numbers.append(2_u32);
                numbers.append(2_u32);
                numbers.append(2_u32);
                numbers.append(2_u32);
                numbers.append(2_u32);
                numbers.append(2_u32);
                numbers.append(2_u32);
                numbers.append(2_u32);
                numbers.append(2_u32);
                numbers.append(2_u32);
                numbers.append(2_u32);
                numbers.append(2_u32);
                numbers.append(17_u32);
                numbers.append(17_u32);
                numbers.append(18_u32);
                numbers.append(19_u32);
                numbers.append(20_u32);
                numbers.append(21_u32);
                numbers.append(22_u32);
                numbers.append(23_u32);
                (
                    *numbers.at(20),
                    *numbers.at(21),
                    *numbers.at(22),
                    *numbers.at(23),
                )
            }
        );
        let result = run_program(&program, "run_test", &[]).return_value;

        assert_eq!(
            result,
            jit_enum!(
                0,
                jit_struct!(jit_struct!(
                    20u32.into(),
                    21u32.into(),
                    22u32.into(),
                    23u32.into()
                ))
            )
        );
    }

    #[test]
    fn run_pop_front() {
        let program = load_cairo!(
            use array::ArrayTrait;

            fn run_test() -> u32 {
                let mut numbers = ArrayTrait::new();
                numbers.append(4_u32);
                numbers.append(3_u32);
                let _ = numbers.pop_front();
                numbers.append(1_u32);
                *numbers.at(0)
            }
        );
        let result = run_program(&program, "run_test", &[]).return_value;

        assert_eq!(result, jit_enum!(0, jit_struct!(3u32.into())));
    }

    #[test]
    fn run_pop_front_result() {
        let program = load_cairo!(
            use array::ArrayTrait;

            fn run_test() -> Option<u32> {
                let mut numbers = ArrayTrait::new();
                numbers.append(4_u32);
                numbers.append(3_u32);
                numbers.pop_front()
            }
        );
        let result = run_program(&program, "run_test", &[]).return_value;

        assert_eq!(result, jit_enum!(0, 4u32.into()));

        let program = load_cairo!(
            use array::ArrayTrait;

            fn run_test() -> Option<u32> {
                let mut numbers = ArrayTrait::new();
                numbers.pop_front()
            }
        );
        let result = run_program(&program, "run_test", &[]).return_value;

        assert_eq!(result, jit_enum!(1, jit_struct!()));
    }

    #[test]
    fn run_pop_front_consume() {
        let program = load_cairo!(
            use array::ArrayTrait;

            fn run_test() -> u32 {
                let mut numbers = ArrayTrait::new();
                numbers.append(4_u32);
                numbers.append(3_u32);
                match numbers.pop_front_consume() {
                    Option::Some((_, x)) => x,
                    Option::None(()) => 0_u32,
                }
            }
        );
        let result = run_program(&program, "run_test", &[]).return_value;

        assert_eq!(result, 4u32.into());
    }

    #[test]
    fn run_pop_back() {
        let program = load_cairo!(
            use array::ArrayTrait;

            fn run_test() -> (Option<@u32>, Option<@u32>, Option<@u32>, Option<@u32>) {
                let mut numbers = ArrayTrait::new();
                numbers.append(4_u32);
                numbers.append(3_u32);
                numbers.append(1_u32);
                let mut numbers = numbers.span();
                (
                    numbers.pop_back(),
                    numbers.pop_back(),
                    numbers.pop_back(),
                    numbers.pop_back(),
                )
            }
        );
        let result = run_program(&program, "run_test", &[]).return_value;

        assert_eq!(
            result,
            jit_struct!(
                jit_enum!(0, 1u32.into()),
                jit_enum!(0, 3u32.into()),
                jit_enum!(0, 4u32.into()),
                jit_enum!(
                    1,
                    Value::Struct {
                        fields: Vec::new(),
                        debug_name: None,
                    }
                ),
            ),
        );
    }

    #[test]
    fn run_slice() {
        let program = load_cairo!(
            use array::Array;
            use array::ArrayTrait;
            use array::SpanTrait;
            use option::OptionTrait;
            use box::BoxTrait;

            fn run_test() -> u32 {
                let mut data: Array<u32> = ArrayTrait::new(); // Alloca (freed).
                data.append(1_u32);
                data.append(2_u32);
                data.append(3_u32);
                data.append(4_u32);
                let sp = data.span(); // Alloca (leaked).
                let slice = sp.slice(1, 2);
                data.append(5_u32);
                data.append(5_u32);
                data.append(5_u32);
                data.append(5_u32);
                data.append(5_u32); // Realloc (freed).
                data.append(5_u32);
                *slice.get(1).unwrap().unbox()
            }

        );
        let result = run_program(&program, "run_test", &[]).return_value;

        assert_eq!(result, jit_enum!(0, jit_struct!(3u32.into())));
    }

    #[test]
    fn run_slice_fail() {
        let program = load_cairo!(
            use array::Array;
            use array::ArrayTrait;
            use array::SpanTrait;
            use option::OptionTrait;
            use box::BoxTrait;

            fn run_test() -> u32 {
                let mut data: Array<u32> = ArrayTrait::new();
                data.append(1_u32);
                data.append(2_u32);
                data.append(3_u32);
                data.append(4_u32);
                let sp = data.span();
                let slice = sp.slice(1, 4); // oob
                //data.append(5_u32);
                *slice.get(0).unwrap().unbox()
            }
        );
        let result = run_program(&program, "run_test", &[]).return_value;

        assert_eq!(
            result,
            jit_panic!(felt252_str(
                "1637570914057682275393755530660268060279989363"
            ))
        );
    }

    #[test]
    fn run_span_from_tuple() {
        let program = load_cairo!(
            mod felt252_span_from_tuple {
                pub extern fn span_from_tuple<T>(struct_like: Box<@T>) -> @Array<felt252> nopanic;
            }

            fn run_test() -> Array<felt252> {
                let span = felt252_span_from_tuple::span_from_tuple(BoxTrait::new(@(10, 20, 30)));
                span.clone()
            }
        );
        let result = run_program(&program, "run_test", &[]).return_value;

        assert_eq!(
            result,
            jit_enum!(
                0,
                jit_struct!(Value::from([
                    Value::Felt252(Felt::from(10)),
                    Felt::from(20).into(),
                    Felt::from(30).into()
                ]))
            )
        );
    }

    #[test]
    fn run_span_from_multi_tuple() {
        let program = load_cairo!(
            mod tuple_span_from_tuple {
                pub extern fn span_from_tuple<T>(
                    struct_like: Box<@T>
                ) -> @Array<(felt252, felt252, felt252)> nopanic;
            }

            fn run_test() {
                let multi_tuple = ((10, 20, 30), (40, 50, 60), (70, 80, 90));
                let span = tuple_span_from_tuple::span_from_tuple(BoxTrait::new(@multi_tuple));
                assert!(*span[0] == (10, 20, 30));
                assert!(*span[1] == (40, 50, 60));
                assert!(*span[2] == (70, 80, 90));
            }
        );
        let result = run_program(&program, "run_test", &[]).return_value;

        assert_eq!(result, jit_enum!(0, jit_struct!(jit_struct!())));
    }

    #[test]
    fn seq_append1() {
        let program = load_cairo!(
            use array::ArrayTrait;

            fn run_test() -> Array<u32> {
                let mut data = ArrayTrait::new();
                data.append(1);
                data
            }
        );

        assert_eq!(
            run_program(&program, "run_test", &[]).return_value,
            Value::from([1u32]),
        );
    }

    #[test]
    fn seq_append2() {
        let program = load_cairo!(
            use array::ArrayTrait;

            fn run_test() -> Array<u32> {
                let mut data = ArrayTrait::new();
                data.append(1);
                data.append(2);
                data
            }
        );

        assert_eq!(
            run_program(&program, "run_test", &[]).return_value,
            Value::from([1u32, 2u32]),
        );
    }

    #[test]
    fn seq_append2_popf1() {
        let program = load_cairo!(
            use array::ArrayTrait;

            fn run_test() -> Array<u32> {
                let mut data = ArrayTrait::new();
                data.append(1);
                data.append(2);
                let _ = data.pop_front();
                data
            }
        );

        assert_eq!(
            run_program(&program, "run_test", &[]).return_value,
            Value::from([2u32]),
        );
    }

    #[test]
    fn seq_append2_popb1() {
        let program = load_cairo!(
            use array::ArrayTrait;

            fn run_test() -> Span<u32> {
                let mut data = ArrayTrait::new();
                data.append(1);
                data.append(2);
                let mut data = data.span();
                let _ = data.pop_back();
                data
            }
        );

        assert_eq!(
            run_program(&program, "run_test", &[]).return_value,
            jit_struct!([1u32].into())
        );
    }

    #[test]
    fn seq_append1_popf1_append1() {
        let program = load_cairo!(
            use array::ArrayTrait;

            fn run_test() -> Array<u32> {
                let mut data = ArrayTrait::new();
                data.append(1);
                let _ = data.pop_front();
                data.append(2);
                data
            }
        );

        assert_eq!(
            run_program(&program, "run_test", &[]).return_value,
            Value::from([2u32]),
        );
    }

    #[test]
    fn seq_append1_first() {
        let program = load_cairo!(
            use array::ArrayTrait;

            fn run_test() -> u32 {
                let mut data = ArrayTrait::new();
                data.append(1);
                *data.at(0)
            }
        );

        assert_eq!(
            run_program(&program, "run_test", &[]).return_value,
            Value::Enum {
                tag: 0,
                value: Box::new(Value::Struct {
                    fields: vec![Value::from(1u32)],
                    debug_name: None,
                }),
                debug_name: None,
            },
        );
    }

    #[test]
    fn seq_append2_first() {
        let program = load_cairo!(
            use array::ArrayTrait;

            fn run_test() -> u32 {
                let mut data = ArrayTrait::new();
                data.append(1);
                data.append(2);
                *data.at(0)
            }
        );

        assert_eq!(
            run_program(&program, "run_test", &[]).return_value,
            Value::Enum {
                tag: 0,
                value: Box::new(Value::Struct {
                    fields: vec![Value::from(1u32)],
                    debug_name: None,
                }),
                debug_name: None,
            },
        );
    }

    #[test]
    fn seq_append2_popf1_first() {
        let program = load_cairo!(
            use array::ArrayTrait;

            fn run_test() -> u32 {
                let mut data = ArrayTrait::new();
                data.append(1);
                data.append(2);
                let _ = data.pop_front();
                *data.at(0)
            }
        );

        assert_eq!(
            run_program(&program, "run_test", &[]).return_value,
            Value::Enum {
                tag: 0,
                value: Box::new(Value::Struct {
                    fields: vec![Value::from(2u32)],
                    debug_name: None,
                }),
                debug_name: None,
            },
        );
    }

    #[test]
    fn seq_append2_popb1_last() {
        let program = load_cairo!(
            use array::ArrayTrait;

            fn run_test() -> u32 {
                let mut data = ArrayTrait::new();
                data.append(1);
                data.append(2);
                let mut data_span = data.span();
                let _ = data_span.pop_back();
                let last = data_span.len() - 1;
                *data_span.at(last)
            }
        );

        assert_eq!(
            run_program(&program, "run_test", &[]).return_value,
            Value::Enum {
                tag: 0,
                value: Box::new(Value::Struct {
                    fields: vec![Value::from(1u32)],
                    debug_name: None,
                }),
                debug_name: None,
            }
        );
    }

    #[test]
    fn seq_append1_popf1_append1_first() {
        let program = load_cairo!(
            use array::ArrayTrait;

            fn run_test() -> u32 {
                let mut data = ArrayTrait::new();
                data.append(1);
                let _ = data.pop_front();
                data.append(2);
                *data.at(0)
            }
        );

        assert_eq!(
            run_program(&program, "run_test", &[]).return_value,
            Value::Enum {
                tag: 0,
                value: Box::new(Value::Struct {
                    fields: vec![Value::from(2u32)],
                    debug_name: None,
                }),
                debug_name: None,
            },
        );
    }

    #[test]
    fn array_clone() {
        let program = load_cairo!(
            fn run_test() -> Array<u32> {
                let x = ArrayTrait::new();
                x.clone()
            }
        );

        assert_eq!(
            run_program(&program, "run_test", &[]).return_value,
            Value::Enum {
                tag: 0,
                value: Box::new(Value::Struct {
                    fields: vec![Value::Array(vec![])],
                    debug_name: None,
                }),
                debug_name: None,
            },
        );
    }

    #[test]
    fn array_pop_back_state() {
        let program = load_cairo!(
            use array::ArrayTrait;

            fn run_test() -> Span<u32> {
                let mut numbers = ArrayTrait::new();
                numbers.append(1_u32);
                numbers.append(2_u32);
                numbers.append(3_u32);
                let mut numbers = numbers.span();
                let _ = numbers.pop_back();
                numbers
            }
        );

        let result = run_program(&program, "run_test", &[]).return_value;

        assert_eq!(result, jit_struct!([1u32, 2u32].into()));
    }

    #[test]
    fn array_empty_span() {
        // Tests snapshot_take on a empty array.
        let program = load_cairo!(
            fn run_test() -> Span<u32> {
                let x = ArrayTrait::new();
                x.span()
            }
        );

        assert_eq!(
            run_program(&program, "run_test", &[]).return_value,
            jit_struct!(Value::Array(vec![])),
        );
    }

    #[test]
    fn array_span_modify_span() {
        // Tests pop_back on a span.
        let program = load_cairo!(
            use core::array::SpanTrait;
            fn pop_elem(mut self: Span<u64>) -> Option<@u64> {
                let x = self.pop_back();
                x
            }

            fn run_test() -> Option<@u64> {
                let mut data = array![2].span();
                let x = pop_elem(data);
                x
            }
        );

        assert_eq!(
            run_program(&program, "run_test", &[]).return_value,
            jit_enum!(0, 2u64.into()),
        );
    }

    #[test]
    fn array_span_check_array() {
        // Tests pop back on a span not modifying the original array.
        let program = load_cairo!(
            use core::array::SpanTrait;
            fn pop_elem(mut self: Span<u64>) -> Option<@u64> {
                let x = self.pop_back();
                x
            }

            fn run_test() -> Array<u64> {
                let mut data = array![1, 2];
                let _x = pop_elem(data.span());
                data
            }
        );

        assert_eq!(
            run_program(&program, "run_test", &[]).return_value,
            Value::Array(vec![1u64.into(), 2u64.into()]),
        );
    }

    #[test]
    fn tuple_from_span() {
        let program = load_cairo! {
            use core::array::{tuple_from_span, FixedSizedArrayInfoImpl};

            fn run_test(x: Array<felt252>) -> [felt252; 3] {
                (*tuple_from_span::<[felt252; 3], FixedSizedArrayInfoImpl<felt252, 3>>(@x).unwrap()).unbox()
            }
        };

        assert_eq!(
            run_program(
                &program,
                "run_test",
                &[Value::Array(vec![
                    Value::Felt252(1.into()),
                    Value::Felt252(2.into()),
                    Value::Felt252(3.into()),
                ])],
            )
            .return_value,
            Value::Enum {
                tag: 0,
                value: Box::new(Value::Struct {
                    fields: vec![Value::Struct {
                        fields: vec![
                            Value::Felt252(1.into()),
                            Value::Felt252(2.into()),
                            Value::Felt252(3.into()),
                        ],
                        debug_name: None
                    }],
                    debug_name: None
                }),
                debug_name: None
            }
        );
    }

    #[test]
    fn tuple_from_span_failed() {
        let program = load_cairo! {
            use core::array::{tuple_from_span, FixedSizedArrayInfoImpl};

            fn run_test(x: Array<felt252>) -> Option<@Box<[core::felt252; 3]>> {
                tuple_from_span::<[felt252; 3], FixedSizedArrayInfoImpl<felt252, 3>>(@x)
            }
        };

        assert_eq!(
            run_program(
                &program,
                "run_test",
                &[Value::Array(vec![
                    Value::Felt252(1.into()),
                    Value::Felt252(2.into()),
                ])],
            )
            .return_value,
            jit_enum!(1, jit_struct!())
        );
    }

    #[test]
    fn snapshot_multi_pop_front() {
        let program = load_cairo!(
            use array::ArrayTrait;

            fn run_test() -> (Span<felt252>, @Box<[felt252; 3]>) {
                let mut numbers = array![1, 2, 3, 4, 5, 6].span();
                let popped = numbers.multi_pop_front::<3>().unwrap();

                (numbers, popped)
            }
        );
        let result = run_program(&program, "run_test", &[]).return_value;

        assert_eq!(
            result,
            // Panic result
            jit_enum!(
                0,
                jit_struct!(
                    // Tuple
                    jit_struct!(
                        // Span of original array
                        jit_struct!(Value::Array(vec![
                            Value::Felt252(4.into()),
                            Value::Felt252(5.into()),
                            Value::Felt252(6.into()),
                        ])),
                        // Box of fixed array
                        jit_struct!(
                            Value::Felt252(1.into()),
                            Value::Felt252(2.into()),
                            Value::Felt252(3.into())
                        ),
                    )
                )
            )
        );
    }

    #[test]
    fn snapshot_failed_multi_pop_front() {
        let program = load_cairo!(
            use array::ArrayTrait;

            fn run_test() -> Span<felt252> {
                let mut numbers = array![1, 2].span();

                // should fail (return none)
                assert!(numbers.multi_pop_front::<3>().is_none());

                numbers
            }
        );

        let result = run_program(&program, "run_test", &[]).return_value;

        assert_eq!(
            result,
            // Panic result
            jit_enum!(
                0,
                jit_struct!(
                    // Span of original array
                    jit_struct!(Value::Array(vec![
                        Value::Felt252(1.into()),
                        Value::Felt252(2.into()),
                    ]),)
                )
            )
        );
    }

    #[test]
    fn snapshot_multi_pop_back() {
        let program = load_cairo!(
            use array::ArrayTrait;

            fn run_test() -> (Span<felt252>, @Box<[felt252; 3]>) {
                let mut numbers = array![1, 2, 3, 4, 5, 6].span();
                let popped = numbers.multi_pop_back::<3>().unwrap();

                (numbers, popped)
            }
        );
        let result = run_program(&program, "run_test", &[]).return_value;

        assert_eq!(
            result,
            // Panic result
            jit_enum!(
                0,
                jit_struct!(
                    // Tuple
                    jit_struct!(
                        // Span of original array
                        jit_struct!(Value::Array(vec![
                            Value::Felt252(1.into()),
                            Value::Felt252(2.into()),
                            Value::Felt252(3.into()),
                        ])),
                        // Box of fixed array
                        jit_struct!(
                            Value::Felt252(4.into()),
                            Value::Felt252(5.into()),
                            Value::Felt252(6.into())
                        ),
                    )
                )
            )
        );
    }

    #[test]
    fn snapshot_failed_multi_pop_back() {
        let program = load_cairo!(
            use array::ArrayTrait;

            fn run_test() -> Span<felt252> {
                let mut numbers = array![1, 2].span();

                // should fail (return none)
                assert!(numbers.multi_pop_back::<3>().is_none());

                numbers
            }
        );

        let result = run_program(&program, "run_test", &[]).return_value;

        assert_eq!(
            result,
            // Panic result
            jit_enum!(
                0,
                jit_struct!(
                    // Span of original array
                    jit_struct!(Value::Array(vec![
                        Value::Felt252(1.into()),
                        Value::Felt252(2.into()),
                    ]),)
                )
            )
        );
    }

    #[test]
    fn snapshot_multi_pop_back_front() {
        let program = load_cairo!(
            use array::ArrayTrait;

            fn run_test() -> (Span<felt252>, @Box<[felt252; 2]>, @Box<[felt252; 2]>) {
                let mut numbers = array![1, 2, 3, 4, 5, 6].span();
                let popped_front = numbers.multi_pop_front::<2>().unwrap();
                let popped_back = numbers.multi_pop_back::<2>().unwrap();

                (numbers, popped_front, popped_back)
            }
        );
        let result = run_program(&program, "run_test", &[]).return_value;

        assert_eq!(
            result,
            // Panic result
            jit_enum!(
                0,
                jit_struct!(
                    // Tuple
                    jit_struct!(
                        // Span of original array
                        jit_struct!(Value::Array(vec![
                            Value::Felt252(3.into()),
                            Value::Felt252(4.into()),
                        ])),
                        // Box of fixed array
                        jit_struct!(Value::Felt252(1.into()), Value::Felt252(2.into()),),
                        // Box of fixed array
                        jit_struct!(Value::Felt252(5.into()), Value::Felt252(6.into())),
                    )
                )
            )
        );
    }

    /// Test to ensure that the returned element in `array_get` does NOT get dropped.
    #[test]
    fn array_get_avoid_dropping_element() {
        let program = load_cairo! {
            use core::{array::{array_append, array_at, array_new}, box::{into_box, unbox}};

            fn run_test() -> @Box<felt252> {
                let mut x: Array<Box<felt252>> = array_new();
                array_append(ref x, into_box(42));

                unbox(array_at(@x, 0))
            }
        };
        let result = run_program(&program, "run_test", &[]).return_value;

        assert_eq!(result, jit_enum!(0, jit_struct!(Value::Felt252(42.into()))));
    }
}<|MERGE_RESOLUTION|>--- conflicted
+++ resolved
@@ -2,22 +2,13 @@
 
 use super::LibfuncHelper;
 use crate::{
-<<<<<<< HEAD
-    error::{Error, Result, SierraAssertError},
-=======
-    error::{panic::ToNativeAssertError, Error, Result},
->>>>>>> f1554de3
+    error::{panic::ToNativeAssertError, Error, Result, SierraAssertError},
     metadata::{
         drop_overrides::DropOverridesMeta, dup_overrides::DupOverridesMeta,
         realloc_bindings::ReallocBindingsMeta, MetadataStorage,
     },
-<<<<<<< HEAD
+    native_assert, native_panic,
     utils::{get_integer_layout, BlockExt, GepIndex, ProgramRegistryExt},
-=======
-    native_assert, native_panic,
-    types::TypeBuilder,
-    utils::{BlockExt, GepIndex, ProgramRegistryExt},
->>>>>>> f1554de3
 };
 use cairo_lang_sierra::{
     extensions::{
@@ -442,13 +433,12 @@
         valid_block.append_operation(helper.br(0, &[value], location));
     }
 
-<<<<<<< HEAD
     {
         // The following unwrap should be unreachable because an array always has a drop
         // implementation.
         metadata
             .get::<DropOverridesMeta>()
-            .unwrap()
+            .ok_or(Error::MissingMetadata)?
             .invoke_override(
                 context,
                 error_block,
@@ -459,19 +449,6 @@
 
         error_block.append_operation(helper.br(1, &[], location));
     }
-=======
-    metadata
-        .get::<DropOverridesMeta>()
-        .ok_or(Error::MissingMetadata)?
-        .invoke_override(
-            context,
-            error_block,
-            location,
-            &info.param_signatures()[1].ty,
-            value,
-        )?;
-    error_block.append_operation(helper.br(1, &[range_check], location));
->>>>>>> f1554de3
 
     Ok(())
 }
@@ -920,22 +897,8 @@
     )?;
     entry.store(context, location, data_ptr, entry.argument(1)?.into())?;
 
-<<<<<<< HEAD
     let array_end = entry.append_op_result(arith::addi(array_end, k1, location))?;
     let value = entry.insert_value(context, location, value, array_end, 2)?;
-=======
-    metadata
-        .get::<DropOverridesMeta>()
-        .ok_or(Error::MissingMetadata)?
-        .invoke_override(
-            context,
-            empty_block,
-            location,
-            &info.param_signatures()[0].ty,
-            value,
-        )?;
-    empty_block.append_operation(helper.br(1, &[], location));
->>>>>>> f1554de3
 
     entry.append_operation(helper.br(0, &[value], location));
     Ok(())
@@ -1885,15 +1848,10 @@
             &[slice_ptr, k0, slice_len, slice_len],
         )?;
 
-<<<<<<< HEAD
         valid_block.append_operation(helper.br(0, &[range_check, slice_value], location));
     }
 
     {
-=======
-        // The following operation will because an array always has a drop implementation,
-        // which at this point is always inserted thanks to the `build_type()` just above.
->>>>>>> f1554de3
         metadata
             .get::<DropOverridesMeta>()
             .ok_or(Error::MissingMetadata)?
@@ -1969,84 +1927,7 @@
         )
         .into(),
     )?;
-<<<<<<< HEAD
     let ptr_is_null = block.append_op_result(arith::cmpi(
-=======
-
-    entry.append_operation(cf::assert(context, ptr_is_not_null, msg, location));
-    Ok(())
-}
-
-pub fn build_tuple_from_span<'ctx, 'this>(
-    context: &'ctx Context,
-    registry: &ProgramRegistry<CoreType, CoreLibfunc>,
-    entry: &'this Block<'ctx>,
-    location: Location<'ctx>,
-    helper: &LibfuncHelper<'ctx, 'this>,
-    metadata: &mut MetadataStorage,
-    info: &SignatureAndTypeConcreteLibfunc,
-) -> Result<()> {
-    // Tasks:
-    //   - Check if sizes match.
-    //   - If they do not match, jump to branch [1].
-    //   - If they do match:
-    //     - If start == 0 && capacity == len -> reuse the pointer
-    //     - Otherwise, realloc + memcpy + free.
-
-    if metadata.get::<ReallocBindingsMeta>().is_none() {
-        metadata.insert(ReallocBindingsMeta::new(context, helper));
-    }
-
-    let array_ty = registry.get_type(&info.signature.param_signatures[0].ty)?;
-    let (elem_id, elem_ty) = match array_ty {
-        CoreTypeConcrete::Array(info) => (&info.ty, registry.get_type(&info.ty)?),
-        CoreTypeConcrete::Snapshot(info) => match registry.get_type(&info.ty)? {
-            CoreTypeConcrete::Array(info) => (&info.ty, registry.get_type(&info.ty)?),
-            _ => native_panic!(
-                "matched an unexpected CoreTypeConcrete that is not a Array or Snapshot"
-            ),
-        },
-        _ => {
-            native_panic!("matched an unexpected CoreTypeConcrete that is not a Array or Snapshot")
-        }
-    };
-    let elem_layout = elem_ty.layout(registry)?;
-
-    let array_start = entry.extract_value(
-        context,
-        location,
-        entry.argument(0)?.into(),
-        IntegerType::new(context, 32).into(),
-        1,
-    )?;
-    let array_end = entry.extract_value(
-        context,
-        location,
-        entry.argument(0)?.into(),
-        IntegerType::new(context, 32).into(),
-        2,
-    )?;
-
-    let array_len = entry.append_op_result(arith::subi(array_end, array_start, location))?;
-    let (tuple_len, tuple_len_val) = {
-        let fields = registry
-            .get_type(&info.ty)?
-            .fields()
-            .to_native_assert_error("missing field")?;
-
-        native_assert!(
-            fields.iter().all(|f| f.id == elem_id.id),
-            "all the elements of the array must have the same type"
-        );
-
-        (
-            entry.const_int(context, location, fields.len(), 32)?,
-            fields.len(),
-        )
-    };
-
-    let len_matches = entry.append_op_result(arith::cmpi(
->>>>>>> f1554de3
         context,
         CmpiPredicate::Eq,
         ptr_as_int,
@@ -2103,17 +1984,8 @@
                 ));
             }
 
-<<<<<<< HEAD
             let k1 = block.const_int(context, location, 1, 32)?;
             let is_shared = block.append_op_result(arith::cmpi(
-=======
-        // The following operation will because an array always has a drop implementation,
-        // which at this point is always inserted thanks to the `build_type()` just above.
-        metadata
-            .get::<DropOverridesMeta>()
-            .ok_or(Error::MissingMetadata)?
-            .invoke_override(
->>>>>>> f1554de3
                 context,
                 CmpiPredicate::Ne,
                 ref_count,
