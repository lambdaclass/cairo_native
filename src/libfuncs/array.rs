//! # Array libfuncs

use super::LibfuncHelper;
use crate::{
    error::{panic::ToNativeAssertError, Error, Result, SierraAssertError},
    metadata::{
        drop_overrides::DropOverridesMeta, dup_overrides::DupOverridesMeta,
        realloc_bindings::ReallocBindingsMeta, MetadataStorage,
    },
    types::array::calc_data_prefix_offset,
    utils::{BlockExt, GepIndex, ProgramRegistryExt},
};
use cairo_lang_sierra::{
    extensions::{
        array::{ArrayConcreteLibfunc, ConcreteMultiPopLibfunc},
        core::{CoreLibfunc, CoreType, CoreTypeConcrete},
        lib_func::{SignatureAndTypeConcreteLibfunc, SignatureOnlyConcreteLibfunc},
        types::InfoAndTypeConcreteType,
    },
    program_registry::ProgramRegistry,
};
use melior::{
    dialect::{
        arith::{self, CmpiPredicate},
        cf, llvm, ods, scf,
    },
    ir::{
        attribute::IntegerAttribute, r#type::IntegerType, Block, BlockLike, Location, Region, Value,
    },
    Context,
};
use std::alloc::Layout;

/// Select and call the correct libfunc builder function from the selector.
pub fn build<'ctx, 'this>(
    context: &'ctx Context,
    registry: &ProgramRegistry<CoreType, CoreLibfunc>,
    entry: &'this Block<'ctx>,
    location: Location<'ctx>,
    helper: &LibfuncHelper<'ctx, 'this>,
    metadata: &mut MetadataStorage,
    selector: &ArrayConcreteLibfunc,
) -> Result<()> {
    match selector {
        ArrayConcreteLibfunc::New(info) => {
            build_new(context, registry, entry, location, helper, metadata, info)
        }
        ArrayConcreteLibfunc::SpanFromTuple(info) => {
            build_span_from_tuple(context, registry, entry, location, helper, metadata, info)
        }
        ArrayConcreteLibfunc::TupleFromSpan(info) => {
            build_tuple_from_span(context, registry, entry, location, helper, metadata, info)
        }
        ArrayConcreteLibfunc::Append(info) => {
            build_append(context, registry, entry, location, helper, metadata, info)
        }
        ArrayConcreteLibfunc::PopFront(info) => build_pop::<false, false>(
            context,
            registry,
            entry,
            location,
            helper,
            metadata,
            PopInfo::Single(info),
        ),
        ArrayConcreteLibfunc::PopFrontConsume(info) => build_pop::<true, false>(
            context,
            registry,
            entry,
            location,
            helper,
            metadata,
            PopInfo::Single(info),
        ),
        ArrayConcreteLibfunc::Get(info) => {
            build_get(context, registry, entry, location, helper, metadata, info)
        }
        ArrayConcreteLibfunc::Slice(info) => {
            build_slice(context, registry, entry, location, helper, metadata, info)
        }
        ArrayConcreteLibfunc::Len(info) => {
            build_len(context, registry, entry, location, helper, metadata, info)
        }
        ArrayConcreteLibfunc::SnapshotPopFront(info) => build_pop::<false, false>(
            context,
            registry,
            entry,
            location,
            helper,
            metadata,
            PopInfo::Single(info),
        ),
        ArrayConcreteLibfunc::SnapshotPopBack(info) => build_pop::<false, true>(
            context,
            registry,
            entry,
            location,
            helper,
            metadata,
            PopInfo::Single(info),
        ),
        ArrayConcreteLibfunc::SnapshotMultiPopFront(info) => build_pop::<false, false>(
            context,
            registry,
            entry,
            location,
            helper,
            metadata,
            PopInfo::Multi(info),
        ),
        ArrayConcreteLibfunc::SnapshotMultiPopBack(info) => build_pop::<false, true>(
            context,
            registry,
            entry,
            location,
            helper,
            metadata,
            PopInfo::Multi(info),
        ),
    }
}

/// Builds a new array with no initial capacity.
///
/// # Cairo Signature
///
/// ```cairo
/// extern fn array_new<T>() -> Array<T> nopanic;
/// ```
pub fn build_new<'ctx, 'this>(
    context: &'ctx Context,
    _registry: &ProgramRegistry<CoreType, CoreLibfunc>,
    entry: &'this Block<'ctx>,
    location: Location<'ctx>,
    helper: &LibfuncHelper<'ctx, 'this>,
    _metadata: &mut MetadataStorage,
    _info: &SignatureOnlyConcreteLibfunc,
) -> Result<()> {
    let ptr_ty = llvm::r#type::pointer(context, 0);
    let len_ty = IntegerType::new(context, 32).into();

    let nullptr = entry.append_op_result(llvm::zero(ptr_ty, location))?;
    let k0 = entry.const_int_from_type(context, location, 0, len_ty)?;

    let value = entry.append_op_result(llvm::undef(
        llvm::r#type::r#struct(context, &[ptr_ty, len_ty, len_ty, len_ty], false),
        location,
    ))?;
    let value = entry.insert_values(context, location, value, &[nullptr, k0, k0, k0])?;

    entry.append_operation(helper.br(0, &[value], location));
    Ok(())
}

/// Buils a span (a cairo native array) from a boxed tuple of same-type elements.
///
/// Note: The `&info.ty` field has the entire `[T; N]` tuple. It is not the `T` in `Array<T>`.
///
/// # Cairo Signature
///
/// ```cairo
/// extern fn span_from_tuple<T, impl Info: FixedSizedArrayInfo<T>>(
///     struct_like: Box<@T>
/// ) -> @Array<Info::Element> nopanic;
/// ```
pub fn build_span_from_tuple<'ctx, 'this>(
    context: &'ctx Context,
    registry: &ProgramRegistry<CoreType, CoreLibfunc>,
    entry: &'this Block<'ctx>,
    location: Location<'ctx>,
    helper: &LibfuncHelper<'ctx, 'this>,
    metadata: &mut MetadataStorage,
    info: &SignatureAndTypeConcreteLibfunc,
) -> Result<()> {
    metadata.get_or_insert_with(|| ReallocBindingsMeta::new(context, helper));

    let tuple_len = {
        let CoreTypeConcrete::Struct(info) = registry.get_type(&info.ty)? else {
            return Err(Error::SierraAssert(SierraAssertError::BadTypeInfo));
        };

        info.members.len()
    };

    let ptr_ty = llvm::r#type::pointer(context, 0);
    let len_ty = IntegerType::new(context, 32).into();
    let (_, tuple_layout) = registry.build_type_with_layout(context, helper, metadata, &info.ty)?;

    let array_len_bytes = tuple_layout.pad_to_align().size();
    let array_len_bytes_with_offset = entry.const_int(
        context,
        location,
        array_len_bytes + calc_data_prefix_offset(tuple_layout),
        64,
    )?;
    let array_len_bytes = entry.const_int(context, location, array_len_bytes, 64)?;
    let array_len = entry.const_int_from_type(context, location, tuple_len, len_ty)?;

    let k0 = entry.const_int_from_type(context, location, 0, len_ty)?;
    let k1 = entry.const_int_from_type(context, location, 1, len_ty)?;

    // Allocate space for the array.
    let allocation_ptr = entry.append_op_result(llvm::zero(ptr_ty, location))?;
    let allocation_ptr = entry.append_op_result(ReallocBindingsMeta::realloc(
        context,
        allocation_ptr,
        array_len_bytes_with_offset,
        location,
    )?)?;

    // Write the array data prefix.
    let data_prefix = entry.append_op_result(llvm::undef(
        llvm::r#type::r#struct(context, &[len_ty, len_ty], false),
        location,
    ))?;
    let data_prefix = entry.insert_values(context, location, data_prefix, &[k1, array_len])?;
    entry.store(context, location, allocation_ptr, data_prefix)?;
    let array_ptr = entry.gep(
        context,
        location,
        allocation_ptr,
        &[GepIndex::Const(calc_data_prefix_offset(tuple_layout) as i32)],
        IntegerType::new(context, 8).into(),
    )?;

    // Move the data into the array and free the original tuple. Since the tuple and the array are
    // represented the same way, a simple memcpy is enough.
    entry.memcpy(
        context,
        location,
        entry.argument(0)?.into(),
        array_ptr,
        array_len_bytes,
    );
    entry.append_operation(ReallocBindingsMeta::free(
        context,
        entry.argument(0)?.into(),
        location,
    )?);

    // Build the array representation.
    let k8 = entry.const_int(context, location, 8, 64)?;
    let array_ptr_ptr =
        entry.append_op_result(llvm::zero(llvm::r#type::pointer(context, 0), location))?;
    let array_ptr_ptr: Value<'ctx, '_> = entry.append_op_result(ReallocBindingsMeta::realloc(
        context,
        array_ptr_ptr,
        k8,
        location,
    )?)?;
    entry.store(context, location, array_ptr_ptr, array_ptr)?;

    let value = entry.append_op_result(llvm::undef(
        llvm::r#type::r#struct(context, &[ptr_ty, len_ty, len_ty, len_ty], false),
        location,
    ))?;
    let value = entry.insert_values(
        context,
        location,
        value,
        &[array_ptr_ptr, k0, array_len, array_len],
    )?;

    entry.append_operation(helper.br(0, &[value], location));
    Ok(())
}

/// Buils a tuple (struct) from an span (a cairo native array)
///
/// Note: The `&info.ty` field has the entire `[T; N]` tuple. It is not the `T` in `Array<T>`.
/// The tuple size `N` must match the span length.
///
/// # Cairo Signature
///
/// ```cairo
/// fn tuple_from_span<T, impl Info: FixedSizedArrayInfo<T>>(span: @Array<Info::Element>  -> Option<@Box<T>> nopanic;
/// ```
pub fn build_tuple_from_span<'ctx, 'this>(
    context: &'ctx Context,
    registry: &ProgramRegistry<CoreType, CoreLibfunc>,
    entry: &'this Block<'ctx>,
    location: Location<'ctx>,
    helper: &LibfuncHelper<'ctx, 'this>,
    metadata: &mut MetadataStorage,
    info: &SignatureAndTypeConcreteLibfunc,
) -> Result<()> {
    metadata.get_or_insert_with(|| ReallocBindingsMeta::new(context, helper));

    let elem_id = {
        let CoreTypeConcrete::Snapshot(info) =
            registry.get_type(&info.signature.param_signatures[0].ty)?
        else {
            return Err(Error::SierraAssert(SierraAssertError::BadTypeInfo));
        };
        let CoreTypeConcrete::Array(info) = registry.get_type(&info.ty)? else {
            return Err(Error::SierraAssert(SierraAssertError::BadTypeInfo));
        };

        &info.ty
    };
    let tuple_len_const = {
        let CoreTypeConcrete::Struct(param) = registry.get_type(&info.ty)? else {
            return Err(Error::SierraAssert(SierraAssertError::BadTypeInfo));
        };

        param.members.len()
    };

    let ptr_ty = llvm::r#type::pointer(context, 0);
    let len_ty = IntegerType::new(context, 32).into();
    let (_, elem_layout) = registry.build_type_with_layout(context, helper, metadata, elem_id)?;
    let (tuple_ty, tuple_layout) =
        registry.build_type_with_layout(context, helper, metadata, &info.ty)?;

    let array_ptr_ptr =
        entry.extract_value(context, location, entry.argument(0)?.into(), ptr_ty, 0)?;
    let array_start =
        entry.extract_value(context, location, entry.argument(0)?.into(), len_ty, 1)?;
    let array_end = entry.extract_value(context, location, entry.argument(0)?.into(), len_ty, 2)?;

    let array_len = entry.append_op_result(arith::subi(array_end, array_start, location))?;
    let tuple_len = entry.const_int_from_type(context, location, tuple_len_const, len_ty)?;
    let len_matches = entry.append_op_result(arith::cmpi(
        context,
        CmpiPredicate::Eq,
        array_len,
        tuple_len,
        location,
    ))?;

    // Ensure the tuple's length matches the array's.
    let valid_block = helper.append_block(Block::new(&[]));
    let error_block = helper.append_block(Block::new(&[]));
    entry.append_operation(cf::cond_br(
        context,
        len_matches,
        valid_block,
        error_block,
        &[],
        &[],
        location,
    ));

    // Ensure the type's clone and drop implementations are registered.
    registry.build_type(
        context,
        helper,
        metadata,
        &info.signature.param_signatures[0].ty,
    )?;

    // Branch for when the lengths match:
    {
        let value_size = valid_block.const_int(context, location, tuple_layout.size(), 64)?;

        let value = valid_block.append_op_result(llvm::zero(ptr_ty, location))?;
        let value = valid_block.append_op_result(ReallocBindingsMeta::realloc(
            context, value, value_size, location,
        )?)?;

        let array_start_offset = valid_block.append_op_result(arith::extui(
            array_start,
            IntegerType::new(context, 64).into(),
            location,
        ))?;
        let array_start_offset = valid_block.append_op_result(arith::muli(
            array_start_offset,
            valid_block.const_int(context, location, elem_layout.pad_to_align().size(), 64)?,
            location,
        ))?;

        let array_ptr = valid_block.load(context, location, array_ptr_ptr, ptr_ty)?;
        let array_data_start_ptr = valid_block.gep(
            context,
            location,
            array_ptr,
            &[GepIndex::Value(array_start_offset)],
            IntegerType::new(context, 8).into(),
        )?;

        // Check if the array is shared.
        let is_shared = is_shared(context, valid_block, location, array_ptr_ptr, elem_layout)?;
        valid_block.append_operation(scf::r#if(
            is_shared,
            &[],
            {
                // When the array is shared, we should clone the entire data.
                let region = Region::new();
                let block = region.append_block(Block::new(&[]));

                match metadata.get::<DupOverridesMeta>() {
                    Some(dup_overrides_meta) if dup_overrides_meta.is_overriden(&info.ty) => {
                        let src_ptr = array_data_start_ptr;
                        let dst_ptr = value;

                        let value = block.load(context, location, src_ptr, tuple_ty)?;

                        // Invoke the tuple's clone mechanism, which will take care of copying or
                        // cloning each item in the array.
                        let values = dup_overrides_meta
                            .invoke_override(context, &block, location, &info.ty, value)?;
                        block.store(context, location, src_ptr, values.0)?;
                        block.store(context, location, dst_ptr, values.1)?;
                    }
                    _ => block.memcpy(context, location, array_data_start_ptr, value, value_size),
                }

                // Drop the original array (by decreasing its reference counter).
                metadata
                    .get::<DropOverridesMeta>()
                    .to_native_assert_error("array always has a drop implementation")?
                    .invoke_override(
                        context,
                        &block,
                        location,
                        &info.signature.param_signatures[0].ty,
                        entry.argument(0)?.into(),
                    )?;

                block.append_operation(scf::r#yield(&[], location));
                region
            },
            {
                // When the array is not shared, we can just move the data to the new tuple and free
                // the array.

                let region = Region::new();
                let block = region.append_block(Block::new(&[]));

                block.memcpy(context, location, array_data_start_ptr, value, value_size);

                // NOTE: If the target tuple has no elements, and the array is not shared, then we
                // would attempt to free 0xfffffffffffffff0. This is not possible and disallowed by
                // the Cairo compiler.

                // TODO: Drop elements before array_start and between array_end and max length.
                let data_ptr = block.gep(
                    context,
                    location,
                    array_ptr,
                    &[GepIndex::Const(
                        -(calc_data_prefix_offset(elem_layout) as i32),
                    )],
                    IntegerType::new(context, 8).into(),
                )?;
                block.append_operation(ReallocBindingsMeta::free(context, data_ptr, location)?);
                block.append_operation(ReallocBindingsMeta::free(
                    context,
                    array_ptr_ptr,
                    location,
                )?);

                block.append_operation(scf::r#yield(&[], location));
                region
            },
            location,
        ));

        valid_block.append_operation(helper.br(0, &[value], location));
    }

    {
        // When there's a length mismatch, just consume (drop) the array.
        metadata
            .get::<DropOverridesMeta>()
            .ok_or(Error::MissingMetadata)?
            .invoke_override(
                context,
                error_block,
                location,
                &info.signature.param_signatures[0].ty,
                entry.argument(0)?.into(),
            )?;

        error_block.append_operation(helper.br(1, &[], location));
    }

    Ok(())
}

/// Generate MLIR operations for the `array_append` libfunc.
pub fn build_append<'ctx, 'this>(
    context: &'ctx Context,
    registry: &ProgramRegistry<CoreType, CoreLibfunc>,
    entry: &'this Block<'ctx>,
    location: Location<'ctx>,
    helper: &LibfuncHelper<'ctx, 'this>,
    metadata: &mut MetadataStorage,
    info: &SignatureAndTypeConcreteLibfunc,
) -> Result<()> {
    metadata.get_or_insert_with(|| ReallocBindingsMeta::new(context, helper));

    let self_ty = registry.build_type(
        context,
        helper,
        metadata,
        &info.signature.param_signatures[0].ty,
    )?;

    let ptr_ty = llvm::r#type::pointer(context, 0);
    let len_ty = IntegerType::new(context, 32).into();

    let (_, elem_layout) = registry.build_type_with_layout(context, helper, metadata, &info.ty)?;
    let elem_stride = entry.const_int(context, location, elem_layout.pad_to_align().size(), 64)?;

    fn compute_next_capacity<'ctx, 'this>(
        context: &'ctx Context,
        block: &'this Block<'ctx>,
        location: Location<'ctx>,
        elem_stride: Value<'ctx, 'this>,
        array_capacity: Value<'ctx, 'this>,
    ) -> Result<(Value<'ctx, 'this>, Value<'ctx, 'this>)> {
        let len_ty = IntegerType::new(context, 32).into();

        let k1 = block.const_int_from_type(context, location, 1, len_ty)?;
        let k8 = block.const_int_from_type(context, location, 8, len_ty)?;
        let k1024 = block.const_int_from_type(context, location, 1024, len_ty)?;

        let realloc_len = block.append_op_result(arith::shli(array_capacity, k1, location))?;
        let realloc_len = block.append_op_result(arith::minui(realloc_len, k1024, location))?;
        let realloc_len =
            block.append_op_result(arith::addi(realloc_len, array_capacity, location))?;
        let realloc_len = block.append_op_result(arith::maxui(realloc_len, k8, location))?;

        let realloc_size = block.append_op_result(arith::extui(
            realloc_len,
            IntegerType::new(context, 64).into(),
            location,
        ))?;
        let realloc_size =
            block.append_op_result(arith::muli(realloc_size, elem_stride, location))?;

        Result::Ok((realloc_len, realloc_size))
    }

    let data_prefix_size = calc_data_prefix_offset(elem_layout);

    let array_capacity =
        entry.extract_value(context, location, entry.argument(0)?.into(), len_ty, 3)?;
    let k0 = entry.const_int_from_type(context, location, 0, len_ty)?;
    let is_empty = entry.cmpi(context, CmpiPredicate::Eq, array_capacity, k0, location)?;
    let array_obj = entry.append_op_result(scf::r#if(
        is_empty,
        &[self_ty],
        {
            let region = Region::new();
            let block = region.append_block(Block::new(&[]));

            let (array_capacity, realloc_len) =
                compute_next_capacity(context, &block, location, elem_stride, array_capacity)?;

            let data_prefix_size_value =
                block.const_int(context, location, data_prefix_size, 64)?;
            let realloc_len = block.addi(realloc_len, data_prefix_size_value, location)?;

            let null_ptr = block.append_op_result(llvm::zero(ptr_ty, location))?;
            let array_ptr = block.append_op_result(ReallocBindingsMeta::realloc(
                context,
                null_ptr,
                realloc_len,
                location,
            )?)?;

            let k1 = block.const_int_from_type(context, location, 1, len_ty)?;
            block.store(context, location, array_ptr, k1)?;
            let max_len_ptr = block.gep(
                context,
                location,
                array_ptr,
                &[GepIndex::Const(size_of::<u32>() as i32)],
                IntegerType::new(context, 8).into(),
            )?;
            block.store(context, location, max_len_ptr, k0)?;

            let array_ptr = block.gep(
                context,
                location,
                array_ptr,
                &[GepIndex::Const(data_prefix_size as i32)],
                IntegerType::new(context, 8).into(),
            )?;

<<<<<<< HEAD
            metadata
                .get::<DropOverridesMeta>()
                .to_native_assert_error("drop overrides meta should exist")?
                .invoke_override(
                    context,
                    &block,
                    location,
                    &info.signature.param_signatures[0].ty,
                    entry.argument(0)?.into(),
                )?;
=======
            let k8 = block.const_int(context, location, 8, 64)?;
            let array_ptr_ptr = block.append_op_result(ReallocBindingsMeta::realloc(
                context, null_ptr, k8, location,
            )?)?;
            block.store(context, location, array_ptr_ptr, array_ptr)?;
>>>>>>> 390bd917

            let array_obj = entry.argument(0)?.into();
            let array_obj = block.insert_value(context, location, array_obj, array_ptr_ptr, 0)?;
            let array_obj = block.insert_value(context, location, array_obj, array_capacity, 3)?;
            block.append_operation(scf::r#yield(&[array_obj], location));
            region
        },
        {
            let region = Region::new();
            let block = region.append_block(Block::new(&[]));

            let array_end =
                block.extract_value(context, location, entry.argument(0)?.into(), len_ty, 2)?;
            let has_space = block.cmpi(
                context,
                CmpiPredicate::Ult,
                array_end,
                array_capacity,
                location,
            )?;
            let array_obj = block.append_op_result(scf::r#if(
                has_space,
                &[self_ty],
                {
                    let region = Region::new();
                    let block = region.append_block(Block::new(&[]));

                    block.append_operation(scf::r#yield(&[entry.argument(0)?.into()], location));
                    region
                },
                {
                    let region = Region::new();
                    let block = region.append_block(Block::new(&[]));

                    let (array_capacity, realloc_len) = compute_next_capacity(
                        context,
                        &block,
                        location,
                        elem_stride,
                        array_capacity,
                    )?;

                    let data_prefix_size_value =
                        block.const_int(context, location, data_prefix_size, 64)?;
                    let realloc_len = block.addi(realloc_len, data_prefix_size_value, location)?;

                    let array_ptr_ptr = block.extract_value(
                        context,
                        location,
                        entry.argument(0)?.into(),
                        ptr_ty,
                        0,
                    )?;
                    let array_ptr = block.load(context, location, array_ptr_ptr, ptr_ty)?;
                    let array_ptr = block.gep(
                        context,
                        location,
                        array_ptr,
                        &[GepIndex::Const(-(data_prefix_size as i32))],
                        IntegerType::new(context, 8).into(),
                    )?;

                    let array_ptr = block.append_op_result(ReallocBindingsMeta::realloc(
                        context,
                        array_ptr,
                        realloc_len,
                        location,
                    )?)?;
                    let array_ptr = block.gep(
                        context,
                        location,
                        array_ptr,
                        &[GepIndex::Const(data_prefix_size as i32)],
                        IntegerType::new(context, 8).into(),
                    )?;

                    block.store(context, location, array_ptr_ptr, array_ptr)?;

                    let array_obj = block.insert_value(
                        context,
                        location,
                        entry.argument(0)?.into(),
                        array_capacity,
                        3,
                    )?;
                    block.append_operation(scf::r#yield(&[array_obj], location));
                    region
                },
                location,
            ))?;

            block.append_operation(scf::r#yield(&[array_obj], location));
            region
        },
        location,
    ))?;

    let array_ptr_ptr = entry.extract_value(context, location, array_obj, ptr_ty, 0)?;
    let array_ptr = entry.load(context, location, array_ptr_ptr, ptr_ty)?;

    // Insert the value.
    let target_offset = entry.extract_value(context, location, array_obj, len_ty, 2)?;
    let target_offset = entry.extui(
        target_offset,
        IntegerType::new(context, 64).into(),
        location,
    )?;
    let target_offset = entry.muli(target_offset, elem_stride, location)?;
    let target_ptr = entry.gep(
        context,
        location,
        array_ptr,
        &[GepIndex::Value(target_offset)],
        IntegerType::new(context, 8).into(),
    )?;

    entry.store(context, location, target_ptr, entry.argument(1)?.into())?;

    // Update array.
    let k1 = entry.const_int_from_type(context, location, 1, len_ty)?;
    let array_end = entry.extract_value(context, location, array_obj, len_ty, 2)?;
    let array_end = entry.addi(array_end, k1, location)?;
    let array_obj = entry.insert_value(context, location, array_obj, array_end, 2)?;

    // Update max length.
    let max_len_ptr = entry.gep(
        context,
        location,
        array_ptr,
        &[GepIndex::Const(
            -((crate::types::array::calc_data_prefix_offset(elem_layout) - size_of::<u32>())
                as i32),
        )],
        IntegerType::new(context, 8).into(),
    )?;
    entry.store(context, location, max_len_ptr, array_end)?;

    entry.append_operation(helper.br(0, &[array_obj], location));
    Ok(())
}

#[derive(Clone, Copy)]
enum PopInfo<'a> {
    Single(&'a SignatureAndTypeConcreteLibfunc),
    Multi(&'a ConcreteMultiPopLibfunc),
}

/// Generate MLIR operations for the `array_pop_*` libfuncs.
///
/// Template arguments:
///   - Consume: Whether to consume or not the array on failure.
///   - Reverse: False for front-popping, true for back-popping.
///
/// The `info` argument contains how many items to pop.
fn build_pop<'ctx, 'this, const CONSUME: bool, const REVERSE: bool>(
    context: &'ctx Context,
    registry: &ProgramRegistry<CoreType, CoreLibfunc>,
    entry: &'this Block<'ctx>,
    location: Location<'ctx>,
    helper: &LibfuncHelper<'ctx, 'this>,
    metadata: &mut MetadataStorage,
    info: PopInfo,
) -> Result<()> {
    metadata.get_or_insert_with(|| ReallocBindingsMeta::new(context, helper));

    let ptr_ty = llvm::r#type::pointer(context, 0);
    let len_ty = IntegerType::new(context, 32).into();

    let (self_ty, elem_ty, array_obj, extract_len, branch_values) = match info {
        PopInfo::Single(info) => (
            &info.signature.param_signatures[0].ty,
            &info.ty,
            entry.argument(0)?.into(),
            1,
            Vec::new(),
        ),
        PopInfo::Multi(ConcreteMultiPopLibfunc {
            popped_ty,
            signature,
        }) => {
            let range_check = super::increment_builtin_counter(
                context,
                entry,
                location,
                entry.argument(0)?.into(),
            )?;

            let CoreTypeConcrete::Snapshot(InfoAndTypeConcreteType { ty, .. }) =
                registry.get_type(&signature.param_signatures[1].ty)?
            else {
                return Err(Error::SierraAssert(SierraAssertError::BadTypeInfo));
            };

            let CoreTypeConcrete::Array(InfoAndTypeConcreteType { ty, .. }) =
                registry.get_type(ty)?
            else {
                return Err(Error::SierraAssert(SierraAssertError::BadTypeInfo));
            };

            let CoreTypeConcrete::Struct(info) = registry.get_type(popped_ty)? else {
                return Err(Error::SierraAssert(SierraAssertError::BadTypeInfo));
            };
            debug_assert!(info.members.iter().all(|member_ty| member_ty == ty));

            (
                &signature.param_signatures[1].ty,
                ty,
                entry.argument(1)?.into(),
                info.members.len(),
                vec![range_check],
            )
        }
    };
    let (elem_type, elem_layout) =
        registry.build_type_with_layout(context, helper, metadata, elem_ty)?;

    let array_start = entry.extract_value(context, location, array_obj, len_ty, 1)?;
    let array_end = entry.extract_value(context, location, array_obj, len_ty, 2)?;

    let extract_len_value = entry.const_int_from_type(context, location, extract_len, len_ty)?;
    let array_len = entry.append_op_result(arith::subi(array_end, array_start, location))?;
    let has_enough_data = entry.cmpi(
        context,
        CmpiPredicate::Ule,
        extract_len_value,
        array_len,
        location,
    )?;

    let valid_block = helper.append_block(Block::new(&[]));
    let error_block = helper.append_block(Block::new(&[]));
    entry.append_operation(cf::cond_br(
        context,
        has_enough_data,
        valid_block,
        error_block,
        &[],
        &[],
        location,
    ));

    {
        let mut branch_values = branch_values.clone();

        let array_ptr_ptr = valid_block.extract_value(context, location, array_obj, ptr_ty, 0)?;
        let array_ptr = valid_block.load(context, location, array_ptr_ptr, ptr_ty)?;

        let elem_stride =
            valid_block.const_int(context, location, elem_layout.pad_to_align().size(), 64)?;

        // Extract pointer and update bounds.
        let (array_obj, source_ptr) = if REVERSE {
            let array_end = valid_block.append_op_result(arith::subi(
                array_end,
                extract_len_value,
                location,
            ))?;
            let array_obj = valid_block.insert_value(context, location, array_obj, array_end, 2)?;

            // Compute data offset (elem_stride * array_end) and GEP.
            let data_offset =
                valid_block.extui(array_end, IntegerType::new(context, 64).into(), location)?;
            let data_offset = valid_block.muli(elem_stride, data_offset, location)?;
            let data_ptr = valid_block.gep(
                context,
                location,
                array_ptr,
                &[GepIndex::Value(data_offset)],
                IntegerType::new(context, 8).into(),
            )?;

            (array_obj, data_ptr)
        } else {
            // Compute data offset (elem_stride * array_end) and GEP.
            let data_offset =
                valid_block.extui(array_start, IntegerType::new(context, 64).into(), location)?;
            let data_offset = valid_block.muli(elem_stride, data_offset, location)?;
            let data_ptr = valid_block.gep(
                context,
                location,
                array_ptr,
                &[GepIndex::Value(data_offset)],
                IntegerType::new(context, 8).into(),
            )?;

            let array_start = valid_block.append_op_result(arith::addi(
                array_start,
                extract_len_value,
                location,
            ))?;
            let array_obj =
                valid_block.insert_value(context, location, array_obj, array_start, 1)?;

            (array_obj, data_ptr)
        };

        // Allocate output pointer.
        let target_size = valid_block.const_int(
            context,
            location,
            elem_layout.pad_to_align().size() * extract_len,
            64,
        )?;
        let target_ptr = valid_block
            .append_op_result(llvm::zero(llvm::r#type::pointer(context, 0), location))?;
        let target_ptr = valid_block.append_op_result(ReallocBindingsMeta::realloc(
            context,
            target_ptr,
            target_size,
            location,
        )?)?;

        // Clone popped items.
        match metadata.get::<DupOverridesMeta>() {
            Some(dup_overrides_meta) if dup_overrides_meta.is_overriden(elem_ty) => {
                for i in 0..extract_len {
                    let source_ptr = valid_block.gep(
                        context,
                        location,
                        source_ptr,
                        &[GepIndex::Const(
                            (elem_layout.pad_to_align().size() * i) as i32,
                        )],
                        IntegerType::new(context, 8).into(),
                    )?;
                    let target_ptr = valid_block.gep(
                        context,
                        location,
                        target_ptr,
                        &[GepIndex::Const(
                            (elem_layout.pad_to_align().size() * i) as i32,
                        )],
                        IntegerType::new(context, 8).into(),
                    )?;

<<<<<<< HEAD
                    let data_ptr = {
                        let offset = if REVERSE {
                            array_start
                        } else {
                            block.addi(array_start, extract_len_value, location)?
                        };

                        let offset = block.append_op_result(arith::extui(
                            offset,
                            IntegerType::new(context, 64).into(),
                            location,
                        ))?;
                        let offset =
                            block.append_op_result(arith::muli(offset, elem_stride, location))?;

                        block.gep(
                            context,
                            location,
                            array_ptr,
                            &[GepIndex::Value(offset)],
                            IntegerType::new(context, 8).into(),
                        )?
                    };

                    let others_len = block.append_op_result(arith::subi(
                        array_len,
                        extract_len_value,
                        location,
                    ))?;
                    let others_len = block.append_op_result(arith::extui(
                        others_len,
                        IntegerType::new(context, 64).into(),
                        location,
                    ))?;
                    let others_size =
                        block.append_op_result(arith::muli(others_len, elem_stride, location))?;

                    match metadata.get::<DupOverridesMeta>() {
                        Some(dup_overrides_meta) => {
                            block.append_operation(scf::r#for(
                                k0,
                                others_size,
                                elem_stride,
                                {
                                    let region = Region::new();
                                    let block = region.append_block(Block::new(&[(
                                        IntegerType::new(context, 64).into(),
                                        location,
                                    )]));

                                    let offset = block.argument(0)?.into();
                                    let source_ptr = block.gep(
                                        context,
                                        location,
                                        data_ptr,
                                        &[GepIndex::Value(offset)],
                                        IntegerType::new(context, 8).into(),
                                    )?;
                                    let target_ptr = block.gep(
                                        context,
                                        location,
                                        clone_ptr,
                                        &[GepIndex::Value(offset)],
                                        IntegerType::new(context, 8).into(),
                                    )?;

                                    let value =
                                        block.load(context, location, source_ptr, elem_type)?;
                                    let values = dup_overrides_meta.invoke_override(
                                        context, &block, location, elem_ty, value,
                                    )?;
                                    block.store(context, location, source_ptr, values.0)?;
                                    block.store(context, location, target_ptr, values.1)?;

                                    block.append_operation(scf::r#yield(&[], location));
                                    region
                                },
                                location,
                            ));
                        }
                        _ => block.memcpy(context, location, data_ptr, clone_ptr, others_size),
                    }

                    metadata
                        .get::<DropOverridesMeta>()
                        .to_native_assert_error("drop overrides meta should exist")?
                        .invoke_override(context, &block, location, self_ty, array_value)?;

                    clone_ptr
                };

                block.append_operation(scf::r#yield(&[array_ptr], location));
                region
            },
            {
                let region = Region::new();
                let block = region.append_block(Block::new(&[]));

                block.memcpy(context, location, data_ptr, value_ptr, value_size);

                block.append_operation(scf::r#yield(&[array_ptr], location));
                region
            },
            location,
        ))?;

        let array_value =
            valid_block.insert_value(context, location, array_value, new_array_ptr, 0)?;

        let has_realloc = valid_block.append_op_result(
            ods::llvm::icmp(
                context,
                IntegerType::new(context, 1).into(),
                array_ptr,
                new_array_ptr,
                IntegerAttribute::new(IntegerType::new(context, 64).into(), 1).into(),
                location,
            )
            .into(),
        )?;
        let array_value = valid_block.append_op_result(scf::r#if(
            has_realloc,
            &[array_value.r#type()],
            {
                let region = Region::new();
                let block = region.append_block(Block::new(&[]));

                let k0 = block.const_int_from_type(context, location, 0, len_ty)?;
                let array_len =
                    block.append_op_result(arith::subi(array_len, extract_len_value, location))?;

                let array_value = block.insert_value(context, location, array_value, k0, 1)?;
                let array_value =
                    block.insert_value(context, location, array_value, array_len, 2)?;
                let array_value =
                    block.insert_value(context, location, array_value, array_len, 3)?;

                block.append_operation(scf::r#yield(&[array_value], location));
                region
            },
            {
                let region = Region::new();
                let block = region.append_block(Block::new(&[]));

                let array_value = if REVERSE {
                    let array_end = block.append_op_result(arith::subi(
                        array_end,
                        extract_len_value,
                        location,
                    ))?;
                    block.insert_value(context, location, array_value, array_end, 2)?
                } else {
                    let array_start = block.append_op_result(arith::addi(
                        array_start,
                        extract_len_value,
=======
                    let value = valid_block.load(context, location, source_ptr, elem_type)?;
                    let values = dup_overrides_meta.invoke_override(
                        context,
                        valid_block,
>>>>>>> 390bd917
                        location,
                        elem_ty,
                        value,
                    )?;
                    valid_block.store(context, location, source_ptr, values.0)?;
                    valid_block.store(context, location, target_ptr, values.1)?;
                }
            }
            _ => valid_block.memcpy(context, location, source_ptr, target_ptr, target_size),
        }

        branch_values.push(array_obj);
        branch_values.push(target_ptr);
        valid_block.append_operation(helper.br(0, &branch_values, location));
    }

    {
        let mut branch_values = branch_values.clone();

        if CONSUME {
            metadata
                .get::<DropOverridesMeta>()
<<<<<<< HEAD
                .to_native_assert_error("drop overrides meta should exist")?
                .invoke_override(context, error_block, location, self_ty, array_value)?;
=======
                .unwrap()
                .invoke_override(context, error_block, location, self_ty, array_obj)?;
>>>>>>> 390bd917
        } else {
            branch_values.push(array_obj);
        }

        error_block.append_operation(helper.br(1, &branch_values, location));
    }

    Ok(())
}

/// Generate MLIR operations for the `array_get` libfunc.
pub fn build_get<'ctx, 'this>(
    context: &'ctx Context,
    registry: &ProgramRegistry<CoreType, CoreLibfunc>,
    entry: &'this Block<'ctx>,
    location: Location<'ctx>,
    helper: &LibfuncHelper<'ctx, 'this>,
    metadata: &mut MetadataStorage,
    info: &SignatureAndTypeConcreteLibfunc,
) -> Result<()> {
    let ptr_ty = llvm::r#type::pointer(context, 0);
    let len_ty = IntegerType::new(context, 32).into();

    // Build the type so that the drop impl invocation works properly.
    registry.build_type(
        context,
        helper,
        metadata,
        &info.signature.param_signatures[1].ty,
    )?;

    let range_check =
        super::increment_builtin_counter(context, entry, location, entry.argument(0)?.into())?;

    let array_start =
        entry.extract_value(context, location, entry.argument(1)?.into(), len_ty, 1)?;
    let array_end = entry.extract_value(context, location, entry.argument(1)?.into(), len_ty, 2)?;

    let array_len = entry.append_op_result(arith::subi(array_end, array_start, location))?;
    let is_valid = entry.append_op_result(arith::cmpi(
        context,
        CmpiPredicate::Ult,
        entry.argument(2)?.into(),
        array_len,
        location,
    ))?;

    let valid_block = helper.append_block(Block::new(&[]));
    let error_block = helper.append_block(Block::new(&[]));
    entry.append_operation(cf::cond_br(
        context,
        is_valid,
        valid_block,
        error_block,
        &[],
        &[],
        location,
    ));

    {
        let (elem_ty, elem_layout) =
            registry.build_type_with_layout(context, helper, metadata, &info.ty)?;
        let elem_stride =
            valid_block.const_int(context, location, elem_layout.pad_to_align().size(), 64)?;

        // Compute data pointer.
        let source_offset = valid_block.addi(array_start, entry.argument(2)?.into(), location)?;
        let source_offset = valid_block.extui(
            source_offset,
            IntegerType::new(context, 64).into(),
            location,
        )?;
        let source_offset = valid_block.muli(source_offset, elem_stride, location)?;
        let source_ptr =
            valid_block.extract_value(context, location, entry.argument(1)?.into(), ptr_ty, 0)?;
        let source_ptr = valid_block.load(context, location, source_ptr, ptr_ty)?;
        let source_ptr = valid_block.gep(
            context,
            location,
            source_ptr,
            &[GepIndex::Value(source_offset)],
            IntegerType::new(context, 8).into(),
        )?;

<<<<<<< HEAD
        valid_block.append_operation(scf::r#if(
            is_shared,
            &[],
            {
                let region = Region::new();
                let block = region.append_block(Block::new(&[]));

                match metadata.get::<DupOverridesMeta>() {
                    Some(dup_overrides_meta) if dup_overrides_meta.is_overriden(&info.ty) => {
                        let value = block.load(context, location, source_ptr, elem_ty)?;
                        let values = dup_overrides_meta
                            .invoke_override(context, &block, location, &info.ty, value)?;
                        block.store(context, location, source_ptr, values.0)?;
                        block.store(context, location, value_ptr, values.1)?;
                    }
                    _ => block.memcpy(context, location, source_ptr, value_ptr, elem_stride),
                }

                metadata
                    .get::<DropOverridesMeta>()
                    .to_native_assert_error("drop overrides meta should exist")?
                    .invoke_override(
                        context,
                        &block,
                        location,
                        &info.signature.param_signatures[1].ty,
                        entry.argument(1)?.into(),
                    )?;

                block.append_operation(scf::r#yield(&[], location));
                region
            },
            {
                let region = Region::new();
                let block = region.append_block(Block::new(&[]));

                block.memcpy(context, location, source_ptr, value_ptr, elem_stride);

                match metadata.get::<DropOverridesMeta>() {
                    Some(drop_overrides_meta) if drop_overrides_meta.is_overriden(&info.ty) => {
                        let drop_loop = |o0, o1| {
                            block.append_operation(scf::r#for(
                                o0,
                                o1,
                                elem_stride,
                                {
                                    let region = Region::new();
                                    let block = region.append_block(Block::new(&[(
                                        IntegerType::new(context, 64).into(),
                                        location,
                                    )]));

                                    let value_ptr = block.gep(
                                        context,
                                        location,
                                        array_ptr,
                                        &[GepIndex::Value(block.argument(0)?.into())],
                                        IntegerType::new(context, 8).into(),
                                    )?;
                                    let value =
                                        block.load(context, location, value_ptr, elem_ty)?;
                                    drop_overrides_meta.invoke_override(
                                        context, &block, location, &info.ty, value,
                                    )?;

                                    block.append_operation(scf::r#yield(&[], location));
                                    region
                                },
                                location,
                            ));

                            Result::Ok(())
                        };

                        let o0 = block.append_op_result(arith::extui(
                            array_start,
                            IntegerType::new(context, 64).into(),
                            location,
                        ))?;
                        let o1 = block.append_op_result(arith::addi(
                            array_start,
                            entry.argument(2)?.into(),
                            location,
                        ))?;
                        let o1 = block.append_op_result(arith::extui(
                            o1,
                            IntegerType::new(context, 64).into(),
                            location,
                        ))?;
                        let o0 = block.append_op_result(arith::muli(o0, elem_stride, location))?;
                        let o1 = block.append_op_result(arith::muli(o1, elem_stride, location))?;
                        drop_loop(o0, o1)?;

                        let o0 = block.append_op_result(arith::addi(o1, elem_stride, location))?;
                        let o1 = block.append_op_result(arith::extui(
                            array_end,
                            IntegerType::new(context, 64).into(),
                            location,
                        ))?;
                        let o1 = block.append_op_result(arith::muli(o1, elem_stride, location))?;
                        drop_loop(o0, o1)?;
                    }
                    _ => {}
                }
=======
        // Allocate output pointer.
        let target_ptr = valid_block.append_op_result(llvm::zero(ptr_ty, location))?;
        let target_ptr = valid_block.append_op_result(ReallocBindingsMeta::realloc(
            context,
            target_ptr,
            elem_stride,
            location,
        )?)?;
>>>>>>> 390bd917

        // Clone the output data.
        match metadata.get::<DupOverridesMeta>() {
            Some(dup_overrides_meta) if dup_overrides_meta.is_overriden(&info.ty) => {
                let value = valid_block.load(context, location, source_ptr, elem_ty)?;
                let values = dup_overrides_meta.invoke_override(
                    context,
                    valid_block,
                    location,
                    &info.ty,
                    value,
                )?;
                valid_block.store(context, location, source_ptr, values.0)?;
                valid_block.store(context, location, target_ptr, values.1)?;
            }
            _ => valid_block.memcpy(context, location, source_ptr, target_ptr, elem_stride),
        }

        // Drop the input array.
        metadata
            .get::<DropOverridesMeta>()
            .unwrap()
            .invoke_override(
                context,
                valid_block,
                location,
                &info.signature.param_signatures[1].ty,
                entry.argument(1)?.into(),
            )?;

        valid_block.append_operation(helper.br(0, &[range_check, target_ptr], location));
    }

    {
        metadata
            .get::<DropOverridesMeta>()
            .to_native_assert_error("drop overrides meta should exist")?
            .invoke_override(
                context,
                error_block,
                location,
                &info.signature.param_signatures[1].ty,
                entry.argument(1)?.into(),
            )?;

        error_block.append_operation(helper.br(1, &[range_check], location));
    }

    Ok(())
}

/// Generate MLIR operations for the `array_slice` libfunc.
pub fn build_slice<'ctx, 'this>(
    context: &'ctx Context,
    _registry: &ProgramRegistry<CoreType, CoreLibfunc>,
    entry: &'this Block<'ctx>,
    location: Location<'ctx>,
    helper: &LibfuncHelper<'ctx, 'this>,
    metadata: &mut MetadataStorage,
    info: &SignatureAndTypeConcreteLibfunc,
) -> Result<()> {
    let len_ty = IntegerType::new(context, 32).into();

    let range_check =
        super::increment_builtin_counter(context, entry, location, entry.argument(0)?.into())?;

    let array_obj = entry.argument(1)?.into();
    let array_start = entry.extract_value(context, location, array_obj, len_ty, 1)?;
    let array_end = entry.extract_value(context, location, array_obj, len_ty, 2)?;
    let array_len = entry.append_op_result(arith::subi(array_end, array_start, location))?;

    let slice_start = entry.argument(2)?.into();
    let slice_len = entry.argument(3)?.into();
    let slice_end = entry.append_op_result(arith::addi(slice_start, slice_len, location))?;

    let slice_lhs_bound = entry.append_op_result(arith::cmpi(
        context,
        CmpiPredicate::Ule,
        slice_start,
        array_len,
        location,
    ))?;
    let slice_rhs_bound = entry.append_op_result(arith::cmpi(
        context,
        CmpiPredicate::Ule,
        slice_end,
        array_len,
        location,
    ))?;
    let slice_bounds =
        entry.append_op_result(arith::andi(slice_lhs_bound, slice_rhs_bound, location))?;

    let valid_block = helper.append_block(Block::new(&[]));
    let error_block = helper.append_block(Block::new(&[]));
    entry.append_operation(cf::cond_br(
        context,
        slice_bounds,
        valid_block,
        error_block,
        &[],
        &[],
        location,
    ));

    {
        let array_start = valid_block.addi(array_start, slice_start, location)?;
        let array_end = valid_block.addi(array_start, slice_len, location)?;

<<<<<<< HEAD
                let source_ptr = block.gep(
                    context,
                    location,
                    array_ptr,
                    &[GepIndex::Value(offset)],
                    IntegerType::new(context, 8).into(),
                )?;

                block.append_operation(scf::r#if(
                    is_shared,
                    &[],
                    {
                        let region = Region::new();
                        let block = region.append_block(Block::new(&[]));

                        match metadata.get::<DupOverridesMeta>() {
                            Some(dup_overrides_meta)
                                if dup_overrides_meta.is_overriden(&info.ty) =>
                            {
                                let k0 = block.const_int(context, location, 0, 64)?;
                                block.append_operation(scf::r#for(
                                    k0,
                                    slice_size,
                                    elem_stride,
                                    {
                                        let region = Region::new();
                                        let block = region.append_block(Block::new(&[(
                                            IntegerType::new(context, 64).into(),
                                            location,
                                        )]));

                                        let offset = block.argument(0)?.into();
                                        let source_ptr = block.gep(
                                            context,
                                            location,
                                            source_ptr,
                                            &[GepIndex::Value(offset)],
                                            IntegerType::new(context, 8).into(),
                                        )?;
                                        let target_ptr = block.gep(
                                            context,
                                            location,
                                            slice_ptr,
                                            &[GepIndex::Value(offset)],
                                            IntegerType::new(context, 8).into(),
                                        )?;

                                        let value =
                                            block.load(context, location, source_ptr, elem_ty)?;
                                        let values = dup_overrides_meta.invoke_override(
                                            context, &block, location, &info.ty, value,
                                        )?;
                                        block.store(context, location, source_ptr, values.0)?;
                                        block.store(context, location, target_ptr, values.1)?;

                                        block.append_operation(scf::r#yield(&[], location));
                                        region
                                    },
                                    location,
                                ));
                            }
                            _ => block.memcpy(context, location, source_ptr, slice_ptr, slice_size),
                        }

                        metadata
                            .get::<DropOverridesMeta>()
                            .to_native_assert_error("drop overrides meta should exist")?
                            .invoke_override(
                                context,
                                &block,
                                location,
                                &info.signature.param_signatures[1].ty,
                                entry.argument(1)?.into(),
                            )?;

                        block.append_operation(scf::r#yield(&[], location));
                        region
                    },
                    {
                        let region = Region::new();
                        let block = region.append_block(Block::new(&[]));

                        block.memcpy(context, location, source_ptr, slice_ptr, slice_size);

                        match metadata.get::<DropOverridesMeta>() {
                            Some(drop_overrides_meta)
                                if drop_overrides_meta.is_overriden(&info.ty) =>
                            {
                                let drop_loop = |o0, o1| {
                                    block.append_operation(scf::r#for(
                                        o0,
                                        o1,
                                        elem_stride,
                                        {
                                            let region = Region::new();
                                            let block = region.append_block(Block::new(&[(
                                                IntegerType::new(context, 64).into(),
                                                location,
                                            )]));

                                            let value_ptr = block.gep(
                                                context,
                                                location,
                                                array_ptr,
                                                &[GepIndex::Value(block.argument(0)?.into())],
                                                IntegerType::new(context, 8).into(),
                                            )?;
                                            let value = block
                                                .load(context, location, value_ptr, elem_ty)?;
                                            drop_overrides_meta.invoke_override(
                                                context, &block, location, &info.ty, value,
                                            )?;

                                            block.append_operation(scf::r#yield(&[], location));
                                            region
                                        },
                                        location,
                                    ));

                                    Result::Ok(())
                                };

                                let o0 = block.append_op_result(arith::extui(
                                    array_start,
                                    IntegerType::new(context, 64).into(),
                                    location,
                                ))?;
                                let o1 = block.append_op_result(arith::addi(
                                    array_start,
                                    slice_start,
                                    location,
                                ))?;
                                let o1 = block.append_op_result(arith::extui(
                                    o1,
                                    IntegerType::new(context, 64).into(),
                                    location,
                                ))?;
                                let o0 = block.append_op_result(arith::muli(
                                    o0,
                                    elem_stride,
                                    location,
                                ))?;
                                let o1 = block.append_op_result(arith::muli(
                                    o1,
                                    elem_stride,
                                    location,
                                ))?;
                                drop_loop(o0, o1)?;

                                let o0 = block
                                    .append_op_result(arith::addi(o1, slice_size, location))?;
                                let o1 = block.append_op_result(arith::extui(
                                    array_end,
                                    IntegerType::new(context, 64).into(),
                                    location,
                                ))?;
                                let o1 = block.append_op_result(arith::muli(
                                    o1,
                                    elem_stride,
                                    location,
                                ))?;
                                drop_loop(o0, o1)?;
                            }
                            _ => {}
                        }

                        let array_ptr = block.gep(
                            context,
                            location,
                            array_ptr,
                            &[GepIndex::Const(-(calc_refcount_offset(elem_layout) as i32))],
                            IntegerType::new(context, 8).into(),
                        )?;
                        block.append_operation(ReallocBindingsMeta::free(
                            context, array_ptr, location,
                        )?);

                        block.append_operation(scf::r#yield(&[], location));
                        region
                    },
                    location,
                ));

                block.append_operation(scf::r#yield(&[slice_ptr], location));
                region
            },
            location,
        ))?;
=======
        let array_obj = valid_block.insert_value(context, location, array_obj, array_start, 1)?;
        let array_obj = valid_block.insert_value(context, location, array_obj, array_end, 2)?;
>>>>>>> 390bd917

        valid_block.append_operation(helper.br(0, &[range_check, array_obj], location));
    }

    {
        metadata
            .get::<DropOverridesMeta>()
            .ok_or(Error::MissingMetadata)?
            .invoke_override(
                context,
                error_block,
                location,
                &info.signature.param_signatures[1].ty,
                array_obj,
            )?;

        error_block.append_operation(helper.br(1, &[range_check], location));
    }

    Ok(())
}

/// Generate MLIR operations for the `array_len` libfunc.
pub fn build_len<'ctx, 'this>(
    context: &'ctx Context,
    _registry: &ProgramRegistry<CoreType, CoreLibfunc>,
    entry: &'this Block<'ctx>,
    location: Location<'ctx>,
    helper: &LibfuncHelper<'ctx, 'this>,
    metadata: &mut MetadataStorage,
    info: &SignatureAndTypeConcreteLibfunc,
) -> Result<()> {
    let len_ty = IntegerType::new(context, 32).into();

    let array_start =
        entry.extract_value(context, location, entry.argument(0)?.into(), len_ty, 1)?;
    let array_end = entry.extract_value(context, location, entry.argument(0)?.into(), len_ty, 2)?;

    let array_len = entry.append_op_result(arith::subi(array_end, array_start, location))?;

    metadata
        .get::<DropOverridesMeta>()
        .to_native_assert_error("drop overrides meta should exist")?
        .invoke_override(
            context,
            entry,
            location,
            &info.signature.param_signatures[0].ty,
            entry.argument(0)?.into(),
        )?;

    entry.append_operation(helper.br(0, &[array_len], location));
    Ok(())
}

fn is_shared<'ctx, 'this>(
    context: &'ctx Context,
    block: &'this Block<'ctx>,
    location: Location<'ctx>,
    array_ptr_ptr: Value<'ctx, 'this>,
    elem_layout: Layout,
) -> Result<Value<'ctx, 'this>> {
    let null_ptr =
        block.append_op_result(llvm::zero(llvm::r#type::pointer(context, 0), location))?;
    let ptr_is_null = block.append_op_result(
        ods::llvm::icmp(
            context,
            IntegerType::new(context, 1).into(),
            array_ptr_ptr,
            null_ptr,
            IntegerAttribute::new(IntegerType::new(context, 64).into(), 0).into(),
            location,
        )
        .into(),
    )?;

    let is_shared = block.append_op_result(scf::r#if(
        ptr_is_null,
        &[IntegerType::new(context, 1).into()],
        {
            let region = Region::new();
            let block = region.append_block(Block::new(&[]));

            let k0 = block.const_int(context, location, 0, 1)?;

            block.append_operation(scf::r#yield(&[k0], location));
            region
        },
        {
            let region = Region::new();
            let block = region.append_block(Block::new(&[]));

            let array_ptr = block.load(
                context,
                location,
                array_ptr_ptr,
                llvm::r#type::pointer(context, 0),
            )?;
            let array_ptr = block.gep(
                context,
                location,
                array_ptr,
                &[GepIndex::Const(
                    -(calc_data_prefix_offset(elem_layout) as i32),
                )],
                IntegerType::new(context, 8).into(),
            )?;
            let ref_count = block.load(
                context,
                location,
                array_ptr,
                IntegerType::new(context, 32).into(),
            )?;

            #[cfg(debug_assertions)]
            {
                let k0 = block.const_int(context, location, 0, 32)?;
                let is_nonzero = block.append_op_result(arith::cmpi(
                    context,
                    CmpiPredicate::Ne,
                    ref_count,
                    k0,
                    location,
                ))?;

                block.append_operation(cf::assert(
                    context,
                    is_nonzero,
                    "ref_count must not be zero",
                    location,
                ));
            }

            let k1 = block.const_int(context, location, 1, 32)?;
            let is_shared = block.append_op_result(arith::cmpi(
                context,
                CmpiPredicate::Ne,
                ref_count,
                k1,
                location,
            ))?;

            block.append_operation(scf::r#yield(&[is_shared], location));
            region
        },
        location,
    ))?;

    Ok(is_shared)
}

#[cfg(test)]
mod test {
    use crate::{
        utils::{
            felt252_str,
            test::{jit_enum, jit_panic, jit_struct, load_cairo, run_program},
        },
        values::Value,
    };
    use pretty_assertions_sorted::assert_eq;
    use starknet_types_core::felt::Felt;

    #[test]
    fn run_roundtrip() {
        let program = load_cairo!(
            use array::ArrayTrait;

            fn run_test(x: Array<u32>) -> Array<u32> {
                x
            }
        );
        let result = run_program(&program, "run_test", &[[1u32, 2u32].into()]).return_value;

        assert_eq!(result, Value::from([1u32, 2u32]));
    }

    #[test]
    fn run_append() {
        let program = load_cairo! {
            use array::ArrayTrait;

            fn run_test() -> Array<u32> {
                let mut numbers = ArrayTrait::new();
                numbers.append(4_u32);
                numbers
            }
        };
        let result = run_program(&program, "run_test", &[]).return_value;

        assert_eq!(result, [4u32].into());
    }

    #[test]
    fn run_len() {
        let program = load_cairo!(
            use array::ArrayTrait;

            fn run_test() -> u32 {
                let mut numbers = ArrayTrait::new();
                numbers.append(4_u32);
                numbers.append(3_u32);
                numbers.append(2_u32);
                numbers.len()
            }
        );
        let result = run_program(&program, "run_test", &[]).return_value;

        assert_eq!(result, 3u32.into());
    }

    #[test]
    fn run_get() {
        let program = load_cairo!(
            use array::ArrayTrait;

            fn run_test() -> (u32, u32, u32, u32) {
                let mut numbers = ArrayTrait::new();
                numbers.append(4_u32);
                numbers.append(3_u32);
                numbers.append(2_u32);
                numbers.append(1_u32);
                (
                    *numbers.at(0),
                    *numbers.at(1),
                    *numbers.at(2),
                    *numbers.at(3),
                )
            }
        );
        let result = run_program(&program, "run_test", &[]).return_value;

        assert_eq!(
            result,
            jit_enum!(
                0,
                jit_struct!(jit_struct!(
                    4u32.into(),
                    3u32.into(),
                    2u32.into(),
                    1u32.into()
                ))
            )
        );
    }

    #[test]
    fn run_get_big() {
        let program = load_cairo!(
            use array::ArrayTrait;

            fn run_test() -> (u32, u32, u32, u32) {
                let mut numbers = ArrayTrait::new();
                numbers.append(4_u32);
                numbers.append(3_u32);
                numbers.append(2_u32);
                numbers.append(2_u32);
                numbers.append(2_u32);
                numbers.append(2_u32);
                numbers.append(2_u32);
                numbers.append(2_u32);
                numbers.append(2_u32);
                numbers.append(2_u32);
                numbers.append(2_u32);
                numbers.append(2_u32);
                numbers.append(2_u32);
                numbers.append(2_u32);
                numbers.append(2_u32);
                numbers.append(2_u32);
                numbers.append(17_u32);
                numbers.append(17_u32);
                numbers.append(18_u32);
                numbers.append(19_u32);
                numbers.append(20_u32);
                numbers.append(21_u32);
                numbers.append(22_u32);
                numbers.append(23_u32);
                (
                    *numbers.at(20),
                    *numbers.at(21),
                    *numbers.at(22),
                    *numbers.at(23),
                )
            }
        );
        let result = run_program(&program, "run_test", &[]).return_value;

        assert_eq!(
            result,
            jit_enum!(
                0,
                jit_struct!(jit_struct!(
                    20u32.into(),
                    21u32.into(),
                    22u32.into(),
                    23u32.into()
                ))
            )
        );
    }

    #[test]
    fn run_pop_front() {
        let program = load_cairo!(
            use array::ArrayTrait;

            fn run_test() -> u32 {
                let mut numbers = ArrayTrait::new();
                numbers.append(4_u32);
                numbers.append(3_u32);
                let _ = numbers.pop_front();
                numbers.append(1_u32);
                *numbers.at(0)
            }
        );
        let result = run_program(&program, "run_test", &[]).return_value;

        assert_eq!(result, jit_enum!(0, jit_struct!(3u32.into())));
    }

    #[test]
    fn run_pop_front_result() {
        let program = load_cairo!(
            use array::ArrayTrait;

            fn run_test() -> Option<u32> {
                let mut numbers = ArrayTrait::new();
                numbers.append(4_u32);
                numbers.append(3_u32);
                numbers.pop_front()
            }
        );
        let result = run_program(&program, "run_test", &[]).return_value;

        assert_eq!(result, jit_enum!(0, 4u32.into()));

        let program = load_cairo!(
            use array::ArrayTrait;

            fn run_test() -> Option<u32> {
                let mut numbers = ArrayTrait::new();
                numbers.pop_front()
            }
        );
        let result = run_program(&program, "run_test", &[]).return_value;

        assert_eq!(result, jit_enum!(1, jit_struct!()));
    }

    #[test]
    fn run_pop_front_consume() {
        let program = load_cairo!(
            use array::ArrayTrait;

            fn run_test() -> u32 {
                let mut numbers = ArrayTrait::new();
                numbers.append(4_u32);
                numbers.append(3_u32);
                match numbers.pop_front_consume() {
                    Option::Some((_, x)) => x,
                    Option::None(()) => 0_u32,
                }
            }
        );
        let result = run_program(&program, "run_test", &[]).return_value;

        assert_eq!(result, 4u32.into());
    }

    #[test]
    fn run_pop_back() {
        let program = load_cairo!(
            use array::ArrayTrait;

            fn run_test() -> (Option<@u32>, Option<@u32>, Option<@u32>, Option<@u32>) {
                let mut numbers = ArrayTrait::new();
                numbers.append(4_u32);
                numbers.append(3_u32);
                numbers.append(1_u32);
                let mut numbers = numbers.span();
                (
                    numbers.pop_back(),
                    numbers.pop_back(),
                    numbers.pop_back(),
                    numbers.pop_back(),
                )
            }
        );
        let result = run_program(&program, "run_test", &[]).return_value;

        assert_eq!(
            result,
            jit_struct!(
                jit_enum!(0, 1u32.into()),
                jit_enum!(0, 3u32.into()),
                jit_enum!(0, 4u32.into()),
                jit_enum!(
                    1,
                    Value::Struct {
                        fields: Vec::new(),
                        debug_name: None,
                    }
                ),
            ),
        );
    }

    #[test]
    fn run_slice() {
        let program = load_cairo!(
            use array::Array;
            use array::ArrayTrait;
            use array::SpanTrait;
            use option::OptionTrait;
            use box::BoxTrait;

            fn run_test() -> u32 {
                let mut data: Array<u32> = ArrayTrait::new(); // Alloca (freed).
                data.append(1_u32);
                data.append(2_u32);
                data.append(3_u32);
                data.append(4_u32);
                let sp = data.span(); // Alloca (leaked).
                let slice = sp.slice(1, 2);
                data.append(5_u32);
                data.append(5_u32);
                data.append(5_u32);
                data.append(5_u32);
                data.append(5_u32); // Realloc (freed).
                data.append(5_u32);
                *slice.get(1).unwrap().unbox()
            }

        );
        let result = run_program(&program, "run_test", &[]).return_value;

        assert_eq!(result, jit_enum!(0, jit_struct!(3u32.into())));
    }

    #[test]
    fn run_slice_fail() {
        let program = load_cairo!(
            use array::Array;
            use array::ArrayTrait;
            use array::SpanTrait;
            use option::OptionTrait;
            use box::BoxTrait;

            fn run_test() -> u32 {
                let mut data: Array<u32> = ArrayTrait::new();
                data.append(1_u32);
                data.append(2_u32);
                data.append(3_u32);
                data.append(4_u32);
                let sp = data.span();
                let slice = sp.slice(1, 4); // oob
                //data.append(5_u32);
                *slice.get(0).unwrap().unbox()
            }
        );
        let result = run_program(&program, "run_test", &[]).return_value;

        assert_eq!(
            result,
            jit_panic!(felt252_str(
                "1637570914057682275393755530660268060279989363"
            ))
        );
    }

    #[test]
    fn run_slice_empty_array() {
        let program = load_cairo!(
            fn run_test() -> Span<felt252> {
                let x: Span<felt252> = array![].span();
                x.slice(0, 0)
            }
        );
        let result = run_program(&program, "run_test", &[]).return_value;

        assert_eq!(
            result,
            Value::Enum {
                tag: 0,
                value: Box::new(Value::Struct {
                    fields: vec![Value::Struct {
                        fields: vec![Value::Array(vec![])],
                        debug_name: None,
                    }],
                    debug_name: None,
                }),
                debug_name: None
            },
        );
    }

    #[test]
    fn run_span_from_tuple() {
        let program = load_cairo!(
            mod felt252_span_from_tuple {
                pub extern fn span_from_tuple<T>(struct_like: Box<@T>) -> @Array<felt252> nopanic;
            }

            fn run_test() -> Array<felt252> {
                let span = felt252_span_from_tuple::span_from_tuple(BoxTrait::new(@(10, 20, 30)));
                span.clone()
            }
        );
        let result = run_program(&program, "run_test", &[]).return_value;

        assert_eq!(
            result,
            jit_enum!(
                0,
                jit_struct!(Value::from([
                    Value::Felt252(Felt::from(10)),
                    Felt::from(20).into(),
                    Felt::from(30).into()
                ]))
            )
        );
    }

    #[test]
    fn run_span_from_multi_tuple() {
        let program = load_cairo!(
            mod tuple_span_from_tuple {
                pub extern fn span_from_tuple<T>(
                    struct_like: Box<@T>
                ) -> @Array<(felt252, felt252, felt252)> nopanic;
            }

            fn run_test() {
                let multi_tuple = ((10, 20, 30), (40, 50, 60), (70, 80, 90));
                let span = tuple_span_from_tuple::span_from_tuple(BoxTrait::new(@multi_tuple));
                assert!(*span[0] == (10, 20, 30));
                assert!(*span[1] == (40, 50, 60));
                assert!(*span[2] == (70, 80, 90));
            }
        );
        let result = run_program(&program, "run_test", &[]).return_value;

        assert_eq!(result, jit_enum!(0, jit_struct!(jit_struct!())));
    }

    #[test]
    fn seq_append1() {
        let program = load_cairo!(
            use array::ArrayTrait;

            fn run_test() -> Array<u32> {
                let mut data = ArrayTrait::new();
                data.append(1);
                data
            }
        );

        assert_eq!(
            run_program(&program, "run_test", &[]).return_value,
            Value::from([1u32]),
        );
    }

    #[test]
    fn seq_append2() {
        let program = load_cairo!(
            use array::ArrayTrait;

            fn run_test() -> Array<u32> {
                let mut data = ArrayTrait::new();
                data.append(1);
                data.append(2);
                data
            }
        );

        assert_eq!(
            run_program(&program, "run_test", &[]).return_value,
            Value::from([1u32, 2u32]),
        );
    }

    #[test]
    fn seq_append2_popf1() {
        let program = load_cairo!(
            use array::ArrayTrait;

            fn run_test() -> Array<u32> {
                let mut data = ArrayTrait::new();
                data.append(1);
                data.append(2);
                let _ = data.pop_front();
                data
            }
        );

        assert_eq!(
            run_program(&program, "run_test", &[]).return_value,
            Value::from([2u32]),
        );
    }

    #[test]
    fn seq_append2_popb1() {
        let program = load_cairo!(
            use array::ArrayTrait;

            fn run_test() -> Span<u32> {
                let mut data = ArrayTrait::new();
                data.append(1);
                data.append(2);
                let mut data = data.span();
                let _ = data.pop_back();
                data
            }
        );

        assert_eq!(
            run_program(&program, "run_test", &[]).return_value,
            jit_struct!([1u32].into())
        );
    }

    #[test]
    fn seq_append1_popf1_append1() {
        let program = load_cairo!(
            use array::ArrayTrait;

            fn run_test() -> Array<u32> {
                let mut data = ArrayTrait::new();
                data.append(1);
                let _ = data.pop_front();
                data.append(2);
                data
            }
        );

        assert_eq!(
            run_program(&program, "run_test", &[]).return_value,
            Value::from([2u32]),
        );
    }

    #[test]
    fn seq_append1_first() {
        let program = load_cairo!(
            use array::ArrayTrait;

            fn run_test() -> u32 {
                let mut data = ArrayTrait::new();
                data.append(1);
                *data.at(0)
            }
        );

        assert_eq!(
            run_program(&program, "run_test", &[]).return_value,
            Value::Enum {
                tag: 0,
                value: Box::new(Value::Struct {
                    fields: vec![Value::from(1u32)],
                    debug_name: None,
                }),
                debug_name: None,
            },
        );
    }

    #[test]
    fn seq_append2_first() {
        let program = load_cairo!(
            use array::ArrayTrait;

            fn run_test() -> u32 {
                let mut data = ArrayTrait::new();
                data.append(1);
                data.append(2);
                *data.at(0)
            }
        );

        assert_eq!(
            run_program(&program, "run_test", &[]).return_value,
            Value::Enum {
                tag: 0,
                value: Box::new(Value::Struct {
                    fields: vec![Value::from(1u32)],
                    debug_name: None,
                }),
                debug_name: None,
            },
        );
    }

    #[test]
    fn seq_append2_popf1_first() {
        let program = load_cairo!(
            use array::ArrayTrait;

            fn run_test() -> u32 {
                let mut data = ArrayTrait::new();
                data.append(1);
                data.append(2);
                let _ = data.pop_front();
                *data.at(0)
            }
        );

        assert_eq!(
            run_program(&program, "run_test", &[]).return_value,
            Value::Enum {
                tag: 0,
                value: Box::new(Value::Struct {
                    fields: vec![Value::from(2u32)],
                    debug_name: None,
                }),
                debug_name: None,
            },
        );
    }

    #[test]
    fn seq_append2_popb1_last() {
        let program = load_cairo!(
            use array::ArrayTrait;

            fn run_test() -> u32 {
                let mut data = ArrayTrait::new();
                data.append(1);
                data.append(2);
                let mut data_span = data.span();
                let _ = data_span.pop_back();
                let last = data_span.len() - 1;
                *data_span.at(last)
            }
        );

        assert_eq!(
            run_program(&program, "run_test", &[]).return_value,
            Value::Enum {
                tag: 0,
                value: Box::new(Value::Struct {
                    fields: vec![Value::from(1u32)],
                    debug_name: None,
                }),
                debug_name: None,
            }
        );
    }

    #[test]
    fn seq_append1_popf1_append1_first() {
        let program = load_cairo!(
            use array::ArrayTrait;

            fn run_test() -> u32 {
                let mut data = ArrayTrait::new();
                data.append(1);
                let _ = data.pop_front();
                data.append(2);
                *data.at(0)
            }
        );

        assert_eq!(
            run_program(&program, "run_test", &[]).return_value,
            Value::Enum {
                tag: 0,
                value: Box::new(Value::Struct {
                    fields: vec![Value::from(2u32)],
                    debug_name: None,
                }),
                debug_name: None,
            },
        );
    }

    #[test]
    fn array_clone() {
        let program = load_cairo!(
            fn run_test() -> Array<u32> {
                let x = ArrayTrait::new();
                x.clone()
            }
        );

        assert_eq!(
            run_program(&program, "run_test", &[]).return_value,
            Value::Enum {
                tag: 0,
                value: Box::new(Value::Struct {
                    fields: vec![Value::Array(vec![])],
                    debug_name: None,
                }),
                debug_name: None,
            },
        );
    }

    #[test]
    fn array_pop_back_state() {
        let program = load_cairo!(
            use array::ArrayTrait;

            fn run_test() -> Span<u32> {
                let mut numbers = ArrayTrait::new();
                numbers.append(1_u32);
                numbers.append(2_u32);
                numbers.append(3_u32);
                let mut numbers = numbers.span();
                let _ = numbers.pop_back();
                numbers
            }
        );

        let result = run_program(&program, "run_test", &[]).return_value;

        assert_eq!(result, jit_struct!([1u32, 2u32].into()));
    }

    #[test]
    fn array_empty_span() {
        // Tests snapshot_take on a empty array.
        let program = load_cairo!(
            fn run_test() -> Span<u32> {
                let x = ArrayTrait::new();
                x.span()
            }
        );

        assert_eq!(
            run_program(&program, "run_test", &[]).return_value,
            jit_struct!(Value::Array(vec![])),
        );
    }

    #[test]
    fn array_span_modify_span() {
        // Tests pop_back on a span.
        let program = load_cairo!(
            use core::array::SpanTrait;
            fn pop_elem(mut self: Span<u64>) -> Option<@u64> {
                let x = self.pop_back();
                x
            }

            fn run_test() -> Option<@u64> {
                let mut data = array![2].span();
                let x = pop_elem(data);
                x
            }
        );

        assert_eq!(
            run_program(&program, "run_test", &[]).return_value,
            jit_enum!(0, 2u64.into()),
        );
    }

    #[test]
    fn array_span_check_array() {
        // Tests pop back on a span not modifying the original array.
        let program = load_cairo!(
            use core::array::SpanTrait;
            fn pop_elem(mut self: Span<u64>) -> Option<@u64> {
                let x = self.pop_back();
                x
            }

            fn run_test() -> Array<u64> {
                let mut data = array![1, 2];
                let _x = pop_elem(data.span());
                data
            }
        );

        assert_eq!(
            run_program(&program, "run_test", &[]).return_value,
            Value::Array(vec![1u64.into(), 2u64.into()]),
        );
    }

    #[test]
    fn tuple_from_span() {
        let program = load_cairo! {
            use core::array::{tuple_from_span, FixedSizedArrayInfoImpl};

            fn run_test(x: Array<felt252>) -> [felt252; 3] {
                (*tuple_from_span::<[felt252; 3], FixedSizedArrayInfoImpl<felt252, 3>>(@x).unwrap()).unbox()
            }
        };

        assert_eq!(
            run_program(
                &program,
                "run_test",
                &[Value::Array(vec![
                    Value::Felt252(1.into()),
                    Value::Felt252(2.into()),
                    Value::Felt252(3.into()),
                ])],
            )
            .return_value,
            Value::Enum {
                tag: 0,
                value: Box::new(Value::Struct {
                    fields: vec![Value::Struct {
                        fields: vec![
                            Value::Felt252(1.into()),
                            Value::Felt252(2.into()),
                            Value::Felt252(3.into()),
                        ],
                        debug_name: None
                    }],
                    debug_name: None
                }),
                debug_name: None
            }
        );
    }

    #[test]
    fn tuple_from_span_failed() {
        let program = load_cairo! {
            use core::array::{tuple_from_span, FixedSizedArrayInfoImpl};

            fn run_test(x: Array<felt252>) -> Option<@Box<[core::felt252; 3]>> {
                tuple_from_span::<[felt252; 3], FixedSizedArrayInfoImpl<felt252, 3>>(@x)
            }
        };

        assert_eq!(
            run_program(
                &program,
                "run_test",
                &[Value::Array(vec![
                    Value::Felt252(1.into()),
                    Value::Felt252(2.into()),
                ])],
            )
            .return_value,
            jit_enum!(1, jit_struct!())
        );
    }

    #[test]
    fn snapshot_multi_pop_front() {
        let program = load_cairo!(
            use array::ArrayTrait;

            fn run_test() -> (Span<felt252>, @Box<[felt252; 3]>) {
                let mut numbers = array![1, 2, 3, 4, 5, 6].span();
                let popped = numbers.multi_pop_front::<3>().unwrap();

                (numbers, popped)
            }
        );
        let result = run_program(&program, "run_test", &[]).return_value;

        assert_eq!(
            result,
            // Panic result
            jit_enum!(
                0,
                jit_struct!(
                    // Tuple
                    jit_struct!(
                        // Span of original array
                        jit_struct!(Value::Array(vec![
                            Value::Felt252(4.into()),
                            Value::Felt252(5.into()),
                            Value::Felt252(6.into()),
                        ])),
                        // Box of fixed array
                        jit_struct!(
                            Value::Felt252(1.into()),
                            Value::Felt252(2.into()),
                            Value::Felt252(3.into())
                        ),
                    )
                )
            )
        );
    }

    #[test]
    fn snapshot_failed_multi_pop_front() {
        let program = load_cairo!(
            use array::ArrayTrait;

            fn run_test() -> Span<felt252> {
                let mut numbers = array![1, 2].span();

                // should fail (return none)
                assert!(numbers.multi_pop_front::<3>().is_none());

                numbers
            }
        );

        let result = run_program(&program, "run_test", &[]).return_value;

        assert_eq!(
            result,
            // Panic result
            jit_enum!(
                0,
                jit_struct!(
                    // Span of original array
                    jit_struct!(Value::Array(vec![
                        Value::Felt252(1.into()),
                        Value::Felt252(2.into()),
                    ]),)
                )
            )
        );
    }

    #[test]
    fn snapshot_multi_pop_back() {
        let program = load_cairo!(
            use array::ArrayTrait;

            fn run_test() -> (Span<felt252>, @Box<[felt252; 3]>) {
                let mut numbers = array![1, 2, 3, 4, 5, 6].span();
                let popped = numbers.multi_pop_back::<3>().unwrap();

                (numbers, popped)
            }
        );
        let result = run_program(&program, "run_test", &[]).return_value;

        assert_eq!(
            result,
            // Panic result
            jit_enum!(
                0,
                jit_struct!(
                    // Tuple
                    jit_struct!(
                        // Span of original array
                        jit_struct!(Value::Array(vec![
                            Value::Felt252(1.into()),
                            Value::Felt252(2.into()),
                            Value::Felt252(3.into()),
                        ])),
                        // Box of fixed array
                        jit_struct!(
                            Value::Felt252(4.into()),
                            Value::Felt252(5.into()),
                            Value::Felt252(6.into())
                        ),
                    )
                )
            )
        );
    }

    #[test]
    fn snapshot_failed_multi_pop_back() {
        let program = load_cairo!(
            use array::ArrayTrait;

            fn run_test() -> Span<felt252> {
                let mut numbers = array![1, 2].span();

                // should fail (return none)
                assert!(numbers.multi_pop_back::<3>().is_none());

                numbers
            }
        );

        let result = run_program(&program, "run_test", &[]).return_value;

        assert_eq!(
            result,
            // Panic result
            jit_enum!(
                0,
                jit_struct!(
                    // Span of original array
                    jit_struct!(Value::Array(vec![
                        Value::Felt252(1.into()),
                        Value::Felt252(2.into()),
                    ]),)
                )
            )
        );
    }

    #[test]
    fn snapshot_multi_pop_back_front() {
        let program = load_cairo!(
            use array::ArrayTrait;

            fn run_test() -> (Span<felt252>, @Box<[felt252; 2]>, @Box<[felt252; 2]>) {
                let mut numbers = array![1, 2, 3, 4, 5, 6].span();
                let popped_front = numbers.multi_pop_front::<2>().unwrap();
                let popped_back = numbers.multi_pop_back::<2>().unwrap();

                (numbers, popped_front, popped_back)
            }
        );
        let result = run_program(&program, "run_test", &[]).return_value;

        assert_eq!(
            result,
            // Panic result
            jit_enum!(
                0,
                jit_struct!(
                    // Tuple
                    jit_struct!(
                        // Span of original array
                        jit_struct!(Value::Array(vec![
                            Value::Felt252(3.into()),
                            Value::Felt252(4.into()),
                        ])),
                        // Box of fixed array
                        jit_struct!(Value::Felt252(1.into()), Value::Felt252(2.into()),),
                        // Box of fixed array
                        jit_struct!(Value::Felt252(5.into()), Value::Felt252(6.into())),
                    )
                )
            )
        );
    }

    /// Test to ensure that the returned element in `array_get` does NOT get dropped.
    #[test]
    fn array_get_avoid_dropping_element() {
        let program = load_cairo! {
            use core::{array::{array_append, array_at, array_new}, box::{into_box, unbox}};

            fn run_test() -> @Box<felt252> {
                let mut x: Array<Box<felt252>> = array_new();
                array_append(ref x, into_box(42));

                unbox(array_at(@x, 0))
            }
        };
        let result = run_program(&program, "run_test", &[]).return_value;

        assert_eq!(result, jit_enum!(0, jit_struct!(Value::Felt252(42.into()))));
    }

    #[test]
    fn array_snapshot_pop_front_clone_offset() {
        let program = load_cairo! {
            fn run_test() -> Span<felt252> {
                let data = array![7, 3, 4, 193827];
                let mut data = data.span();

                assert(*data.pop_front().unwrap() == 7, 0);
                let data2 = data.clone();

                assert(*data.pop_front().unwrap() == 3, 1);

                drop(data2);
                data
            }
        };
        let result = run_program(&program, "run_test", &[]).return_value;

        assert_eq!(
            result,
            jit_enum!(
                0,
                jit_struct!(jit_struct!(Value::Array(vec![
                    Value::Felt252(4.into()),
                    Value::Felt252(193827.into()),
                ])))
            ),
        );
    }

    #[test]
    fn array_snapshot_pop_back_clone_offset() {
        let program = load_cairo! {
            fn run_test() -> Span<felt252> {
                let data = array![7, 3, 4, 193827];
                let mut data = data.span();

                assert(*data.pop_front().unwrap() == 7, 0);
                let data2 = data.clone();

                assert(*data.pop_back().unwrap() == 193827, 1);

                drop(data2);
                data
            }
        };
        let result = run_program(&program, "run_test", &[]).return_value;

        assert_eq!(
            result,
            jit_enum!(
                0,
                jit_struct!(jit_struct!(Value::Array(vec![
                    Value::Felt252(3.into()),
                    Value::Felt252(4.into()),
                ])))
            ),
        );
    }
}<|MERGE_RESOLUTION|>--- conflicted
+++ resolved
@@ -580,24 +580,11 @@
                 IntegerType::new(context, 8).into(),
             )?;
 
-<<<<<<< HEAD
-            metadata
-                .get::<DropOverridesMeta>()
-                .to_native_assert_error("drop overrides meta should exist")?
-                .invoke_override(
-                    context,
-                    &block,
-                    location,
-                    &info.signature.param_signatures[0].ty,
-                    entry.argument(0)?.into(),
-                )?;
-=======
             let k8 = block.const_int(context, location, 8, 64)?;
             let array_ptr_ptr = block.append_op_result(ReallocBindingsMeta::realloc(
                 context, null_ptr, k8, location,
             )?)?;
             block.store(context, location, array_ptr_ptr, array_ptr)?;
->>>>>>> 390bd917
 
             let array_obj = entry.argument(0)?.into();
             let array_obj = block.insert_value(context, location, array_obj, array_ptr_ptr, 0)?;
@@ -933,168 +920,10 @@
                         IntegerType::new(context, 8).into(),
                     )?;
 
-<<<<<<< HEAD
-                    let data_ptr = {
-                        let offset = if REVERSE {
-                            array_start
-                        } else {
-                            block.addi(array_start, extract_len_value, location)?
-                        };
-
-                        let offset = block.append_op_result(arith::extui(
-                            offset,
-                            IntegerType::new(context, 64).into(),
-                            location,
-                        ))?;
-                        let offset =
-                            block.append_op_result(arith::muli(offset, elem_stride, location))?;
-
-                        block.gep(
-                            context,
-                            location,
-                            array_ptr,
-                            &[GepIndex::Value(offset)],
-                            IntegerType::new(context, 8).into(),
-                        )?
-                    };
-
-                    let others_len = block.append_op_result(arith::subi(
-                        array_len,
-                        extract_len_value,
-                        location,
-                    ))?;
-                    let others_len = block.append_op_result(arith::extui(
-                        others_len,
-                        IntegerType::new(context, 64).into(),
-                        location,
-                    ))?;
-                    let others_size =
-                        block.append_op_result(arith::muli(others_len, elem_stride, location))?;
-
-                    match metadata.get::<DupOverridesMeta>() {
-                        Some(dup_overrides_meta) => {
-                            block.append_operation(scf::r#for(
-                                k0,
-                                others_size,
-                                elem_stride,
-                                {
-                                    let region = Region::new();
-                                    let block = region.append_block(Block::new(&[(
-                                        IntegerType::new(context, 64).into(),
-                                        location,
-                                    )]));
-
-                                    let offset = block.argument(0)?.into();
-                                    let source_ptr = block.gep(
-                                        context,
-                                        location,
-                                        data_ptr,
-                                        &[GepIndex::Value(offset)],
-                                        IntegerType::new(context, 8).into(),
-                                    )?;
-                                    let target_ptr = block.gep(
-                                        context,
-                                        location,
-                                        clone_ptr,
-                                        &[GepIndex::Value(offset)],
-                                        IntegerType::new(context, 8).into(),
-                                    )?;
-
-                                    let value =
-                                        block.load(context, location, source_ptr, elem_type)?;
-                                    let values = dup_overrides_meta.invoke_override(
-                                        context, &block, location, elem_ty, value,
-                                    )?;
-                                    block.store(context, location, source_ptr, values.0)?;
-                                    block.store(context, location, target_ptr, values.1)?;
-
-                                    block.append_operation(scf::r#yield(&[], location));
-                                    region
-                                },
-                                location,
-                            ));
-                        }
-                        _ => block.memcpy(context, location, data_ptr, clone_ptr, others_size),
-                    }
-
-                    metadata
-                        .get::<DropOverridesMeta>()
-                        .to_native_assert_error("drop overrides meta should exist")?
-                        .invoke_override(context, &block, location, self_ty, array_value)?;
-
-                    clone_ptr
-                };
-
-                block.append_operation(scf::r#yield(&[array_ptr], location));
-                region
-            },
-            {
-                let region = Region::new();
-                let block = region.append_block(Block::new(&[]));
-
-                block.memcpy(context, location, data_ptr, value_ptr, value_size);
-
-                block.append_operation(scf::r#yield(&[array_ptr], location));
-                region
-            },
-            location,
-        ))?;
-
-        let array_value =
-            valid_block.insert_value(context, location, array_value, new_array_ptr, 0)?;
-
-        let has_realloc = valid_block.append_op_result(
-            ods::llvm::icmp(
-                context,
-                IntegerType::new(context, 1).into(),
-                array_ptr,
-                new_array_ptr,
-                IntegerAttribute::new(IntegerType::new(context, 64).into(), 1).into(),
-                location,
-            )
-            .into(),
-        )?;
-        let array_value = valid_block.append_op_result(scf::r#if(
-            has_realloc,
-            &[array_value.r#type()],
-            {
-                let region = Region::new();
-                let block = region.append_block(Block::new(&[]));
-
-                let k0 = block.const_int_from_type(context, location, 0, len_ty)?;
-                let array_len =
-                    block.append_op_result(arith::subi(array_len, extract_len_value, location))?;
-
-                let array_value = block.insert_value(context, location, array_value, k0, 1)?;
-                let array_value =
-                    block.insert_value(context, location, array_value, array_len, 2)?;
-                let array_value =
-                    block.insert_value(context, location, array_value, array_len, 3)?;
-
-                block.append_operation(scf::r#yield(&[array_value], location));
-                region
-            },
-            {
-                let region = Region::new();
-                let block = region.append_block(Block::new(&[]));
-
-                let array_value = if REVERSE {
-                    let array_end = block.append_op_result(arith::subi(
-                        array_end,
-                        extract_len_value,
-                        location,
-                    ))?;
-                    block.insert_value(context, location, array_value, array_end, 2)?
-                } else {
-                    let array_start = block.append_op_result(arith::addi(
-                        array_start,
-                        extract_len_value,
-=======
                     let value = valid_block.load(context, location, source_ptr, elem_type)?;
                     let values = dup_overrides_meta.invoke_override(
                         context,
                         valid_block,
->>>>>>> 390bd917
                         location,
                         elem_ty,
                         value,
@@ -1117,13 +946,8 @@
         if CONSUME {
             metadata
                 .get::<DropOverridesMeta>()
-<<<<<<< HEAD
                 .to_native_assert_error("drop overrides meta should exist")?
-                .invoke_override(context, error_block, location, self_ty, array_value)?;
-=======
-                .unwrap()
                 .invoke_override(context, error_block, location, self_ty, array_obj)?;
->>>>>>> 390bd917
         } else {
             branch_values.push(array_obj);
         }
@@ -1208,112 +1032,6 @@
             IntegerType::new(context, 8).into(),
         )?;
 
-<<<<<<< HEAD
-        valid_block.append_operation(scf::r#if(
-            is_shared,
-            &[],
-            {
-                let region = Region::new();
-                let block = region.append_block(Block::new(&[]));
-
-                match metadata.get::<DupOverridesMeta>() {
-                    Some(dup_overrides_meta) if dup_overrides_meta.is_overriden(&info.ty) => {
-                        let value = block.load(context, location, source_ptr, elem_ty)?;
-                        let values = dup_overrides_meta
-                            .invoke_override(context, &block, location, &info.ty, value)?;
-                        block.store(context, location, source_ptr, values.0)?;
-                        block.store(context, location, value_ptr, values.1)?;
-                    }
-                    _ => block.memcpy(context, location, source_ptr, value_ptr, elem_stride),
-                }
-
-                metadata
-                    .get::<DropOverridesMeta>()
-                    .to_native_assert_error("drop overrides meta should exist")?
-                    .invoke_override(
-                        context,
-                        &block,
-                        location,
-                        &info.signature.param_signatures[1].ty,
-                        entry.argument(1)?.into(),
-                    )?;
-
-                block.append_operation(scf::r#yield(&[], location));
-                region
-            },
-            {
-                let region = Region::new();
-                let block = region.append_block(Block::new(&[]));
-
-                block.memcpy(context, location, source_ptr, value_ptr, elem_stride);
-
-                match metadata.get::<DropOverridesMeta>() {
-                    Some(drop_overrides_meta) if drop_overrides_meta.is_overriden(&info.ty) => {
-                        let drop_loop = |o0, o1| {
-                            block.append_operation(scf::r#for(
-                                o0,
-                                o1,
-                                elem_stride,
-                                {
-                                    let region = Region::new();
-                                    let block = region.append_block(Block::new(&[(
-                                        IntegerType::new(context, 64).into(),
-                                        location,
-                                    )]));
-
-                                    let value_ptr = block.gep(
-                                        context,
-                                        location,
-                                        array_ptr,
-                                        &[GepIndex::Value(block.argument(0)?.into())],
-                                        IntegerType::new(context, 8).into(),
-                                    )?;
-                                    let value =
-                                        block.load(context, location, value_ptr, elem_ty)?;
-                                    drop_overrides_meta.invoke_override(
-                                        context, &block, location, &info.ty, value,
-                                    )?;
-
-                                    block.append_operation(scf::r#yield(&[], location));
-                                    region
-                                },
-                                location,
-                            ));
-
-                            Result::Ok(())
-                        };
-
-                        let o0 = block.append_op_result(arith::extui(
-                            array_start,
-                            IntegerType::new(context, 64).into(),
-                            location,
-                        ))?;
-                        let o1 = block.append_op_result(arith::addi(
-                            array_start,
-                            entry.argument(2)?.into(),
-                            location,
-                        ))?;
-                        let o1 = block.append_op_result(arith::extui(
-                            o1,
-                            IntegerType::new(context, 64).into(),
-                            location,
-                        ))?;
-                        let o0 = block.append_op_result(arith::muli(o0, elem_stride, location))?;
-                        let o1 = block.append_op_result(arith::muli(o1, elem_stride, location))?;
-                        drop_loop(o0, o1)?;
-
-                        let o0 = block.append_op_result(arith::addi(o1, elem_stride, location))?;
-                        let o1 = block.append_op_result(arith::extui(
-                            array_end,
-                            IntegerType::new(context, 64).into(),
-                            location,
-                        ))?;
-                        let o1 = block.append_op_result(arith::muli(o1, elem_stride, location))?;
-                        drop_loop(o0, o1)?;
-                    }
-                    _ => {}
-                }
-=======
         // Allocate output pointer.
         let target_ptr = valid_block.append_op_result(llvm::zero(ptr_ty, location))?;
         let target_ptr = valid_block.append_op_result(ReallocBindingsMeta::realloc(
@@ -1322,7 +1040,6 @@
             elem_stride,
             location,
         )?)?;
->>>>>>> 390bd917
 
         // Clone the output data.
         match metadata.get::<DupOverridesMeta>() {
@@ -1431,199 +1148,8 @@
         let array_start = valid_block.addi(array_start, slice_start, location)?;
         let array_end = valid_block.addi(array_start, slice_len, location)?;
 
-<<<<<<< HEAD
-                let source_ptr = block.gep(
-                    context,
-                    location,
-                    array_ptr,
-                    &[GepIndex::Value(offset)],
-                    IntegerType::new(context, 8).into(),
-                )?;
-
-                block.append_operation(scf::r#if(
-                    is_shared,
-                    &[],
-                    {
-                        let region = Region::new();
-                        let block = region.append_block(Block::new(&[]));
-
-                        match metadata.get::<DupOverridesMeta>() {
-                            Some(dup_overrides_meta)
-                                if dup_overrides_meta.is_overriden(&info.ty) =>
-                            {
-                                let k0 = block.const_int(context, location, 0, 64)?;
-                                block.append_operation(scf::r#for(
-                                    k0,
-                                    slice_size,
-                                    elem_stride,
-                                    {
-                                        let region = Region::new();
-                                        let block = region.append_block(Block::new(&[(
-                                            IntegerType::new(context, 64).into(),
-                                            location,
-                                        )]));
-
-                                        let offset = block.argument(0)?.into();
-                                        let source_ptr = block.gep(
-                                            context,
-                                            location,
-                                            source_ptr,
-                                            &[GepIndex::Value(offset)],
-                                            IntegerType::new(context, 8).into(),
-                                        )?;
-                                        let target_ptr = block.gep(
-                                            context,
-                                            location,
-                                            slice_ptr,
-                                            &[GepIndex::Value(offset)],
-                                            IntegerType::new(context, 8).into(),
-                                        )?;
-
-                                        let value =
-                                            block.load(context, location, source_ptr, elem_ty)?;
-                                        let values = dup_overrides_meta.invoke_override(
-                                            context, &block, location, &info.ty, value,
-                                        )?;
-                                        block.store(context, location, source_ptr, values.0)?;
-                                        block.store(context, location, target_ptr, values.1)?;
-
-                                        block.append_operation(scf::r#yield(&[], location));
-                                        region
-                                    },
-                                    location,
-                                ));
-                            }
-                            _ => block.memcpy(context, location, source_ptr, slice_ptr, slice_size),
-                        }
-
-                        metadata
-                            .get::<DropOverridesMeta>()
-                            .to_native_assert_error("drop overrides meta should exist")?
-                            .invoke_override(
-                                context,
-                                &block,
-                                location,
-                                &info.signature.param_signatures[1].ty,
-                                entry.argument(1)?.into(),
-                            )?;
-
-                        block.append_operation(scf::r#yield(&[], location));
-                        region
-                    },
-                    {
-                        let region = Region::new();
-                        let block = region.append_block(Block::new(&[]));
-
-                        block.memcpy(context, location, source_ptr, slice_ptr, slice_size);
-
-                        match metadata.get::<DropOverridesMeta>() {
-                            Some(drop_overrides_meta)
-                                if drop_overrides_meta.is_overriden(&info.ty) =>
-                            {
-                                let drop_loop = |o0, o1| {
-                                    block.append_operation(scf::r#for(
-                                        o0,
-                                        o1,
-                                        elem_stride,
-                                        {
-                                            let region = Region::new();
-                                            let block = region.append_block(Block::new(&[(
-                                                IntegerType::new(context, 64).into(),
-                                                location,
-                                            )]));
-
-                                            let value_ptr = block.gep(
-                                                context,
-                                                location,
-                                                array_ptr,
-                                                &[GepIndex::Value(block.argument(0)?.into())],
-                                                IntegerType::new(context, 8).into(),
-                                            )?;
-                                            let value = block
-                                                .load(context, location, value_ptr, elem_ty)?;
-                                            drop_overrides_meta.invoke_override(
-                                                context, &block, location, &info.ty, value,
-                                            )?;
-
-                                            block.append_operation(scf::r#yield(&[], location));
-                                            region
-                                        },
-                                        location,
-                                    ));
-
-                                    Result::Ok(())
-                                };
-
-                                let o0 = block.append_op_result(arith::extui(
-                                    array_start,
-                                    IntegerType::new(context, 64).into(),
-                                    location,
-                                ))?;
-                                let o1 = block.append_op_result(arith::addi(
-                                    array_start,
-                                    slice_start,
-                                    location,
-                                ))?;
-                                let o1 = block.append_op_result(arith::extui(
-                                    o1,
-                                    IntegerType::new(context, 64).into(),
-                                    location,
-                                ))?;
-                                let o0 = block.append_op_result(arith::muli(
-                                    o0,
-                                    elem_stride,
-                                    location,
-                                ))?;
-                                let o1 = block.append_op_result(arith::muli(
-                                    o1,
-                                    elem_stride,
-                                    location,
-                                ))?;
-                                drop_loop(o0, o1)?;
-
-                                let o0 = block
-                                    .append_op_result(arith::addi(o1, slice_size, location))?;
-                                let o1 = block.append_op_result(arith::extui(
-                                    array_end,
-                                    IntegerType::new(context, 64).into(),
-                                    location,
-                                ))?;
-                                let o1 = block.append_op_result(arith::muli(
-                                    o1,
-                                    elem_stride,
-                                    location,
-                                ))?;
-                                drop_loop(o0, o1)?;
-                            }
-                            _ => {}
-                        }
-
-                        let array_ptr = block.gep(
-                            context,
-                            location,
-                            array_ptr,
-                            &[GepIndex::Const(-(calc_refcount_offset(elem_layout) as i32))],
-                            IntegerType::new(context, 8).into(),
-                        )?;
-                        block.append_operation(ReallocBindingsMeta::free(
-                            context, array_ptr, location,
-                        )?);
-
-                        block.append_operation(scf::r#yield(&[], location));
-                        region
-                    },
-                    location,
-                ));
-
-                block.append_operation(scf::r#yield(&[slice_ptr], location));
-                region
-            },
-            location,
-        ))?;
-=======
         let array_obj = valid_block.insert_value(context, location, array_obj, array_start, 1)?;
         let array_obj = valid_block.insert_value(context, location, array_obj, array_end, 2)?;
->>>>>>> 390bd917
 
         valid_block.append_operation(helper.br(0, &[range_check, array_obj], location));
     }
