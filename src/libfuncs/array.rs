--- conflicted
+++ resolved
@@ -946,11 +946,7 @@
         if CONSUME {
             metadata
                 .get::<DropOverridesMeta>()
-<<<<<<< HEAD
-                .to_native_assert_error("drop overrides metadata should be available")?
-=======
                 .to_native_assert_error("drop overrides meta should exist")?
->>>>>>> db697ecc
                 .invoke_override(context, error_block, location, self_ty, array_obj)?;
         } else {
             branch_values.push(array_obj);
@@ -1080,11 +1076,7 @@
     {
         metadata
             .get::<DropOverridesMeta>()
-<<<<<<< HEAD
-            .to_native_assert_error("drop overrides metadata should be available")?
-=======
             .to_native_assert_error("drop overrides meta should exist")?
->>>>>>> db697ecc
             .invoke_override(
                 context,
                 error_block,
@@ -1200,11 +1192,7 @@
 
     metadata
         .get::<DropOverridesMeta>()
-<<<<<<< HEAD
-        .to_native_assert_error("drop overrides metadata should be available")?
-=======
         .to_native_assert_error("drop overrides meta should exist")?
->>>>>>> db697ecc
         .invoke_override(
             context,
             entry,
