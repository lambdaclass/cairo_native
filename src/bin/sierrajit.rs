--- conflicted
+++ resolved
@@ -135,11 +135,7 @@
                             .collect::<String>()
                     )
                 }
-<<<<<<< HEAD
                 e => panic!("{:?}", e),
-=======
-                e => Err(e).unwrap(),
->>>>>>> a7b8b972
             });
             println!();
         }
