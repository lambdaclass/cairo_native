use anyhow::Context;
use cairo_lang_compiler::{
    compile_prepared_db, db::RootDatabase, project::setup_project, CompilerConfig,
};
use cairo_lang_runner::short_string::as_cairo_short_string;
use cairo_native::{
    context::NativeContext,
    executor::{AotNativeExecutor, JitNativeExecutor},
    metadata::gas::{GasMetadata, MetadataComputationConfig},
    starknet_stub::StubSyscallHandler,
};
use clap::{Parser, ValueEnum};
use std::path::PathBuf;
use tracing_subscriber::{EnvFilter, FmtSubscriber};
use utils::{find_function, result_to_runresult};

<<<<<<< HEAD
#[derive(Clone, Copy, Debug, Eq, Hash, PartialEq, ValueEnum)]
=======
mod utils;

#[derive(Clone, Debug, ValueEnum)]
>>>>>>> cff7a114
enum RunMode {
    Aot,
    Jit,
}

/// Command line args parser.
/// Exits with 1 if the compilation or run fails, otherwise 0.
#[derive(Parser, Debug)]
#[clap(version, verbatim_doc_comment)]
struct Args {
    /// The Cairo project path to compile and run its tests.
    path: PathBuf,
    /// Whether path is a single file.
    #[arg(short, long)]
    single_file: bool,
    /// Allows the compilation to succeed with warnings.
    #[arg(long)]
    allow_warnings: bool,
    /// In cases where gas is available, the amount of provided gas.
    #[arg(long)]
    available_gas: Option<u128>,
    /// Run with JIT or AOT (compiled).
    #[arg(long, value_enum, default_value_t = RunMode::Jit)]
    run_mode: RunMode,
    /// Optimization level, Valid: 0, 1, 2, 3. Values higher than 3 are considered as 3.
    #[arg(short = 'O', long, default_value_t = 0)]
    opt_level: u8,

    #[cfg(feature = "with-trace-dump")]
    #[arg(long)]
    trace_output: Option<PathBuf>,
}

fn main() -> anyhow::Result<()> {
    // Configure logging and error handling.
    tracing::subscriber::set_global_default(
        FmtSubscriber::builder()
            .with_env_filter(EnvFilter::from_default_env())
            .finish(),
    )?;

    let args = Args::parse();

    let mut db = RootDatabase::builder().detect_corelib().build()?;
    let main_crate_ids = setup_project(&mut db, &args.path)?;

    let sierra_program = compile_prepared_db(
        &db,
        main_crate_ids,
        CompilerConfig {
            replace_ids: true,
            ..Default::default()
        },
    )?
    .program;

    let native_context = NativeContext::new();

    // Compile the sierra program into a MLIR module.
    let native_module = native_context.compile(&sierra_program, false).unwrap();

    let native_executor: Box<dyn Fn(_, _, _, &mut StubSyscallHandler) -> _> = match args.run_mode {
        RunMode::Aot => {
            let executor =
                AotNativeExecutor::from_native_module(native_module, args.opt_level.into());
            Box::new(move |function_id, args, gas, syscall_handler| {
                executor.invoke_dynamic_with_syscall_handler(
                    function_id,
                    args,
                    gas,
                    syscall_handler,
                )
            })
        }
        RunMode::Jit => {
            let executor =
                JitNativeExecutor::from_native_module(native_module, args.opt_level.into());
            Box::new(move |function_id, args, gas, syscall_handler| {
                executor.invoke_dynamic_with_syscall_handler(
                    function_id,
                    args,
                    gas,
                    syscall_handler,
                )
            })
        }
    };

    #[cfg(feature = "with-trace-dump")]
    {
        use cairo_lang_sierra::program_registry::ProgramRegistry;
        use cairo_native::types::TypeBuilder;
        use cairo_native_runtime::trace_dump::{TraceDump, TRACE_DUMP};

        TRACE_DUMP.lock().unwrap().insert(
            0,
            TraceDump::new(
                ProgramRegistry::new(&sierra_program).unwrap(),
                |ty, registry| ty.layout(registry).unwrap(),
            ),
        );
    }

    let gas_metadata =
        GasMetadata::new(&sierra_program, Some(MetadataComputationConfig::default())).unwrap();

    let func = find_function(&sierra_program, "::main")?;

    let initial_gas = gas_metadata
        .get_initial_available_gas(&func.id, args.available_gas)
        .with_context(|| "not enough gas to run")?;

    let mut syscall_handler = StubSyscallHandler::default();

    let result = native_executor(&func.id, &[], Some(initial_gas), &mut syscall_handler)
        .with_context(|| "Failed to run the function.")?;

    let run_result = result_to_runresult(&result)?;

    match run_result {
        cairo_lang_runner::RunResultValue::Success(values) => {
            println!("Run completed successfully, returning {values:?}")
        }
        cairo_lang_runner::RunResultValue::Panic(values) => {
            print!("Run panicked with [");
            for value in &values {
                match as_cairo_short_string(value) {
                    Some(as_string) => print!("{value} ('{as_string}'), "),
                    None => print!("{value}, "),
                }
            }
            println!("].")
        }
    }
    if let Some(gas) = result.remaining_gas {
        println!("Remaining gas: {gas}");
    }

    #[cfg(feature = "with-trace-dump")]
    if let Some(trace_output) = args.trace_output {
        assert_eq!(
            args.run_mode,
            RunMode::Jit,
            "AOT trace dump for programs is not yet supported"
        );

        let traces = cairo_native_runtime::trace_dump::TRACE_DUMP.lock().unwrap();
        assert_eq!(traces.len(), 1);

        let trace_dump = traces.values().next().unwrap();
        serde_json::to_writer(
            std::fs::File::create(trace_output).unwrap(),
            &trace_dump.trace,
        )
        .unwrap();
    }

    Ok(())
}<|MERGE_RESOLUTION|>--- conflicted
+++ resolved
@@ -14,13 +14,9 @@
 use tracing_subscriber::{EnvFilter, FmtSubscriber};
 use utils::{find_function, result_to_runresult};
 
-<<<<<<< HEAD
-#[derive(Clone, Copy, Debug, Eq, Hash, PartialEq, ValueEnum)]
-=======
 mod utils;
 
-#[derive(Clone, Debug, ValueEnum)]
->>>>>>> cff7a114
+#[derive(Clone, Copy, Debug, Eq, Hash, PartialEq, ValueEnum)]
 enum RunMode {
     Aot,
     Jit,
