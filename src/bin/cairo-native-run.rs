mod utils;

use anyhow::Context;
use cairo_lang_compiler::{
    db::RootDatabase,
    diagnostics::DiagnosticsReporter,
    project::{check_compiler_path, setup_project},
};
use cairo_lang_diagnostics::ToOption;
use cairo_lang_runner::short_string::as_cairo_short_string;
use cairo_lang_sierra_generator::{
    db::SierraGenGroup,
    replace_ids::{DebugReplacer, SierraIdReplacer},
};
use cairo_lang_starknet::contract::get_contracts_info;
use cairo_native::{
    context::NativeContext,
    debug_info::{DebugInfo, DebugLocations},
    executor::{AotNativeExecutor, JitNativeExecutor, NativeExecutor},
    metadata::gas::{GasMetadata, MetadataComputationConfig},
};
use clap::{Parser, ValueEnum};
use std::path::{Path, PathBuf};
use tracing_subscriber::{EnvFilter, FmtSubscriber};
use utils::{find_function, result_to_runresult};

#[derive(Clone, Debug, ValueEnum)]
enum RunMode {
    Aot,
    Jit,
}

/// Command line args parser.
/// Exits with 1 if the compilation or run fails, otherwise 0.
#[derive(Parser, Debug)]
#[clap(version, verbatim_doc_comment)]
struct Args {
    /// The Cairo project path to compile and run its tests.
    path: PathBuf,
    /// Whether path is a single file.
    #[arg(short, long)]
    single_file: bool,
    /// Allows the compilation to succeed with warnings.
    #[arg(long)]
    allow_warnings: bool,
    /// In cases where gas is available, the amount of provided gas.
    #[arg(long)]
    available_gas: Option<usize>,
    /// Run with JIT or AOT (compiled).
    #[arg(long, value_enum, default_value_t = RunMode::Jit)]
    run_mode: RunMode,
    /// Optimization level, Valid: 0, 1, 2, 3. Values higher than 3 are considered as 3.
    #[arg(short = 'O', long, default_value_t = 0)]
    opt_level: u8,
}

fn main() -> anyhow::Result<()> {
    // Configure logging and error handling.
    tracing::subscriber::set_global_default(
        FmtSubscriber::builder()
            .with_env_filter(EnvFilter::from_default_env())
            .finish(),
    )?;

    let args = Args::parse();

    // Check if args.path is a file or a directory.
    check_compiler_path(args.single_file, &args.path)?;

    let db = &mut RootDatabase::builder().detect_corelib().build()?;

    let main_crate_ids = setup_project(db, Path::new(&args.path))?;

    let mut reporter = DiagnosticsReporter::stderr();
    if args.allow_warnings {
        reporter = reporter.allow_warnings();
    }
    if reporter.check(db) {
        anyhow::bail!("failed to compile: {}", args.path.display());
    }

    let sierra_program = db
        .get_sierra_program(main_crate_ids.clone())
        .to_option()
        .with_context(|| "Compilation failed without any diagnostics.")?
        .program
        .clone();
    let replacer = DebugReplacer { db };
    if args.available_gas.is_none() && sierra_program.requires_gas_counter() {
        anyhow::bail!("Program requires gas counter, please provide `--available-gas` argument.");
    }

    let _contracts_info = get_contracts_info(db, main_crate_ids, &replacer)?;
    let sierra_program = replacer.apply(&sierra_program);

    let native_context = NativeContext::new();

    let debug_locations = {
        let debug_info = DebugInfo::extract(db, &sierra_program)
            .map_err(|_| {
                let mut buffer = String::new();
                assert!(DiagnosticsReporter::write_to_string(&mut buffer).check(db));
                buffer
            })
            .unwrap();

        DebugLocations::extract(native_context.context(), db, &debug_info)
    };

    // Compile the sierra program into a MLIR module.
    let native_module = native_context
        .compile(&sierra_program, Some(debug_locations))
        .unwrap();

    let native_executor: NativeExecutor = match args.run_mode {
        RunMode::Aot => {
            AotNativeExecutor::from_native_module(native_module, args.opt_level.into()).into()
        }
        RunMode::Jit => {
            JitNativeExecutor::from_native_module(native_module, args.opt_level.into()).into()
        }
    };

    let gas_metadata =
        GasMetadata::new(&sierra_program, Some(MetadataComputationConfig::default())).unwrap();

    let func = find_function(&sierra_program, "::main")?;

    let initial_gas = gas_metadata
        .get_initial_available_gas(&func.id, args.available_gas.map(|x| x.try_into().unwrap()))
        .with_context(|| "not enough gas to run")?;

    let result = native_executor
        .invoke_dynamic(&func.id, &[], Some(initial_gas))
        .with_context(|| "Failed to run the function.")?;

    let run_result = result_to_runresult(&result)?;

    match run_result {
        cairo_lang_runner::RunResultValue::Success(values) => {
            println!("Run completed successfully, returning {values:?}")
        }
        cairo_lang_runner::RunResultValue::Panic(values) => {
            print!("Run panicked with [");
            for value in &values {
                match as_cairo_short_string(value) {
                    Some(as_string) => print!("{value} ('{as_string}'), "),
                    None => print!("{value}, "),
                }
            }
            println!("].")
        }
    }
    if let Some(gas) = result.remaining_gas {
        println!("Remaining gas: {gas}");
    }

    Ok(())
<<<<<<< HEAD
}

pub fn check_compiler_path(single_file: bool, path: &Path) -> anyhow::Result<()> {
    if path.is_file() {
        if !single_file {
            anyhow::bail!("The given path is a file, but --single-file was not supplied.");
        }
    } else if path.is_dir() {
        if single_file {
            anyhow::bail!("The given path is a directory, but --single-file was supplied.");
        }
    } else {
        anyhow::bail!("The given path does not exist.");
    }
    Ok(())
}

pub fn find_function<'a>(
    sierra_program: &'a Program,
    name_suffix: &str,
) -> anyhow::Result<&'a Function> {
    if let Some(x) = sierra_program.funcs.iter().find(|f| {
        if let Some(name) = &f.id.debug_name {
            name.ends_with(name_suffix)
        } else {
            false
        }
    }) {
        Ok(x)
    } else {
        bail!("function {name_suffix} not found")
    }
}

fn result_to_runresult(result: &ExecutionResult) -> anyhow::Result<RunResultValue> {
    let is_success;
    let mut felts: Vec<Felt> = Vec::new();

    match &result.return_value {
        outer_value @ JitValue::Enum {
            tag,
            value,
            debug_name,
        } => {
            if debug_name
                .as_ref()
                .expect("missing debug name")
                .starts_with("core::panics::PanicResult::")
            {
                is_success = *tag == 0;

                if !is_success {
                    match &**value {
                        JitValue::Struct { fields, .. } => {
                            for field in fields {
                                let felt = jitvalue_to_felt(field);
                                felts.extend(felt);
                            }
                        }
                        _ => bail!("unsuported return value in cairo-native"),
                    }
                } else {
                    felts.extend(jitvalue_to_felt(value));
                }
            } else {
                is_success = true;
                felts.extend(jitvalue_to_felt(outer_value));
            }
        }
        x => {
            is_success = true;
            felts.extend(jitvalue_to_felt(x));
        }
    }

    let return_values = felts
        .into_iter()
        .map(|x| x.to_bigint().into())
        .collect_vec();

    Ok(match is_success {
        true => RunResultValue::Success(return_values),
        false => RunResultValue::Panic(return_values),
    })
}

fn jitvalue_to_felt(value: &JitValue) -> Vec<Felt> {
    match value {
        JitValue::Felt252(felt) => vec![*felt],
        JitValue::BoundedInt { value, .. } => vec![*value],
        JitValue::Bytes31(bytes) => vec![Felt::from_bytes_le_slice(bytes)],
        JitValue::Array(fields) | JitValue::Struct { fields, .. } => {
            fields.iter().flat_map(jitvalue_to_felt).collect()
        }
        JitValue::Enum {
            value,
            tag,
            debug_name,
        } => {
            if let Some(debug_name) = debug_name {
                if debug_name == "core::bool" {
                    vec![(*tag == 1).into()]
                } else {
                    let mut felts = vec![(*tag).into()];
                    felts.extend(jitvalue_to_felt(value));
                    felts
                }
            } else {
                todo!()
            }
        }
        JitValue::Uint8(x) => vec![(*x).into()],
        JitValue::Uint16(x) => vec![(*x).into()],
        JitValue::Uint32(x) => vec![(*x).into()],
        JitValue::Uint64(x) => vec![(*x).into()],
        JitValue::Uint128(x) => vec![(*x).into()],
        JitValue::Sint8(x) => vec![(*x).into()],
        JitValue::Sint16(x) => vec![(*x).into()],
        JitValue::Sint32(x) => vec![(*x).into()],
        JitValue::Sint64(x) => vec![(*x).into()],
        JitValue::Sint128(x) => vec![(*x).into()],
        JitValue::Null => vec![0.into()],
        JitValue::Felt252Dict {
            value,
            debug_name: _,
        } => {
            let mut result = Vec::new();
            for (k, v) in value.iter() {
                result.push(*k);
                result.append(&mut jitvalue_to_felt(v))
            }
            result
        }
        JitValue::EcPoint(x, y) => {
            vec![*x, *y]
        }
        JitValue::EcState(a, b, c, d) => {
            vec![*a, *b, *c, *d]
        }
        JitValue::Secp256K1Point { x, y } => {
            vec![x.0.into(), x.1.into(), y.0.into(), y.1.into()]
        }
        JitValue::Secp256R1Point { x, y } => {
            vec![x.0.into(), x.1.into(), y.0.into(), y.1.into()]
        }
    }
}

#[cfg(test)]
mod tests {
    use std::collections::HashMap;

    use super::*;
    use cairo_felt::Felt252;
    use cairo_lang_sierra::ProgramParser;

    #[test]
    fn test_check_compiler_path() {
        // Define file, folder, and invalid paths for testing
        let file_path = Path::new("src/bin/cairo-native-run.rs");
        let folder_path = Path::new("src/bin");
        let invalid_path = Path::new("src/non-existing-file.rs");

        // Test when single_file is true and the path is a file
        assert!(check_compiler_path(true, file_path).is_ok());

        // Test when single_file is false and the path is a file
        assert!(check_compiler_path(false, file_path).is_err());

        // Test when single_file is true and the path is a folder
        assert!(check_compiler_path(true, folder_path).is_err());

        // Test when single_file is false and the path is a folder
        assert!(check_compiler_path(false, folder_path).is_ok());

        // Test when single_file is true and the path does not exist
        assert!(check_compiler_path(true, invalid_path).is_err());

        // Test when single_file is false and the path does not exist
        assert!(check_compiler_path(false, invalid_path).is_err());
    }

    #[test]
    fn test_find_function() {
        // Parse a simple program containing a function named "Func2"
        let program = ProgramParser::new().parse("Func2@6() -> ();").unwrap();

        // Assert that the function "Func2" is found and returned correctly
        assert_eq!(
            find_function(&program, "Func2").unwrap(),
            program.funcs.first().unwrap()
        );

        // Assert that an error is returned when trying to find a non-existing function "Func3"
        assert!(find_function(&program, "Func3").is_err());

        // Assert that an error is returned when trying to find a function in an empty program
        assert!(find_function(&ProgramParser::new().parse("").unwrap(), "Func2").is_err());
    }

    #[test]
    fn test_result_to_runresult_enum_nonpanic() {
        // Tests the conversion of a non-panic enum result to a `RunResultValue::Success`.
        assert_eq!(
            result_to_runresult(&ExecutionResult {
                remaining_gas: None,
                return_value: JitValue::Enum {
                    tag: 34,
                    value: JitValue::Array(vec![
                        JitValue::Felt252(42.into()),
                        JitValue::Uint8(100),
                        JitValue::Uint128(1000),
                    ])
                    .into(),
                    debug_name: Some("debug_name".into()),
                },
                builtin_stats: Default::default(),
            })
            .unwrap(),
            RunResultValue::Success(vec![
                Felt252::from(34),
                Felt252::from(42),
                Felt252::from(100),
                Felt252::from(1000)
            ])
        );
    }

    #[test]
    fn test_result_to_runresult_success() {
        // Tests the conversion of a success enum result to a `RunResultValue::Success`.
        assert_eq!(
            result_to_runresult(&ExecutionResult {
                remaining_gas: None,
                return_value: JitValue::Enum {
                    tag: 0,
                    value: JitValue::Uint64(24).into(),
                    debug_name: Some("core::panics::PanicResult::Test".into()),
                },
                builtin_stats: Default::default(),
            })
            .unwrap(),
            RunResultValue::Success(vec![Felt252::from(24)])
        );
    }

    #[test]
    #[should_panic(expected = "unsuported return value in cairo-native")]
    fn test_result_to_runresult_panic() {
        // Tests the conversion with unsuported return value.
        let _ = result_to_runresult(&ExecutionResult {
            remaining_gas: None,
            return_value: JitValue::Enum {
                tag: 10,
                value: JitValue::Uint64(24).into(),
                debug_name: Some("core::panics::PanicResult::Test".into()),
            },
            builtin_stats: Default::default(),
        })
        .unwrap();
    }

    #[test]
    #[should_panic(expected = "missing debug name")]
    fn test_result_to_runresult_missing_debug_name() {
        // Tests the conversion with no debug name.
        let _ = result_to_runresult(&ExecutionResult {
            remaining_gas: None,
            return_value: JitValue::Enum {
                tag: 10,
                value: JitValue::Uint64(24).into(),
                debug_name: None,
            },
            builtin_stats: Default::default(),
        })
        .unwrap();
    }

    #[test]
    fn test_result_to_runresult_return() {
        // Tests the conversion of a panic enum result with non-zero tag to a `RunResultValue::Panic`.
        assert_eq!(
            result_to_runresult(&ExecutionResult {
                remaining_gas: None,
                return_value: JitValue::Enum {
                    tag: 10,
                    value: JitValue::Struct {
                        fields: vec![
                            JitValue::Felt252(42.into()),
                            JitValue::Uint8(100),
                            JitValue::Uint128(1000),
                        ],
                        debug_name: Some("debug_name".into()),
                    }
                    .into(),
                    debug_name: Some("core::panics::PanicResult::Test".into()),
                },
                builtin_stats: Default::default(),
            })
            .unwrap(),
            RunResultValue::Panic(vec![
                Felt252::from(42),
                Felt252::from(100),
                Felt252::from(1000)
            ])
        );
    }

    #[test]
    fn test_result_to_runresult_non_enum() {
        // Tests the conversion of a non-enum result to a `RunResultValue::Success`.
        assert_eq!(
            result_to_runresult(&ExecutionResult {
                remaining_gas: None,
                return_value: JitValue::Uint8(10),
                builtin_stats: Default::default(),
            })
            .unwrap(),
            RunResultValue::Success(vec![Felt252::from(10)])
        );
    }

    #[test]
    fn test_jitvalue_to_felt_felt252() {
        let felt_value: Felt = 42.into();

        assert_eq!(
            jitvalue_to_felt(&JitValue::Felt252(felt_value)),
            vec![felt_value]
        );
    }

    #[test]
    fn test_jitvalue_to_felt_array() {
        assert_eq!(
            jitvalue_to_felt(&JitValue::Array(vec![
                JitValue::Felt252(42.into()),
                JitValue::Uint8(100),
                JitValue::Uint128(1000),
            ])),
            vec![Felt::from(42), Felt::from(100), Felt::from(1000)]
        );
    }

    #[test]
    fn test_jitvalue_to_felt_struct() {
        assert_eq!(
            jitvalue_to_felt(&JitValue::Struct {
                fields: vec![
                    JitValue::Felt252(42.into()),
                    JitValue::Uint8(100),
                    JitValue::Uint128(1000)
                ],
                debug_name: Some("debug_name".into())
            }),
            vec![Felt::from(42), Felt::from(100), Felt::from(1000)]
        );
    }

    #[test]
    fn test_jitvalue_to_felt_enum() {
        // With debug name
        assert_eq!(
            jitvalue_to_felt(&JitValue::Enum {
                tag: 34,
                value: JitValue::Array(vec![
                    JitValue::Felt252(42.into()),
                    JitValue::Uint8(100),
                    JitValue::Uint128(1000),
                ])
                .into(),
                debug_name: Some("debug_name".into())
            }),
            vec![
                Felt::from(34),
                Felt::from(42),
                Felt::from(100),
                Felt::from(1000)
            ]
        );

        // With core::bool debug name and tag 1
        assert_eq!(
            jitvalue_to_felt(&JitValue::Enum {
                tag: 1,
                value: JitValue::Uint128(1000).into(),
                debug_name: Some("core::bool".into())
            }),
            vec![Felt::ONE]
        );

        // With core::bool debug name and tag not 1
        assert_eq!(
            jitvalue_to_felt(&JitValue::Enum {
                tag: 10,
                value: JitValue::Uint128(1000).into(),
                debug_name: Some("core::bool".into())
            }),
            vec![Felt::ZERO]
        );
    }

    #[test]
    fn test_jitvalue_to_felt_u8() {
        assert_eq!(jitvalue_to_felt(&JitValue::Uint8(10)), vec![Felt::from(10)]);
    }

    #[test]
    fn test_jitvalue_to_felt_u16() {
        assert_eq!(
            jitvalue_to_felt(&JitValue::Uint16(100)),
            vec![Felt::from(100)]
        );
    }

    #[test]
    fn test_jitvalue_to_felt_u32() {
        assert_eq!(
            jitvalue_to_felt(&JitValue::Uint32(1000)),
            vec![Felt::from(1000)]
        );
    }

    #[test]
    fn test_jitvalue_to_felt_u64() {
        assert_eq!(
            jitvalue_to_felt(&JitValue::Uint64(10000)),
            vec![Felt::from(10000)]
        );
    }

    #[test]
    fn test_jitvalue_to_felt_u128() {
        assert_eq!(
            jitvalue_to_felt(&JitValue::Uint128(100000)),
            vec![Felt::from(100000)]
        );
    }

    #[test]
    fn test_jitvalue_to_felt_sint8() {
        assert_eq!(
            jitvalue_to_felt(&JitValue::Sint8(-10)),
            vec![Felt::from(-10)]
        );
    }

    #[test]
    fn test_jitvalue_to_felt_sint16() {
        assert_eq!(
            jitvalue_to_felt(&JitValue::Sint16(-100)),
            vec![Felt::from(-100)]
        );
    }

    #[test]
    fn test_jitvalue_to_felt_sint32() {
        assert_eq!(
            jitvalue_to_felt(&JitValue::Sint32(-1000)),
            vec![Felt::from(-1000)]
        );
    }

    #[test]
    fn test_jitvalue_to_felt_sint64() {
        assert_eq!(
            jitvalue_to_felt(&JitValue::Sint64(-10000)),
            vec![Felt::from(-10000)]
        );
    }

    #[test]
    fn test_jitvalue_to_felt_sint128() {
        assert_eq!(
            jitvalue_to_felt(&JitValue::Sint128(-100000)),
            vec![Felt::from(-100000)]
        );
    }

    #[test]
    fn test_jitvalue_to_felt_null() {
        assert_eq!(jitvalue_to_felt(&JitValue::Null), vec![Felt::ZERO]);
    }

    /// Check if subsequence is present in sequence
    fn is_subsequence<T: PartialEq>(subsequence: &[T], mut sequence: &[T]) -> bool {
        for search in subsequence {
            if let Some(index) = sequence.iter().position(|element| search == element) {
                sequence = &sequence[index + 1..];
            } else {
                return false;
            }
        }
        true
    }

    #[test]
    fn test_jitvalue_to_felt_felt252_dict() {
        let result = jitvalue_to_felt(&JitValue::Felt252Dict {
            value: HashMap::from([
                (Felt::ONE, JitValue::Felt252(Felt::from(101))),
                (
                    Felt::TWO,
                    JitValue::Array(Vec::from([
                        JitValue::Felt252(Felt::from(201)),
                        JitValue::Felt252(Felt::from(202)),
                    ])),
                ),
            ]),
            debug_name: None,
        });

        let first_dict_entry = vec![Felt::from(1), Felt::from(101)];
        let second_dict_entry = vec![Felt::from(2), Felt::from(201), Felt::from(202)];

        // Check that the two Key, value pairs are in the result
        assert!(is_subsequence(&first_dict_entry, &result));
        assert!(is_subsequence(&second_dict_entry, &result));
    }
    #[test]
    fn test_jitvalue_to_felt_ec_point() {
        assert_eq!(
            jitvalue_to_felt(&JitValue::EcPoint(Felt::ONE, Felt::TWO,)),
            vec![Felt::ONE, Felt::TWO,]
        );
    }

    #[test]
    fn test_jitvalue_to_felt_ec_state() {
        assert_eq!(
            jitvalue_to_felt(&JitValue::EcState(
                Felt::ONE,
                Felt::TWO,
                Felt::THREE,
                Felt::from(4)
            )),
            vec![Felt::ONE, Felt::TWO, Felt::THREE, Felt::from(4)]
        );
    }

    #[test]
    fn test_jitvalue_to_felt_secp256_k1_point() {
        assert_eq!(
            jitvalue_to_felt(&JitValue::Secp256K1Point {
                x: (1, 2),
                y: (3, 4)
            }),
            vec![Felt::ONE, Felt::TWO, Felt::THREE, Felt::from(4)]
        );
    }

    #[test]
    fn test_jitvalue_to_felt_secp256_r1_point() {
        assert_eq!(
            jitvalue_to_felt(&JitValue::Secp256R1Point {
                x: (1, 2),
                y: (3, 4)
            }),
            vec![Felt::ONE, Felt::TWO, Felt::THREE, Felt::from(4)]
        );
    }
=======
>>>>>>> 1e850c99
}<|MERGE_RESOLUTION|>--- conflicted
+++ resolved
@@ -156,568 +156,4 @@
     }
 
     Ok(())
-<<<<<<< HEAD
-}
-
-pub fn check_compiler_path(single_file: bool, path: &Path) -> anyhow::Result<()> {
-    if path.is_file() {
-        if !single_file {
-            anyhow::bail!("The given path is a file, but --single-file was not supplied.");
-        }
-    } else if path.is_dir() {
-        if single_file {
-            anyhow::bail!("The given path is a directory, but --single-file was supplied.");
-        }
-    } else {
-        anyhow::bail!("The given path does not exist.");
-    }
-    Ok(())
-}
-
-pub fn find_function<'a>(
-    sierra_program: &'a Program,
-    name_suffix: &str,
-) -> anyhow::Result<&'a Function> {
-    if let Some(x) = sierra_program.funcs.iter().find(|f| {
-        if let Some(name) = &f.id.debug_name {
-            name.ends_with(name_suffix)
-        } else {
-            false
-        }
-    }) {
-        Ok(x)
-    } else {
-        bail!("function {name_suffix} not found")
-    }
-}
-
-fn result_to_runresult(result: &ExecutionResult) -> anyhow::Result<RunResultValue> {
-    let is_success;
-    let mut felts: Vec<Felt> = Vec::new();
-
-    match &result.return_value {
-        outer_value @ JitValue::Enum {
-            tag,
-            value,
-            debug_name,
-        } => {
-            if debug_name
-                .as_ref()
-                .expect("missing debug name")
-                .starts_with("core::panics::PanicResult::")
-            {
-                is_success = *tag == 0;
-
-                if !is_success {
-                    match &**value {
-                        JitValue::Struct { fields, .. } => {
-                            for field in fields {
-                                let felt = jitvalue_to_felt(field);
-                                felts.extend(felt);
-                            }
-                        }
-                        _ => bail!("unsuported return value in cairo-native"),
-                    }
-                } else {
-                    felts.extend(jitvalue_to_felt(value));
-                }
-            } else {
-                is_success = true;
-                felts.extend(jitvalue_to_felt(outer_value));
-            }
-        }
-        x => {
-            is_success = true;
-            felts.extend(jitvalue_to_felt(x));
-        }
-    }
-
-    let return_values = felts
-        .into_iter()
-        .map(|x| x.to_bigint().into())
-        .collect_vec();
-
-    Ok(match is_success {
-        true => RunResultValue::Success(return_values),
-        false => RunResultValue::Panic(return_values),
-    })
-}
-
-fn jitvalue_to_felt(value: &JitValue) -> Vec<Felt> {
-    match value {
-        JitValue::Felt252(felt) => vec![*felt],
-        JitValue::BoundedInt { value, .. } => vec![*value],
-        JitValue::Bytes31(bytes) => vec![Felt::from_bytes_le_slice(bytes)],
-        JitValue::Array(fields) | JitValue::Struct { fields, .. } => {
-            fields.iter().flat_map(jitvalue_to_felt).collect()
-        }
-        JitValue::Enum {
-            value,
-            tag,
-            debug_name,
-        } => {
-            if let Some(debug_name) = debug_name {
-                if debug_name == "core::bool" {
-                    vec![(*tag == 1).into()]
-                } else {
-                    let mut felts = vec![(*tag).into()];
-                    felts.extend(jitvalue_to_felt(value));
-                    felts
-                }
-            } else {
-                todo!()
-            }
-        }
-        JitValue::Uint8(x) => vec![(*x).into()],
-        JitValue::Uint16(x) => vec![(*x).into()],
-        JitValue::Uint32(x) => vec![(*x).into()],
-        JitValue::Uint64(x) => vec![(*x).into()],
-        JitValue::Uint128(x) => vec![(*x).into()],
-        JitValue::Sint8(x) => vec![(*x).into()],
-        JitValue::Sint16(x) => vec![(*x).into()],
-        JitValue::Sint32(x) => vec![(*x).into()],
-        JitValue::Sint64(x) => vec![(*x).into()],
-        JitValue::Sint128(x) => vec![(*x).into()],
-        JitValue::Null => vec![0.into()],
-        JitValue::Felt252Dict {
-            value,
-            debug_name: _,
-        } => {
-            let mut result = Vec::new();
-            for (k, v) in value.iter() {
-                result.push(*k);
-                result.append(&mut jitvalue_to_felt(v))
-            }
-            result
-        }
-        JitValue::EcPoint(x, y) => {
-            vec![*x, *y]
-        }
-        JitValue::EcState(a, b, c, d) => {
-            vec![*a, *b, *c, *d]
-        }
-        JitValue::Secp256K1Point { x, y } => {
-            vec![x.0.into(), x.1.into(), y.0.into(), y.1.into()]
-        }
-        JitValue::Secp256R1Point { x, y } => {
-            vec![x.0.into(), x.1.into(), y.0.into(), y.1.into()]
-        }
-    }
-}
-
-#[cfg(test)]
-mod tests {
-    use std::collections::HashMap;
-
-    use super::*;
-    use cairo_felt::Felt252;
-    use cairo_lang_sierra::ProgramParser;
-
-    #[test]
-    fn test_check_compiler_path() {
-        // Define file, folder, and invalid paths for testing
-        let file_path = Path::new("src/bin/cairo-native-run.rs");
-        let folder_path = Path::new("src/bin");
-        let invalid_path = Path::new("src/non-existing-file.rs");
-
-        // Test when single_file is true and the path is a file
-        assert!(check_compiler_path(true, file_path).is_ok());
-
-        // Test when single_file is false and the path is a file
-        assert!(check_compiler_path(false, file_path).is_err());
-
-        // Test when single_file is true and the path is a folder
-        assert!(check_compiler_path(true, folder_path).is_err());
-
-        // Test when single_file is false and the path is a folder
-        assert!(check_compiler_path(false, folder_path).is_ok());
-
-        // Test when single_file is true and the path does not exist
-        assert!(check_compiler_path(true, invalid_path).is_err());
-
-        // Test when single_file is false and the path does not exist
-        assert!(check_compiler_path(false, invalid_path).is_err());
-    }
-
-    #[test]
-    fn test_find_function() {
-        // Parse a simple program containing a function named "Func2"
-        let program = ProgramParser::new().parse("Func2@6() -> ();").unwrap();
-
-        // Assert that the function "Func2" is found and returned correctly
-        assert_eq!(
-            find_function(&program, "Func2").unwrap(),
-            program.funcs.first().unwrap()
-        );
-
-        // Assert that an error is returned when trying to find a non-existing function "Func3"
-        assert!(find_function(&program, "Func3").is_err());
-
-        // Assert that an error is returned when trying to find a function in an empty program
-        assert!(find_function(&ProgramParser::new().parse("").unwrap(), "Func2").is_err());
-    }
-
-    #[test]
-    fn test_result_to_runresult_enum_nonpanic() {
-        // Tests the conversion of a non-panic enum result to a `RunResultValue::Success`.
-        assert_eq!(
-            result_to_runresult(&ExecutionResult {
-                remaining_gas: None,
-                return_value: JitValue::Enum {
-                    tag: 34,
-                    value: JitValue::Array(vec![
-                        JitValue::Felt252(42.into()),
-                        JitValue::Uint8(100),
-                        JitValue::Uint128(1000),
-                    ])
-                    .into(),
-                    debug_name: Some("debug_name".into()),
-                },
-                builtin_stats: Default::default(),
-            })
-            .unwrap(),
-            RunResultValue::Success(vec![
-                Felt252::from(34),
-                Felt252::from(42),
-                Felt252::from(100),
-                Felt252::from(1000)
-            ])
-        );
-    }
-
-    #[test]
-    fn test_result_to_runresult_success() {
-        // Tests the conversion of a success enum result to a `RunResultValue::Success`.
-        assert_eq!(
-            result_to_runresult(&ExecutionResult {
-                remaining_gas: None,
-                return_value: JitValue::Enum {
-                    tag: 0,
-                    value: JitValue::Uint64(24).into(),
-                    debug_name: Some("core::panics::PanicResult::Test".into()),
-                },
-                builtin_stats: Default::default(),
-            })
-            .unwrap(),
-            RunResultValue::Success(vec![Felt252::from(24)])
-        );
-    }
-
-    #[test]
-    #[should_panic(expected = "unsuported return value in cairo-native")]
-    fn test_result_to_runresult_panic() {
-        // Tests the conversion with unsuported return value.
-        let _ = result_to_runresult(&ExecutionResult {
-            remaining_gas: None,
-            return_value: JitValue::Enum {
-                tag: 10,
-                value: JitValue::Uint64(24).into(),
-                debug_name: Some("core::panics::PanicResult::Test".into()),
-            },
-            builtin_stats: Default::default(),
-        })
-        .unwrap();
-    }
-
-    #[test]
-    #[should_panic(expected = "missing debug name")]
-    fn test_result_to_runresult_missing_debug_name() {
-        // Tests the conversion with no debug name.
-        let _ = result_to_runresult(&ExecutionResult {
-            remaining_gas: None,
-            return_value: JitValue::Enum {
-                tag: 10,
-                value: JitValue::Uint64(24).into(),
-                debug_name: None,
-            },
-            builtin_stats: Default::default(),
-        })
-        .unwrap();
-    }
-
-    #[test]
-    fn test_result_to_runresult_return() {
-        // Tests the conversion of a panic enum result with non-zero tag to a `RunResultValue::Panic`.
-        assert_eq!(
-            result_to_runresult(&ExecutionResult {
-                remaining_gas: None,
-                return_value: JitValue::Enum {
-                    tag: 10,
-                    value: JitValue::Struct {
-                        fields: vec![
-                            JitValue::Felt252(42.into()),
-                            JitValue::Uint8(100),
-                            JitValue::Uint128(1000),
-                        ],
-                        debug_name: Some("debug_name".into()),
-                    }
-                    .into(),
-                    debug_name: Some("core::panics::PanicResult::Test".into()),
-                },
-                builtin_stats: Default::default(),
-            })
-            .unwrap(),
-            RunResultValue::Panic(vec![
-                Felt252::from(42),
-                Felt252::from(100),
-                Felt252::from(1000)
-            ])
-        );
-    }
-
-    #[test]
-    fn test_result_to_runresult_non_enum() {
-        // Tests the conversion of a non-enum result to a `RunResultValue::Success`.
-        assert_eq!(
-            result_to_runresult(&ExecutionResult {
-                remaining_gas: None,
-                return_value: JitValue::Uint8(10),
-                builtin_stats: Default::default(),
-            })
-            .unwrap(),
-            RunResultValue::Success(vec![Felt252::from(10)])
-        );
-    }
-
-    #[test]
-    fn test_jitvalue_to_felt_felt252() {
-        let felt_value: Felt = 42.into();
-
-        assert_eq!(
-            jitvalue_to_felt(&JitValue::Felt252(felt_value)),
-            vec![felt_value]
-        );
-    }
-
-    #[test]
-    fn test_jitvalue_to_felt_array() {
-        assert_eq!(
-            jitvalue_to_felt(&JitValue::Array(vec![
-                JitValue::Felt252(42.into()),
-                JitValue::Uint8(100),
-                JitValue::Uint128(1000),
-            ])),
-            vec![Felt::from(42), Felt::from(100), Felt::from(1000)]
-        );
-    }
-
-    #[test]
-    fn test_jitvalue_to_felt_struct() {
-        assert_eq!(
-            jitvalue_to_felt(&JitValue::Struct {
-                fields: vec![
-                    JitValue::Felt252(42.into()),
-                    JitValue::Uint8(100),
-                    JitValue::Uint128(1000)
-                ],
-                debug_name: Some("debug_name".into())
-            }),
-            vec![Felt::from(42), Felt::from(100), Felt::from(1000)]
-        );
-    }
-
-    #[test]
-    fn test_jitvalue_to_felt_enum() {
-        // With debug name
-        assert_eq!(
-            jitvalue_to_felt(&JitValue::Enum {
-                tag: 34,
-                value: JitValue::Array(vec![
-                    JitValue::Felt252(42.into()),
-                    JitValue::Uint8(100),
-                    JitValue::Uint128(1000),
-                ])
-                .into(),
-                debug_name: Some("debug_name".into())
-            }),
-            vec![
-                Felt::from(34),
-                Felt::from(42),
-                Felt::from(100),
-                Felt::from(1000)
-            ]
-        );
-
-        // With core::bool debug name and tag 1
-        assert_eq!(
-            jitvalue_to_felt(&JitValue::Enum {
-                tag: 1,
-                value: JitValue::Uint128(1000).into(),
-                debug_name: Some("core::bool".into())
-            }),
-            vec![Felt::ONE]
-        );
-
-        // With core::bool debug name and tag not 1
-        assert_eq!(
-            jitvalue_to_felt(&JitValue::Enum {
-                tag: 10,
-                value: JitValue::Uint128(1000).into(),
-                debug_name: Some("core::bool".into())
-            }),
-            vec![Felt::ZERO]
-        );
-    }
-
-    #[test]
-    fn test_jitvalue_to_felt_u8() {
-        assert_eq!(jitvalue_to_felt(&JitValue::Uint8(10)), vec![Felt::from(10)]);
-    }
-
-    #[test]
-    fn test_jitvalue_to_felt_u16() {
-        assert_eq!(
-            jitvalue_to_felt(&JitValue::Uint16(100)),
-            vec![Felt::from(100)]
-        );
-    }
-
-    #[test]
-    fn test_jitvalue_to_felt_u32() {
-        assert_eq!(
-            jitvalue_to_felt(&JitValue::Uint32(1000)),
-            vec![Felt::from(1000)]
-        );
-    }
-
-    #[test]
-    fn test_jitvalue_to_felt_u64() {
-        assert_eq!(
-            jitvalue_to_felt(&JitValue::Uint64(10000)),
-            vec![Felt::from(10000)]
-        );
-    }
-
-    #[test]
-    fn test_jitvalue_to_felt_u128() {
-        assert_eq!(
-            jitvalue_to_felt(&JitValue::Uint128(100000)),
-            vec![Felt::from(100000)]
-        );
-    }
-
-    #[test]
-    fn test_jitvalue_to_felt_sint8() {
-        assert_eq!(
-            jitvalue_to_felt(&JitValue::Sint8(-10)),
-            vec![Felt::from(-10)]
-        );
-    }
-
-    #[test]
-    fn test_jitvalue_to_felt_sint16() {
-        assert_eq!(
-            jitvalue_to_felt(&JitValue::Sint16(-100)),
-            vec![Felt::from(-100)]
-        );
-    }
-
-    #[test]
-    fn test_jitvalue_to_felt_sint32() {
-        assert_eq!(
-            jitvalue_to_felt(&JitValue::Sint32(-1000)),
-            vec![Felt::from(-1000)]
-        );
-    }
-
-    #[test]
-    fn test_jitvalue_to_felt_sint64() {
-        assert_eq!(
-            jitvalue_to_felt(&JitValue::Sint64(-10000)),
-            vec![Felt::from(-10000)]
-        );
-    }
-
-    #[test]
-    fn test_jitvalue_to_felt_sint128() {
-        assert_eq!(
-            jitvalue_to_felt(&JitValue::Sint128(-100000)),
-            vec![Felt::from(-100000)]
-        );
-    }
-
-    #[test]
-    fn test_jitvalue_to_felt_null() {
-        assert_eq!(jitvalue_to_felt(&JitValue::Null), vec![Felt::ZERO]);
-    }
-
-    /// Check if subsequence is present in sequence
-    fn is_subsequence<T: PartialEq>(subsequence: &[T], mut sequence: &[T]) -> bool {
-        for search in subsequence {
-            if let Some(index) = sequence.iter().position(|element| search == element) {
-                sequence = &sequence[index + 1..];
-            } else {
-                return false;
-            }
-        }
-        true
-    }
-
-    #[test]
-    fn test_jitvalue_to_felt_felt252_dict() {
-        let result = jitvalue_to_felt(&JitValue::Felt252Dict {
-            value: HashMap::from([
-                (Felt::ONE, JitValue::Felt252(Felt::from(101))),
-                (
-                    Felt::TWO,
-                    JitValue::Array(Vec::from([
-                        JitValue::Felt252(Felt::from(201)),
-                        JitValue::Felt252(Felt::from(202)),
-                    ])),
-                ),
-            ]),
-            debug_name: None,
-        });
-
-        let first_dict_entry = vec![Felt::from(1), Felt::from(101)];
-        let second_dict_entry = vec![Felt::from(2), Felt::from(201), Felt::from(202)];
-
-        // Check that the two Key, value pairs are in the result
-        assert!(is_subsequence(&first_dict_entry, &result));
-        assert!(is_subsequence(&second_dict_entry, &result));
-    }
-    #[test]
-    fn test_jitvalue_to_felt_ec_point() {
-        assert_eq!(
-            jitvalue_to_felt(&JitValue::EcPoint(Felt::ONE, Felt::TWO,)),
-            vec![Felt::ONE, Felt::TWO,]
-        );
-    }
-
-    #[test]
-    fn test_jitvalue_to_felt_ec_state() {
-        assert_eq!(
-            jitvalue_to_felt(&JitValue::EcState(
-                Felt::ONE,
-                Felt::TWO,
-                Felt::THREE,
-                Felt::from(4)
-            )),
-            vec![Felt::ONE, Felt::TWO, Felt::THREE, Felt::from(4)]
-        );
-    }
-
-    #[test]
-    fn test_jitvalue_to_felt_secp256_k1_point() {
-        assert_eq!(
-            jitvalue_to_felt(&JitValue::Secp256K1Point {
-                x: (1, 2),
-                y: (3, 4)
-            }),
-            vec![Felt::ONE, Felt::TWO, Felt::THREE, Felt::from(4)]
-        );
-    }
-
-    #[test]
-    fn test_jitvalue_to_felt_secp256_r1_point() {
-        assert_eq!(
-            jitvalue_to_felt(&JitValue::Secp256R1Point {
-                x: (1, 2),
-                y: (3, 4)
-            }),
-            vec![Felt::ONE, Felt::TWO, Felt::THREE, Felt::from(4)]
-        );
-    }
-=======
->>>>>>> 1e850c99
 }