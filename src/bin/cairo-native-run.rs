use anyhow::{bail, Context};
use cairo_lang_compiler::{
    db::RootDatabase, diagnostics::DiagnosticsReporter, project::setup_project,
};
use cairo_lang_diagnostics::ToOption;
use cairo_lang_runner::{short_string::as_cairo_short_string, RunResultValue};
use cairo_lang_sierra::program::{Function, Program};
use cairo_lang_sierra_generator::{
    db::SierraGenGroup,
    replace_ids::{DebugReplacer, SierraIdReplacer},
};
use cairo_lang_starknet::contract::get_contracts_info;
use cairo_native::{
    context::NativeContext,
    debug_info::{DebugInfo, DebugLocations},
    execution_result::ExecutionResult,
    executor::{AotNativeExecutor, JitNativeExecutor, NativeExecutor},
    metadata::gas::{GasMetadata, MetadataComputationConfig},
    values::JitValue,
};
use clap::{Parser, ValueEnum};
use itertools::Itertools;
use starknet_types_core::felt::Felt;
use std::path::{Path, PathBuf};
use tracing_subscriber::{EnvFilter, FmtSubscriber};

#[derive(Clone, Debug, ValueEnum)]
enum RunMode {
    Aot,
    Jit,
}

/// Command line args parser.
/// Exits with 1 if the compilation or run fails, otherwise 0.
#[derive(Parser, Debug)]
#[clap(version, verbatim_doc_comment)]
struct Args {
    /// The Cairo project path to compile and run its tests.
    path: PathBuf,
    /// Whether path is a single file.
    #[arg(short, long)]
    single_file: bool,
    /// Allows the compilation to succeed with warnings.
    #[arg(long)]
    allow_warnings: bool,
    /// In cases where gas is available, the amount of provided gas.
    #[arg(long)]
    available_gas: Option<usize>,
    /// Run with JIT or AOT (compiled).
    #[arg(long, value_enum, default_value_t = RunMode::Jit)]
    run_mode: RunMode,
    /// Optimization level, Valid: 0, 1, 2, 3. Values higher than 3 are considered as 3.
    #[arg(short = 'O', long, default_value_t = 0)]
    opt_level: u8,
}

fn main() -> anyhow::Result<()> {
    // Configure logging and error handling.
    tracing::subscriber::set_global_default(
        FmtSubscriber::builder()
            .with_env_filter(EnvFilter::from_default_env())
            .finish(),
    )?;

    let args = Args::parse();

    // Check if args.path is a file or a directory.
    check_compiler_path(args.single_file, &args.path)?;

    let db = &mut RootDatabase::builder().detect_corelib().build()?;

    let main_crate_ids = setup_project(db, Path::new(&args.path))?;

    let mut reporter = DiagnosticsReporter::stderr();
    if args.allow_warnings {
        reporter = reporter.allow_warnings();
    }
    if reporter.check(db) {
        anyhow::bail!("failed to compile: {}", args.path.display());
    }

    let sierra_program = db
        .get_sierra_program(main_crate_ids.clone())
        .to_option()
        .with_context(|| "Compilation failed without any diagnostics.")?
        .program
        .clone();
    let replacer = DebugReplacer { db };
    if args.available_gas.is_none() && sierra_program.requires_gas_counter() {
        anyhow::bail!("Program requires gas counter, please provide `--available-gas` argument.");
    }

    let _contracts_info = get_contracts_info(db, main_crate_ids, &replacer)?;
    let sierra_program = replacer.apply(&sierra_program);

    let native_context = NativeContext::new();

    let debug_locations = {
        let debug_info = DebugInfo::extract(db, &sierra_program)
            .map_err(|_| {
                let mut buffer = String::new();
                assert!(DiagnosticsReporter::write_to_string(&mut buffer).check(db));
                buffer
            })
            .unwrap();

        DebugLocations::extract(native_context.context(), db, &debug_info)
    };

    // Compile the sierra program into a MLIR module.
    let native_module = native_context
        .compile(&sierra_program, Some(debug_locations))
        .unwrap();

    let native_executor: NativeExecutor = match args.run_mode {
        RunMode::Aot => {
            AotNativeExecutor::from_native_module(native_module, args.opt_level.into()).into()
        }
        RunMode::Jit => {
            JitNativeExecutor::from_native_module(native_module, args.opt_level.into()).into()
        }
    };

    let gas_metadata =
        GasMetadata::new(&sierra_program, Some(MetadataComputationConfig::default())).unwrap();

    let func = find_function(&sierra_program, "::main")?;

    let initial_gas = gas_metadata
        .get_initial_available_gas(&func.id, args.available_gas.map(|x| x.try_into().unwrap()))
        .with_context(|| "not enough gas to run")?;

    let result = native_executor
        .invoke_dynamic(&func.id, &[], Some(initial_gas))
        .with_context(|| "Failed to run the function.")?;

    let run_result = result_to_runresult(&result)?;

    match run_result {
        cairo_lang_runner::RunResultValue::Success(values) => {
            println!("Run completed successfully, returning {values:?}")
        }
        cairo_lang_runner::RunResultValue::Panic(values) => {
            print!("Run panicked with [");
            for value in &values {
                match as_cairo_short_string(value) {
                    Some(as_string) => print!("{value} ('{as_string}'), "),
                    None => print!("{value}, "),
                }
            }
            println!("].")
        }
    }
    if let Some(gas) = result.remaining_gas {
        println!("Remaining gas: {gas}");
    }

    Ok(())
}

pub fn check_compiler_path(single_file: bool, path: &Path) -> anyhow::Result<()> {
    if path.is_file() {
        if !single_file {
            anyhow::bail!("The given path is a file, but --single-file was not supplied.");
        }
    } else if path.is_dir() {
        if single_file {
            anyhow::bail!("The given path is a directory, but --single-file was supplied.");
        }
    } else {
        anyhow::bail!("The given path does not exist.");
    }
    Ok(())
}

pub fn find_function<'a>(
    sierra_program: &'a Program,
    name_suffix: &str,
) -> anyhow::Result<&'a Function> {
    if let Some(x) = sierra_program.funcs.iter().find(|f| {
        if let Some(name) = &f.id.debug_name {
            name.ends_with(name_suffix)
        } else {
            false
        }
    }) {
        Ok(x)
    } else {
        bail!("function {name_suffix} not found")
    }
}

fn result_to_runresult(result: &ExecutionResult) -> anyhow::Result<RunResultValue> {
    let is_success;
    let mut felts: Vec<Felt> = Vec::new();

    match &result.return_value {
        outer_value @ JitValue::Enum {
            tag,
            value,
            debug_name,
        } => {
            if debug_name
                .as_ref()
                .expect("missing debug name")
                .starts_with("core::panics::PanicResult::")
            {
                is_success = *tag == 0;

                if !is_success {
                    match &**value {
                        JitValue::Struct { fields, .. } => {
                            for field in fields {
                                let felt = jitvalue_to_felt(field);
                                felts.extend(felt);
                            }
                        }
                        _ => bail!("unsuported return value in cairo-native"),
                    }
                } else {
                    felts.extend(jitvalue_to_felt(value));
                }
            } else {
                is_success = true;
                felts.extend(jitvalue_to_felt(outer_value));
            }
        }
        x => {
            is_success = true;
            felts.extend(jitvalue_to_felt(x));
        }
    }

    let return_values = felts
        .into_iter()
        .map(|x| x.to_bigint().into())
        .collect_vec();

    Ok(match is_success {
        true => RunResultValue::Success(return_values),
        false => RunResultValue::Panic(return_values),
    })
}

fn jitvalue_to_felt(value: &JitValue) -> Vec<Felt> {
    match value {
        JitValue::Felt252(felt) => vec![*felt],
        JitValue::BoundedInt { value, .. } => vec![*value],
<<<<<<< HEAD
=======
        JitValue::Bytes31(bytes) => vec![Felt::from_bytes_le_slice(bytes)],
>>>>>>> 8a19b748
        JitValue::Array(fields) | JitValue::Struct { fields, .. } => {
            fields.iter().flat_map(jitvalue_to_felt).collect()
        }
        JitValue::Enum {
            value,
            tag,
            debug_name,
        } => {
            if let Some(debug_name) = debug_name {
                if debug_name == "core::bool" {
                    vec![(*tag == 1).into()]
                } else {
                    let mut felts = vec![(*tag).into()];
                    felts.extend(jitvalue_to_felt(value));
                    felts
                }
            } else {
                todo!()
            }
        }
        JitValue::Uint8(x) => vec![(*x).into()],
        JitValue::Uint16(x) => vec![(*x).into()],
        JitValue::Uint32(x) => vec![(*x).into()],
        JitValue::Uint64(x) => vec![(*x).into()],
        JitValue::Uint128(x) => vec![(*x).into()],
        JitValue::Sint8(x) => vec![(*x).into()],
        JitValue::Sint16(x) => vec![(*x).into()],
        JitValue::Sint32(x) => vec![(*x).into()],
        JitValue::Sint64(x) => vec![(*x).into()],
        JitValue::Sint128(x) => vec![(*x).into()],
        JitValue::Null => vec![0.into()],
        JitValue::EcPoint(_, _)
        | JitValue::EcState(_, _, _, _)
        | JitValue::Secp256K1Point { .. }
        | JitValue::Secp256R1Point { .. }
        | JitValue::Felt252Dict { .. } => todo!(),
    }
}

#[cfg(test)]
mod tests {
    use super::*;
    use cairo_felt::Felt252;
    use cairo_lang_sierra::ProgramParser;

    #[test]
    fn test_check_compiler_path() {
        // Define file, folder, and invalid paths for testing
        let file_path = Path::new("src/bin/cairo-native-run.rs");
        let folder_path = Path::new("src/bin");
        let invalid_path = Path::new("src/non-existing-file.rs");

        // Test when single_file is true and the path is a file
        assert!(check_compiler_path(true, file_path).is_ok());

        // Test when single_file is false and the path is a file
        assert!(check_compiler_path(false, file_path).is_err());

        // Test when single_file is true and the path is a folder
        assert!(check_compiler_path(true, folder_path).is_err());

        // Test when single_file is false and the path is a folder
        assert!(check_compiler_path(false, folder_path).is_ok());

        // Test when single_file is true and the path does not exist
        assert!(check_compiler_path(true, invalid_path).is_err());

        // Test when single_file is false and the path does not exist
        assert!(check_compiler_path(false, invalid_path).is_err());
    }

    #[test]
    fn test_find_function() {
        // Parse a simple program containing a function named "Func2"
        let program = ProgramParser::new().parse("Func2@6() -> ();").unwrap();

        // Assert that the function "Func2" is found and returned correctly
        assert_eq!(
            find_function(&program, "Func2").unwrap(),
            program.funcs.first().unwrap()
        );

        // Assert that an error is returned when trying to find a non-existing function "Func3"
        assert!(find_function(&program, "Func3").is_err());

        // Assert that an error is returned when trying to find a function in an empty program
        assert!(find_function(&ProgramParser::new().parse("").unwrap(), "Func2").is_err());
    }

    #[test]
    fn test_result_to_runresult_enum_nonpanic() {
        // Tests the conversion of a non-panic enum result to a `RunResultValue::Success`.
        assert_eq!(
            result_to_runresult(&ExecutionResult {
                remaining_gas: None,
                return_value: JitValue::Enum {
                    tag: 34,
                    value: JitValue::Array(vec![
                        JitValue::Felt252(42.into()),
                        JitValue::Uint8(100),
                        JitValue::Uint128(1000),
                    ])
                    .into(),
                    debug_name: Some("debug_name".into()),
                },
                builtin_stats: Default::default(),
            })
            .unwrap(),
            RunResultValue::Success(vec![
                Felt252::from(34),
                Felt252::from(42),
                Felt252::from(100),
                Felt252::from(1000)
            ])
        );
    }

    #[test]
    fn test_result_to_runresult_success() {
        // Tests the conversion of a success enum result to a `RunResultValue::Success`.
        assert_eq!(
            result_to_runresult(&ExecutionResult {
                remaining_gas: None,
                return_value: JitValue::Enum {
                    tag: 0,
                    value: JitValue::Uint64(24).into(),
                    debug_name: Some("core::panics::PanicResult::Test".into()),
                },
                builtin_stats: Default::default(),
            })
            .unwrap(),
            RunResultValue::Success(vec![Felt252::from(24)])
        );
    }

    #[test]
    #[should_panic(expected = "unsuported return value in cairo-native")]
    fn test_result_to_runresult_panic() {
        // Tests the conversion with unsuported return value.
        let _ = result_to_runresult(&ExecutionResult {
            remaining_gas: None,
            return_value: JitValue::Enum {
                tag: 10,
                value: JitValue::Uint64(24).into(),
                debug_name: Some("core::panics::PanicResult::Test".into()),
            },
            builtin_stats: Default::default(),
        })
        .unwrap();
    }

    #[test]
    #[should_panic(expected = "missing debug name")]
    fn test_result_to_runresult_missing_debug_name() {
        // Tests the conversion with no debug name.
        let _ = result_to_runresult(&ExecutionResult {
            remaining_gas: None,
            return_value: JitValue::Enum {
                tag: 10,
                value: JitValue::Uint64(24).into(),
                debug_name: None,
            },
            builtin_stats: Default::default(),
        })
        .unwrap();
    }

    #[test]
    fn test_result_to_runresult_return() {
        // Tests the conversion of a panic enum result with non-zero tag to a `RunResultValue::Panic`.
        assert_eq!(
            result_to_runresult(&ExecutionResult {
                remaining_gas: None,
                return_value: JitValue::Enum {
                    tag: 10,
                    value: JitValue::Struct {
                        fields: vec![
                            JitValue::Felt252(42.into()),
                            JitValue::Uint8(100),
                            JitValue::Uint128(1000),
                        ],
                        debug_name: Some("debug_name".into()),
                    }
                    .into(),
                    debug_name: Some("core::panics::PanicResult::Test".into()),
                },
                builtin_stats: Default::default(),
            })
            .unwrap(),
            RunResultValue::Panic(vec![
                Felt252::from(42),
                Felt252::from(100),
                Felt252::from(1000)
            ])
        );
    }

    #[test]
    fn test_result_to_runresult_non_enum() {
        // Tests the conversion of a non-enum result to a `RunResultValue::Success`.
        assert_eq!(
            result_to_runresult(&ExecutionResult {
                remaining_gas: None,
                return_value: JitValue::Uint8(10),
                builtin_stats: Default::default(),
            })
            .unwrap(),
            RunResultValue::Success(vec![Felt252::from(10)])
        );
    }

    #[test]
    fn test_jitvalue_to_felt_felt252() {
        let felt_value: Felt = 42.into();

        assert_eq!(
            jitvalue_to_felt(&JitValue::Felt252(felt_value)),
            vec![felt_value]
        );
    }

    #[test]
    fn test_jitvalue_to_felt_array() {
        assert_eq!(
            jitvalue_to_felt(&JitValue::Array(vec![
                JitValue::Felt252(42.into()),
                JitValue::Uint8(100),
                JitValue::Uint128(1000),
            ])),
            vec![Felt::from(42), Felt::from(100), Felt::from(1000)]
        );
    }

    #[test]
    fn test_jitvalue_to_felt_struct() {
        assert_eq!(
            jitvalue_to_felt(&JitValue::Struct {
                fields: vec![
                    JitValue::Felt252(42.into()),
                    JitValue::Uint8(100),
                    JitValue::Uint128(1000)
                ],
                debug_name: Some("debug_name".into())
            }),
            vec![Felt::from(42), Felt::from(100), Felt::from(1000)]
        );
    }

    #[test]
    fn test_jitvalue_to_felt_enum() {
        // With debug name
        assert_eq!(
            jitvalue_to_felt(&JitValue::Enum {
                tag: 34,
                value: JitValue::Array(vec![
                    JitValue::Felt252(42.into()),
                    JitValue::Uint8(100),
                    JitValue::Uint128(1000),
                ])
                .into(),
                debug_name: Some("debug_name".into())
            }),
            vec![
                Felt::from(34),
                Felt::from(42),
                Felt::from(100),
                Felt::from(1000)
            ]
        );

        // With core::bool debug name and tag 1
        assert_eq!(
            jitvalue_to_felt(&JitValue::Enum {
                tag: 1,
                value: JitValue::Uint128(1000).into(),
                debug_name: Some("core::bool".into())
            }),
            vec![Felt::ONE]
        );

        // With core::bool debug name and tag not 1
        assert_eq!(
            jitvalue_to_felt(&JitValue::Enum {
                tag: 10,
                value: JitValue::Uint128(1000).into(),
                debug_name: Some("core::bool".into())
            }),
            vec![Felt::ZERO]
        );
    }

    #[test]
    fn test_jitvalue_to_felt_u8() {
        assert_eq!(jitvalue_to_felt(&JitValue::Uint8(10)), vec![Felt::from(10)]);
    }

    #[test]
    fn test_jitvalue_to_felt_u16() {
        assert_eq!(
            jitvalue_to_felt(&JitValue::Uint16(100)),
            vec![Felt::from(100)]
        );
    }

    #[test]
    fn test_jitvalue_to_felt_u32() {
        assert_eq!(
            jitvalue_to_felt(&JitValue::Uint32(1000)),
            vec![Felt::from(1000)]
        );
    }

    #[test]
    fn test_jitvalue_to_felt_u64() {
        assert_eq!(
            jitvalue_to_felt(&JitValue::Uint64(10000)),
            vec![Felt::from(10000)]
        );
    }

    #[test]
    fn test_jitvalue_to_felt_u128() {
        assert_eq!(
            jitvalue_to_felt(&JitValue::Uint128(100000)),
            vec![Felt::from(100000)]
        );
    }

    #[test]
    fn test_jitvalue_to_felt_sint8() {
        assert_eq!(
            jitvalue_to_felt(&JitValue::Sint8(-10)),
            vec![Felt::from(-10)]
        );
    }

    #[test]
    fn test_jitvalue_to_felt_sint16() {
        assert_eq!(
            jitvalue_to_felt(&JitValue::Sint16(-100)),
            vec![Felt::from(-100)]
        );
    }

    #[test]
    fn test_jitvalue_to_felt_sint32() {
        assert_eq!(
            jitvalue_to_felt(&JitValue::Sint32(-1000)),
            vec![Felt::from(-1000)]
        );
    }

    #[test]
    fn test_jitvalue_to_felt_sint64() {
        assert_eq!(
            jitvalue_to_felt(&JitValue::Sint64(-10000)),
            vec![Felt::from(-10000)]
        );
    }

    #[test]
    fn test_jitvalue_to_felt_sint128() {
        assert_eq!(
            jitvalue_to_felt(&JitValue::Sint128(-100000)),
            vec![Felt::from(-100000)]
        );
    }

    #[test]
    fn test_jitvalue_to_felt_null() {
        assert_eq!(jitvalue_to_felt(&JitValue::Null), vec![Felt::ZERO]);
    }
}<|MERGE_RESOLUTION|>--- conflicted
+++ resolved
@@ -246,10 +246,7 @@
     match value {
         JitValue::Felt252(felt) => vec![*felt],
         JitValue::BoundedInt { value, .. } => vec![*value],
-<<<<<<< HEAD
-=======
         JitValue::Bytes31(bytes) => vec![Felt::from_bytes_le_slice(bytes)],
->>>>>>> 8a19b748
         JitValue::Array(fields) | JitValue::Struct { fields, .. } => {
             fields.iter().flat_map(jitvalue_to_felt).collect()
         }
