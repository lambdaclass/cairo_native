use anyhow::Context;
use cairo_lang_compiler::{
    compile_prepared_db, db::RootDatabase, project::setup_project, CompilerConfig,
};
use cairo_lang_runner::short_string::as_cairo_short_string;
use cairo_native::{
    context::NativeContext,
    executor::{AotNativeExecutor, JitNativeExecutor},
    metadata::gas::{GasMetadata, MetadataComputationConfig},
    starknet_stub::StubSyscallHandler,
};
use clap::{Parser, ValueEnum};
use std::path::PathBuf;
use tracing_subscriber::{EnvFilter, FmtSubscriber};
use utils::{find_function, result_to_runresult};

mod utils;

#[derive(Clone, Debug, ValueEnum)]
enum RunMode {
    Aot,
    Jit,
}

/// Command line args parser.
/// Exits with 1 if the compilation or run fails, otherwise 0.
#[derive(Parser, Debug)]
#[clap(version, verbatim_doc_comment)]
struct Args {
    /// The Cairo project path to compile and run its tests.
    path: PathBuf,
    /// Whether path is a single file.
    #[arg(short, long)]
    single_file: bool,
    /// Allows the compilation to succeed with warnings.
    #[arg(long)]
    allow_warnings: bool,
    /// In cases where gas is available, the amount of provided gas.
    #[arg(long)]
<<<<<<< HEAD
    available_gas: Option<u128>,
=======
    available_gas: Option<u64>,
>>>>>>> ae234bac
    /// Run with JIT or AOT (compiled).
    #[arg(long, value_enum, default_value_t = RunMode::Jit)]
    run_mode: RunMode,
    /// Optimization level, Valid: 0, 1, 2, 3. Values higher than 3 are considered as 3.
    #[arg(short = 'O', long, default_value_t = 0)]
    opt_level: u8,
}

fn main() -> anyhow::Result<()> {
    // Configure logging and error handling.
    tracing::subscriber::set_global_default(
        FmtSubscriber::builder()
            .with_env_filter(EnvFilter::from_default_env())
            .finish(),
    )?;

    let args = Args::parse();

    let mut db = RootDatabase::builder().detect_corelib().build()?;
    let main_crate_ids = setup_project(&mut db, &args.path)?;

    let sierra_program = compile_prepared_db(
        &db,
        main_crate_ids,
        CompilerConfig {
            replace_ids: true,
            ..Default::default()
        },
    )?
    .program;

    let native_context = NativeContext::new();

    // Compile the sierra program into a MLIR module.
    let native_module = native_context.compile(&sierra_program, false).unwrap();

    let native_executor: Box<dyn Fn(_, _, _, &mut StubSyscallHandler) -> _> = match args.run_mode {
        RunMode::Aot => {
            let executor =
                AotNativeExecutor::from_native_module(native_module, args.opt_level.into());
            Box::new(move |function_id, args, gas, syscall_handler| {
                executor.invoke_dynamic_with_syscall_handler(
                    function_id,
                    args,
                    gas,
                    syscall_handler,
                )
            })
        }
        RunMode::Jit => {
            let executor =
                JitNativeExecutor::from_native_module(native_module, args.opt_level.into());
            Box::new(move |function_id, args, gas, syscall_handler| {
                executor.invoke_dynamic_with_syscall_handler(
                    function_id,
                    args,
                    gas,
                    syscall_handler,
                )
            })
        }
    };

    let gas_metadata =
        GasMetadata::new(&sierra_program, Some(MetadataComputationConfig::default())).unwrap();

    let func = find_function(&sierra_program, "::main")?;

    let initial_gas = gas_metadata
        .get_initial_available_gas(&func.id, args.available_gas)
        .with_context(|| "not enough gas to run")?;

    let mut syscall_handler = StubSyscallHandler::default();

    let result = native_executor(&func.id, &[], Some(initial_gas), &mut syscall_handler)
        .with_context(|| "Failed to run the function.")?;

    let run_result = result_to_runresult(&result)?;

    match run_result {
        cairo_lang_runner::RunResultValue::Success(values) => {
            println!("Run completed successfully, returning {values:?}")
        }
        cairo_lang_runner::RunResultValue::Panic(values) => {
            print!("Run panicked with [");
            for value in &values {
                match as_cairo_short_string(value) {
                    Some(as_string) => print!("{value} ('{as_string}'), "),
                    None => print!("{value}, "),
                }
            }
            println!("].")
        }
    }
    if let Some(gas) = result.remaining_gas {
        println!("Remaining gas: {gas}");
    }

    Ok(())
}<|MERGE_RESOLUTION|>--- conflicted
+++ resolved
@@ -37,11 +37,7 @@
     allow_warnings: bool,
     /// In cases where gas is available, the amount of provided gas.
     #[arg(long)]
-<<<<<<< HEAD
-    available_gas: Option<u128>,
-=======
     available_gas: Option<u64>,
->>>>>>> ae234bac
     /// Run with JIT or AOT (compiled).
     #[arg(long, value_enum, default_value_t = RunMode::Jit)]
     run_mode: RunMode,
