mod utils;

use anyhow::Context;
use cairo_lang_compiler::{
<<<<<<< HEAD
    compile_prepared_db,
    db::RootDatabase,
    project::{check_compiler_path, setup_project},
    CompilerConfig,
=======
    compile_prepared_db, db::RootDatabase, project::setup_project, CompilerConfig,
>>>>>>> 589c64ee
};
use cairo_lang_runner::short_string::as_cairo_short_string;
use cairo_native::{
    context::NativeContext,
    executor::{AotNativeExecutor, JitNativeExecutor, NativeExecutor},
    metadata::gas::{GasMetadata, MetadataComputationConfig},
    starknet_stub::StubSyscallHandler,
};
use clap::{Parser, ValueEnum};
use std::path::PathBuf;
use tracing_subscriber::{EnvFilter, FmtSubscriber};
use utils::{find_function, result_to_runresult};

#[derive(Clone, Debug, ValueEnum)]
enum RunMode {
    Aot,
    Jit,
}

/// Command line args parser.
/// Exits with 1 if the compilation or run fails, otherwise 0.
#[derive(Parser, Debug)]
#[clap(version, verbatim_doc_comment)]
struct Args {
    /// The Cairo project path to compile and run its tests.
    path: PathBuf,
    /// Whether path is a single file.
    #[arg(short, long)]
    single_file: bool,
    /// Allows the compilation to succeed with warnings.
    #[arg(long)]
    allow_warnings: bool,
    /// In cases where gas is available, the amount of provided gas.
    #[arg(long)]
    available_gas: Option<usize>,
    /// Run with JIT or AOT (compiled).
    #[arg(long, value_enum, default_value_t = RunMode::Jit)]
    run_mode: RunMode,
    /// Optimization level, Valid: 0, 1, 2, 3. Values higher than 3 are considered as 3.
    #[arg(short = 'O', long, default_value_t = 0)]
    opt_level: u8,
}

fn main() -> anyhow::Result<()> {
    // Configure logging and error handling.
    tracing::subscriber::set_global_default(
        FmtSubscriber::builder()
            .with_env_filter(EnvFilter::from_default_env())
            .finish(),
    )?;

    let args = Args::parse();

    let mut db = RootDatabase::builder().detect_corelib().build()?;
    let main_crate_ids = setup_project(&mut db, &args.path)?;

    let sierra_program = compile_prepared_db(
        &db,
        main_crate_ids,
        CompilerConfig {
            replace_ids: true,
            ..Default::default()
        },
    )?
    .program;

    let native_context = NativeContext::new();

    // Compile the sierra program into a MLIR module.
    let native_module = native_context.compile(&sierra_program).unwrap();

    let native_executor: NativeExecutor = match args.run_mode {
        RunMode::Aot => {
            AotNativeExecutor::from_native_module(native_module, args.opt_level.into()).into()
        }
        RunMode::Jit => {
            JitNativeExecutor::from_native_module(native_module, args.opt_level.into()).into()
        }
    };

    let gas_metadata =
        GasMetadata::new(&sierra_program, Some(MetadataComputationConfig::default())).unwrap();

    let func = find_function(&sierra_program, "::main")?;

    let initial_gas = gas_metadata
        .get_initial_available_gas(&func.id, args.available_gas.map(|x| x.try_into().unwrap()))
        .with_context(|| "not enough gas to run")?;

    let mut syscall_handler = StubSyscallHandler::default();

    let result = native_executor
        .invoke_dynamic_with_syscall_handler(&func.id, &[], Some(initial_gas), &mut syscall_handler)
        .with_context(|| "Failed to run the function.")?;

    let run_result = result_to_runresult(&result)?;

    match run_result {
        cairo_lang_runner::RunResultValue::Success(values) => {
            println!("Run completed successfully, returning {values:?}")
        }
        cairo_lang_runner::RunResultValue::Panic(values) => {
            print!("Run panicked with [");
            for value in &values {
                match as_cairo_short_string(value) {
                    Some(as_string) => print!("{value} ('{as_string}'), "),
                    None => print!("{value}, "),
                }
            }
            println!("].")
        }
    }
    if let Some(gas) = result.remaining_gas {
        println!("Remaining gas: {gas}");
    }

    Ok(())
}<|MERGE_RESOLUTION|>--- conflicted
+++ resolved
@@ -2,14 +2,7 @@
 
 use anyhow::Context;
 use cairo_lang_compiler::{
-<<<<<<< HEAD
-    compile_prepared_db,
-    db::RootDatabase,
-    project::{check_compiler_path, setup_project},
-    CompilerConfig,
-=======
     compile_prepared_db, db::RootDatabase, project::setup_project, CompilerConfig,
->>>>>>> 589c64ee
 };
 use cairo_lang_runner::short_string::as_cairo_short_string;
 use cairo_native::{
