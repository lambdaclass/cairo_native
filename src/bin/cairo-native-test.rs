--- conflicted
+++ resolved
@@ -124,1327 +124,4 @@
     }
 
     Ok(())
-<<<<<<< HEAD
-}
-
-pub fn check_compiler_path(single_file: bool, path: &Path) -> anyhow::Result<()> {
-    if path.is_file() {
-        if !single_file {
-            anyhow::bail!("The given path is a file, but --single-file was not supplied.");
-        }
-    } else if path.is_dir() {
-        if single_file {
-            anyhow::bail!("The given path is a directory, but --single-file was supplied.");
-        }
-    } else {
-        anyhow::bail!("The given path does not exist.");
-    }
-    Ok(())
-}
-
-/// Formats the given felts as a panic string.
-fn format_for_panic(mut felts: IntoIter<Felt252>) -> String {
-    let mut items = Vec::new();
-    while let Some(item) = format_next_item(&mut felts) {
-        items.push(item.quote_if_string());
-    }
-    let panic_values_string = if let [item] = &items[..] {
-        item.clone()
-    } else {
-        format!("({})", items.join(", "))
-    };
-    format!("Panicked with {panic_values_string}.")
-}
-
-/// Filter compiled test cases with user provided arguments.
-///
-/// # Arguments
-/// * `compiled` - Compiled test cases with metadata.
-/// * `include_ignored` - Include ignored tests as well.
-/// * `ignored` - Run ignored tests only.l
-/// * `filter` - Include only tests containing the filter string.
-/// # Returns
-/// * (`TestCompilation`, `usize`) - The filtered test cases and the number of filtered out cases.
-pub fn filter_test_cases(
-    compiled: TestCompilation,
-    include_ignored: bool,
-    ignored: bool,
-    filter: String,
-) -> (TestCompilation, usize) {
-    let total_tests_count = compiled.named_tests.len();
-    let named_tests = compiled
-        .named_tests
-        .into_iter()
-        .filter(|(name, _)| name.contains(&filter));
-
-    let named_tests = if include_ignored {
-        // enable the ignored tests
-        named_tests
-            .into_iter()
-            .map(|(name, mut test)| {
-                test.ignored = false;
-                (name, test)
-            })
-            .collect_vec()
-    } else if ignored {
-        // filter not ignored tests and enable the remaining ones
-        named_tests
-            .into_iter()
-            .map(|(name, mut test)| {
-                test.ignored = !test.ignored;
-                (name, test)
-            })
-            .filter(|(_, test)| !test.ignored)
-            .collect_vec()
-    } else {
-        named_tests.collect_vec()
-    };
-
-    let filtered_out = total_tests_count - named_tests.len();
-    let tests = TestCompilation {
-        named_tests,
-        ..compiled
-    };
-    (tests, filtered_out)
-}
-
-pub fn find_function<'a>(
-    sierra_program: &'a Program,
-    name_suffix: &str,
-) -> anyhow::Result<&'a Function> {
-    if let Some(x) = sierra_program.funcs.iter().find(|f| {
-        if let Some(name) = &f.id.debug_name {
-            name.ends_with(name_suffix)
-        } else {
-            false
-        }
-    }) {
-        Ok(x)
-    } else {
-        bail!("test function not found")
-    }
-}
-
-/// The status of a ran test.
-enum TestStatus {
-    Success,
-    Fail(RunResultValue),
-}
-
-/// The result of a ran test.
-struct TestResult {
-    /// The status of the run.
-    status: TestStatus,
-    /// The gas usage of the run if relevant.
-    gas_usage: Option<i64>,
-}
-
-/// Summary data of the ran tests.
-pub struct TestsSummary {
-    passed: Vec<String>,
-    failed: Vec<String>,
-    ignored: Vec<String>,
-    failed_run_results: Vec<RunResultValue>,
-}
-
-fn result_to_runresult(result: &ExecutionResult) -> anyhow::Result<RunResultValue> {
-    let is_success;
-    let mut felts: Vec<Felt> = Vec::new();
-
-    match &result.return_value {
-        JitValue::Enum { tag, value, .. } => {
-            is_success = *tag == 0;
-
-            if !is_success {
-                match &**value {
-                    JitValue::Struct { fields, .. } => {
-                        for field in fields {
-                            let felt = jitvalue_to_felt(field);
-                            felts.extend(felt);
-                        }
-                    }
-                    _ => bail!(
-                        "unsuported return value in cairo-native (inside enum): {:#?}",
-                        value
-                    ),
-                }
-            }
-        }
-        value => {
-            is_success = true;
-            let felt = jitvalue_to_felt(value);
-            felts.extend(felt);
-        }
-    }
-
-    let return_values = felts
-        .into_iter()
-        .map(|x| x.to_bigint().into())
-        .collect_vec();
-
-    Ok(match is_success {
-        true => RunResultValue::Success(return_values),
-        false => RunResultValue::Panic(return_values),
-    })
-}
-
-fn jitvalue_to_felt(value: &JitValue) -> Vec<Felt> {
-    let mut felts = Vec::new();
-    match value {
-        JitValue::Felt252(felt) => vec![felt.to_bigint().into()],
-        JitValue::Bytes31(_) => todo!(),
-        JitValue::Array(values) => {
-            for value in values {
-                let felt = jitvalue_to_felt(value);
-                felts.extend(felt);
-            }
-            felts
-        }
-        JitValue::Struct { fields, .. } => {
-            for field in fields {
-                let felt = jitvalue_to_felt(field);
-                felts.extend(felt);
-            }
-            felts
-        }
-        JitValue::Enum { .. } => todo!(),
-        JitValue::Felt252Dict { value, .. } => {
-            for (key, value) in value {
-                felts.push(*key);
-                let felt = jitvalue_to_felt(value);
-                felts.extend(felt);
-            }
-
-            felts
-        }
-        JitValue::Uint8(x) => vec![(*x).into()],
-        JitValue::Uint16(x) => vec![(*x).into()],
-        JitValue::Uint32(x) => vec![(*x).into()],
-        JitValue::Uint64(x) => vec![(*x).into()],
-        JitValue::Uint128(x) => vec![(*x).into()],
-        JitValue::Sint8(x) => vec![(*x).into()],
-        JitValue::Sint16(x) => vec![(*x).into()],
-        JitValue::Sint32(x) => vec![(*x).into()],
-        JitValue::Sint64(x) => vec![(*x).into()],
-        JitValue::Sint128(x) => vec![(*x).into()],
-        JitValue::EcPoint(_, _) => todo!(),
-        JitValue::EcState(_, _, _, _) => todo!(),
-        JitValue::Secp256K1Point { .. } => todo!(),
-        JitValue::Secp256R1Point { .. } => todo!(),
-        JitValue::Null => vec![0.into()],
-    }
-}
-
-/// Runs the tests and process the results for a summary.
-fn run_tests(
-    named_tests: Vec<(String, TestConfig)>,
-    sierra_program: Program,
-    function_set_costs: OrderedHashMap<FunctionId, OrderedHashMap<CostTokenType, i32>>,
-    _contracts_info: OrderedHashMap<Felt252, ContractInfo>,
-    args: &Args,
-) -> anyhow::Result<TestsSummary> {
-    let native_context = NativeContext::new();
-
-    // Compile the sierra program into a MLIR module.
-    let native_module = native_context
-        .compile_with_metadata(
-            &sierra_program,
-            MetadataComputationConfig {
-                function_set_costs: function_set_costs.clone(),
-                linear_ap_change_solver: true,
-                linear_gas_solver: true,
-            },
-        )
-        .unwrap();
-
-    let native_executor: NativeExecutor = match args.run_mode {
-        RunMode::Aot => {
-            AotNativeExecutor::from_native_module(native_module, args.opt_level.into()).into()
-        }
-        RunMode::Jit => {
-            JitNativeExecutor::from_native_module(native_module, args.opt_level.into()).into()
-        }
-    };
-
-    let gas_metadata = GasMetadata::new(
-        &sierra_program,
-        Some(MetadataComputationConfig {
-            function_set_costs,
-            linear_ap_change_solver: true,
-            linear_gas_solver: true,
-        }),
-    )
-    .unwrap();
-
-    println!("running {} tests", named_tests.len());
-    let wrapped_summary = Mutex::new(Ok(TestsSummary {
-        passed: vec![],
-        failed: vec![],
-        ignored: vec![],
-        failed_run_results: vec![],
-    }));
-    named_tests
-        .into_iter()
-        .map(
-            |(name, test)| -> anyhow::Result<(String, Option<TestResult>)> {
-                if test.ignored {
-                    return Ok((name, None));
-                }
-                tracing::trace!("running test {name:?}");
-
-                let func = find_function(&sierra_program, name.as_str())?;
-
-                let initial_gas = test.available_gas.map(|x| x.try_into().unwrap());
-
-                let result = native_executor
-                    .invoke_dynamic_with_syscall_handler(
-                        &func.id,
-                        &[],
-                        initial_gas,
-                        TestSyscallHandler,
-                    )
-                    .with_context(|| format!("Failed to run the function `{}`.", name.as_str()))?;
-
-                let run_result = result_to_runresult(&result)?;
-                Ok((
-                    name,
-                    Some(TestResult {
-                        status: match &run_result {
-                            RunResultValue::Success(_) => match test.expectation {
-                                TestExpectation::Success => TestStatus::Success,
-                                TestExpectation::Panics(_) => TestStatus::Fail(run_result),
-                            },
-                            RunResultValue::Panic(value) => match test.expectation {
-                                TestExpectation::Success => TestStatus::Fail(run_result),
-                                TestExpectation::Panics(panic_expectation) => {
-                                    match panic_expectation {
-                                        PanicExpectation::Exact(expected) if value != &expected => {
-                                            TestStatus::Fail(run_result)
-                                        }
-                                        _ => TestStatus::Success,
-                                    }
-                                }
-                            },
-                        },
-                        gas_usage: test
-                            .available_gas
-                            .zip(result.remaining_gas)
-                            .map(|(before, after)| {
-                                before.into_or_panic::<i64>() - after.to_i64().unwrap()
-                            })
-                            .or_else(|| {
-                                gas_metadata
-                                    .initial_required_gas(&func.id)
-                                    .map(|gas| gas.try_into().unwrap())
-                            }),
-                    }),
-                ))
-            },
-        )
-        .for_each(|r| {
-            let mut wrapped_summary = wrapped_summary.lock().unwrap();
-            if wrapped_summary.is_err() {
-                return;
-            }
-            let (name, status) = match r {
-                Ok((name, status)) => (name, status),
-                Err(err) => {
-                    *wrapped_summary = Err(err);
-                    return;
-                }
-            };
-            let summary = wrapped_summary.as_mut().unwrap();
-            let (res_type, status_str, gas_usage) = match status {
-                Some(TestResult {
-                    status: TestStatus::Success,
-                    gas_usage,
-                }) => (&mut summary.passed, "ok".bright_green(), gas_usage),
-                Some(TestResult {
-                    status: TestStatus::Fail(run_result),
-                    gas_usage,
-                }) => {
-                    summary.failed_run_results.push(run_result);
-                    (&mut summary.failed, "fail".bright_red(), gas_usage)
-                }
-                None => (&mut summary.ignored, "ignored".bright_yellow(), None),
-            };
-            if let Some(gas_usage) = gas_usage {
-                println!("test {name} ... {status_str} (gas usage est.: {gas_usage})");
-            } else {
-                println!("test {name} ... {status_str}");
-            }
-            res_type.push(name);
-        });
-    wrapped_summary.into_inner().unwrap()
-}
-
-pub struct TestSyscallHandler;
-
-impl StarknetSyscallHandler for TestSyscallHandler {
-    fn get_block_hash(
-        &mut self,
-        _block_number: u64,
-        _remaining_gas: &mut u128,
-    ) -> SyscallResult<Felt> {
-        unimplemented!()
-    }
-
-    fn get_execution_info(
-        &mut self,
-        _remaining_gas: &mut u128,
-    ) -> SyscallResult<cairo_native::starknet::ExecutionInfo> {
-        unimplemented!()
-    }
-
-    fn get_execution_info_v2(
-        &mut self,
-        _remaining_gas: &mut u128,
-    ) -> SyscallResult<cairo_native::starknet::ExecutionInfoV2> {
-        unimplemented!()
-    }
-
-    fn deploy(
-        &mut self,
-        _class_hash: Felt,
-        _contract_address_salt: Felt,
-        _calldata: &[Felt],
-        _deploy_from_zero: bool,
-        _remaining_gas: &mut u128,
-    ) -> SyscallResult<(Felt, Vec<Felt>)> {
-        unimplemented!()
-    }
-
-    fn replace_class(&mut self, _class_hash: Felt, _remaining_gas: &mut u128) -> SyscallResult<()> {
-        unimplemented!()
-    }
-
-    fn library_call(
-        &mut self,
-        _class_hash: Felt,
-        _function_selector: Felt,
-        _calldata: &[Felt],
-        _remaining_gas: &mut u128,
-    ) -> SyscallResult<Vec<Felt>> {
-        unimplemented!()
-    }
-
-    fn call_contract(
-        &mut self,
-        _address: Felt,
-        _entry_point_selector: Felt,
-        _calldata: &[Felt],
-        _remaining_gas: &mut u128,
-    ) -> SyscallResult<Vec<Felt>> {
-        unimplemented!()
-    }
-
-    fn storage_read(
-        &mut self,
-        _address_domain: u32,
-        _address: Felt,
-        _remaining_gas: &mut u128,
-    ) -> SyscallResult<Felt> {
-        unimplemented!()
-    }
-
-    fn storage_write(
-        &mut self,
-        _address_domain: u32,
-        _address: Felt,
-        _value: Felt,
-        _remaining_gas: &mut u128,
-    ) -> SyscallResult<()> {
-        unimplemented!()
-    }
-
-    fn emit_event(
-        &mut self,
-        _keys: &[Felt],
-        _data: &[Felt],
-        _remaining_gas: &mut u128,
-    ) -> SyscallResult<()> {
-        unimplemented!()
-    }
-
-    fn send_message_to_l1(
-        &mut self,
-        _to_address: Felt,
-        _payload: &[Felt],
-        _remaining_gas: &mut u128,
-    ) -> SyscallResult<()> {
-        unimplemented!()
-    }
-
-    fn keccak(&mut self, input: &[u64], gas: &mut u128) -> SyscallResult<U256> {
-        let length = input.len();
-
-        if length % 17 != 0 {
-            let error_msg = b"Invalid keccak input size";
-            let felt_error = Felt::from_bytes_be_slice(error_msg);
-            return Err(vec![felt_error]);
-        }
-
-        let n_chunks = length / 17;
-        let mut state = [0u64; 25];
-
-        for i in 0..n_chunks {
-            if *gas < KECCAK_ROUND_COST {
-                let error_msg = b"Syscall out of gas";
-                let felt_error = Felt::from_bytes_be_slice(error_msg);
-                return Err(vec![felt_error]);
-            }
-            const KECCAK_ROUND_COST: u128 = 180000;
-            *gas -= KECCAK_ROUND_COST;
-            let chunk = &input[i * 17..(i + 1) * 17]; //(request.input_start + i * 17)?;
-            for (i, val) in chunk.iter().enumerate() {
-                state[i] ^= val;
-            }
-            keccak::f1600(&mut state)
-        }
-
-        // state[0] and state[1] conform the hash_high (u128)
-        // state[2] and state[3] conform the hash_low (u128)
-        SyscallResult::Ok(U256 {
-            lo: state[2] as u128 | ((state[3] as u128) << 64),
-            hi: state[0] as u128 | ((state[1] as u128) << 64),
-        })
-    }
-
-    fn secp256k1_new(
-        &mut self,
-        x: U256,
-        y: U256,
-        _remaining_gas: &mut u128,
-    ) -> SyscallResult<Option<Secp256k1Point>> {
-        // The following unwraps should be unreachable because the iterator we provide has the
-        // expected number of bytes.
-        let point = k256::ProjectivePoint::from_encoded_point(
-            &k256::EncodedPoint::from_affine_coordinates(
-                &GenericArray::from_exact_iter(
-                    x.hi.to_be_bytes().into_iter().chain(x.lo.to_be_bytes()),
-                )
-                .unwrap(),
-                &GenericArray::from_exact_iter(
-                    y.hi.to_be_bytes().into_iter().chain(y.lo.to_be_bytes()),
-                )
-                .unwrap(),
-                false,
-            ),
-        );
-
-        if bool::from(point.is_some()) {
-            Ok(Some(Secp256k1Point { x, y }))
-        } else {
-            Ok(None)
-        }
-    }
-
-    fn secp256k1_add(
-        &mut self,
-        p0: Secp256k1Point,
-        p1: Secp256k1Point,
-        _remaining_gas: &mut u128,
-    ) -> SyscallResult<Secp256k1Point> {
-        // The inner unwraps should be unreachable because the iterator we provide has the expected
-        // number of bytes. The outer unwraps depend on the felt values, which should be valid since
-        // they'll be provided by secp256 syscalls.
-        let p0 = k256::ProjectivePoint::from_encoded_point(
-            &k256::EncodedPoint::from_affine_coordinates(
-                &GenericArray::from_exact_iter(
-                    p0.x.hi
-                        .to_be_bytes()
-                        .into_iter()
-                        .chain(p0.x.lo.to_be_bytes()),
-                )
-                .unwrap(),
-                &GenericArray::from_exact_iter(
-                    p0.y.hi
-                        .to_be_bytes()
-                        .into_iter()
-                        .chain(p0.y.lo.to_be_bytes()),
-                )
-                .unwrap(),
-                false,
-            ),
-        )
-        .unwrap();
-        let p1 = k256::ProjectivePoint::from_encoded_point(
-            &k256::EncodedPoint::from_affine_coordinates(
-                &GenericArray::from_exact_iter(
-                    p1.x.hi
-                        .to_be_bytes()
-                        .into_iter()
-                        .chain(p1.x.lo.to_be_bytes()),
-                )
-                .unwrap(),
-                &GenericArray::from_exact_iter(
-                    p1.y.hi
-                        .to_be_bytes()
-                        .into_iter()
-                        .chain(p1.y.lo.to_be_bytes()),
-                )
-                .unwrap(),
-                false,
-            ),
-        )
-        .unwrap();
-
-        let p = p0 + p1;
-
-        let p = p.to_encoded_point(false);
-        let (x, y) = match p.coordinates() {
-            Coordinates::Uncompressed { x, y } => (x, y),
-            _ => {
-                // This should be unreachable because we explicitly asked for the uncompressed
-                // encoding.
-                unreachable!()
-            }
-        };
-
-        // The following two unwraps should be safe because the array always has 32 bytes. The other
-        // four are definitely safe because the slicing guarantees its length to be the right one.
-        let x: [u8; 32] = x.as_slice().try_into().unwrap();
-        let y: [u8; 32] = y.as_slice().try_into().unwrap();
-        Ok(Secp256k1Point {
-            x: U256 {
-                hi: u128::from_be_bytes(x[0..16].try_into().unwrap()),
-                lo: u128::from_be_bytes(x[16..32].try_into().unwrap()),
-            },
-            y: U256 {
-                hi: u128::from_be_bytes(y[0..16].try_into().unwrap()),
-                lo: u128::from_be_bytes(y[16..32].try_into().unwrap()),
-            },
-        })
-    }
-
-    fn secp256k1_mul(
-        &mut self,
-        p: Secp256k1Point,
-        m: U256,
-        _remaining_gas: &mut u128,
-    ) -> SyscallResult<Secp256k1Point> {
-        // The inner unwrap should be unreachable because the iterator we provide has the expected
-        // number of bytes. The outer unwrap depends on the felt values, which should be valid since
-        // they'll be provided by secp256 syscalls.
-        let p = k256::ProjectivePoint::from_encoded_point(
-            &k256::EncodedPoint::from_affine_coordinates(
-                &GenericArray::from_exact_iter(
-                    p.x.hi.to_be_bytes().into_iter().chain(p.x.lo.to_be_bytes()),
-                )
-                .unwrap(),
-                &GenericArray::from_exact_iter(
-                    p.y.hi.to_be_bytes().into_iter().chain(p.y.lo.to_be_bytes()),
-                )
-                .unwrap(),
-                false,
-            ),
-        )
-        .unwrap();
-        let m: k256::Scalar = k256::elliptic_curve::ScalarPrimitive::from_slice(&{
-            let mut buf = [0u8; 32];
-            buf[0..16].copy_from_slice(&m.hi.to_be_bytes());
-            buf[16..32].copy_from_slice(&m.lo.to_be_bytes());
-            buf
-        })
-        .map_err(|_| {
-            vec![Felt::from_bytes_be(
-                b"\0\0\0\0\0\0\0\0\0\0\0\0\0\0\0\0\0\0invalid scalar",
-            )]
-        })?
-        .into();
-
-        let p = p * m;
-
-        let p = p.to_encoded_point(false);
-        let (x, y) = match p.coordinates() {
-            Coordinates::Uncompressed { x, y } => (x, y),
-            _ => {
-                // This should be unreachable because we explicitly asked for the uncompressed
-                // encoding.
-                unreachable!()
-            }
-        };
-
-        // The following two unwraps should be safe because the array always has 32 bytes. The other
-        // four are definitely safe because the slicing guarantees its length to be the right one.
-        let x: [u8; 32] = x.as_slice().try_into().unwrap();
-        let y: [u8; 32] = y.as_slice().try_into().unwrap();
-        Ok(Secp256k1Point {
-            x: U256 {
-                hi: u128::from_be_bytes(x[0..16].try_into().unwrap()),
-                lo: u128::from_be_bytes(x[16..32].try_into().unwrap()),
-            },
-            y: U256 {
-                hi: u128::from_be_bytes(y[0..16].try_into().unwrap()),
-                lo: u128::from_be_bytes(y[16..32].try_into().unwrap()),
-            },
-        })
-    }
-
-    fn secp256k1_get_point_from_x(
-        &mut self,
-        x: U256,
-        y_parity: bool,
-        _remaining_gas: &mut u128,
-    ) -> SyscallResult<Option<Secp256k1Point>> {
-        // The inner unwrap should be unreachable because the iterator we provide has the expected
-        // number of bytes. The outer unwrap depends on the encoding format, which should be valid
-        // since it's hardcoded..
-        let point = k256::ProjectivePoint::from_encoded_point(
-            &k256::EncodedPoint::from_bytes(
-                k256::CompressedPoint::from_exact_iter(
-                    once(0x02 | y_parity as u8)
-                        .chain(x.hi.to_be_bytes())
-                        .chain(x.lo.to_be_bytes()),
-                )
-                .unwrap(),
-            )
-            .unwrap(),
-        );
-
-        if bool::from(point.is_some()) {
-            // This unwrap has already been checked in the `if` expression's condition.
-            let p = point.unwrap();
-
-            let p = p.to_encoded_point(false);
-            let y = match p.coordinates() {
-                Coordinates::Uncompressed { y, .. } => y,
-                _ => {
-                    // This should be unreachable because we explicitly asked for the uncompressed
-                    // encoding.
-                    unreachable!()
-                }
-            };
-
-            // The following unwrap should be safe because the array always has 32 bytes. The other
-            // two are definitely safe because the slicing guarantees its length to be the right
-            // one.
-            let y: [u8; 32] = y.as_slice().try_into().unwrap();
-            Ok(Some(Secp256k1Point {
-                x,
-                y: U256 {
-                    hi: u128::from_be_bytes(y[0..16].try_into().unwrap()),
-                    lo: u128::from_be_bytes(y[16..32].try_into().unwrap()),
-                },
-            }))
-        } else {
-            Ok(None)
-        }
-    }
-
-    fn secp256k1_get_xy(
-        &mut self,
-        p: Secp256k1Point,
-        _remaining_gas: &mut u128,
-    ) -> SyscallResult<(U256, U256)> {
-        Ok((p.x, p.y))
-    }
-
-    fn secp256r1_new(
-        &mut self,
-        x: U256,
-        y: U256,
-        _remaining_gas: &mut u128,
-    ) -> SyscallResult<Option<Secp256r1Point>> {
-        // The following unwraps should be unreachable because the iterator we provide has the
-        // expected number of bytes.
-        let point = p256::ProjectivePoint::from_encoded_point(
-            &k256::EncodedPoint::from_affine_coordinates(
-                &GenericArray::from_exact_iter(
-                    x.hi.to_be_bytes().into_iter().chain(x.lo.to_be_bytes()),
-                )
-                .unwrap(),
-                &GenericArray::from_exact_iter(
-                    y.hi.to_be_bytes().into_iter().chain(y.lo.to_be_bytes()),
-                )
-                .unwrap(),
-                false,
-            ),
-        );
-
-        if bool::from(point.is_some()) {
-            Ok(Some(Secp256r1Point { x, y }))
-        } else {
-            Ok(None)
-        }
-    }
-
-    fn secp256r1_add(
-        &mut self,
-        p0: Secp256r1Point,
-        p1: Secp256r1Point,
-        _remaining_gas: &mut u128,
-    ) -> SyscallResult<Secp256r1Point> {
-        // The inner unwraps should be unreachable because the iterator we provide has the expected
-        // number of bytes. The outer unwraps depend on the felt values, which should be valid since
-        // they'll be provided by secp256 syscalls.
-        let p0 = p256::ProjectivePoint::from_encoded_point(
-            &p256::EncodedPoint::from_affine_coordinates(
-                &GenericArray::from_exact_iter(
-                    p0.x.hi
-                        .to_be_bytes()
-                        .into_iter()
-                        .chain(p0.x.lo.to_be_bytes()),
-                )
-                .unwrap(),
-                &GenericArray::from_exact_iter(
-                    p0.y.hi
-                        .to_be_bytes()
-                        .into_iter()
-                        .chain(p0.y.lo.to_be_bytes()),
-                )
-                .unwrap(),
-                false,
-            ),
-        )
-        .unwrap();
-        let p1 = p256::ProjectivePoint::from_encoded_point(
-            &p256::EncodedPoint::from_affine_coordinates(
-                &GenericArray::from_exact_iter(
-                    p1.x.hi
-                        .to_be_bytes()
-                        .into_iter()
-                        .chain(p1.x.lo.to_be_bytes()),
-                )
-                .unwrap(),
-                &GenericArray::from_exact_iter(
-                    p1.y.hi
-                        .to_be_bytes()
-                        .into_iter()
-                        .chain(p1.y.lo.to_be_bytes()),
-                )
-                .unwrap(),
-                false,
-            ),
-        )
-        .unwrap();
-
-        let p = p0 + p1;
-
-        let p = p.to_encoded_point(false);
-        let (x, y) = match p.coordinates() {
-            Coordinates::Uncompressed { x, y } => (x, y),
-            _ => {
-                // This should be unreachable because we explicitly asked for the uncompressed
-                // encoding.
-                unreachable!()
-            }
-        };
-
-        // The following two unwraps should be safe because the array always has 32 bytes. The other
-        // four are definitely safe because the slicing guarantees its length to be the right one.
-        let x: [u8; 32] = x.as_slice().try_into().unwrap();
-        let y: [u8; 32] = y.as_slice().try_into().unwrap();
-        Ok(Secp256r1Point {
-            x: U256 {
-                hi: u128::from_be_bytes(x[0..16].try_into().unwrap()),
-                lo: u128::from_be_bytes(x[16..32].try_into().unwrap()),
-            },
-            y: U256 {
-                hi: u128::from_be_bytes(y[0..16].try_into().unwrap()),
-                lo: u128::from_be_bytes(y[16..32].try_into().unwrap()),
-            },
-        })
-    }
-
-    fn secp256r1_mul(
-        &mut self,
-        p: Secp256r1Point,
-        m: U256,
-        _remaining_gas: &mut u128,
-    ) -> SyscallResult<Secp256r1Point> {
-        // The inner unwrap should be unreachable because the iterator we provide has the expected
-        // number of bytes. The outer unwrap depends on the felt values, which should be valid since
-        // they'll be provided by secp256 syscalls.
-        let p = p256::ProjectivePoint::from_encoded_point(
-            &p256::EncodedPoint::from_affine_coordinates(
-                &GenericArray::from_exact_iter(
-                    p.x.hi.to_be_bytes().into_iter().chain(p.x.lo.to_be_bytes()),
-                )
-                .unwrap(),
-                &GenericArray::from_exact_iter(
-                    p.y.hi.to_be_bytes().into_iter().chain(p.y.lo.to_be_bytes()),
-                )
-                .unwrap(),
-                false,
-            ),
-        )
-        .unwrap();
-        let m: p256::Scalar = p256::elliptic_curve::ScalarPrimitive::from_slice(&{
-            let mut buf = [0u8; 32];
-            buf[0..16].copy_from_slice(&m.hi.to_be_bytes());
-            buf[16..32].copy_from_slice(&m.lo.to_be_bytes());
-            buf
-        })
-        .map_err(|_| {
-            vec![Felt::from_bytes_be(
-                b"\0\0\0\0\0\0\0\0\0\0\0\0\0\0\0\0\0\0invalid scalar",
-            )]
-        })?
-        .into();
-
-        let p = p * m;
-
-        let p = p.to_encoded_point(false);
-        let (x, y) = match p.coordinates() {
-            Coordinates::Uncompressed { x, y } => (x, y),
-            _ => {
-                // This should be unreachable because we explicitly asked for the uncompressed
-                // encoding.
-                unreachable!()
-            }
-        };
-
-        // The following two unwraps should be safe because the array always has 32 bytes. The other
-        // four are definitely safe because the slicing guarantees its length to be the right one.
-        let x: [u8; 32] = x.as_slice().try_into().unwrap();
-        let y: [u8; 32] = y.as_slice().try_into().unwrap();
-        Ok(Secp256r1Point {
-            x: U256 {
-                hi: u128::from_be_bytes(x[0..16].try_into().unwrap()),
-                lo: u128::from_be_bytes(x[16..32].try_into().unwrap()),
-            },
-            y: U256 {
-                hi: u128::from_be_bytes(y[0..16].try_into().unwrap()),
-                lo: u128::from_be_bytes(y[16..32].try_into().unwrap()),
-            },
-        })
-    }
-
-    fn secp256r1_get_point_from_x(
-        &mut self,
-        x: U256,
-        y_parity: bool,
-        _remaining_gas: &mut u128,
-    ) -> SyscallResult<Option<Secp256r1Point>> {
-        let point = p256::ProjectivePoint::from_encoded_point(
-            &p256::EncodedPoint::from_bytes(
-                p256::CompressedPoint::from_exact_iter(
-                    once(0x02 | y_parity as u8)
-                        .chain(x.hi.to_be_bytes())
-                        .chain(x.lo.to_be_bytes()),
-                )
-                .unwrap(),
-            )
-            .unwrap(),
-        );
-
-        if bool::from(point.is_some()) {
-            let p = point.unwrap();
-
-            let p = p.to_encoded_point(false);
-            let y = match p.coordinates() {
-                Coordinates::Uncompressed { y, .. } => y,
-                _ => unreachable!(),
-            };
-
-            let y: [u8; 32] = y.as_slice().try_into().unwrap();
-            Ok(Some(Secp256r1Point {
-                x,
-                y: U256 {
-                    hi: u128::from_be_bytes(y[0..16].try_into().unwrap()),
-                    lo: u128::from_be_bytes(y[16..32].try_into().unwrap()),
-                },
-            }))
-        } else {
-            Ok(None)
-        }
-    }
-
-    fn secp256r1_get_xy(
-        &mut self,
-        p: Secp256r1Point,
-        _remaining_gas: &mut u128,
-    ) -> SyscallResult<(U256, U256)> {
-        Ok((p.x, p.y))
-    }
-
-    fn cheatcode(&mut self, _selector: Felt, _input: &[Felt]) -> Vec<Felt> {
-        todo!()
-    }
-}
-
-#[cfg(test)]
-mod tests {
-    use super::*;
-
-    #[test]
-    fn test_secp256k1_get_xy() {
-        let p = Secp256k1Point {
-            x: U256 {
-                hi: 331229800296699308591929724809569456681,
-                lo: 240848751772479376198639683648735950585,
-            },
-            y: U256 {
-                hi: 75181762170223969696219813306313470806,
-                lo: 134255467439736302886468555755295925874,
-            },
-        };
-
-        let mut test_syscall_handler = TestSyscallHandler {};
-
-        assert_eq!(
-            test_syscall_handler.secp256k1_get_xy(p, &mut 10).unwrap(),
-            (
-                U256 {
-                    hi: 331229800296699308591929724809569456681,
-                    lo: 240848751772479376198639683648735950585,
-                },
-                U256 {
-                    hi: 75181762170223969696219813306313470806,
-                    lo: 134255467439736302886468555755295925874,
-                }
-            )
-        )
-    }
-
-    #[test]
-    fn test_secp256k1_secp256k1_new() {
-        let mut test_syscall_handler = TestSyscallHandler {};
-
-        let x = U256 {
-            hi: 97179038819393695679,
-            lo: 330631467365974629050427735731901850225,
-        };
-        let y = U256 {
-            hi: 26163136114030451075775058782541084873,
-            lo: 68974579539311638391577168388077592842,
-        };
-
-        assert_eq!(
-            test_syscall_handler.secp256k1_new(x, y, &mut 10).unwrap(),
-            Some(Secp256k1Point { x, y })
-        );
-    }
-
-    #[test]
-    fn test_secp256k1_secp256k1_new_none() {
-        let mut test_syscall_handler = TestSyscallHandler {};
-
-        let x = U256 {
-            hi: 97179038819393695679,
-            lo: 330631467365974629050427735731901850225,
-        };
-        let y = U256 { hi: 0, lo: 0 };
-
-        assert!(test_syscall_handler
-            .secp256k1_new(x, y, &mut 10)
-            .unwrap()
-            .is_none());
-    }
-
-    #[test]
-    fn test_secp256k1_ssecp256k1_add() {
-        let mut test_syscall_handler = TestSyscallHandler {};
-
-        let p1 = Secp256k1Point {
-            x: U256 {
-                hi: 161825202758953104525843685720298294023,
-                lo: 3468390537006497937951914270391801752,
-            },
-            y: U256 {
-                hi: 96009999919712310848645357523629574312,
-                lo: 336417762351022071123394393598455764152,
-            },
-        };
-
-        let p2 = p1;
-
-        // 2 * P1
-        let p3 = test_syscall_handler.secp256k1_add(p1, p2, &mut 10).unwrap();
-
-        let p1_double = Secp256k1Point {
-            x: U256 {
-                hi: 263210499965038831386353541518668627160,
-                lo: 122909745026270932982812610085084241637,
-            },
-            y: U256 {
-                hi: 35730324229579385338853513728577301230,
-                lo: 329597642124196932058042157271922763050,
-            },
-        };
-        assert_eq!(p3, p1_double);
-        assert_eq!(
-            test_syscall_handler
-                .secp256k1_mul(p1, U256 { hi: 0, lo: 2 }, &mut 10)
-                .unwrap(),
-            p1_double
-        );
-
-        // 3 * P1
-        let three_p1 = Secp256k1Point {
-            x: U256 {
-                hi: 331229800296699308591929724809569456681,
-                lo: 240848751772479376198639683648735950585,
-            },
-            y: U256 {
-                hi: 75181762170223969696219813306313470806,
-                lo: 134255467439736302886468555755295925874,
-            },
-        };
-        assert_eq!(
-            test_syscall_handler.secp256k1_add(p1, p3, &mut 10).unwrap(),
-            three_p1
-        );
-        assert_eq!(
-            test_syscall_handler
-                .secp256k1_mul(p1, U256 { hi: 0, lo: 3 }, &mut 10)
-                .unwrap(),
-            three_p1
-        );
-    }
-
-    #[test]
-    fn test_secp256k1_get_point_from_x_false_yparity() {
-        let mut test_syscall_handler = TestSyscallHandler {};
-
-        assert_eq!(
-            test_syscall_handler
-                .secp256k1_get_point_from_x(
-                    U256 {
-                        hi: 97179038819393695679,
-                        lo: 330631467365974629050427735731901850225,
-                    },
-                    false,
-                    &mut 10
-                )
-                .unwrap()
-                .unwrap(),
-            Secp256k1Point {
-                x: U256 {
-                    hi: 97179038819393695679,
-                    lo: 330631467365974629050427735731901850225,
-                },
-                y: U256 {
-                    hi: 26163136114030451075775058782541084873,
-                    lo: 68974579539311638391577168388077592842
-                },
-            }
-        );
-    }
-
-    #[test]
-    fn test_secp256k1_get_point_from_x_true_yparity() {
-        let mut test_syscall_handler = TestSyscallHandler {};
-
-        assert_eq!(
-            test_syscall_handler
-                .secp256k1_get_point_from_x(
-                    U256 {
-                        hi: 97179038819393695679,
-                        lo: 330631467365974629050427735731901850225,
-                    },
-                    true,
-                    &mut 10
-                )
-                .unwrap()
-                .unwrap(),
-            Secp256k1Point {
-                x: U256 {
-                    hi: 97179038819393695679,
-                    lo: 330631467365974629050427735731901850225,
-                },
-                y: U256 {
-                    hi: 314119230806908012387599548649227126582,
-                    lo: 271307787381626825071797439039395650341
-                },
-            }
-        );
-    }
-
-    #[test]
-    fn test_secp256k1_get_point_from_x_none() {
-        let mut test_syscall_handler = TestSyscallHandler {};
-
-        assert!(test_syscall_handler
-            .secp256k1_get_point_from_x(U256 { hi: 0, lo: 0 }, true, &mut 10)
-            .unwrap()
-            .is_none());
-    }
-
-    #[test]
-    fn test_secp256r1_new() {
-        let mut test_syscall_handler = TestSyscallHandler {};
-
-        let x = U256 {
-            hi: 97179038819393695679,
-            lo: 330631467365974629050427735731901850225,
-        };
-        let y = U256 {
-            hi: 118910939004298029402109603132816090461,
-            lo: 111045440647474106186537215379882575585,
-        };
-
-        assert_eq!(
-            test_syscall_handler
-                .secp256r1_new(x, y, &mut 10)
-                .unwrap()
-                .unwrap(),
-            Secp256r1Point { x, y }
-        );
-    }
-
-    #[test]
-    fn test_secp256r1_new_none() {
-        let mut test_syscall_handler = TestSyscallHandler {};
-
-        let x = U256 { hi: 0, lo: 0 };
-        let y = U256 { hi: 0, lo: 0 };
-
-        assert!(test_syscall_handler
-            .secp256r1_new(x, y, &mut 10)
-            .unwrap()
-            .is_none());
-    }
-
-    #[test]
-    fn test_secp256r1_add() {
-        let mut test_syscall_handler = TestSyscallHandler {};
-
-        let p1 = Secp256r1Point {
-            x: U256 {
-                hi: 97179038819393695679,
-                lo: 330631467365974629050427735731901850225,
-            },
-            y: U256 {
-                hi: 118910939004298029402109603132816090461,
-                lo: 111045440647474106186537215379882575585,
-            },
-        };
-
-        let p2 = p1;
-
-        // 2 * P1
-        let p3 = test_syscall_handler.secp256r1_add(p1, p2, &mut 10).unwrap();
-
-        let p1_double = Secp256r1Point {
-            x: U256 {
-                hi: 280079427190737520201067412903899817878,
-                lo: 309339945874468445579793098896656960879,
-            },
-            y: U256 {
-                hi: 84249534056490759701994051847937833933,
-                lo: 231570843221643745062297421862629788481,
-            },
-        };
-        assert_eq!(p3, p1_double);
-        assert_eq!(
-            test_syscall_handler
-                .secp256r1_mul(p1, U256 { hi: 0, lo: 2 }, &mut 10)
-                .unwrap(),
-            p1_double
-        );
-
-        // 3 * P1
-        let three_p1 = Secp256r1Point {
-            x: U256 {
-                hi: 23850518908906170876551962912581992002,
-                lo: 195259625777021303662291420857740525307,
-            },
-            y: U256 {
-                hi: 178681203065513270100417145499857169664,
-                lo: 282344931843342117515389970197013120959,
-            },
-        };
-        assert_eq!(
-            test_syscall_handler.secp256r1_add(p1, p3, &mut 10).unwrap(),
-            three_p1
-        );
-        assert_eq!(
-            test_syscall_handler
-                .secp256r1_mul(p1, U256 { hi: 0, lo: 3 }, &mut 10)
-                .unwrap(),
-            three_p1
-        );
-    }
-
-    #[test]
-    fn test_secp256r1_get_point_from_x_true_yparity() {
-        let mut test_syscall_handler = TestSyscallHandler {};
-
-        let x = U256 {
-            hi: 97179038819393695679,
-            lo: 330631467365974629050427735731901850225,
-        };
-
-        let y = U256 {
-            hi: 118910939004298029402109603132816090461,
-            lo: 111045440647474106186537215379882575585,
-        };
-
-        assert_eq!(
-            test_syscall_handler
-                .secp256r1_get_point_from_x(x, true, &mut 10)
-                .unwrap()
-                .unwrap(),
-            Secp256r1Point { x, y }
-        );
-    }
-
-    #[test]
-    fn test_secp256r1_get_point_from_x_false_yparity() {
-        let mut test_syscall_handler = TestSyscallHandler {};
-
-        let x = U256 {
-            hi: 97179038819393695679,
-            lo: 330631467365974629050427735731901850225,
-        };
-
-        let y = U256 {
-            hi: 221371427837412271565447410779117722274,
-            lo: 229236926352692519791101729645429586206,
-        };
-
-        assert_eq!(
-            test_syscall_handler
-                .secp256r1_get_point_from_x(x, false, &mut 10)
-                .unwrap()
-                .unwrap(),
-            Secp256r1Point { x, y }
-        );
-    }
-
-    #[test]
-    fn test_secp256r1_get_point_from_x_none() {
-        let mut test_syscall_handler = TestSyscallHandler {};
-
-        let x = U256 { hi: 0, lo: 10 };
-
-        assert!(test_syscall_handler
-            .secp256r1_get_point_from_x(x, true, &mut 10)
-            .unwrap()
-            .is_none());
-    }
-
-    #[test]
-    fn test_secp256r1_get_xy() {
-        let p = Secp256r1Point {
-            x: U256 {
-                hi: 97179038819393695679,
-                lo: 330631467365974629050427735731901850225,
-            },
-            y: U256 {
-                hi: 221371427837412271565447410779117722274,
-                lo: 229236926352692519791101729645429586206,
-            },
-        };
-
-        let mut test_syscall_handler = TestSyscallHandler {};
-
-        assert_eq!(
-            test_syscall_handler.secp256r1_get_xy(p, &mut 10).unwrap(),
-            (
-                U256 {
-                    hi: 97179038819393695679,
-                    lo: 330631467365974629050427735731901850225,
-                },
-                U256 {
-                    hi: 221371427837412271565447410779117722274,
-                    lo: 229236926352692519791101729645429586206,
-                }
-            )
-        )
-    }
-=======
->>>>>>> b2f1568e
 }