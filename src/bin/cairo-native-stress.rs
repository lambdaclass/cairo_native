--- conflicted
+++ resolved
@@ -23,13 +23,9 @@
 use cairo_native::{module_to_object, object_to_shared_lib, OptLevel};
 use clap::Parser;
 use libloading::Library;
-<<<<<<< HEAD
+use num_bigint::BigInt;
 use stats_alloc::{Region, StatsAlloc, INSTRUMENTED_SYSTEM};
 use tracing::{debug, info, info_span, warn};
-=======
-use num_bigint::BigInt;
-use tracing::{debug, debug_span, info, info_span, warn};
->>>>>>> cd6372e3
 use tracing_subscriber::{EnvFilter, FmtSubscriber};
 
 #[global_allocator]
@@ -91,65 +87,20 @@
 
         let before_round = Instant::now();
 
-        // The program is cloned to simulate that it received a new program
-        let program = program.clone();
-        // The round count is used as a key. After making sure each iteration uses
-        // a different unique program, the program hash should be used.
-        let key = round;
-
-<<<<<<< HEAD
-        debug!(hash = key, "obtained test program");
-
-        if cache.get(&key).is_some() {
+        let program = modify_starknet_contract(program.clone(), round);
+        // TODO: use the program hash instead of round number.
+        let hash = round;
+
+        debug!(hash, "obtained test program");
+
+        if cache.get(&hash).is_some() {
             panic!("all program keys should be different")
-=======
-            let global_program_number = round * cli_args.programs + program_number;
-            let program = modify_starknet_contract(program.clone(), global_program_number);
-
-            // The round and program count is used as a key. Later on the program hash should be used.
-            let key = global_program_number;
-            if cache.get(&key).is_some() {
-                panic!("all program keys should be different")
-            }
-
-            // Compile and caches the program
-            let executor = {
-                let before_compile = Instant::now();
-                let executor =
-                    cache.compile_and_insert(key, &program, cairo_native::OptLevel::None);
-                let elapsed = before_compile.elapsed().as_millis();
-                debug!(time = elapsed, "compiled test program");
-                executor
-            };
-
-            // Executes the program
-            let execution_result = {
-                let now = Instant::now();
-                let execution_result = executor
-                    .invoke_contract_dynamic(
-                        &entry_point,
-                        &[],
-                        Some(u128::MAX),
-                        DummySyscallHandler,
-                    )
-                    .expect("failed to execute contract");
-                let elapsed = now.elapsed().as_millis();
-                let result = execution_result.return_values[0];
-                debug!(time = elapsed, result = %result, "executed test program");
-                execution_result
-            };
-
-            assert!(
-                !execution_result.failure_flag,
-                "contract execution had failure flag set"
-            );
->>>>>>> cd6372e3
         }
 
         // Compile and caches the program
         let executor = {
             let before_compile = Instant::now();
-            let executor = cache.compile_and_insert(key, &program, cairo_native::OptLevel::None);
+            let executor = cache.compile_and_insert(hash, &program, cairo_native::OptLevel::None);
             let elapsed = before_compile.elapsed().as_millis();
             debug!(time = elapsed, "compiled test program");
             executor
