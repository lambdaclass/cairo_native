--- conflicted
+++ resolved
@@ -12,26 +12,9 @@
 use cairo_native::{
     context::NativeContext,
     debug_info::{DebugInfo, DebugLocations},
-<<<<<<< HEAD
-    ffi::{get_data_layout_rep, get_target_triple},
-    metadata::{runtime_bindings::RuntimeBindingsMeta, MetadataStorage},
-};
-use clap::Parser;
-use melior::{
-    dialect::DialectRegistry,
-    ir::{
-        attribute::StringAttribute,
-        operation::{OperationBuilder, OperationPrintingFlags},
-        Identifier, Location, Module, Region,
-    },
-    utility::register_all_dialects,
-    Context,
-};
-=======
 };
 use clap::Parser;
 use melior::{ir::operation::OperationPrintingFlags, Context};
->>>>>>> 7a7fe478
 use std::{
     ffi::OsStr,
     fs,
@@ -61,43 +44,7 @@
     )?;
 
     // Compile the program.
-<<<<<<< HEAD
-    let target_triple = get_target_triple();
-    let data_layout = get_data_layout_rep().unwrap();
-    let module = Module::from_operation(
-        OperationBuilder::new("builtin.module", Location::unknown(&context))
-            .add_attributes(&[
-                (
-                    Identifier::new(&context, "llvm.target_triple"),
-                    StringAttribute::new(&context, &target_triple).into(),
-                ),
-                (
-                    Identifier::new(&context, "llvm.data_layout"),
-                    StringAttribute::new(&context, &data_layout).into(),
-                ),
-            ])
-            .add_regions([Region::new()])
-            .build()
-            .unwrap(),
-    )
-    .unwrap();
-    let mut metadata = MetadataStorage::new();
-    let registry = ProgramRegistry::<CoreType, CoreLibfunc>::new(&program)?;
-
-    // Make the runtime library available.
-    metadata.insert(RuntimeBindingsMeta::default()).unwrap();
-
-    cairo_native::compile(
-        &context,
-        &module,
-        &program,
-        &registry,
-        &mut metadata,
-        debug_info.as_ref(),
-    )?;
-=======
     let module = context.compile(&program)?;
->>>>>>> 7a7fe478
 
     // Write the output.
     let output_str = module
