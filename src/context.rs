--- conflicted
+++ resolved
@@ -220,80 +220,6 @@
             }
         }
 
-<<<<<<< HEAD
-        // The func to llvm pass has a bug where it sets the data layout string to ""
-        // This works around it by setting it again.
-        {
-            let mut op = module.as_operation_mut();
-            op.set_attribute(
-                "llvm.data_layout",
-                StringAttribute::new(&self.context, data_layout_ret).into(),
-            );
-        }
-
-        Ok(NativeModule::new(module, registry, metadata))
-    }
-
-    /// Compiles a sierra program into MLIR and then lowers to LLVM. Using the given metadata.
-    /// Returns the corresponding NativeModule struct.
-    pub fn compile_with_metadata(
-        &self,
-        program: &Program,
-        metadata_config: MetadataComputationConfig,
-    ) -> Result<NativeModule, Error> {
-        let mut module = Module::new(Location::unknown(&self.context));
-
-        let mut metadata = MetadataStorage::new();
-        // Make the runtime library available.
-        metadata.insert(RuntimeBindingsMeta::default());
-
-        let gas_metadata = GasMetadata::new(program, Some(metadata_config))?;
-        metadata.insert(gas_metadata);
-
-        // Create the Sierra program registry
-        let registry = ProgramRegistry::<CoreType, CoreLibfunc>::new(program)?;
-
-        crate::compile(
-            &self.context,
-            &module,
-            program,
-            &registry,
-            &mut metadata,
-            None,
-        )?;
-
-        if let Ok(x) = std::env::var("NATIVE_DEBUG_DUMP_PREPASS") {
-            if x == "1" || x == "true" {
-                std::fs::write("dump-prepass.mlir", module.as_operation().to_string())
-                    .expect("should work");
-                std::fs::write(
-                    "dump-prepass-debug.mlir",
-                    module.as_operation().to_string_with_flags(
-                        OperationPrintingFlags::new().enable_debug_info(true, false),
-                    )?,
-                )
-                .expect("should work");
-            }
-        }
-
-        run_pass_manager(&self.context, &mut module)?;
-
-        if let Ok(x) = std::env::var("NATIVE_DEBUG_DUMP") {
-            if x == "1" || x == "true" {
-                std::fs::write("dump.mlir", module.as_operation().to_string())
-                    .expect("should work");
-                std::fs::write(
-                    "dump-debug.mlir",
-                    module.as_operation().to_string_with_flags(
-                        OperationPrintingFlags::new().enable_debug_info(true, false),
-                    )?,
-                )
-                .expect("should work");
-            }
-        }
-
-=======
->>>>>>> 51d2a42e
         Ok(NativeModule::new(module, registry, metadata))
     }
 }
