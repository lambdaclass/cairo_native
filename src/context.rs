use crate::{
    error::compile::CompileError,
    metadata::{
        gas::{GasMetadata, MetadataComputationConfig},
        runtime_bindings::RuntimeBindingsMeta,
        MetadataStorage,
    },
    module::NativeModule,
    utils::run_pass_manager,
};
use cairo_lang_sierra::{
    extensions::core::{CoreLibfunc, CoreType},
    program::Program,
    program_registry::ProgramRegistry,
};
use melior::{
    dialect::DialectRegistry,
    ir::{Location, Module},
<<<<<<< HEAD
    pass::{self, PassManager},
=======
>>>>>>> 52f8e190
    utility::{register_all_dialects, register_all_llvm_translations, register_all_passes},
    Context,
};

/// Context of IRs, dialects and passes for Cairo programs compilation.
#[derive(Debug, Eq, PartialEq)]
pub struct NativeContext {
    context: Context,
}

unsafe impl Send for NativeContext {}
unsafe impl Sync for NativeContext {}

impl Default for NativeContext {
    fn default() -> Self {
        Self::new()
    }
}

impl NativeContext {
    pub fn new() -> Self {
        let context = initialize_mlir();
        Self { context }
    }

    /// Compiles a sierra program into MLIR and then lowers to LLVM.
    /// Returns the corresponding NativeModule struct.
    pub fn compile(&self, program: &Program) -> Result<NativeModule, CompileError> {
        let mut module = Module::new(Location::unknown(&self.context));

        let has_gas_builtin = program
            .type_declarations
            .iter()
            .any(|decl| decl.long_id.generic_id.0.as_str() == "GasBuiltin");

        let mut metadata = MetadataStorage::new();
        // Make the runtime library available.
        metadata.insert(RuntimeBindingsMeta::default());
        // We assume that GasMetadata will be always present when the program uses the gas builtin.
        if has_gas_builtin {
            let gas_metadata = GasMetadata::new(program, MetadataComputationConfig::default());
            // Unwrapping here is not necessary since the insertion will only fail if there was
            // already some metadata of the same type.
            metadata.insert(gas_metadata);
        }

        // Create the Sierra program registry
        let registry = ProgramRegistry::<CoreType, CoreLibfunc>::new(program)?;

        crate::compile(
            &self.context,
            &module,
            program,
            &registry,
            &mut metadata,
            None,
        )?;

        run_pass_manager(&self.context, &mut module)?;

        Ok(NativeModule::new(module, registry, metadata))
    }
}

/// Initialize an MLIR context.
pub fn initialize_mlir() -> Context {
    let context = Context::new();
    context.append_dialect_registry(&{
        let registry = DialectRegistry::new();
        register_all_dialects(&registry);
        registry
    });
    context.load_all_available_dialects();
    register_all_passes();
    register_all_llvm_translations(&context);
    context
}<|MERGE_RESOLUTION|>--- conflicted
+++ resolved
@@ -16,10 +16,6 @@
 use melior::{
     dialect::DialectRegistry,
     ir::{Location, Module},
-<<<<<<< HEAD
-    pass::{self, PassManager},
-=======
->>>>>>> 52f8e190
     utility::{register_all_dialects, register_all_llvm_translations, register_all_passes},
     Context,
 };
