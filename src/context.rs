use std::sync::OnceLock;

use crate::{
    error::compile::CompileError,
    ffi::{get_data_layout_rep, get_target_triple},
    metadata::{
        gas::{GasMetadata, MetadataComputationConfig},
        runtime_bindings::RuntimeBindingsMeta,
        MetadataStorage,
    },
    module::NativeModule,
    utils::run_pass_manager,
};
use cairo_lang_sierra::{
    extensions::core::{CoreLibfunc, CoreType},
    program::Program,
    program_registry::ProgramRegistry,
};
use llvm_sys::target::{
    LLVM_InitializeAllAsmPrinters, LLVM_InitializeAllTargetInfos, LLVM_InitializeAllTargetMCs,
    LLVM_InitializeAllTargets,
};
use melior::{
    dialect::DialectRegistry,
    ir::{
        attribute::StringAttribute, operation::OperationBuilder, Block, Identifier, Location,
        Module, Region,
    },
    utility::{register_all_dialects, register_all_llvm_translations, register_all_passes},
    Context,
};

/// Context of IRs, dialects and passes for Cairo programs compilation.
#[derive(Debug, Eq, PartialEq)]
pub struct NativeContext {
    context: Context,
}

unsafe impl Send for NativeContext {}
unsafe impl Sync for NativeContext {}

impl Default for NativeContext {
    fn default() -> Self {
        Self::new()
    }
}

impl NativeContext {
    pub fn new() -> Self {
        let context = initialize_mlir();
        Self { context }
    }

    /// Compiles a sierra program into MLIR and then lowers to LLVM.
    /// Returns the corresponding NativeModule struct.
    pub fn compile(&self, program: &Program) -> Result<NativeModule, CompileError> {
        static INITIALIZED: OnceLock<()> = OnceLock::new();
        INITIALIZED.get_or_init(|| unsafe {
            LLVM_InitializeAllTargets();
            LLVM_InitializeAllTargetInfos();
            LLVM_InitializeAllTargetMCs();
            LLVM_InitializeAllAsmPrinters();
            tracing::debug!("initialized llvm targets");
        });
        let target_triple = get_target_triple();

        let module_region = Region::new();
        module_region.append_block(Block::new(&[]));

<<<<<<< HEAD
        let data_layout_ret = get_data_layout_rep()?;
=======
        let data_layout_ret = &get_data_layout_rep()?;
>>>>>>> 89b10a7e

        let op = OperationBuilder::new("builtin.module", Location::unknown(&self.context))
            .add_attributes(&[
                (
                    Identifier::new(&self.context, "llvm.target_triple"),
                    StringAttribute::new(&self.context, &target_triple).into(),
                ),
                (
                    Identifier::new(&self.context, "llvm.data_layout"),
<<<<<<< HEAD
                    StringAttribute::new(&self.context, &data_layout_ret).into(),
=======
                    StringAttribute::new(&self.context, data_layout_ret).into(),
>>>>>>> 89b10a7e
                ),
            ])
            .add_regions([module_region])
            .build()?;
        assert!(op.verify(), "module operation is not valid");

        let mut module = Module::from_operation(op).expect("module failed to create");

        let has_gas_builtin = program
            .type_declarations
            .iter()
            .any(|decl| decl.long_id.generic_id.0.as_str() == "GasBuiltin");

        let mut metadata = MetadataStorage::new();
        // Make the runtime library available.
        metadata.insert(RuntimeBindingsMeta::default());
        // We assume that GasMetadata will be always present when the program uses the gas builtin.
        let gas_metadata = if has_gas_builtin {
            GasMetadata::new(program, Some(MetadataComputationConfig::default()))
        } else {
            GasMetadata::new(program, None)
        }?;
        // Unwrapping here is not necessary since the insertion will only fail if there was
        // already some metadata of the same type.
        metadata.insert(gas_metadata);

        // Create the Sierra program registry
        let registry = ProgramRegistry::<CoreType, CoreLibfunc>::new(program)?;

        crate::compile(
            &self.context,
            &module,
            program,
            &registry,
            &mut metadata,
            None,
        )?;

        run_pass_manager(&self.context, &mut module)?;

        // The func to llvm pass has a bug where it sets the data layout string to ""
        // This works around it by setting it again.
        {
            let mut op = module.as_operation_mut();
            op.set_attribute(
                "llvm.data_layout",
<<<<<<< HEAD
                StringAttribute::new(&self.context, &data_layout_ret).into(),
            );
        }

        Ok(NativeModule::new(&self.context, module, registry, metadata))
=======
                StringAttribute::new(&self.context, data_layout_ret).into(),
            );
        }

        Ok(NativeModule::new(module, registry, metadata))
>>>>>>> 89b10a7e
    }

    /// Compiles a sierra program into MLIR and then lowers to LLVM. Using the given metadata.
    /// Returns the corresponding NativeModule struct.
    pub fn compile_with_metadata(
        &self,
        program: &Program,
        metadata_config: MetadataComputationConfig,
    ) -> Result<NativeModule, CompileError> {
        let mut module = Module::new(Location::unknown(&self.context));

        let mut metadata = MetadataStorage::new();
        // Make the runtime library available.
        metadata.insert(RuntimeBindingsMeta::default());

        let gas_metadata = GasMetadata::new(program, Some(metadata_config))?;
        metadata.insert(gas_metadata);

        // Create the Sierra program registry
        let registry = ProgramRegistry::<CoreType, CoreLibfunc>::new(program)?;

        crate::compile(
            &self.context,
            &module,
            program,
            &registry,
            &mut metadata,
            None,
        )?;

        run_pass_manager(&self.context, &mut module)?;

        Ok(NativeModule::new(&self.context, module, registry, metadata))
    }
}

/// Initialize an MLIR context.
pub fn initialize_mlir() -> Context {
    let context = Context::new();
    context.append_dialect_registry(&{
        let registry = DialectRegistry::new();
        register_all_dialects(&registry);
        registry
    });
    context.load_all_available_dialects();
    register_all_passes();
    register_all_llvm_translations(&context);
    context
}<|MERGE_RESOLUTION|>--- conflicted
+++ resolved
@@ -67,11 +67,7 @@
         let module_region = Region::new();
         module_region.append_block(Block::new(&[]));
 
-<<<<<<< HEAD
         let data_layout_ret = get_data_layout_rep()?;
-=======
-        let data_layout_ret = &get_data_layout_rep()?;
->>>>>>> 89b10a7e
 
         let op = OperationBuilder::new("builtin.module", Location::unknown(&self.context))
             .add_attributes(&[
@@ -81,11 +77,7 @@
                 ),
                 (
                     Identifier::new(&self.context, "llvm.data_layout"),
-<<<<<<< HEAD
                     StringAttribute::new(&self.context, &data_layout_ret).into(),
-=======
-                    StringAttribute::new(&self.context, data_layout_ret).into(),
->>>>>>> 89b10a7e
                 ),
             ])
             .add_regions([module_region])
@@ -132,19 +124,21 @@
             let mut op = module.as_operation_mut();
             op.set_attribute(
                 "llvm.data_layout",
-<<<<<<< HEAD
+                StringAttribute::new(&self.context, &data_layout_ret).into(),
+            );
+        }
+
+        // The func to llvm pass has a bug where it sets the data layout string to ""
+        // This works around it by setting it again.
+        {
+            let mut op = module.as_operation_mut();
+            op.set_attribute(
+                "llvm.data_layout",
                 StringAttribute::new(&self.context, &data_layout_ret).into(),
             );
         }
 
         Ok(NativeModule::new(&self.context, module, registry, metadata))
-=======
-                StringAttribute::new(&self.context, data_layout_ret).into(),
-            );
-        }
-
-        Ok(NativeModule::new(module, registry, metadata))
->>>>>>> 89b10a7e
     }
 
     /// Compiles a sierra program into MLIR and then lowers to LLVM. Using the given metadata.
