--- conflicted
+++ resolved
@@ -52,18 +52,12 @@
 }
 
 pub trait StarkNetSyscallHandler {
-<<<<<<< HEAD
-    fn get_block_hash(&self, block_number: u64, remaining_gas: &mut u128)
-        -> SyscallResult<Felt252>;
+    fn get_block_hash(
+        &mut self,
+        block_number: u64,
+        remaining_gas: &mut u128,
+    ) -> SyscallResult<Felt252>;
     fn get_execution_info(&self, remaining_gas: &mut u128) -> SyscallResult<ExecutionInfo>;
-=======
-    fn get_block_hash(
-        &mut self,
-        block_number: u64,
-        remaining_gas: &mut u64,
-    ) -> SyscallResult<Felt252>;
-    fn get_execution_info(&self, remaining_gas: &mut u64) -> SyscallResult<ExecutionInfo>;
->>>>>>> 273ce25c
 
     fn deploy(
         &mut self,
@@ -73,11 +67,8 @@
         deploy_from_zero: bool,
         remaining_gas: &mut u128,
     ) -> SyscallResult<(Felt252, Vec<Felt252>)>;
-<<<<<<< HEAD
-    fn replace_class(&self, class_hash: Felt252, remaining_gas: &mut u128) -> SyscallResult<()>;
-=======
-    fn replace_class(&mut self, class_hash: Felt252, remaining_gas: &mut u64) -> SyscallResult<()>;
->>>>>>> 273ce25c
+    fn replace_class(&mut self, class_hash: Felt252, remaining_gas: &mut u128)
+        -> SyscallResult<()>;
 
     fn library_call(
         &mut self,
