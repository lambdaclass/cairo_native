//! Starknet related code for `cairo_native`

#![allow(clippy::type_complexity)]
#![allow(dead_code)]

use starknet_types_core::felt::Felt;

pub type SyscallResult<T> = std::result::Result<T, Vec<Felt>>;

/// Binary representation of a `Felt` (in MLIR).
#[derive(Debug, Clone)]
#[cfg_attr(target_arch = "x86_64", repr(C, align(8)))]
#[cfg_attr(not(target_arch = "x86_64"), repr(C, align(16)))]
pub struct Felt252Abi(pub [u8; 32]);
/// Binary representation of a `u256` (in MLIR).
// TODO: This shouldn't need to be public.
<<<<<<< HEAD
#[derive(Clone, Copy, Debug, Default, Eq, Hash, Ord, PartialEq, PartialOrd)]
=======
#[derive(Debug, Clone)]
#[cfg_attr(feature = "with-serde", derive(serde::Serialize, serde::Deserialize))]
>>>>>>> 982089b6
#[cfg_attr(target_arch = "x86_64", repr(C, align(8)))]
#[cfg_attr(not(target_arch = "x86_64"), repr(C, align(16)))]
pub struct U256 {
    pub hi: u128,
    pub lo: u128,
}

#[derive(Debug, Clone, PartialEq, Eq, PartialOrd, Ord, Hash)]
#[cfg_attr(feature = "with-serde", derive(serde::Serialize, serde::Deserialize))]
pub struct ExecutionInfo {
    pub block_info: BlockInfo,
    pub tx_info: TxInfo,
    pub caller_address: Felt,
    pub contract_address: Felt,
    pub entry_point_selector: Felt,
}

#[derive(Debug, Clone, PartialEq, Eq, PartialOrd, Ord, Hash)]
#[cfg_attr(feature = "with-serde", derive(serde::Serialize, serde::Deserialize))]
pub struct ExecutionInfoV2 {
    pub block_info: BlockInfo,
    pub tx_info: TxV2Info,
    pub caller_address: Felt,
    pub contract_address: Felt,
    pub entry_point_selector: Felt,
}

#[derive(Debug, Clone, PartialEq, Eq, PartialOrd, Ord, Hash)]
#[cfg_attr(feature = "with-serde", derive(serde::Serialize, serde::Deserialize))]
pub struct TxV2Info {
    pub version: Felt,
    pub account_contract_address: Felt,
    pub max_fee: u128,
    pub signature: Vec<Felt>,
    pub transaction_hash: Felt,
    pub chain_id: Felt,
    pub nonce: Felt,
    pub resource_bounds: Vec<ResourceBounds>,
    pub tip: u128,
    pub paymaster_data: Vec<Felt>,
    pub nonce_data_availability_mode: u32,
    pub fee_data_availability_mode: u32,
    pub account_deployment_data: Vec<Felt>,
}

#[derive(Debug, Clone, Copy, PartialEq, Eq, PartialOrd, Ord, Hash)]
#[cfg_attr(feature = "with-serde", derive(serde::Serialize, serde::Deserialize))]
pub struct ResourceBounds {
    pub resource: Felt,
    pub max_amount: u64,
    pub max_price_per_unit: u128,
}

#[derive(Debug, Clone, Copy, PartialEq, Eq, PartialOrd, Ord, Hash)]
#[cfg_attr(feature = "with-serde", derive(serde::Serialize, serde::Deserialize))]
pub struct BlockInfo {
    pub block_number: u64,
    pub block_timestamp: u64,
    pub sequencer_address: Felt,
}

#[derive(Debug, Clone, PartialEq, Eq, PartialOrd, Ord, Hash)]
#[cfg_attr(feature = "with-serde", derive(serde::Serialize, serde::Deserialize))]
pub struct TxInfo {
    pub version: Felt,
    pub account_contract_address: Felt,
    pub max_fee: u128,
    pub signature: Vec<Felt>,
    pub transaction_hash: Felt,
    pub chain_id: Felt,
    pub nonce: Felt,
}

#[derive(Clone, Copy, Debug, Eq, Hash, PartialEq)]
pub struct Secp256k1Point {
    pub x: U256,
    pub y: U256,
}

#[derive(Clone, Copy, Debug, Eq, Hash, PartialEq)]
pub struct Secp256r1Point {
    pub x: U256,
    pub y: U256,
}

pub trait StarkNetSyscallHandler {
    fn get_block_hash(
        &mut self,
        block_number: u64,
        remaining_gas: &mut u128,
    ) -> SyscallResult<Felt>;

    fn get_execution_info(&mut self, remaining_gas: &mut u128) -> SyscallResult<ExecutionInfo>;

    fn get_execution_info_v2(&mut self, remaining_gas: &mut u128)
        -> SyscallResult<ExecutionInfoV2>;

    fn deploy(
        &mut self,
        class_hash: Felt,
        contract_address_salt: Felt,
        calldata: &[Felt],
        deploy_from_zero: bool,
        remaining_gas: &mut u128,
    ) -> SyscallResult<(Felt, Vec<Felt>)>;
    fn replace_class(&mut self, class_hash: Felt, remaining_gas: &mut u128) -> SyscallResult<()>;

    fn library_call(
        &mut self,
        class_hash: Felt,
        function_selector: Felt,
        calldata: &[Felt],
        remaining_gas: &mut u128,
    ) -> SyscallResult<Vec<Felt>>;

    fn call_contract(
        &mut self,
        address: Felt,
        entry_point_selector: Felt,
        calldata: &[Felt],
        remaining_gas: &mut u128,
    ) -> SyscallResult<Vec<Felt>>;

    fn storage_read(
        &mut self,
        address_domain: u32,
        address: Felt,
        remaining_gas: &mut u128,
    ) -> SyscallResult<Felt>;

    fn storage_write(
        &mut self,
        address_domain: u32,
        address: Felt,
        value: Felt,
        remaining_gas: &mut u128,
    ) -> SyscallResult<()>;

    fn emit_event(
        &mut self,
        keys: &[Felt],
        data: &[Felt],
        remaining_gas: &mut u128,
    ) -> SyscallResult<()>;

    fn send_message_to_l1(
        &mut self,
        to_address: Felt,
        payload: &[Felt],
        remaining_gas: &mut u128,
    ) -> SyscallResult<()>;

    fn keccak(&mut self, input: &[u64], remaining_gas: &mut u128) -> SyscallResult<U256>;

    fn secp256k1_new(
        &mut self,
        x: U256,
        y: U256,
        remaining_gas: &mut u128,
    ) -> SyscallResult<Option<Secp256k1Point>>;

    fn secp256k1_add(
        &mut self,
        p0: Secp256k1Point,
        p1: Secp256k1Point,
        remaining_gas: &mut u128,
    ) -> SyscallResult<Secp256k1Point>;

    fn secp256k1_mul(
        &mut self,
        p: Secp256k1Point,
        m: U256,
        remaining_gas: &mut u128,
    ) -> SyscallResult<Secp256k1Point>;

    fn secp256k1_get_point_from_x(
        &mut self,
        x: U256,
        y_parity: bool,
        remaining_gas: &mut u128,
    ) -> SyscallResult<Option<Secp256k1Point>>;

    fn secp256k1_get_xy(
        &mut self,
        p: Secp256k1Point,
        remaining_gas: &mut u128,
    ) -> SyscallResult<(U256, U256)>;

    fn secp256r1_new(
        &mut self,
        x: U256,
        y: U256,
        remaining_gas: &mut u128,
    ) -> SyscallResult<Option<Secp256r1Point>>;

    fn secp256r1_add(
        &mut self,
        p0: Secp256r1Point,
        p1: Secp256r1Point,
        remaining_gas: &mut u128,
    ) -> SyscallResult<Secp256r1Point>;

    fn secp256r1_mul(
        &mut self,
        p: Secp256r1Point,
        m: U256,
        remaining_gas: &mut u128,
    ) -> SyscallResult<Secp256r1Point>;

    fn secp256r1_get_point_from_x(
        &mut self,
        x: U256,
        y_parity: bool,
        remaining_gas: &mut u128,
    ) -> SyscallResult<Option<Secp256r1Point>>;

    fn secp256r1_get_xy(
        &mut self,
        p: Secp256r1Point,
        remaining_gas: &mut u128,
    ) -> SyscallResult<(U256, U256)>;

    // Testing syscalls.
    fn pop_log(&mut self) {
        unimplemented!()
    }

    fn set_account_contract_address(&mut self, _contract_address: Felt) {
        unimplemented!()
    }

    fn set_block_number(&mut self, _block_number: u64) {
        unimplemented!()
    }

    fn set_block_timestamp(&mut self, _block_timestamp: u64) {
        unimplemented!()
    }

    fn set_caller_address(&mut self, _address: Felt) {
        unimplemented!()
    }

    fn set_chain_id(&mut self, _chain_id: Felt) {
        unimplemented!()
    }

    fn set_contract_address(&mut self, _address: Felt) {
        unimplemented!()
    }

    fn set_max_fee(&mut self, _max_fee: u128) {
        unimplemented!()
    }

    fn set_nonce(&mut self, _nonce: Felt) {
        unimplemented!()
    }

    fn set_sequencer_address(&mut self, _address: Felt) {
        unimplemented!()
    }

    fn set_signature(&mut self, _signature: &[Felt]) {
        unimplemented!()
    }

    fn set_transaction_hash(&mut self, _transaction_hash: Felt) {
        unimplemented!()
    }

    fn set_version(&mut self, _version: Felt) {
        unimplemented!()
    }
}

// TODO: Move to the correct place or remove if unused.
pub(crate) mod handler {
    use super::*;
    use std::{
        alloc::Layout,
        fmt::Debug,
        mem::{size_of, ManuallyDrop, MaybeUninit},
        ptr::NonNull,
    };

    macro_rules! field_offset {
        ( $ident:path, $field:ident ) => {
            unsafe {
                let value_ptr = std::mem::MaybeUninit::<$ident>::uninit().as_ptr();
                let field_ptr: *const u8 = std::ptr::addr_of!((*value_ptr).$field) as *const u8;
                field_ptr.offset_from(value_ptr as *const u8) as usize
            }
        };
    }

    #[repr(C)]
    pub(crate) union SyscallResultAbi<T> {
        pub ok: ManuallyDrop<SyscallResultAbiOk<T>>,
        pub err: ManuallyDrop<SyscallResultAbiErr>,
    }

    #[repr(C)]
    #[derive(Debug)]
    pub(crate) struct SyscallResultAbiOk<T> {
        pub tag: u8,
        pub payload: ManuallyDrop<T>,
    }

    #[repr(C)]
    #[derive(Debug)]
    pub(crate) struct SyscallResultAbiErr {
        pub tag: u8,
        pub payload: (NonNull<Felt252Abi>, u32, u32),
    }

    #[repr(C)]
    struct ExecutionInfoAbi {
        block_info: NonNull<BlockInfoAbi>,
        tx_info: NonNull<TxInfoAbi>,
        caller_address: Felt252Abi,
        contract_address: Felt252Abi,
        entry_point_selector: Felt252Abi,
    }

    #[repr(C)]
    struct ExecutionInfoV2Abi {
        block_info: NonNull<BlockInfoAbi>,
        tx_info: NonNull<TxInfoV2Abi>,
        caller_address: Felt252Abi,
        contract_address: Felt252Abi,
        entry_point_selector: Felt252Abi,
    }

    #[repr(C)]
    struct TxInfoV2Abi {
        version: Felt252Abi,
        account_contract_address: Felt252Abi,
        max_fee: u128,
        signature: (NonNull<Felt252Abi>, u32, u32),
        transaction_hash: Felt252Abi,
        chain_id: Felt252Abi,
        nonce: Felt252Abi,
        resource_bounds: (NonNull<ResourceBoundsAbi>, u32, u32),
        tip: u128,
        paymaster_data: (NonNull<Felt252Abi>, u32, u32),
        nonce_data_availability_mode: u32,
        fee_data_availability_mode: u32,
        account_deployment_data: (NonNull<Felt252Abi>, u32, u32),
    }

    #[repr(C)]
    #[derive(Debug, Clone)]
    struct ResourceBoundsAbi {
        resource: Felt252Abi,
        max_amount: u64,
        max_price_per_unit: u128,
    }

    #[repr(C)]
    struct BlockInfoAbi {
        block_number: u64,
        block_timestamp: u64,
        sequencer_address: Felt252Abi,
    }

    #[repr(C)]
    struct TxInfoAbi {
        version: Felt252Abi,
        account_contract_address: Felt252Abi,
        max_fee: u128,
        signature: (NonNull<Felt252Abi>, u32, u32),
        transaction_hash: Felt252Abi,
        chain_id: Felt252Abi,
        nonce: Felt252Abi,
    }

    #[repr(C)]
    #[derive(Debug)]
    pub struct StarkNetSyscallHandlerCallbacks<'a, T> {
        self_ptr: &'a mut T,

        get_block_hash: extern "C" fn(
            result_ptr: &mut SyscallResultAbi<Felt252Abi>,
            ptr: &mut T,
            gas: &mut u128,
            block_number: u64,
        ),
        get_execution_info: extern "C" fn(
            result_ptr: &mut SyscallResultAbi<NonNull<ExecutionInfoAbi>>,
            ptr: &mut T,
            gas: &mut u128,
        ),
        get_execution_info_v2: extern "C" fn(
            result_ptr: &mut SyscallResultAbi<NonNull<ExecutionInfoV2Abi>>,
            ptr: &mut T,
            gas: &mut u128,
        ),
        deploy: extern "C" fn(
            result_ptr: &mut SyscallResultAbi<(Felt252Abi, (NonNull<Felt252Abi>, u32, u32))>,
            ptr: &mut T,
            gas: &mut u128,
            class_hash: &Felt252Abi,
            contract_address_salt: &Felt252Abi,
            calldata: *const (*const Felt252Abi, u32, u32),
            deploy_from_zero: bool,
        ),
        replace_class: extern "C" fn(
            result_ptr: &mut SyscallResultAbi<()>,
            ptr: &mut T,
            _gas: &mut u128,
            class_hash: &Felt252Abi,
        ),
        library_call: extern "C" fn(
            result_ptr: &mut SyscallResultAbi<(NonNull<Felt252Abi>, u32, u32)>,
            ptr: &mut T,
            gas: &mut u128,
            class_hash: &Felt252Abi,
            function_selector: &Felt252Abi,
            calldata: *const (*const Felt252Abi, u32, u32),
        ),
        call_contract: extern "C" fn(
            result_ptr: &mut SyscallResultAbi<(NonNull<Felt252Abi>, u32, u32)>,
            ptr: &mut T,
            gas: &mut u128,
            address: &Felt252Abi,
            entry_point_selector: &Felt252Abi,
            calldata: *const (*const Felt252Abi, u32, u32),
        ),
        storage_read: extern "C" fn(
            result_ptr: &mut SyscallResultAbi<Felt252Abi>,
            ptr: &mut T,
            gas: &mut u128,
            address_domain: u32,
            address: &Felt252Abi,
        ),
        storage_write: extern "C" fn(
            result_ptr: &mut SyscallResultAbi<()>,
            ptr: &mut T,
            gas: &mut u128,
            address_domain: u32,
            address: &Felt252Abi,
            value: &Felt252Abi,
        ),
        emit_event: extern "C" fn(
            result_ptr: &mut SyscallResultAbi<()>,
            ptr: &mut T,
            gas: &mut u128,
            keys: *const (*const Felt252Abi, u32, u32),
            data: *const (*const Felt252Abi, u32, u32),
        ),
        send_message_to_l1: extern "C" fn(
            result_ptr: &mut SyscallResultAbi<()>,
            ptr: &mut T,
            gas: &mut u128,
            to_address: &Felt252Abi,
            data: *const (*const Felt252Abi, u32, u32),
        ),
        keccak: extern "C" fn(
            result_ptr: &mut SyscallResultAbi<U256>,
            ptr: &mut T,
            gas: &mut u128,
            input: *const (*const u64, u32, u32),
        ),

        secp256k1_new: extern "C" fn(
            result_ptr: &mut SyscallResultAbi<(u8, MaybeUninit<Secp256k1Point>)>,
            ptr: &mut T,
            gas: &mut u128,
            x: &U256,
            y: &U256,
        ),
        secp256k1_add: extern "C" fn(
            result_ptr: &mut SyscallResultAbi<Secp256k1Point>,
            ptr: &mut T,
            gas: &mut u128,
            p0: &Secp256k1Point,
            p1: &Secp256k1Point,
        ),
        secp256k1_mul: extern "C" fn(
            result_ptr: &mut SyscallResultAbi<Secp256k1Point>,
            ptr: &mut T,
            gas: &mut u128,
            p: &Secp256k1Point,
            scalar: &U256,
        ),
        secp256k1_get_point_from_x: extern "C" fn(
            result_ptr: &mut SyscallResultAbi<(u8, MaybeUninit<Secp256k1Point>)>,
            ptr: &mut T,
            gas: &mut u128,
            x: &U256,
            y_parity: &bool,
        ),
        secp256k1_get_xy: extern "C" fn(
            result_ptr: &mut SyscallResultAbi<(U256, U256)>,
            ptr: &mut T,
            gas: &mut u128,
            p: &Secp256k1Point,
        ),

        secp256r1_new: extern "C" fn(
            result_ptr: &mut SyscallResultAbi<(u8, MaybeUninit<Secp256r1Point>)>,
            ptr: &mut T,
            gas: &mut u128,
            x: &U256,
            y: &U256,
        ),
        secp256r1_add: extern "C" fn(
            result_ptr: &mut SyscallResultAbi<Secp256r1Point>,
            ptr: &mut T,
            gas: &mut u128,
            p0: &Secp256r1Point,
            p1: &Secp256r1Point,
        ),
        secp256r1_mul: extern "C" fn(
            result_ptr: &mut SyscallResultAbi<Secp256r1Point>,
            ptr: &mut T,
            gas: &mut u128,
            p: &Secp256r1Point,
            scalar: &U256,
        ),
        secp256r1_get_point_from_x: extern "C" fn(
            result_ptr: &mut SyscallResultAbi<(u8, MaybeUninit<Secp256r1Point>)>,
            ptr: &mut T,
            gas: &mut u128,
            x: &U256,
            y_parity: &bool,
        ),
        secp256r1_get_xy: extern "C" fn(
            result_ptr: &mut SyscallResultAbi<(U256, U256)>,
            ptr: &mut T,
            gas: &mut u128,
            p: &Secp256r1Point,
        ),
    }

    impl<'a, T> StarkNetSyscallHandlerCallbacks<'a, T>
    where
        T: 'a,
    {
        // Callback field indices.
        pub const CALL_CONTRACT: usize = field_offset!(Self, call_contract) >> 3;
        pub const DEPLOY: usize = field_offset!(Self, deploy) >> 3;
        pub const EMIT_EVENT: usize = field_offset!(Self, emit_event) >> 3;
        pub const GET_BLOCK_HASH: usize = field_offset!(Self, get_block_hash) >> 3;
        pub const GET_EXECUTION_INFO: usize = field_offset!(Self, get_execution_info) >> 3;
        pub const GET_EXECUTION_INFOV2: usize = field_offset!(Self, get_execution_info_v2) >> 3;
        pub const KECCAK: usize = field_offset!(Self, keccak) >> 3;
        pub const LIBRARY_CALL: usize = field_offset!(Self, library_call) >> 3;
        pub const REPLACE_CLASS: usize = field_offset!(Self, replace_class) >> 3;
        pub const SEND_MESSAGE_TO_L1: usize = field_offset!(Self, send_message_to_l1) >> 3;
        pub const STORAGE_READ: usize = field_offset!(Self, storage_read) >> 3;
        pub const STORAGE_WRITE: usize = field_offset!(Self, storage_write) >> 3;

        pub const SECP256K1_NEW: usize = field_offset!(Self, secp256k1_new) >> 3;
        pub const SECP256K1_ADD: usize = field_offset!(Self, secp256k1_add) >> 3;
        pub const SECP256K1_MUL: usize = field_offset!(Self, secp256k1_mul) >> 3;
        pub const SECP256K1_GET_POINT_FROM_X: usize =
            field_offset!(Self, secp256k1_get_point_from_x) >> 3;
        pub const SECP256K1_GET_XY: usize = field_offset!(Self, secp256k1_get_xy) >> 3;
        pub const SECP256R1_NEW: usize = field_offset!(Self, secp256r1_new) >> 3;
        pub const SECP256R1_ADD: usize = field_offset!(Self, secp256r1_add) >> 3;
        pub const SECP256R1_MUL: usize = field_offset!(Self, secp256r1_mul) >> 3;
        pub const SECP256R1_GET_POINT_FROM_X: usize =
            field_offset!(Self, secp256r1_get_point_from_x) >> 3;
        pub const SECP256R1_GET_XY: usize = field_offset!(Self, secp256r1_get_xy) >> 3;
    }

    #[allow(unused_variables)]
    impl<'a, T> StarkNetSyscallHandlerCallbacks<'a, T>
    where
        T: StarkNetSyscallHandler + 'a,
    {
        pub fn new(handler: &'a mut T) -> Self {
            Self {
                self_ptr: handler,
                get_block_hash: Self::wrap_get_block_hash,
                get_execution_info: Self::wrap_get_execution_info,
                get_execution_info_v2: Self::wrap_get_execution_info_v2,
                deploy: Self::wrap_deploy,
                replace_class: Self::wrap_replace_class,
                library_call: Self::wrap_library_call,
                call_contract: Self::wrap_call_contract,
                storage_read: Self::wrap_storage_read,
                storage_write: Self::wrap_storage_write,
                emit_event: Self::wrap_emit_event,
                send_message_to_l1: Self::wrap_send_message_to_l1,
                keccak: Self::wrap_keccak,
                secp256k1_new: Self::wrap_secp256k1_new,
                secp256k1_add: Self::wrap_secp256k1_add,
                secp256k1_mul: Self::wrap_secp256k1_mul,
                secp256k1_get_point_from_x: Self::wrap_secp256k1_get_point_from_x,
                secp256k1_get_xy: Self::wrap_secp256k1_get_xy,
                secp256r1_new: Self::wrap_secp256r1_new,
                secp256r1_add: Self::wrap_secp256r1_add,
                secp256r1_mul: Self::wrap_secp256r1_mul,
                secp256r1_get_point_from_x: Self::wrap_secp256r1_get_point_from_x,
                secp256r1_get_xy: Self::wrap_secp256r1_get_xy,
            }
        }

        unsafe fn alloc_mlir_array<E: Clone>(data: &[E]) -> (NonNull<E>, u32, u32) {
            let ptr = libc::malloc(Layout::array::<E>(data.len()).unwrap().size()) as *mut E;

            let len: u32 = data.len().try_into().unwrap();
            for (i, val) in data.iter().enumerate() {
                ptr.add(i).write(val.clone());
            }

            (NonNull::new(ptr).unwrap(), len, len)
        }

        fn wrap_error<E>(e: &[Felt]) -> SyscallResultAbi<E> {
            SyscallResultAbi {
                err: ManuallyDrop::new(SyscallResultAbiErr {
                    tag: 1u8,
                    payload: unsafe {
                        let data: Vec<_> = e.iter().map(|x| Felt252Abi(x.to_bytes_le())).collect();
                        Self::alloc_mlir_array(&data)
                    },
                }),
            }
        }

        extern "C" fn wrap_get_block_hash(
            result_ptr: &mut SyscallResultAbi<Felt252Abi>,
            ptr: &mut T,
            gas: &mut u128,
            block_number: u64,
        ) {
            let result = ptr.get_block_hash(block_number, gas);

            *result_ptr = match result {
                Ok(x) => SyscallResultAbi {
                    ok: ManuallyDrop::new(SyscallResultAbiOk {
                        tag: 0u8,
                        payload: ManuallyDrop::new(Felt252Abi(x.to_bytes_le())),
                    }),
                },
                Err(e) => Self::wrap_error(&e),
            };
        }

        extern "C" fn wrap_get_execution_info(
            result_ptr: &mut SyscallResultAbi<NonNull<ExecutionInfoAbi>>,
            ptr: &mut T,
            gas: &mut u128,
        ) {
            let result = ptr.get_execution_info(gas);

            *result_ptr = match result {
                Ok(x) => SyscallResultAbi {
                    ok: ManuallyDrop::new(SyscallResultAbiOk {
                        tag: 0u8,
                        payload: unsafe {
                            let mut block_info_ptr =
                                NonNull::new(
                                    libc::malloc(size_of::<BlockInfoAbi>()) as *mut BlockInfoAbi
                                )
                                .unwrap();
                            block_info_ptr.as_mut().block_number = x.block_info.block_number;
                            block_info_ptr.as_mut().block_timestamp = x.block_info.block_timestamp;
                            block_info_ptr.as_mut().sequencer_address =
                                Felt252Abi(x.block_info.sequencer_address.to_bytes_le());

                            let mut tx_info_ptr = NonNull::new(
                                libc::malloc(size_of::<TxInfoAbi>()) as *mut TxInfoAbi,
                            )
                            .unwrap();
                            tx_info_ptr.as_mut().version =
                                Felt252Abi(x.tx_info.version.to_bytes_le());
                            tx_info_ptr.as_mut().account_contract_address =
                                Felt252Abi(x.tx_info.account_contract_address.to_bytes_le());
                            tx_info_ptr.as_mut().max_fee = x.tx_info.max_fee;
                            tx_info_ptr.as_mut().signature = Self::alloc_mlir_array(
                                &x.tx_info
                                    .signature
                                    .into_iter()
                                    .map(|x| Felt252Abi(x.to_bytes_le()))
                                    .collect::<Vec<_>>(),
                            );
                            tx_info_ptr.as_mut().transaction_hash =
                                Felt252Abi(x.tx_info.transaction_hash.to_bytes_le());
                            tx_info_ptr.as_mut().chain_id =
                                Felt252Abi(x.tx_info.chain_id.to_bytes_le());
                            tx_info_ptr.as_mut().nonce = Felt252Abi(x.tx_info.nonce.to_bytes_le());

                            let mut execution_info_ptr =
                                NonNull::new(libc::malloc(size_of::<ExecutionInfoAbi>())
                                    as *mut ExecutionInfoAbi)
                                .unwrap();
                            execution_info_ptr.as_mut().block_info = block_info_ptr;
                            execution_info_ptr.as_mut().tx_info = tx_info_ptr;
                            execution_info_ptr.as_mut().caller_address =
                                Felt252Abi(x.caller_address.to_bytes_le());
                            execution_info_ptr.as_mut().contract_address =
                                Felt252Abi(x.contract_address.to_bytes_le());
                            execution_info_ptr.as_mut().entry_point_selector =
                                Felt252Abi(x.entry_point_selector.to_bytes_le());

                            ManuallyDrop::new(execution_info_ptr)
                        },
                    }),
                },
                Err(e) => Self::wrap_error(&e),
            };
        }

        extern "C" fn wrap_get_execution_info_v2(
            result_ptr: &mut SyscallResultAbi<NonNull<ExecutionInfoV2Abi>>,
            ptr: &mut T,
            gas: &mut u128,
        ) {
            let result = ptr.get_execution_info_v2(gas);

            *result_ptr = match result {
                Ok(x) => SyscallResultAbi {
                    ok: ManuallyDrop::new(SyscallResultAbiOk {
                        tag: 0u8,
                        payload: unsafe {
                            let mut execution_info_ptr =
                                NonNull::new(libc::malloc(size_of::<ExecutionInfoV2Abi>())
                                    as *mut ExecutionInfoV2Abi)
                                .unwrap();

                            let mut block_info_ptr =
                                NonNull::new(
                                    libc::malloc(size_of::<BlockInfoAbi>()) as *mut BlockInfoAbi
                                )
                                .unwrap();
                            block_info_ptr.as_mut().block_number = x.block_info.block_number;
                            block_info_ptr.as_mut().block_timestamp = x.block_info.block_timestamp;
                            block_info_ptr.as_mut().sequencer_address =
                                Felt252Abi(x.block_info.sequencer_address.to_bytes_le());

                            let mut tx_info_ptr = NonNull::new(
                                libc::malloc(size_of::<TxInfoV2Abi>()) as *mut TxInfoV2Abi,
                            )
                            .unwrap();
                            tx_info_ptr.as_mut().version =
                                Felt252Abi(x.tx_info.version.to_bytes_le());
                            tx_info_ptr.as_mut().signature = Self::alloc_mlir_array(
                                &x.tx_info
                                    .signature
                                    .into_iter()
                                    .map(|x| Felt252Abi(x.to_bytes_le()))
                                    .collect::<Vec<_>>(),
                            );
                            tx_info_ptr.as_mut().max_fee = x.tx_info.max_fee;
                            tx_info_ptr.as_mut().transaction_hash =
                                Felt252Abi(x.tx_info.transaction_hash.to_bytes_le());
                            tx_info_ptr.as_mut().chain_id =
                                Felt252Abi(x.tx_info.chain_id.to_bytes_le());
                            tx_info_ptr.as_mut().nonce = Felt252Abi(x.tx_info.nonce.to_bytes_le());
                            tx_info_ptr.as_mut().resource_bounds = Self::alloc_mlir_array(
                                &x.tx_info
                                    .resource_bounds
                                    .into_iter()
                                    .map(|x| ResourceBoundsAbi {
                                        resource: Felt252Abi(x.resource.to_bytes_le()),
                                        max_amount: x.max_amount,
                                        max_price_per_unit: x.max_price_per_unit,
                                    })
                                    .collect::<Vec<_>>(),
                            );
                            tx_info_ptr.as_mut().tip = x.tx_info.tip;
                            tx_info_ptr.as_mut().paymaster_data = Self::alloc_mlir_array(
                                &x.tx_info
                                    .paymaster_data
                                    .into_iter()
                                    .map(|x| Felt252Abi(x.to_bytes_le()))
                                    .collect::<Vec<_>>(),
                            );
                            tx_info_ptr.as_mut().nonce_data_availability_mode =
                                x.tx_info.nonce_data_availability_mode;
                            tx_info_ptr.as_mut().fee_data_availability_mode =
                                x.tx_info.fee_data_availability_mode;
                            tx_info_ptr.as_mut().account_deployment_data = Self::alloc_mlir_array(
                                &x.tx_info
                                    .account_deployment_data
                                    .into_iter()
                                    .map(|x| Felt252Abi(x.to_bytes_le()))
                                    .collect::<Vec<_>>(),
                            );

                            execution_info_ptr.as_mut().block_info = block_info_ptr;
                            execution_info_ptr.as_mut().tx_info = tx_info_ptr;
                            execution_info_ptr.as_mut().caller_address =
                                Felt252Abi(x.caller_address.to_bytes_le());
                            execution_info_ptr.as_mut().contract_address =
                                Felt252Abi(x.contract_address.to_bytes_le());
                            execution_info_ptr.as_mut().entry_point_selector =
                                Felt252Abi(x.entry_point_selector.to_bytes_le());

                            ManuallyDrop::new(execution_info_ptr)
                        },
                    }),
                },
                Err(e) => Self::wrap_error(&e),
            };
        }

        // TODO: change all from_bytes_be to from_bytes_ne when added and undo byte swapping.

        extern "C" fn wrap_deploy(
            result_ptr: &mut SyscallResultAbi<(Felt252Abi, (NonNull<Felt252Abi>, u32, u32))>,
            ptr: &mut T,
            gas: &mut u128,
            class_hash: &Felt252Abi,
            contract_address_salt: &Felt252Abi,
            calldata: *const (*const Felt252Abi, u32, u32),
            deploy_from_zero: bool,
        ) {
            let class_hash = Felt::from_bytes_be(&{
                let mut data = class_hash.0;
                data.reverse();
                data
            });
            let contract_address_salt = Felt::from_bytes_be(&{
                let mut data = contract_address_salt.0;
                data.reverse();
                data
            });

            let calldata: Vec<_> = unsafe {
                let len = (*calldata).1 as usize;
                std::slice::from_raw_parts((*calldata).0, len)
            }
            .iter()
            .map(|x| {
                Felt::from_bytes_be(&{
                    let mut data = x.0;
                    data.reverse();
                    data
                })
            })
            .collect();

            let result = ptr.deploy(
                class_hash,
                contract_address_salt,
                &calldata,
                deploy_from_zero,
                gas,
            );

            *result_ptr = match result {
                Ok(x) => {
                    let felts: Vec<_> = x.1.iter().map(|x| Felt252Abi(x.to_bytes_le())).collect();
                    let felts_ptr = unsafe { Self::alloc_mlir_array(&felts) };
                    SyscallResultAbi {
                        ok: ManuallyDrop::new(SyscallResultAbiOk {
                            tag: 0u8,
                            payload: ManuallyDrop::new((Felt252Abi(x.0.to_bytes_le()), felts_ptr)),
                        }),
                    }
                }
                Err(e) => Self::wrap_error(&e),
            };
        }

        extern "C" fn wrap_replace_class(
            result_ptr: &mut SyscallResultAbi<()>,
            ptr: &mut T,
            gas: &mut u128,
            class_hash: &Felt252Abi,
        ) {
            let class_hash = Felt::from_bytes_be(&{
                let mut data = class_hash.0;
                data.reverse();
                data
            });
            let result = ptr.replace_class(class_hash, gas);

            *result_ptr = match result {
                Ok(_) => SyscallResultAbi {
                    ok: ManuallyDrop::new(SyscallResultAbiOk {
                        tag: 0u8,
                        payload: ManuallyDrop::new(()),
                    }),
                },
                Err(e) => Self::wrap_error(&e),
            };
        }

        extern "C" fn wrap_library_call(
            result_ptr: &mut SyscallResultAbi<(NonNull<Felt252Abi>, u32, u32)>,
            ptr: &mut T,
            gas: &mut u128,
            class_hash: &Felt252Abi,
            function_selector: &Felt252Abi,
            calldata: *const (*const Felt252Abi, u32, u32),
        ) {
            let class_hash = Felt::from_bytes_be(&{
                let mut data = class_hash.0;
                data.reverse();
                data
            });
            let function_selector = Felt::from_bytes_be(&{
                let mut data = function_selector.0;
                data.reverse();
                data
            });

            let calldata: Vec<_> = unsafe {
                let len = (*calldata).1 as usize;
                std::slice::from_raw_parts((*calldata).0, len)
            }
            .iter()
            .map(|x| {
                Felt::from_bytes_be(&{
                    let mut data = x.0;
                    data.reverse();
                    data
                })
            })
            .collect();

            let result = ptr.library_call(class_hash, function_selector, &calldata, gas);

            *result_ptr = match result {
                Ok(x) => {
                    let felts: Vec<_> = x.iter().map(|x| Felt252Abi(x.to_bytes_le())).collect();
                    let felts_ptr = unsafe { Self::alloc_mlir_array(&felts) };
                    SyscallResultAbi {
                        ok: ManuallyDrop::new(SyscallResultAbiOk {
                            tag: 0u8,
                            payload: ManuallyDrop::new(felts_ptr),
                        }),
                    }
                }
                Err(e) => Self::wrap_error(&e),
            };
        }

        extern "C" fn wrap_call_contract(
            result_ptr: &mut SyscallResultAbi<(NonNull<Felt252Abi>, u32, u32)>,
            ptr: &mut T,
            gas: &mut u128,
            address: &Felt252Abi,
            entry_point_selector: &Felt252Abi,
            calldata: *const (*const Felt252Abi, u32, u32),
        ) {
            let address = Felt::from_bytes_be(&{
                let mut data = address.0;
                data.reverse();
                data
            });
            let entry_point_selector = Felt::from_bytes_be(&{
                let mut data = entry_point_selector.0;
                data.reverse();
                data
            });

            let calldata: Vec<_> = unsafe {
                let len = (*calldata).1 as usize;
                std::slice::from_raw_parts((*calldata).0, len)
            }
            .iter()
            .map(|x| {
                Felt::from_bytes_be(&{
                    let mut data = x.0;
                    data.reverse();
                    data
                })
            })
            .collect();

            let result = ptr.call_contract(address, entry_point_selector, &calldata, gas);

            *result_ptr = match result {
                Ok(x) => {
                    let felts: Vec<_> = x.iter().map(|x| Felt252Abi(x.to_bytes_le())).collect();
                    let felts_ptr = unsafe { Self::alloc_mlir_array(&felts) };
                    SyscallResultAbi {
                        ok: ManuallyDrop::new(SyscallResultAbiOk {
                            tag: 0u8,
                            payload: ManuallyDrop::new(felts_ptr),
                        }),
                    }
                }
                Err(e) => Self::wrap_error(&e),
            };
        }

        extern "C" fn wrap_storage_read(
            result_ptr: &mut SyscallResultAbi<Felt252Abi>,
            ptr: &mut T,
            gas: &mut u128,
            address_domain: u32,
            address: &Felt252Abi,
        ) {
            let address = Felt::from_bytes_be(&{
                let mut data = address.0;
                data.reverse();
                data
            });
            let result = ptr.storage_read(address_domain, address, gas);

            *result_ptr = match result {
                Ok(res) => SyscallResultAbi {
                    ok: ManuallyDrop::new(SyscallResultAbiOk {
                        tag: 0u8,
                        payload: ManuallyDrop::new(Felt252Abi(res.to_bytes_le())),
                    }),
                },
                Err(e) => Self::wrap_error(&e),
            };
        }

        extern "C" fn wrap_storage_write(
            result_ptr: &mut SyscallResultAbi<()>,
            ptr: &mut T,
            gas: &mut u128,
            address_domain: u32,
            address: &Felt252Abi,
            value: &Felt252Abi,
        ) {
            let address = Felt::from_bytes_be(&{
                let mut data = address.0;
                data.reverse();
                data
            });
            let value = Felt::from_bytes_be(&{
                let mut data = value.0;
                data.reverse();
                data
            });
            let result = ptr.storage_write(address_domain, address, value, gas);

            *result_ptr = match result {
                Ok(_) => SyscallResultAbi {
                    ok: ManuallyDrop::new(SyscallResultAbiOk {
                        tag: 0u8,
                        payload: ManuallyDrop::new(()),
                    }),
                },
                Err(e) => Self::wrap_error(&e),
            };
        }

        extern "C" fn wrap_emit_event(
            result_ptr: &mut SyscallResultAbi<()>,
            ptr: &mut T,
            gas: &mut u128,
            keys: *const (*const Felt252Abi, u32, u32),
            data: *const (*const Felt252Abi, u32, u32),
        ) {
            let keys: Vec<_> = unsafe {
                let len = (*keys).1 as usize;
                std::slice::from_raw_parts((*keys).0, len)
            }
            .iter()
            .map(|x| {
                Felt::from_bytes_be(&{
                    let mut data = x.0;
                    data.reverse();
                    data
                })
            })
            .collect();

            let data: Vec<_> = unsafe {
                let len = (*data).1 as usize;
                std::slice::from_raw_parts((*data).0, len)
            }
            .iter()
            .map(|x| {
                Felt::from_bytes_be(&{
                    let mut data = x.0;
                    data.reverse();
                    data
                })
            })
            .collect();

            let result = ptr.emit_event(&keys, &data, gas);

            *result_ptr = match result {
                Ok(_) => SyscallResultAbi {
                    ok: ManuallyDrop::new(SyscallResultAbiOk {
                        tag: 0u8,
                        payload: ManuallyDrop::new(()),
                    }),
                },
                Err(e) => Self::wrap_error(&e),
            };
        }

        extern "C" fn wrap_send_message_to_l1(
            result_ptr: &mut SyscallResultAbi<()>,
            ptr: &mut T,
            gas: &mut u128,
            to_address: &Felt252Abi,
            payload: *const (*const Felt252Abi, u32, u32),
        ) {
            let to_address = Felt::from_bytes_be(&{
                let mut data = to_address.0;
                data.reverse();
                data
            });
            let payload: Vec<_> = unsafe {
                let len = (*payload).1 as usize;
                std::slice::from_raw_parts((*payload).0, len)
            }
            .iter()
            .map(|x| {
                Felt::from_bytes_be(&{
                    let mut data = x.0;
                    data.reverse();
                    data
                })
            })
            .collect();

            let result = ptr.send_message_to_l1(to_address, &payload, gas);

            *result_ptr = match result {
                Ok(_) => SyscallResultAbi {
                    ok: ManuallyDrop::new(SyscallResultAbiOk {
                        tag: 0u8,
                        payload: ManuallyDrop::new(()),
                    }),
                },
                Err(e) => Self::wrap_error(&e),
            };
        }

        extern "C" fn wrap_keccak(
            result_ptr: &mut SyscallResultAbi<U256>,
            ptr: &mut T,
            gas: &mut u128,
            input: *const (*const u64, u32, u32),
        ) {
            let input = unsafe {
                let len = (*input).1 as usize;

                std::slice::from_raw_parts((*input).0, len)
            };

            let result = ptr.keccak(input, gas);

            *result_ptr = match result {
                Ok(x) => SyscallResultAbi {
                    ok: ManuallyDrop::new(SyscallResultAbiOk {
                        tag: 0u8,
                        payload: ManuallyDrop::new(x),
                    }),
                },
                Err(e) => Self::wrap_error(&e),
            };
        }

        extern "C" fn wrap_secp256k1_new(
            result_ptr: &mut SyscallResultAbi<(u8, MaybeUninit<Secp256k1Point>)>,
            ptr: &mut T,
            gas: &mut u128,
            x: &U256,
            y: &U256,
        ) {
            let result = ptr.secp256k1_new(*x, *y, gas);

            *result_ptr = match result {
                Ok(x) => SyscallResultAbi {
                    ok: ManuallyDrop::new(SyscallResultAbiOk {
                        tag: 0u8,
                        payload: ManuallyDrop::new(match x {
                            Some(x) => (0, MaybeUninit::new(x)),
                            None => (1, MaybeUninit::uninit()),
                        }),
                    }),
                },
                Err(e) => Self::wrap_error(&e),
            };
        }

        extern "C" fn wrap_secp256k1_add(
            result_ptr: &mut SyscallResultAbi<Secp256k1Point>,
            ptr: &mut T,
            gas: &mut u128,
            p0: &Secp256k1Point,
            p1: &Secp256k1Point,
        ) {
            let result = ptr.secp256k1_add(*p0, *p1, gas);

            *result_ptr = match result {
                Ok(x) => SyscallResultAbi {
                    ok: ManuallyDrop::new(SyscallResultAbiOk {
                        tag: 0u8,
                        payload: ManuallyDrop::new(x),
                    }),
                },
                Err(e) => Self::wrap_error(&e),
            };
        }

        extern "C" fn wrap_secp256k1_mul(
            result_ptr: &mut SyscallResultAbi<Secp256k1Point>,
            ptr: &mut T,
            gas: &mut u128,
            p: &Secp256k1Point,
            scalar: &U256,
        ) {
            let result = ptr.secp256k1_mul(*p, *scalar, gas);

            *result_ptr = match result {
                Ok(x) => SyscallResultAbi {
                    ok: ManuallyDrop::new(SyscallResultAbiOk {
                        tag: 0u8,
                        payload: ManuallyDrop::new(x),
                    }),
                },
                Err(e) => Self::wrap_error(&e),
            };
        }

        extern "C" fn wrap_secp256k1_get_point_from_x(
            result_ptr: &mut SyscallResultAbi<(u8, MaybeUninit<Secp256k1Point>)>,
            ptr: &mut T,
            gas: &mut u128,
            x: &U256,
            y_parity: &bool,
        ) {
            let result = ptr.secp256k1_get_point_from_x(*x, *y_parity, gas);

            *result_ptr = match result {
                Ok(x) => SyscallResultAbi {
                    ok: ManuallyDrop::new(SyscallResultAbiOk {
                        tag: 0u8,
                        payload: ManuallyDrop::new(match x {
                            Some(x) => (0, MaybeUninit::new(x)),
                            None => (1, MaybeUninit::uninit()),
                        }),
                    }),
                },
                Err(e) => Self::wrap_error(&e),
            };
        }

        extern "C" fn wrap_secp256k1_get_xy(
            result_ptr: &mut SyscallResultAbi<(U256, U256)>,
            ptr: &mut T,
            gas: &mut u128,
            p: &Secp256k1Point,
        ) {
            let result = ptr.secp256k1_get_xy(*p, gas);

            *result_ptr = match result {
                Ok(x) => SyscallResultAbi {
                    ok: ManuallyDrop::new(SyscallResultAbiOk {
                        tag: 0u8,
                        payload: ManuallyDrop::new(x),
                    }),
                },
                Err(e) => Self::wrap_error(&e),
            };
        }

        extern "C" fn wrap_secp256r1_new(
            result_ptr: &mut SyscallResultAbi<(u8, MaybeUninit<Secp256r1Point>)>,
            ptr: &mut T,
            gas: &mut u128,
            x: &U256,
            y: &U256,
        ) {
            let result = ptr.secp256r1_new(*x, *y, gas);

            *result_ptr = match result {
                Ok(x) => SyscallResultAbi {
                    ok: ManuallyDrop::new(SyscallResultAbiOk {
                        tag: 0u8,
                        payload: ManuallyDrop::new(match x {
                            Some(x) => (0, MaybeUninit::new(x)),
                            None => (1, MaybeUninit::uninit()),
                        }),
                    }),
                },
                Err(e) => Self::wrap_error(&e),
            };
        }

        extern "C" fn wrap_secp256r1_add(
            result_ptr: &mut SyscallResultAbi<Secp256r1Point>,
            ptr: &mut T,
            gas: &mut u128,
            p0: &Secp256r1Point,
            p1: &Secp256r1Point,
        ) {
            let result = ptr.secp256r1_add(*p0, *p1, gas);

            *result_ptr = match result {
                Ok(x) => SyscallResultAbi {
                    ok: ManuallyDrop::new(SyscallResultAbiOk {
                        tag: 0u8,
                        payload: ManuallyDrop::new(x),
                    }),
                },
                Err(e) => Self::wrap_error(&e),
            };
        }

        extern "C" fn wrap_secp256r1_mul(
            result_ptr: &mut SyscallResultAbi<Secp256r1Point>,
            ptr: &mut T,
            gas: &mut u128,
            p: &Secp256r1Point,
            scalar: &U256,
        ) {
            let result = ptr.secp256r1_mul(*p, *scalar, gas);

            *result_ptr = match result {
                Ok(x) => SyscallResultAbi {
                    ok: ManuallyDrop::new(SyscallResultAbiOk {
                        tag: 0u8,
                        payload: ManuallyDrop::new(x),
                    }),
                },
                Err(e) => Self::wrap_error(&e),
            };
        }

        extern "C" fn wrap_secp256r1_get_point_from_x(
            result_ptr: &mut SyscallResultAbi<(u8, MaybeUninit<Secp256r1Point>)>,
            ptr: &mut T,
            gas: &mut u128,
            x: &U256,
            y_parity: &bool,
        ) {
            let result = ptr.secp256r1_get_point_from_x(*x, *y_parity, gas);

            *result_ptr = match result {
                Ok(x) => SyscallResultAbi {
                    ok: ManuallyDrop::new(SyscallResultAbiOk {
                        tag: 0u8,
                        payload: ManuallyDrop::new(match x {
                            Some(x) => (0, MaybeUninit::new(x)),
                            None => (1, MaybeUninit::uninit()),
                        }),
                    }),
                },
                Err(e) => Self::wrap_error(&e),
            };
        }

        extern "C" fn wrap_secp256r1_get_xy(
            result_ptr: &mut SyscallResultAbi<(U256, U256)>,
            ptr: &mut T,
            gas: &mut u128,
            p: &Secp256r1Point,
        ) {
            let result = ptr.secp256r1_get_xy(*p, gas);

            *result_ptr = match result {
                Ok(x) => SyscallResultAbi {
                    ok: ManuallyDrop::new(SyscallResultAbiOk {
                        tag: 0u8,
                        payload: ManuallyDrop::new(x),
                    }),
                },
                Err(e) => Self::wrap_error(&e),
            };
        }
    }
}<|MERGE_RESOLUTION|>--- conflicted
+++ resolved
@@ -14,12 +14,8 @@
 pub struct Felt252Abi(pub [u8; 32]);
 /// Binary representation of a `u256` (in MLIR).
 // TODO: This shouldn't need to be public.
-<<<<<<< HEAD
 #[derive(Clone, Copy, Debug, Default, Eq, Hash, Ord, PartialEq, PartialOrd)]
-=======
-#[derive(Debug, Clone)]
 #[cfg_attr(feature = "with-serde", derive(serde::Serialize, serde::Deserialize))]
->>>>>>> 982089b6
 #[cfg_attr(target_arch = "x86_64", repr(C, align(8)))]
 #[cfg_attr(not(target_arch = "x86_64"), repr(C, align(16)))]
 pub struct U256 {
