<<<<<<< HEAD
=======
//! # Cairo Sierra to MLIR compiler and JIT engine
//!
//! This crate is a compiler and JIT engine that transforms Sierra (or Cairo) sources into MLIR,
//! which can be [JIT-executed](https://en.wikipedia.org/wiki/Just-in-time_compilation) or further
//! compiled into a binary
//! [ahead of time](https://en.wikipedia.org/wiki/Ahead-of-time_compilation).
//!
//! ## Usage
//!
//! The API contains two structs, `NativeContext` and `NativeExecutor`.
//! The main purpose of `NativeContext` is MLIR initialization, compilation and lowering to LLVM.
//! `NativeExecutor` in the other hand is responsible of executing MLIR compiled sierra programs
//! from an entrypoint.
//! Programs and JIT states can be cached in contexts where their execution will be done multiple
//! times.
//!
//! ```
//! use starknet_types_core::felt::Felt;
//! use cairo_native::context::NativeContext;
//! use cairo_native::executor::JitNativeExecutor;
//! use cairo_native::values::JitValue;
//! use std::path::Path;
//!
//! let program_path = Path::new("programs/examples/hello.cairo");
//! // Compile the cairo program to sierra.
//! let sierra_program = cairo_native::utils::cairo_to_sierra(program_path);
//!
//! // Instantiate a Cairo Native MLIR context. This data structure is responsible for the MLIR
//! // initialization and compilation of sierra programs into a MLIR module.
//! let native_context = NativeContext::new();
//!
//! // Compile the sierra program into a MLIR module.
//! let native_program = native_context.compile(&sierra_program).unwrap();
//!
//! // The parameters of the entry point.
//! let params = &[JitValue::Felt252(Felt::from_bytes_be_slice(b"user"))];
//!
//! // Find the entry point id by its name.
//! let entry_point = "hello::hello::greet";
//! let entry_point_id = cairo_native::utils::find_function_id(&sierra_program, entry_point);
//!
//! // Instantiate the executor.
//! let native_executor = JitNativeExecutor::from_native_module(native_program, Default::default());
//!
//! // Execute the program.
//! let result = native_executor
//!     .invoke_dynamic(entry_point_id, params, None)
//!     .unwrap();
//!
//! println!("Cairo program was compiled and executed successfully.");
//! println!("{:?}", result);
//! ```
//!
//! ## Common definitions
//!
//! Within this project there are lots of functions with the same signature. As their arguments have
//! all the same meaning, they are documented here:
//!
//!   - `context: NativeContext`: The MLIR context.
//!   - `module: &NativeModule`: The compiled MLIR program, with other relevant information such as program registry and metadata.
//!   - `program: &Program`: The Sierra input program.
//!   - `registry: &ProgramRegistry<TType, TLibfunc>`: The registry extracted from the program.
//!   - `metadata: &mut MetadataStorage`: Current compiler metadata.
//!
//! ## Project layout
//!
//! ```txt
//!  src
//!  ├─ context.rs - The MLIR context wrapper, provides the compile method.
//!  ├─ utils.rs - Internal utilities.
//!  ├─ metadata/ - Metadata injector to use within the compilation process
//!  ├─ executor/ - Code related to the executor of programs.
//!  ├─ module.rs - The MLIR module wrapper.
//!  ├─ arch/ - Trampoline assembly for calling functions with dynamic signatures.
//!  ├─ executor.rs - The executor code.
//!  ├─ ffi.cpp - Missing FFI C wrappers
//!  ├─ libfuncs - Cairo Sierra libfunc implementations
//!  ├─ libfuncs.rs - Cairo Sierra libfunc glue code
//!  ├─ starknet.rs - Starknet syscall handler glue code.
//!  ├─ ffi.rs - Missing FFI C wrappers, rust side.
//!  ├─ block_ext.rs - A melior (MLIR) block trait extension to write less code.
//!  ├─ lib.rs - The main lib file.
//!  ├─ execution_result.rs - Program result parsing.
//!  ├─ values.rs - JIT serialization.
//!  ├─ metadata.rs - Metadata injector to use within the compilation process.
//!  ├─ compiler.rs - The glue code of the compiler, has the codegen for the function signatures
//!  and calls the libfunc codegen implementations.
//!  ├─ error.rs - Error handling
//!  ├─ bin - Binary programs
//!  ├─ types - Cairo to MLIR type information
//! ```

// #![warn(missing_docs)]
>>>>>>> 0fc0fd68
#![allow(clippy::missing_safety_doc)]
#![allow(rustdoc::bare_urls)]
// The following line contains a markdown reference link.
// This is necessary to override the link destination in the README.md file, so
// that when the README.md is rendered standalone (e.g. on Github) is points to
// the online version, and when rendered by rustdoc the destination is the
// rendered page of the docs module.
//! [developer documentation]: docs
#![doc = include_str!("../README.md")]

pub use self::{
    compiler::compile,
    ffi::{module_to_object, object_to_shared_lib, LLVMCompileError, OptLevel},
};

mod arch;
pub(crate) mod block_ext;
pub mod cache;
mod compiler;
pub mod context;
<<<<<<< HEAD
pub mod debug_info;
pub mod docs;
=======
pub mod debug;
>>>>>>> 0fc0fd68
pub mod error;
pub mod execution_result;
pub mod executor;
mod ffi;
pub mod libfuncs;
pub mod metadata;
pub mod module;
pub mod starknet;
pub mod starknet_stub;
pub mod types;
pub mod utils;
pub mod values;<|MERGE_RESOLUTION|>--- conflicted
+++ resolved
@@ -1,106 +1,10 @@
-<<<<<<< HEAD
-=======
-//! # Cairo Sierra to MLIR compiler and JIT engine
-//!
-//! This crate is a compiler and JIT engine that transforms Sierra (or Cairo) sources into MLIR,
-//! which can be [JIT-executed](https://en.wikipedia.org/wiki/Just-in-time_compilation) or further
-//! compiled into a binary
-//! [ahead of time](https://en.wikipedia.org/wiki/Ahead-of-time_compilation).
-//!
-//! ## Usage
-//!
-//! The API contains two structs, `NativeContext` and `NativeExecutor`.
-//! The main purpose of `NativeContext` is MLIR initialization, compilation and lowering to LLVM.
-//! `NativeExecutor` in the other hand is responsible of executing MLIR compiled sierra programs
-//! from an entrypoint.
-//! Programs and JIT states can be cached in contexts where their execution will be done multiple
-//! times.
-//!
-//! ```
-//! use starknet_types_core::felt::Felt;
-//! use cairo_native::context::NativeContext;
-//! use cairo_native::executor::JitNativeExecutor;
-//! use cairo_native::values::JitValue;
-//! use std::path::Path;
-//!
-//! let program_path = Path::new("programs/examples/hello.cairo");
-//! // Compile the cairo program to sierra.
-//! let sierra_program = cairo_native::utils::cairo_to_sierra(program_path);
-//!
-//! // Instantiate a Cairo Native MLIR context. This data structure is responsible for the MLIR
-//! // initialization and compilation of sierra programs into a MLIR module.
-//! let native_context = NativeContext::new();
-//!
-//! // Compile the sierra program into a MLIR module.
-//! let native_program = native_context.compile(&sierra_program).unwrap();
-//!
-//! // The parameters of the entry point.
-//! let params = &[JitValue::Felt252(Felt::from_bytes_be_slice(b"user"))];
-//!
-//! // Find the entry point id by its name.
-//! let entry_point = "hello::hello::greet";
-//! let entry_point_id = cairo_native::utils::find_function_id(&sierra_program, entry_point);
-//!
-//! // Instantiate the executor.
-//! let native_executor = JitNativeExecutor::from_native_module(native_program, Default::default());
-//!
-//! // Execute the program.
-//! let result = native_executor
-//!     .invoke_dynamic(entry_point_id, params, None)
-//!     .unwrap();
-//!
-//! println!("Cairo program was compiled and executed successfully.");
-//! println!("{:?}", result);
-//! ```
-//!
-//! ## Common definitions
-//!
-//! Within this project there are lots of functions with the same signature. As their arguments have
-//! all the same meaning, they are documented here:
-//!
-//!   - `context: NativeContext`: The MLIR context.
-//!   - `module: &NativeModule`: The compiled MLIR program, with other relevant information such as program registry and metadata.
-//!   - `program: &Program`: The Sierra input program.
-//!   - `registry: &ProgramRegistry<TType, TLibfunc>`: The registry extracted from the program.
-//!   - `metadata: &mut MetadataStorage`: Current compiler metadata.
-//!
-//! ## Project layout
-//!
-//! ```txt
-//!  src
-//!  ├─ context.rs - The MLIR context wrapper, provides the compile method.
-//!  ├─ utils.rs - Internal utilities.
-//!  ├─ metadata/ - Metadata injector to use within the compilation process
-//!  ├─ executor/ - Code related to the executor of programs.
-//!  ├─ module.rs - The MLIR module wrapper.
-//!  ├─ arch/ - Trampoline assembly for calling functions with dynamic signatures.
-//!  ├─ executor.rs - The executor code.
-//!  ├─ ffi.cpp - Missing FFI C wrappers
-//!  ├─ libfuncs - Cairo Sierra libfunc implementations
-//!  ├─ libfuncs.rs - Cairo Sierra libfunc glue code
-//!  ├─ starknet.rs - Starknet syscall handler glue code.
-//!  ├─ ffi.rs - Missing FFI C wrappers, rust side.
-//!  ├─ block_ext.rs - A melior (MLIR) block trait extension to write less code.
-//!  ├─ lib.rs - The main lib file.
-//!  ├─ execution_result.rs - Program result parsing.
-//!  ├─ values.rs - JIT serialization.
-//!  ├─ metadata.rs - Metadata injector to use within the compilation process.
-//!  ├─ compiler.rs - The glue code of the compiler, has the codegen for the function signatures
-//!  and calls the libfunc codegen implementations.
-//!  ├─ error.rs - Error handling
-//!  ├─ bin - Binary programs
-//!  ├─ types - Cairo to MLIR type information
-//! ```
-
-// #![warn(missing_docs)]
->>>>>>> 0fc0fd68
 #![allow(clippy::missing_safety_doc)]
 #![allow(rustdoc::bare_urls)]
 // The following line contains a markdown reference link.
 // This is necessary to override the link destination in the README.md file, so
-// that when the README.md is rendered standalone (e.g. on Github) is points to
-// the online version, and when rendered by rustdoc the destination is the
-// rendered page of the docs module.
+// that when the README.md is rendered standalone (e.g. on Github) it points to
+// the online version, and when rendered by rustdoc to the docs module rendered 
+// page.
 //! [developer documentation]: docs
 #![doc = include_str!("../README.md")]
 
@@ -114,12 +18,8 @@
 pub mod cache;
 mod compiler;
 pub mod context;
-<<<<<<< HEAD
-pub mod debug_info;
 pub mod docs;
-=======
 pub mod debug;
->>>>>>> 0fc0fd68
 pub mod error;
 pub mod execution_result;
 pub mod executor;
