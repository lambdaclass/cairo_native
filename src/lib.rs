//! # Cairo Sierra to MLIR compiler and JIT engine
//!
//! This crate is a compiler and JIT engine that transforms Sierra (or Cairo) sources into MLIR,
//! which can be [JIT-executed](https://en.wikipedia.org/wiki/Just-in-time_compilation) or further
//! compiled (externally) into a binary
//! [ahead of time](https://en.wikipedia.org/wiki/Ahead-of-time_compilation).
//!
//! ## Usage
//!
//! The API contains two structs, `NativeContext` and `NativeExecutor`.
//! The main purpose of `NativeContext` is MLIR initialization, compilation and lowering to LLVM.
//! `NativeExecutor` in the other hand is responsible of executing MLIR compiled sierra programs
//! from an entrypoint.
//! Programs and JIT states can be cached in contexts where their execution will be done multiple
//! times.
//!
//! ```
//! use cairo_felt::Felt252;
//! use cairo_native::context::NativeContext;
//! use cairo_native::executor::NativeExecutor;
//! use cairo_native::values::JitValue;
//! use std::path::Path;
//!
//! let program_path = Path::new("programs/examples/hello.cairo");
//! // Compile the cairo program to sierra.
//! let sierra_program = cairo_native::utils::cairo_to_sierra(program_path);
//!
//! // Instantiate a Cairo Native MLIR context. This data structure is responsible for the MLIR
//! // initialization and compilation of sierra programs into a MLIR module.
//! let native_context = NativeContext::new();
//!
//! // Compile the sierra program into a MLIR module.
//! let native_program = native_context.compile(&sierra_program).unwrap();
//!
//! // The parameters of the entry point.
//! let params = &[JitValue::Felt252(Felt252::from_bytes_be(b"user"))];
//!
//! // Find the entry point id by its name.
//! let entry_point = "hello::hello::greet";
//! let entry_point_id = cairo_native::utils::find_function_id(&sierra_program, entry_point);
//!
//! // Instantiate the executor.
//! let native_executor = NativeExecutor::new(native_program);
//!
//! // Execute the program.
//! let result = native_executor
//!     .execute(entry_point_id, params, None)
//!     .unwrap();
//!
//! println!("Cairo program was compiled and executed successfully.");
//! println!("{:?}", result);
//!
//!
//! ```
//!
//! ## Common definitions
//!
//! Within this project there are lots of functions with the same signature. As their arguments have
//! all the same meaning, they are documented here:
//!
//!   - `context: NativeContext`: The MLIR context.
//!   - `module: &NativeModule`: The compiled MLIR program, with other relevant information such as program registry and metadata.
//!   - `program: &Program`: The Sierra input program.
//!   - `registry: &ProgramRegistry<TType, TLibfunc>`: The registry extracted from the program.
//!   - `metadata: &mut MetadataStorage`: Current compiler metadata.

// #![warn(missing_docs)]
#![allow(clippy::missing_safety_doc)]

pub use self::{
    compiler::compile,
<<<<<<< HEAD
    ffi::{module_to_object, object_to_shared_lib, LLVMCompileError, OptLevel},
=======
    ffi::{module_to_object, object_to_shared_lib, LLVMCompileError},
>>>>>>> 6b244ff2
};

pub mod cache;
mod compiler;
pub mod context;
pub mod debug_info;
pub mod error;
pub mod execution_result;
pub mod executor;
mod ffi;
// mod jit_runner;
pub mod libfuncs;
pub mod metadata;
pub mod module;
pub mod starknet;
pub mod types;
pub mod utils;
pub mod values;<|MERGE_RESOLUTION|>--- conflicted
+++ resolved
@@ -69,11 +69,7 @@
 
 pub use self::{
     compiler::compile,
-<<<<<<< HEAD
     ffi::{module_to_object, object_to_shared_lib, LLVMCompileError, OptLevel},
-=======
-    ffi::{module_to_object, object_to_shared_lib, LLVMCompileError},
->>>>>>> 6b244ff2
 };
 
 pub mod cache;
@@ -84,7 +80,6 @@
 pub mod execution_result;
 pub mod executor;
 mod ffi;
-// mod jit_runner;
 pub mod libfuncs;
 pub mod metadata;
 pub mod module;
