--- conflicted
+++ resolved
@@ -43,11 +43,7 @@
         num_variants => (num_variants.next_power_of_two().next_multiple_of(8) >> 3)
             .try_into()
             .unwrap(),
-<<<<<<< HEAD
-    );
-=======
     });
->>>>>>> ce6330c0
     let tag_value = match info.variants.len() {
         0 => {
             // An enum without variants is basically the `!` (never) type in Rust.
