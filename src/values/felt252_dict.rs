use super::{ValueBuilder, ValueSerializer};
use crate::types::felt252::PRIME;
use crate::values::ValueDeserializer;
use crate::{types::TypeBuilder, utils::debug_with};
use bumpalo::Bump;
use cairo_lang_sierra::{
    extensions::{types::InfoAndTypeConcreteType, GenericLibfunc, GenericType},
    ids::ConcreteTypeId,
    program_registry::ProgramRegistry,
};
use num_bigint::BigInt;
use num_bigint::BigUint;
use num_bigint::Sign;
use serde::{de, ser::SerializeMap, Deserializer, Serializer};
use std::alloc::Layout;
use std::ops::Neg;
use std::{collections::HashMap, fmt, ptr::NonNull};

pub unsafe fn deserialize<'de, TType, TLibfunc, D>(
    deserializer: D,
    arena: &Bump,
    registry: &ProgramRegistry<TType, TLibfunc>,
    info: &InfoAndTypeConcreteType,
) -> Result<NonNull<()>, D::Error>
where
    TType: GenericType,
    TLibfunc: GenericLibfunc,
    <TType as GenericType>::Concrete: TypeBuilder<TType, TLibfunc> + ValueBuilder<TType, TLibfunc>,
    D: Deserializer<'de>,
{
    deserializer.deserialize_map(Visitor::new(arena, registry, info))
}

pub unsafe fn serialize<TType, TLibfunc, S>(
    serializer: S,
    registry: &ProgramRegistry<TType, TLibfunc>,
    ptr: NonNull<()>,
    info: &InfoAndTypeConcreteType,
) -> Result<S::Ok, S::Error>
where
    TType: GenericType,
    TLibfunc: GenericLibfunc,
    <TType as GenericType>::Concrete: TypeBuilder<TType, TLibfunc> + ValueBuilder<TType, TLibfunc>,
    S: Serializer,
{
    assert!(!ptr.as_ptr().is_null());
    let ptr = ptr.cast::<NonNull<HashMap<[u8; 32], NonNull<std::ffi::c_void>>>>();
    let ptr = *ptr.as_ptr();
    let map = Box::from_raw(ptr.as_ptr());
    let target_type = registry.get_type(&info.ty).unwrap();

    let mut ser = serializer.serialize_map(Some(map.len()))?;

    for (key, val_ptr) in map.iter() {
        assert!(!val_ptr.as_ptr().is_null());

        type ParamSerializer<'a, TType, TLibfunc> =
            <<TType as GenericType>::Concrete as ValueBuilder<TType, TLibfunc>>::Serializer<'a>;

        ser.serialize_entry(
            &BigUint::from_bytes_le(key).to_str_radix(10),
            &ParamSerializer::<TType, TLibfunc>::new(val_ptr.cast(), registry, target_type),
        )?;
    }

    Box::leak(map); // we must leak to avoid a double free

    ser.end()
}

pub unsafe fn debug_fmt<TType, TLibfunc>(
    f: &mut fmt::Formatter,
    _id: &ConcreteTypeId,
    registry: &ProgramRegistry<TType, TLibfunc>,
    ptr: NonNull<()>,
    info: &InfoAndTypeConcreteType,
) -> fmt::Result
where
    TType: GenericType,
    TLibfunc: GenericLibfunc,
    <TType as GenericType>::Concrete: TypeBuilder<TType, TLibfunc> + ValueBuilder<TType, TLibfunc>,
{
    let mut fmt = f.debug_map();
    let ptr = ptr.cast::<NonNull<HashMap<[u8; 32], NonNull<std::ffi::c_void>>>>();
    let ptr = *ptr.as_ptr();
    let map = Box::from_raw(ptr.as_ptr());
    let target_type = registry.get_type(&info.ty).unwrap();

    for (key, val_ptr) in map.iter() {
        assert!(!val_ptr.as_ptr().is_null());

        fmt.entry(
            &BigUint::from_bytes_le(key).to_str_radix(10),
            &debug_with(|f| target_type.debug_fmt(f, &info.ty, registry, val_ptr.cast())),
        );
    }

    fmt.finish()
}

struct Visitor<'a, TType, TLibfunc>
where
    TType: GenericType,
    TLibfunc: GenericLibfunc,
    <TType as GenericType>::Concrete: ValueBuilder<TType, TLibfunc>,
{
    arena: &'a Bump,
    registry: &'a ProgramRegistry<TType, TLibfunc>,
    info: &'a InfoAndTypeConcreteType,
}

impl<'a, TType, TLibfunc> Visitor<'a, TType, TLibfunc>
where
    TType: GenericType,
    TLibfunc: GenericLibfunc,
    <TType as GenericType>::Concrete: ValueBuilder<TType, TLibfunc>,
{
    fn new(
        arena: &'a Bump,
        registry: &'a ProgramRegistry<TType, TLibfunc>,
        info: &'a InfoAndTypeConcreteType,
    ) -> Self {
        Self {
            arena,
            registry,
            info,
        }
    }
}

impl<'a, 'de, TType, TLibfunc> de::Visitor<'de> for Visitor<'a, TType, TLibfunc>
where
    TType: GenericType,
    TLibfunc: GenericLibfunc,
    <TType as GenericType>::Concrete: TypeBuilder<TType, TLibfunc> + ValueBuilder<TType, TLibfunc>,
{
    type Value = NonNull<()>;

    fn expecting(&self, f: &mut fmt::Formatter) -> fmt::Result {
        write!(f, "A map containing a sequence of key values.")
    }

    fn visit_map<A>(self, mut map: A) -> Result<Self::Value, A::Error>
    where
        A: de::MapAccess<'de>,
    {
        type ParamDeserializer<'a, TType, TLibfunc> =
            <<TType as GenericType>::Concrete as ValueBuilder<TType, TLibfunc>>::Deserializer<'a>;

        let elem_ty = self.registry.get_type(&self.info.ty).unwrap();
        let elem_layout = elem_ty.layout(self.registry).unwrap().pad_to_align();

        let mut value_map = HashMap::<[u8; 32], NonNull<std::ffi::c_void>>::new();
<<<<<<< HEAD
        // let mut value_map: Box<HashMap<[u8; 32], NonNull<std::ffi::c_void>>> = Box::default();
=======
>>>>>>> 45544fd6

        // next key must be called before next_value

        while let Some(key) = map.next_key()? {
            let key: String = key;
            let key = key.parse::<BigInt>().unwrap();
            let key = match key.sign() {
                Sign::Minus => &*PRIME - key.neg().to_biguint().unwrap(),
                _ => key.to_biguint().unwrap(),
            };
            let mut key = key.to_bytes_le();
            key.resize(32, 0);
            let key: [u8; 32] = key.try_into().unwrap();

            let value = map.next_value_seed(ParamDeserializer::<TType, TLibfunc>::new(
                self.arena,
                self.registry,
                elem_ty,
            ))?;

            let value_malloc_ptr =
                NonNull::new(unsafe { libc::malloc(dbg!(elem_layout.size())) }).unwrap();

            unsafe {
                std::ptr::copy_nonoverlapping(
<<<<<<< HEAD
                    value.as_ptr(),
=======
                    value.cast::<u8>().as_ptr(),
>>>>>>> 45544fd6
                    value_malloc_ptr.as_ptr().cast(),
                    elem_layout.size(),
                );
            }

            value_map.insert(key, value_malloc_ptr);
        }

<<<<<<< HEAD
        //let value_map_ptr = value_map as *mut _;

=======
>>>>>>> 45544fd6
        let target: NonNull<NonNull<HashMap<[u8; 32], NonNull<std::ffi::c_void>>>> = self
            .arena
            .alloc_layout(Layout::new::<
                NonNull<HashMap<[u8; 32], NonNull<std::ffi::c_void>>>,
            >())
            .cast();

<<<<<<< HEAD
        let x: NonNull<HashMap<[u8; 32], NonNull<std::ffi::c_void>>> = self
=======
        let map_ptr: NonNull<HashMap<[u8; 32], NonNull<std::ffi::c_void>>> = self
>>>>>>> 45544fd6
            .arena
            .alloc_layout(
                Layout::new::<HashMap<[u8; 32], NonNull<std::ffi::c_void>>>().pad_to_align(),
            )
            .cast();

<<<<<<< HEAD
        // let value_ptr = Box::into_raw(Box::new(value_map));

        unsafe {
            std::ptr::write(x.as_ptr(), value_map);
            std::ptr::write(target.as_ptr(), x);
=======
        unsafe {
            std::ptr::write(map_ptr.as_ptr(), value_map);
            std::ptr::write(target.as_ptr(), map_ptr);
>>>>>>> 45544fd6
        }

        Ok(target.cast())
    }
}<|MERGE_RESOLUTION|>--- conflicted
+++ resolved
@@ -151,10 +151,6 @@
         let elem_layout = elem_ty.layout(self.registry).unwrap().pad_to_align();
 
         let mut value_map = HashMap::<[u8; 32], NonNull<std::ffi::c_void>>::new();
-<<<<<<< HEAD
-        // let mut value_map: Box<HashMap<[u8; 32], NonNull<std::ffi::c_void>>> = Box::default();
-=======
->>>>>>> 45544fd6
 
         // next key must be called before next_value
 
@@ -180,11 +176,7 @@
 
             unsafe {
                 std::ptr::copy_nonoverlapping(
-<<<<<<< HEAD
-                    value.as_ptr(),
-=======
                     value.cast::<u8>().as_ptr(),
->>>>>>> 45544fd6
                     value_malloc_ptr.as_ptr().cast(),
                     elem_layout.size(),
                 );
@@ -193,11 +185,6 @@
             value_map.insert(key, value_malloc_ptr);
         }
 
-<<<<<<< HEAD
-        //let value_map_ptr = value_map as *mut _;
-
-=======
->>>>>>> 45544fd6
         let target: NonNull<NonNull<HashMap<[u8; 32], NonNull<std::ffi::c_void>>>> = self
             .arena
             .alloc_layout(Layout::new::<
@@ -205,28 +192,16 @@
             >())
             .cast();
 
-<<<<<<< HEAD
-        let x: NonNull<HashMap<[u8; 32], NonNull<std::ffi::c_void>>> = self
-=======
         let map_ptr: NonNull<HashMap<[u8; 32], NonNull<std::ffi::c_void>>> = self
->>>>>>> 45544fd6
             .arena
             .alloc_layout(
                 Layout::new::<HashMap<[u8; 32], NonNull<std::ffi::c_void>>>().pad_to_align(),
             )
             .cast();
 
-<<<<<<< HEAD
-        // let value_ptr = Box::into_raw(Box::new(value_map));
-
-        unsafe {
-            std::ptr::write(x.as_ptr(), value_map);
-            std::ptr::write(target.as_ptr(), x);
-=======
         unsafe {
             std::ptr::write(map_ptr.as_ptr(), value_map);
             std::ptr::write(target.as_ptr(), map_ptr);
->>>>>>> 45544fd6
         }
 
         Ok(target.cast())
