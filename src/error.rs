--- conflicted
+++ resolved
@@ -73,15 +73,12 @@
     #[error("integer conversion failed")]
     IntegerConversion,
 
-<<<<<<< HEAD
-=======
     #[error("missing BuiltinCosts global symbol, should never happen, this is a bug")]
     MissingBuiltinCostsSymbol,
 
     #[error("selector not found in the AotContractExecutor mappings")]
     SelectorNotFound,
 
->>>>>>> 4a6e239f
     #[error(transparent)]
     IoError(#[from] std::io::Error),
 
