//! Various error types used thorough the crate.
use crate::metadata::gas::GasMetadataError;
use cairo_lang_sierra::extensions::modules::utils::Range;
use cairo_lang_sierra::{
    edit_state::EditStateError, ids::ConcreteTypeId, program_registry::ProgramRegistryError,
};
use num_bigint::BigInt;
use panic::NativeAssertError;
use std::{alloc::LayoutError, num::TryFromIntError};
use thiserror::Error;

pub type Result<T> = std::result::Result<T, Error>;

#[derive(Error, Debug)]
pub enum Error {
    #[error(transparent)]
    LayoutError(#[from] LayoutError),

    #[error(transparent)]
    MlirError(#[from] melior::Error),

    #[error("missing parameter of type '{0}'")]
    MissingParameter(String),

    #[error("unexpected value, expected value of type '{0}'")]
    UnexpectedValue(String),

    #[error("a syscall handler was expected but was not provided")]
    MissingSyscallHandler,

    #[error(transparent)]
    LayoutErrorPolyfill(#[from] crate::utils::LayoutError),

    #[error(transparent)]
    ProgramRegistryErrorBoxed(#[from] Box<ProgramRegistryError>),

    #[error(transparent)]
    TryFromIntError(#[from] TryFromIntError),

    #[error("error parsing attribute")]
    ParseAttributeError,

    #[error("missing metadata")]
    MissingMetadata,

    #[error(transparent)]
    SierraAssert(#[from] SierraAssertError),

    #[error(transparent)]
    NativeAssert(#[from] NativeAssertError),

    #[error(transparent)]
    Compiler(#[from] CompilerError),

    #[error(transparent)]
    EditStateError(#[from] EditStateError),

    #[error(transparent)]
    GasMetadataError(#[from] GasMetadataError),

    #[error("llvm compile error: {0}")]
    LLVMCompileError(String),

    #[error("ld link error: {0}")]
    LinkError(String),

    #[error("cairo const data mismatch")]
    ConstDataMismatch,

    #[error("expected an integer-like type")]
    IntegerLikeTypeExpected,

    #[error("integer conversion failed")]
    IntegerConversion,

    #[error("missing BuiltinCosts global symbol, should never happen, this is a bug")]
    MissingBuiltinCostsSymbol,

    #[error("selector not found in the AotContractExecutor mappings")]
    SelectorNotFound,

    #[error(transparent)]
    IoError(#[from] std::io::Error),

    #[error(transparent)]
    LibraryLoadError(#[from] libloading::Error),

    #[error(transparent)]
    SerdeJsonError(#[from] serde_json::Error),
}

impl Error {
    pub fn make_missing_parameter(ty: &ConcreteTypeId) -> Self {
        Self::MissingParameter(
            ty.debug_name
                .as_ref()
                .map(|x| x.to_string())
                .unwrap_or_default(),
        )
    }
}

#[derive(Error, Debug)]
pub enum SierraAssertError {
    #[error("casts always happen between numerical types")]
    Cast,
    #[error("range should always intersect, from {:?} to {:?}", ranges.0, ranges.1)]
    Range { ranges: Box<(Range, Range)> },
    #[error("type {:?} should never be initialized", .0)]
    BadTypeInit(ConcreteTypeId),
    #[error("expected type information was missing")]
    BadTypeInfo,
    #[error("circuit cannot be evaluated")]
    ImpossibleCircuit,
}

#[derive(Error, Debug)]
pub enum CompilerError {
    #[error("BoundedInt value is out of range: {:?} not within [{:?}, {:?})", value, range.0, range.1)]
    BoundedIntOutOfRange {
        value: Box<BigInt>,
        range: Box<(BigInt, BigInt)>,
    },
}

/// In Cairo Native we want to avoid the use of panic, even in situation where
/// it *should* never happen. The downside of this is that we lose:
/// - Possible compiler opitimizations
/// - Stack backtrace on error
///
/// This modules aims to avoid panics while still obtaining a stack backtrace on eventual errors.
pub mod panic {
    use super::{Error, Result};
    use std::{
        backtrace::{Backtrace, BacktraceStatus},
        panic::Location,
    };

    /// `NativeAssertError` acts as a non-panicking alternative to Rust's panic.
    /// When the error is created the backtrace or location is captured, which
    /// is useful for debugging.
    #[derive(Debug)]
    pub struct NativeAssertError {
        msg: String,
        info: BacktraceOrLocation,
    }

    impl std::error::Error for NativeAssertError {}

    impl NativeAssertError {
        pub fn new(msg: String) -> Self {
            let backtrace = Backtrace::capture();
            let info = if let BacktraceStatus::Captured = backtrace.status() {
                BacktraceOrLocation::Backtrace(backtrace)
            } else {
                BacktraceOrLocation::Location(std::panic::Location::caller())
            };

            Self { msg, info }
        }
    }

    /// Extension trait used to easly convert `Result`s and `Option`s to `NativeAssertError`
    pub trait ToNativeAssertError<T> {
        fn to_native_assert_error(self, msg: &str) -> Result<T>;
    }

    impl<T> ToNativeAssertError<T> for Option<T> {
        fn to_native_assert_error(self, msg: &str) -> Result<T> {
            self.ok_or_else(|| Error::NativeAssert(NativeAssertError::new(msg.to_string())))
        }
    }

    impl<T, E> ToNativeAssertError<T> for std::result::Result<T, E> {
        fn to_native_assert_error(self, msg: &str) -> Result<T> {
            self.map_err(|_| Error::NativeAssert(NativeAssertError::new(msg.to_string())))
        }
    }

    /// Macro that mimicks the behaviour of `panic!`.
    /// It should only be used inside of a function that returns Result<T, cairo_native::error::Error>
    #[macro_export]
    macro_rules! native_panic {
        ($($arg:tt)*) => {
            return Err($crate::error::Error::NativeAssert(
                $crate::error::panic::NativeAssertError::new(format!($($arg)*)),
            ))
        };
    }

<<<<<<< HEAD
    /// Macro that mimicks the behaviour of `assert!`.
    /// It should only be used inside of a function that returns Result<T, cairo_native::error::Error>
=======
>>>>>>> ae234bac
    #[macro_export]
    macro_rules! native_assert {
        ($cond:expr, $($arg:tt)*) => {
            if !($cond) {
                $crate::native_panic!($($arg)*);
            }
        };
    }
<<<<<<< HEAD
=======

>>>>>>> ae234bac
    /// If `RUST_BACKTRACE` env var is not set, then the backtrace won't be captured.
    /// In that case, only the location is saved, which is better than nothing.
    #[derive(Debug)]
    enum BacktraceOrLocation {
        Backtrace(Backtrace),
        Location(&'static Location<'static>),
    }

    impl std::fmt::Display for NativeAssertError {
        fn fmt(&self, f: &mut std::fmt::Formatter<'_>) -> std::fmt::Result {
            writeln!(f, "{}", &self.msg)?;
            match &self.info {
                BacktraceOrLocation::Backtrace(backtrace) => {
                    writeln!(f, "Stack backtrace:\n{}", backtrace)
                }
                BacktraceOrLocation::Location(location) => {
                    writeln!(f, "Location: {}", location)
                }
            }
        }
    }
}

#[cfg(test)]
mod test {
    use super::*;

    #[test]
    fn test_make_missing_parameter() {
        // Test with a type ID that has a debug name
        let ty_with_debug_name = ConcreteTypeId {
            debug_name: Some("u32".into()),
            id: 10,
        };

        assert_eq!(
            Error::make_missing_parameter(&ty_with_debug_name).to_string(),
            "missing parameter of type 'u32'"
        );

        // Test with a type ID that does not have a debug name
        let ty_without_debug_name = ConcreteTypeId {
            debug_name: None,
            id: 10,
        };

        assert_eq!(
            Error::make_missing_parameter(&ty_without_debug_name).to_string(),
            "missing parameter of type ''"
        );
    }
}<|MERGE_RESOLUTION|>--- conflicted
+++ resolved
@@ -188,11 +188,8 @@
         };
     }
 
-<<<<<<< HEAD
     /// Macro that mimicks the behaviour of `assert!`.
     /// It should only be used inside of a function that returns Result<T, cairo_native::error::Error>
-=======
->>>>>>> ae234bac
     #[macro_export]
     macro_rules! native_assert {
         ($cond:expr, $($arg:tt)*) => {
@@ -201,10 +198,6 @@
             }
         };
     }
-<<<<<<< HEAD
-=======
-
->>>>>>> ae234bac
     /// If `RUST_BACKTRACE` env var is not set, then the backtrace won't be captured.
     /// In that case, only the location is saved, which is better than nothing.
     #[derive(Debug)]
