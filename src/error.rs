--- conflicted
+++ resolved
@@ -60,13 +60,12 @@
     #[error("cairo const data mismatch")]
     ConstDataMismatch,
 
-<<<<<<< HEAD
     #[error("expected an integer-like type")]
     IntegerLikeTypeExpected,
 
     #[error("integer conversion failed")]
     IntegerConversion,
-=======
+
     #[error(transparent)]
     IoError(#[from] std::io::Error),
 
@@ -75,7 +74,6 @@
 
     #[error(transparent)]
     SerdeJsonError(#[from] serde_json::Error),
->>>>>>> 44d42081
 }
 
 impl Error {
