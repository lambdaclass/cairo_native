--- conflicted
+++ resolved
@@ -39,12 +39,8 @@
     DictGasRefund,
     DictDrop,
     DictDup,
-<<<<<<< HEAD
-    GetGasBuiltin,
+    GetCostsBuiltin,
     BlakeCompress,
-=======
-    GetCostsBuiltin,
->>>>>>> 66dbbd33
     DebugPrint,
     #[cfg(feature = "with-cheatcode")]
     VtableCheatcode,
@@ -69,12 +65,8 @@
             RuntimeBinding::DictGasRefund => "cairo_native__dict_gas_refund",
             RuntimeBinding::DictDrop => "cairo_native__dict_drop",
             RuntimeBinding::DictDup => "cairo_native__dict_dup",
-<<<<<<< HEAD
-            RuntimeBinding::GetGasBuiltin => "cairo_native__get_costs_builtin",
+            RuntimeBinding::GetCostsBuiltin => "cairo_native__get_costs_builtin",
             RuntimeBinding::BlakeCompress => "cairo_native_libfunc_blake_compress",
-=======
-            RuntimeBinding::GetCostsBuiltin => "cairo_native__get_costs_builtin",
->>>>>>> 66dbbd33
             #[cfg(feature = "with-cheatcode")]
             RuntimeBinding::VtableCheatcode => "cairo_native__vtable_cheatcode",
         }
@@ -724,12 +716,8 @@
         RuntimeBinding::DictGasRefund,
         RuntimeBinding::DictDrop,
         RuntimeBinding::DictDup,
-<<<<<<< HEAD
-        RuntimeBinding::GetGasBuiltin,
+        RuntimeBinding::GetCostsBuiltin,
         RuntimeBinding::BlakeCompress,
-=======
-        RuntimeBinding::GetCostsBuiltin,
->>>>>>> 66dbbd33
         RuntimeBinding::DebugPrint,
         #[cfg(feature = "with-cheatcode")]
         RuntimeBinding::VtableCheatcode,
