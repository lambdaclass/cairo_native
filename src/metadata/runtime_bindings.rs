//! # Runtime library bindings
//!
//! This metadata ensures that the bindings to the runtime functions exist in the current
//! compilation context.

use crate::{
    error::{Error, Result},
    libfuncs::LibfuncHelper,
};
use itertools::Itertools;
use melior::{
    dialect::{
        arith::{self, CmpiPredicate},
        cf, llvm, ods,
    },
    helpers::{ArithBlockExt, BuiltinBlockExt, LlvmBlockExt},
    ir::{
        attribute::{FlatSymbolRefAttribute, StringAttribute, TypeAttribute},
        operation::OperationBuilder,
        r#type::IntegerType,
        Attribute, Block, BlockLike, Identifier, Location, Module, OperationRef, Region, Type,
        Value,
    },
    Context,
};
use std::{
    alloc::Layout,
    collections::HashSet,
    ffi::{c_int, c_void},
};

#[derive(Clone, Copy, Debug, Hash, Eq, PartialEq)]
enum RuntimeBinding {
    Pedersen,
    HadesPermutation,
    EcStateTryFinalizeNz,
    EcStateAddMul,
    EcStateInit,
    EcStateAdd,
    EcPointTryNewNz,
    EcPointFromXNz,
    DictNew,
    DictGet,
    DictSquash,
    DictDrop,
    DictDup,
    GetCostsBuiltin,
    BlakeCompress,
    DebugPrint,
    ExtendedEuclideanAlgorithm,
    CircuitArithOperation,
    #[cfg(feature = "with-cheatcode")]
    VtableCheatcode,
}

impl RuntimeBinding {
    const fn symbol(self) -> &'static str {
        match self {
            RuntimeBinding::DebugPrint => "cairo_native__libfunc__debug__print",
            RuntimeBinding::Pedersen => "cairo_native__libfunc__pedersen",
            RuntimeBinding::HadesPermutation => "cairo_native__libfunc__hades_permutation",
            RuntimeBinding::EcStateTryFinalizeNz => {
                "cairo_native__libfunc__ec__ec_state_try_finalize_nz"
            }
            RuntimeBinding::EcStateAddMul => "cairo_native__libfunc__ec__ec_state_add_mul",
            RuntimeBinding::EcStateInit => "cairo_native__libfunc__ec__ec_state_init",
            RuntimeBinding::EcStateAdd => "cairo_native__libfunc__ec__ec_state_add",
            RuntimeBinding::EcPointTryNewNz => "cairo_native__libfunc__ec__ec_point_try_new_nz",
            RuntimeBinding::EcPointFromXNz => "cairo_native__libfunc__ec__ec_point_from_x_nz",
            RuntimeBinding::DictNew => "cairo_native__dict_new",
            RuntimeBinding::DictGet => "cairo_native__dict_get",
            RuntimeBinding::DictSquash => "cairo_native__dict_squash",
            RuntimeBinding::DictDrop => "cairo_native__dict_drop",
            RuntimeBinding::DictDup => "cairo_native__dict_dup",
            RuntimeBinding::GetCostsBuiltin => "cairo_native__get_costs_builtin",
<<<<<<< HEAD
            RuntimeBinding::BlakeCompress => "cairo_native__libfunc__blake_compress",
=======
            RuntimeBinding::ExtendedEuclideanAlgorithm => {
                "cairo_native__extended_euclidean_algorithm"
            }
            RuntimeBinding::CircuitArithOperation => "cairo_native__circuit_arith_operation",
>>>>>>> 1574511d
            #[cfg(feature = "with-cheatcode")]
            RuntimeBinding::VtableCheatcode => "cairo_native__vtable_cheatcode",
        }
    }

    /// Returns an `Option` with a function pointer depending on how the binding is implemented.
    ///
    /// - For external bindings (implemented in Rust), it returns `Some`, containing
    ///   a pointer to the corresponding Rust function
    /// - For internal bindings (implemented in MLIR), it returns `None`, since those
    ///   functions are defined within MLIR and invoked by name
    const fn function_ptr(self) -> Option<*const ()> {
        let function_ptr = match self {
            RuntimeBinding::DebugPrint => {
                crate::runtime::cairo_native__libfunc__debug__print as *const ()
            }
            RuntimeBinding::Pedersen => {
                crate::runtime::cairo_native__libfunc__pedersen as *const ()
            }
            RuntimeBinding::HadesPermutation => {
                crate::runtime::cairo_native__libfunc__hades_permutation as *const ()
            }
            RuntimeBinding::EcStateTryFinalizeNz => {
                crate::runtime::cairo_native__libfunc__ec__ec_state_try_finalize_nz as *const ()
            }
            RuntimeBinding::EcStateAddMul => {
                crate::runtime::cairo_native__libfunc__ec__ec_state_add_mul as *const ()
            }
            RuntimeBinding::EcStateInit => {
                crate::runtime::cairo_native__libfunc__ec__ec_state_init as *const ()
            }
            RuntimeBinding::EcStateAdd => {
                crate::runtime::cairo_native__libfunc__ec__ec_state_add as *const ()
            }
            RuntimeBinding::EcPointTryNewNz => {
                crate::runtime::cairo_native__libfunc__ec__ec_point_try_new_nz as *const ()
            }
            RuntimeBinding::EcPointFromXNz => {
                crate::runtime::cairo_native__libfunc__ec__ec_point_from_x_nz as *const ()
            }
            RuntimeBinding::DictNew => crate::runtime::cairo_native__dict_new as *const (),
            RuntimeBinding::DictGet => crate::runtime::cairo_native__dict_get as *const (),
            RuntimeBinding::DictSquash => crate::runtime::cairo_native__dict_squash as *const (),
            RuntimeBinding::DictDrop => crate::runtime::cairo_native__dict_drop as *const (),
            RuntimeBinding::DictDup => crate::runtime::cairo_native__dict_dup as *const (),
            RuntimeBinding::GetCostsBuiltin => {
                crate::runtime::cairo_native__get_costs_builtin as *const ()
            }
<<<<<<< HEAD
            RuntimeBinding::BlakeCompress => {
                crate::runtime::cairo_native__libfunc__blake_compress as *const ()
            }
=======
            RuntimeBinding::ExtendedEuclideanAlgorithm => return None,
            RuntimeBinding::CircuitArithOperation => return None,
>>>>>>> 1574511d
            #[cfg(feature = "with-cheatcode")]
            RuntimeBinding::VtableCheatcode => {
                crate::starknet::cairo_native__vtable_cheatcode as *const ()
            }
        };
        Some(function_ptr)
    }
}

// This enum is used when performing circuit arithmetic operations.
// Inversion is not included because it is handled separately.
#[repr(u8)]
#[derive(Clone, Copy)]
pub enum CircuitArithOperationType {
    Add,
    Sub,
    Mul,
}

/// Runtime library bindings metadata.
#[derive(Debug, Default)]
pub struct RuntimeBindingsMeta {
    active_map: HashSet<RuntimeBinding>,
}

impl RuntimeBindingsMeta {
    /// Register the global for the given binding, if not yet registered, and return
    /// a pointer to the stored function.
    ///
    /// For the function to be available, `setup_runtime` must be called before running the module
    fn build_function<'c, 'a>(
        &mut self,
        context: &'c Context,
        module: &Module,
        block: &'a Block<'c>,
        location: Location<'c>,
        binding: RuntimeBinding,
    ) -> Result<Value<'c, 'a>> {
        if self.active_map.insert(binding) {
            module.body().append_operation(
                ods::llvm::mlir_global(
                    context,
                    Region::new(),
                    TypeAttribute::new(llvm::r#type::pointer(context, 0)),
                    StringAttribute::new(context, binding.symbol()),
                    Attribute::parse(context, "#llvm.linkage<weak>")
                        .ok_or(Error::ParseAttributeError)?,
                    location,
                )
                .into(),
            );
        }

        let global_address = block.append_op_result(
            ods::llvm::mlir_addressof(
                context,
                llvm::r#type::pointer(context, 0),
                FlatSymbolRefAttribute::new(context, binding.symbol()),
                location,
            )
            .into(),
        )?;

        Ok(block.load(
            context,
            location,
            global_address,
            llvm::r#type::pointer(context, 0),
        )?)
    }

    /// Build if necessary the extended euclidean algorithm used in circuit inverse gates.
    ///
    /// After checking, calls the MLIR function with arguments `a` and `b` which are the initial remainders
    /// used in the algorithm and returns a `Value` containing a struct where the first element is the
    /// greatest common divisor of `a` and `b` and the second element is the bezout coefficient x.
    pub fn extended_euclidean_algorithm<'c, 'a>(
        &mut self,
        context: &'c Context,
        module: &Module,
        block: &'a Block<'c>,
        location: Location<'c>,
        a: Value<'c, '_>,
        b: Value<'c, '_>,
    ) -> Result<Value<'c, 'a>>
    where
        'c: 'a,
    {
        let func_symbol = RuntimeBinding::ExtendedEuclideanAlgorithm.symbol();
        if self
            .active_map
            .insert(RuntimeBinding::ExtendedEuclideanAlgorithm)
        {
            build_egcd_function(module, context, location, func_symbol)?;
        }
        let integer_type: Type = IntegerType::new(context, 384 * 2).into();
        // The struct returned by the function that contains both of the results
        let return_type = llvm::r#type::r#struct(context, &[integer_type, integer_type], false);
        Ok(block
            .append_operation(
                OperationBuilder::new("llvm.call", location)
                    .add_attributes(&[(
                        Identifier::new(context, "callee"),
                        FlatSymbolRefAttribute::new(context, func_symbol).into(),
                    )])
                    .add_operands(&[a, b])
                    .add_results(&[return_type])
                    .build()?,
            )
            .result(0)?
            .into())
    }

    /// Builds, if necessary, the circuit operation function, used to perform
    /// circuit arithmetic operations.
    ///
    /// ## Operands
    /// - `op`: an enum telling which arithmetic operation to perform.
    /// - `lhs_value`: u384 operand.
    /// - `rhs_value`: u384 operand.
    /// - `circuit_modulus`: u384 circuit modulus.
    ///
    /// This function only handles addition, substraction and multiplication
    /// operations. The inversion operation was excluded as it is already handled
    /// by the [`extended_euclidean_algorithm`]
    #[allow(clippy::too_many_arguments)]
    pub fn circuit_arith_operation<'c, 'a>(
        &mut self,
        context: &'c Context,
        module: &Module,
        block: &'a Block<'c>,
        location: Location<'c>,
        op_type: CircuitArithOperationType,
        lhs_value: Value<'c, '_>,
        rhs_value: Value<'c, '_>,
        circuit_modulus: Value<'c, '_>,
    ) -> Result<Value<'c, 'a>>
    where
        'c: 'a,
    {
        let func_symbol = RuntimeBinding::CircuitArithOperation.symbol();
        if self
            .active_map
            .insert(RuntimeBinding::CircuitArithOperation)
        {
            build_circuit_arith_operation(context, module, location, func_symbol)?;
        }

        let op_tag = block.const_int(context, location, op_type as u8, 2)?;
        let return_type = IntegerType::new(context, 384).into();

        Ok(block.append_op_result(
            OperationBuilder::new("llvm.call", location)
                .add_attributes(&[(
                    Identifier::new(context, "callee"),
                    FlatSymbolRefAttribute::new(context, func_symbol).into(),
                )])
                .add_operands(&[op_tag, lhs_value, rhs_value, circuit_modulus])
                .add_results(&[return_type])
                .build()?,
        )?)
    }

    /// Register if necessary, then invoke the `debug::print()` function.
    #[allow(clippy::too_many_arguments)]
    pub fn libfunc_debug_print<'c, 'a>(
        &mut self,
        context: &'c Context,
        module: &Module,
        block: &'a Block<'c>,
        target_fd: Value<'c, '_>,
        values_ptr: Value<'c, '_>,
        values_len: Value<'c, '_>,
        location: Location<'c>,
    ) -> Result<Value<'c, 'a>>
    where
        'c: 'a,
    {
        let function =
            self.build_function(context, module, block, location, RuntimeBinding::DebugPrint)?;

        Ok(block
            .append_operation(
                OperationBuilder::new("llvm.call", location)
                    .add_operands(&[function])
                    .add_operands(&[target_fd, values_ptr, values_len])
                    .add_results(&[IntegerType::new(context, 32).into()])
                    .build()?,
            )
            .result(0)?
            .into())
    }

    /// Register if necessary, then invoke the `pedersen()` function.
    #[allow(clippy::too_many_arguments)]
    pub fn libfunc_pedersen<'c, 'a>(
        &mut self,
        context: &'c Context,
        module: &Module,
        block: &'a Block<'c>,
        dst_ptr: Value<'c, '_>,
        lhs_ptr: Value<'c, '_>,
        rhs_ptr: Value<'c, '_>,
        location: Location<'c>,
    ) -> Result<OperationRef<'c, 'a>>
    where
        'c: 'a,
    {
        let function =
            self.build_function(context, module, block, location, RuntimeBinding::Pedersen)?;

        Ok(block.append_operation(
            OperationBuilder::new("llvm.call", location)
                .add_operands(&[function])
                .add_operands(&[dst_ptr, lhs_ptr, rhs_ptr])
                .build()?,
        ))
    }

    /// Register if necessary, then invoke the `poseidon()` function.
    /// The passed pointers serve both as in/out pointers. I.E results are stored in the given pointers.
    #[allow(clippy::too_many_arguments)]
    pub fn libfunc_hades_permutation<'c, 'a>(
        &mut self,
        context: &'c Context,
        module: &Module,
        block: &'a Block<'c>,
        op0_ptr: Value<'c, '_>,
        op1_ptr: Value<'c, '_>,
        op2_ptr: Value<'c, '_>,
        location: Location<'c>,
    ) -> Result<OperationRef<'c, 'a>>
    where
        'c: 'a,
    {
        let function = self.build_function(
            context,
            module,
            block,
            location,
            RuntimeBinding::HadesPermutation,
        )?;

        Ok(block.append_operation(
            OperationBuilder::new("llvm.call", location)
                .add_operands(&[function])
                .add_operands(&[op0_ptr, op1_ptr, op2_ptr])
                .build()?,
        ))
    }

    #[allow(clippy::too_many_arguments)]
    pub fn libfunc_blake_compress<'c, 'a>(
        &mut self,
        context: &'c Context,
        module: &Module,
        block: &'a Block<'c>,
        state: Value<'c, 'a>,
        message: Value<'c, 'a>,
        count_bytes: Value<'c, 'a>,
        finalize: Value<'c, 'a>,
        location: Location<'c>,
    ) -> Result<OperationRef<'c, 'a>>
    where
        'c: 'a,
    {
        let function = self.build_function(
            context,
            module,
            block,
            location,
            RuntimeBinding::BlakeCompress,
        )?;

        Ok(block.append_operation(
            OperationBuilder::new("llvm.call", location)
                .add_operands(&[function])
                .add_operands(&[state, message, count_bytes, finalize])
                .build()?,
        ))
    }

    /// Register if necessary, then invoke the `ec_point_from_x_nz()` function.
    pub fn libfunc_ec_point_from_x_nz<'c, 'a>(
        &mut self,
        context: &'c Context,
        module: &Module,
        block: &'a Block<'c>,
        point_ptr: Value<'c, '_>,
        location: Location<'c>,
    ) -> Result<OperationRef<'c, 'a>>
    where
        'c: 'a,
    {
        let function = self.build_function(
            context,
            module,
            block,
            location,
            RuntimeBinding::EcPointFromXNz,
        )?;

        Ok(block.append_operation(
            OperationBuilder::new("llvm.call", location)
                .add_operands(&[function])
                .add_operands(&[point_ptr])
                .add_results(&[IntegerType::new(context, 1).into()])
                .build()?,
        ))
    }

    /// Register if necessary, then invoke the `ec_point_try_new_nz()` function.
    pub fn libfunc_ec_point_try_new_nz<'c, 'a>(
        &mut self,
        context: &'c Context,
        module: &Module,
        block: &'a Block<'c>,
        point_ptr: Value<'c, '_>,
        location: Location<'c>,
    ) -> Result<OperationRef<'c, 'a>>
    where
        'c: 'a,
    {
        let function = self.build_function(
            context,
            module,
            block,
            location,
            RuntimeBinding::EcPointTryNewNz,
        )?;

        Ok(block.append_operation(
            OperationBuilder::new("llvm.call", location)
                .add_operands(&[function])
                .add_operands(&[point_ptr])
                .add_results(&[IntegerType::new(context, 1).into()])
                .build()?,
        ))
    }

    /// Register if necessary, then invoke the `ec_state_init()` function.
    pub fn libfunc_ec_state_init<'c, 'a>(
        &mut self,
        context: &'c Context,
        module: &Module,
        block: &'a Block<'c>,
        state_ptr: Value<'c, '_>,
        location: Location<'c>,
    ) -> Result<OperationRef<'c, 'a>>
    where
        'c: 'a,
    {
        let function = self.build_function(
            context,
            module,
            block,
            location,
            RuntimeBinding::EcStateInit,
        )?;

        Ok(block.append_operation(
            OperationBuilder::new("llvm.call", location)
                .add_operands(&[function])
                .add_operands(&[state_ptr])
                .build()?,
        ))
    }

    /// Register if necessary, then invoke the `ec_state_add()` function.
    pub fn libfunc_ec_state_add<'c, 'a>(
        &mut self,
        context: &'c Context,
        module: &Module,
        block: &'a Block<'c>,
        state_ptr: Value<'c, '_>,
        point_ptr: Value<'c, '_>,
        location: Location<'c>,
    ) -> Result<OperationRef<'c, 'a>>
    where
        'c: 'a,
    {
        let function =
            self.build_function(context, module, block, location, RuntimeBinding::EcStateAdd)?;

        Ok(block.append_operation(
            OperationBuilder::new("llvm.call", location)
                .add_operands(&[function])
                .add_operands(&[state_ptr, point_ptr])
                .build()?,
        ))
    }

    /// Register if necessary, then invoke the `ec_state_add_mul()` function.
    #[allow(clippy::too_many_arguments)]
    pub fn libfunc_ec_state_add_mul<'c, 'a>(
        &mut self,
        context: &'c Context,
        module: &Module,
        block: &'a Block<'c>,
        state_ptr: Value<'c, '_>,
        scalar_ptr: Value<'c, '_>,
        point_ptr: Value<'c, '_>,
        location: Location<'c>,
    ) -> Result<OperationRef<'c, 'a>>
    where
        'c: 'a,
    {
        let function = self.build_function(
            context,
            module,
            block,
            location,
            RuntimeBinding::EcStateAddMul,
        )?;

        Ok(block.append_operation(
            OperationBuilder::new("llvm.call", location)
                .add_operands(&[function])
                .add_operands(&[state_ptr, scalar_ptr, point_ptr])
                .build()?,
        ))
    }

    pub fn libfunc_ec_state_try_finalize_nz<'c, 'a>(
        &mut self,
        context: &'c Context,
        module: &Module,
        block: &'a Block<'c>,
        point_ptr: Value<'c, '_>,
        state_ptr: Value<'c, '_>,
        location: Location<'c>,
    ) -> Result<OperationRef<'c, 'a>>
    where
        'c: 'a,
    {
        let function = self.build_function(
            context,
            module,
            block,
            location,
            RuntimeBinding::EcStateTryFinalizeNz,
        )?;

        Ok(block.append_operation(
            OperationBuilder::new("llvm.call", location)
                .add_operands(&[function])
                .add_operands(&[point_ptr, state_ptr])
                .add_results(&[IntegerType::new(context, 1).into()])
                .build()?,
        ))
    }

    /// Register if necessary, then invoke the `dict_alloc_new()` function.
    ///
    /// Returns a opaque pointer as the result.
    #[allow(clippy::too_many_arguments)]
    pub fn dict_new<'c, 'a>(
        &mut self,
        context: &'c Context,
        module: &Module,
        block: &'a Block<'c>,
        location: Location<'c>,
        drop_fn: Option<Value<'c, 'a>>,
        layout: Layout,
    ) -> Result<Value<'c, 'a>>
    where
        'c: 'a,
    {
        let function =
            self.build_function(context, module, block, location, RuntimeBinding::DictNew)?;

        let i64_ty = IntegerType::new(context, 64).into();
        let size = block.const_int_from_type(context, location, layout.size(), i64_ty)?;
        let align = block.const_int_from_type(context, location, layout.align(), i64_ty)?;

        let drop_fn = match drop_fn {
            Some(x) => x,
            None => {
                block.append_op_result(llvm::zero(llvm::r#type::pointer(context, 0), location))?
            }
        };

        Ok(block.append_op_result(
            OperationBuilder::new("llvm.call", location)
                .add_operands(&[function])
                .add_operands(&[size, align, drop_fn])
                .add_results(&[llvm::r#type::pointer(context, 0)])
                .build()?,
        )?)
    }

    /// Register if necessary, then invoke the `dict_alloc_new()` function.
    ///
    /// Returns a opaque pointer as the result.
    #[allow(clippy::too_many_arguments)]
    pub fn dict_drop<'c, 'a>(
        &mut self,
        context: &'c Context,
        module: &Module,
        block: &'a Block<'c>,
        ptr: Value<'c, 'a>,
        location: Location<'c>,
    ) -> Result<OperationRef<'c, 'a>>
    where
        'c: 'a,
    {
        let function =
            self.build_function(context, module, block, location, RuntimeBinding::DictDrop)?;

        Ok(block.append_operation(
            OperationBuilder::new("llvm.call", location)
                .add_operands(&[function])
                .add_operands(&[ptr])
                .build()?,
        ))
    }

    /// Register if necessary, then invoke the `dict_alloc_new()` function.
    ///
    /// Returns a opaque pointer as the result.
    #[allow(clippy::too_many_arguments)]
    pub fn dict_dup<'c, 'a>(
        &mut self,
        context: &'c Context,
        module: &Module,
        block: &'a Block<'c>,
        ptr: Value<'c, 'a>,
        location: Location<'c>,
    ) -> Result<Value<'c, 'a>>
    where
        'c: 'a,
    {
        let function =
            self.build_function(context, module, block, location, RuntimeBinding::DictDup)?;

        Ok(block.append_op_result(
            OperationBuilder::new("llvm.call", location)
                .add_operands(&[function])
                .add_operands(&[ptr])
                .add_results(&[llvm::r#type::pointer(context, 0)])
                .build()?,
        )?)
    }

    /// Register if necessary, then invoke the `dict_get()` function.
    ///
    /// Gets the value for a given key, the returned pointer is null if not found.
    ///
    /// Returns a opaque pointer as the result.
    #[allow(clippy::too_many_arguments)]
    pub fn dict_get<'c, 'a>(
        &mut self,
        context: &'c Context,
        helper: &LibfuncHelper<'c, 'a>,
        block: &'a Block<'c>,
        dict_ptr: Value<'c, 'a>, // ptr to the dict
        key_ptr: Value<'c, 'a>,  // key must be a ptr to Felt
        location: Location<'c>,
    ) -> Result<(Value<'c, 'a>, Value<'c, 'a>)>
    where
        'c: 'a,
    {
        let function =
            self.build_function(context, helper, block, location, RuntimeBinding::DictGet)?;

        let value_ptr = helper.init_block().alloca1(
            context,
            location,
            llvm::r#type::pointer(context, 0),
            align_of::<*mut ()>(),
        )?;

        let is_present = block.append_op_result(
            OperationBuilder::new("llvm.call", location)
                .add_operands(&[function])
                .add_operands(&[dict_ptr, key_ptr, value_ptr])
                .add_results(&[IntegerType::new(context, c_int::BITS).into()])
                .build()?,
        )?;

        let value_ptr = block.load(
            context,
            location,
            value_ptr,
            llvm::r#type::pointer(context, 0),
        )?;

        Ok((is_present, value_ptr))
    }

    /// Register if necessary, then invoke the `dict_gas_refund()` function.
    ///
    /// Compute the total gas refund for the dictionary.
    ///
    /// Returns a u64 of the result.
    #[allow(clippy::too_many_arguments)]
    pub fn dict_squash<'c, 'a>(
        &mut self,
        context: &'c Context,
        module: &Module,
        block: &'a Block<'c>,
        dict_ptr: Value<'c, 'a>,        // ptr to the dict
        range_check_ptr: Value<'c, 'a>, // ptr to range check
        gas_ptr: Value<'c, 'a>,         // ptr to gas
        location: Location<'c>,
    ) -> Result<OperationRef<'c, 'a>>
    where
        'c: 'a,
    {
        let function =
            self.build_function(context, module, block, location, RuntimeBinding::DictSquash)?;

        Ok(block.append_operation(
            OperationBuilder::new("llvm.call", location)
                .add_operands(&[function])
                .add_operands(&[dict_ptr, range_check_ptr, gas_ptr])
                .add_results(&[IntegerType::new(context, 64).into()])
                .build()?,
        ))
    }

    // Register if necessary, then invoke the `get_costs_builtin()` function.
    #[allow(clippy::too_many_arguments)]
    pub fn get_costs_builtin<'c, 'a>(
        &mut self,
        context: &'c Context,
        module: &Module,
        block: &'a Block<'c>,
        location: Location<'c>,
    ) -> Result<OperationRef<'c, 'a>>
    where
        'c: 'a,
    {
        let function = self.build_function(
            context,
            module,
            block,
            location,
            RuntimeBinding::GetCostsBuiltin,
        )?;

        Ok(block.append_operation(
            OperationBuilder::new("llvm.call", location)
                .add_operands(&[function])
                .add_results(&[llvm::r#type::pointer(context, 0)])
                .build()?,
        ))
    }

    /// Register if necessary, then invoke the `vtable_cheatcode()` runtime function.
    ///
    /// Calls the cheatcode syscall with the given arguments.
    ///
    /// The result is stored in `result_ptr`.
    #[allow(clippy::too_many_arguments)]
    #[cfg(feature = "with-cheatcode")]
    pub fn vtable_cheatcode<'c, 'a>(
        &mut self,
        context: &'c Context,
        module: &Module,
        block: &'a Block<'c>,
        location: Location<'c>,
        result_ptr: Value<'c, 'a>,
        selector_ptr: Value<'c, 'a>,
        args: Value<'c, 'a>,
    ) -> Result<OperationRef<'c, 'a>>
    where
        'c: 'a,
    {
        let function = self.build_function(
            context,
            module,
            block,
            location,
            RuntimeBinding::VtableCheatcode,
        )?;

        Ok(block.append_operation(
            OperationBuilder::new("llvm.call", location)
                .add_operands(&[function])
                .add_operands(&[result_ptr, selector_ptr, args])
                .build()?,
        ))
    }
}

pub fn setup_runtime(find_symbol_ptr: impl Fn(&str) -> Option<*mut c_void>) {
    for binding in [
        RuntimeBinding::DebugPrint,
        RuntimeBinding::Pedersen,
        RuntimeBinding::HadesPermutation,
        RuntimeBinding::EcStateTryFinalizeNz,
        RuntimeBinding::EcStateAddMul,
        RuntimeBinding::EcStateInit,
        RuntimeBinding::EcStateAdd,
        RuntimeBinding::EcPointTryNewNz,
        RuntimeBinding::EcPointFromXNz,
        RuntimeBinding::DictNew,
        RuntimeBinding::DictGet,
        RuntimeBinding::DictSquash,
        RuntimeBinding::DictDrop,
        RuntimeBinding::DictDup,
        RuntimeBinding::GetCostsBuiltin,
        RuntimeBinding::BlakeCompress,
        RuntimeBinding::DebugPrint,
        #[cfg(feature = "with-cheatcode")]
        RuntimeBinding::VtableCheatcode,
    ] {
        if let Some(global) = find_symbol_ptr(binding.symbol()) {
            let global = global.cast::<*const ()>();
            unsafe {
                if let Some(function_ptr) = binding.function_ptr() {
                    *global = function_ptr;
                };
            }
        }
    }
}

/// The extended euclidean algorithm calculates the greatest common divisor (gcd) of two integers a and b,
/// as well as the bezout coefficients x and y such that ax+by=gcd(a,b)
/// if gcd(a,b) = 1, then x is the modular multiplicative inverse of a modulo b.
/// See https://en.wikipedia.org/wiki/Extended_Euclidean_algorithm
///
/// This function declares a MLIR function that given two numbers a and b, returns a MLIR struct with gcd(a, b)
/// and the bezout coefficient x. The declaration is done in the body of the module.
fn build_egcd_function<'ctx>(
    module: &Module,
    context: &'ctx Context,
    location: Location<'ctx>,
    func_symbol: &str,
) -> Result<()> {
    let integer_type: Type = IntegerType::new(context, 384 * 2).into();
    let region = Region::new();

    let entry_block = region.append_block(Block::new(&[
        (integer_type, location),
        (integer_type, location),
    ]));

    let a = entry_block.arg(0)?;
    let b = entry_block.arg(1)?;
    // The egcd algorithm works by calculating a series of remainders `rem`, being each `rem_i` the remainder of dividing `rem_{i-1}` with `rem_{i-2}`
    // For the initial setup, rem_0 = b, rem_1 = a.
    // This order is chosen because if we reverse them, then the first iteration will just swap them
    let remainder = a;
    let prev_remainder = b;

    // Similarly we'll calculate another series which starts 0,1,... and from which we
    // will retrieve the modular inverse of a
    let prev_inverse = entry_block.const_int_from_type(context, location, 0, integer_type)?;
    let inverse = entry_block.const_int_from_type(context, location, 1, integer_type)?;

    let loop_block = region.append_block(Block::new(&[
        (integer_type, location),
        (integer_type, location),
        (integer_type, location),
        (integer_type, location),
    ]));
    let end_block = region.append_block(Block::new(&[
        (integer_type, location),
        (integer_type, location),
    ]));

    entry_block.append_operation(cf::br(
        &loop_block,
        &[prev_remainder, remainder, prev_inverse, inverse],
        location,
    ));

    // -- Loop body --
    // Arguments are rem_(i-1), rem, inv_(i-1), inv
    let prev_remainder = loop_block.arg(0)?;
    let remainder = loop_block.arg(1)?;
    let prev_inverse = loop_block.arg(2)?;
    let inverse = loop_block.arg(3)?;

    // First calculate q = rem_(i-1)/rem_i, rounded down
    let quotient =
        loop_block.append_op_result(arith::divui(prev_remainder, remainder, location))?;

    // Then rem_(i+1) = rem_(i-1) - q * rem_i, and inv_(i+1) = inv_(i-1) - q * inv_i
    let rem_times_quo = loop_block.muli(remainder, quotient, location)?;
    let inv_times_quo = loop_block.muli(inverse, quotient, location)?;
    let next_remainder =
        loop_block.append_op_result(arith::subi(prev_remainder, rem_times_quo, location))?;
    let next_inverse =
        loop_block.append_op_result(arith::subi(prev_inverse, inv_times_quo, location))?;

    // Check if rem_(i+1) is 0
    // If true, then:
    // - rem_i is the gcd of a and b
    // - inv_i is the bezout coefficient x
    let zero = loop_block.const_int_from_type(context, location, 0, integer_type)?;
    let next_remainder_eq_zero =
        loop_block.cmpi(context, CmpiPredicate::Eq, next_remainder, zero, location)?;
    loop_block.append_operation(cf::cond_br(
        context,
        next_remainder_eq_zero,
        &end_block,
        &loop_block,
        &[remainder, inverse],
        &[remainder, next_remainder, inverse, next_inverse],
        location,
    ));

    // Create the struct that will contain the results
    let results = end_block.append_op_result(llvm::undef(
        llvm::r#type::r#struct(context, &[integer_type, integer_type], false),
        location,
    ))?;
    let results = end_block.insert_values(
        context,
        location,
        results,
        &[end_block.arg(0)?, end_block.arg(1)?],
    )?;
    end_block.append_operation(llvm::r#return(Some(results), location));

    let func_name = StringAttribute::new(context, func_symbol);
    module.body().append_operation(llvm::func(
        context,
        func_name,
        TypeAttribute::new(llvm::r#type::function(
            llvm::r#type::r#struct(context, &[integer_type, integer_type], false),
            &[integer_type, integer_type],
            false,
        )),
        region,
        &[(
            Identifier::new(context, "no_inline"), // Adding this attribute significantly improves compilation
            Attribute::unit(context),
        )],
        location,
    ));

    Ok(())
}

/// Builds function for circuit arithmetic operations.
///
/// It builds an mlir function to perform most circuit's arithmetic operations
/// with the exception of the inversion since it is handled separately. This
/// allows us to reduce the amount of inlined operations in the mlir generated,
/// significantly reducing the compilation time of circuits.
///
/// Disclaimer: This function could've been split in three functions, each being
/// responsible of one circuit operation, improving maintainability. It would
/// also avoid having to use a `match` in runtime to select the operation to
/// perform, since its known at compile time. However, it was decided not to go
/// with this approach since it would make compilation time about a 10
/// percent slower in circuit-heavy contracts.
fn build_circuit_arith_operation<'ctx>(
    context: &'ctx Context,
    module: &Module,
    location: Location<'ctx>,
    func_symbol: &str,
) -> Result<()> {
    let func_name = StringAttribute::new(context, func_symbol);
    let u2_ty = IntegerType::new(context, 2).into();
    let u384_ty: Type = IntegerType::new(context, 384).into();
    let u385_ty: Type = IntegerType::new(context, 385).into();
    let u768_ty = IntegerType::new(context, 768).into();

    let region = Region::new();
    let entry_block = region.append_block(Block::new(&[
        (u2_ty, location),
        (u384_ty, location),
        (u384_ty, location),
        (u384_ty, location),
    ]));

    let op_tag = entry_block.arg(0)?;
    let lhs = entry_block.arg(1)?;
    let rhs = entry_block.arg(2)?;
    let modulus = entry_block.arg(3)?;

    let ops = [
        CircuitArithOperationType::Add,
        CircuitArithOperationType::Sub,
        CircuitArithOperationType::Mul,
    ];
    let op_blocks = ops
        .into_iter()
        .map(|op| (op, Block::new(&[])))
        .collect_vec();
    let default_block = region.append_block(Block::new(&[]));
    let cases_values = ops.iter().map(|&op| op as i64).collect_vec();

    // Default block. This should be unreachable as the op_tag is not defined by the user.
    {
        // Arithmetic operations' tag go from 0 to 2 (add, sub, mul)
        default_block.append_operation(llvm::unreachable(location));
    }

    // Switch cases' operation blocks.
    for (tag, block) in op_blocks.iter() {
        let result = match tag {
            // result = lhs_value + rhs_value
            CircuitArithOperationType::Add => {
                // We need to extend the operands to avoid overflows while
                // operating. Since we are performing an addition, we need
                // at least a bit width of 384 + 1.
                let lhs = block.extui(lhs, u385_ty, location)?;
                let rhs = block.extui(rhs, u385_ty, location)?;
                let modulus = block.extui(modulus, u385_ty, location)?;

                let result = block.addi(lhs, rhs, location)?;

                // result % circuit_modulus
                block.append_op_result(arith::remui(result, modulus, location))?
            }
            // result = output_value + circuit_modulus - rhs_value
            CircuitArithOperationType::Sub => {
                // We need to extend the operands to avoid overflows while
                // operating. Since we are performing a subtraction, we
                // need at least a bit width of 384 + 1.
                let lhs = block.extui(lhs, u385_ty, location)?;
                let rhs = block.extui(rhs, u385_ty, location)?;
                let modulus = block.extui(modulus, u385_ty, location)?;

                let partial_result = block.addi(lhs, modulus, location)?;
                let result = block.subi(partial_result, rhs, location)?;

                // result % circuit_modulus
                block.append_op_result(arith::remui(result, modulus, location))?
            }
            // result = lhs_value * rhs_value
            CircuitArithOperationType::Mul => {
                // We need to extend the operands to avoid overflows while
                // operating. Since we are performing a multiplication, we need at least a bit width
                // of 284 * 2.
                let lhs = block.extui(lhs, u768_ty, location)?;
                let rhs = block.extui(rhs, u768_ty, location)?;
                let modulus = block.extui(modulus, u768_ty, location)?;

                let result = block.muli(lhs, rhs, location)?;

                // result % circuit_modulus
                block.append_op_result(arith::remui(result, modulus, location))?
            }
        };

        // Truncate back
        let result = block.trunci(result, u384_ty, location)?;

        block.append_operation(llvm::r#return(Some(result), location));
    }

    entry_block.append_operation(cf::switch(
        context,
        &cases_values,
        op_tag,
        u2_ty,
        (&default_block, &[]),
        &op_blocks
            .iter()
            .map(|(_, block)| (block, [].as_slice()))
            .collect::<Vec<_>>(),
        location,
    )?);

    // We need to append the cases to the region.
    for (_, block) in op_blocks.into_iter() {
        region.append_block(block);
    }

    module.body().append_operation(llvm::func(
        context,
        func_name,
        TypeAttribute::new(llvm::r#type::function(
            u384_ty,
            &[u2_ty, u384_ty, u384_ty, u384_ty],
            false,
        )),
        region,
        &[(
            Identifier::new(context, "no_inline"),
            Attribute::unit(context),
        )],
        location,
    ));

    Ok(())
}<|MERGE_RESOLUTION|>--- conflicted
+++ resolved
@@ -73,14 +73,11 @@
             RuntimeBinding::DictDrop => "cairo_native__dict_drop",
             RuntimeBinding::DictDup => "cairo_native__dict_dup",
             RuntimeBinding::GetCostsBuiltin => "cairo_native__get_costs_builtin",
-<<<<<<< HEAD
             RuntimeBinding::BlakeCompress => "cairo_native__libfunc__blake_compress",
-=======
             RuntimeBinding::ExtendedEuclideanAlgorithm => {
                 "cairo_native__extended_euclidean_algorithm"
             }
             RuntimeBinding::CircuitArithOperation => "cairo_native__circuit_arith_operation",
->>>>>>> 1574511d
             #[cfg(feature = "with-cheatcode")]
             RuntimeBinding::VtableCheatcode => "cairo_native__vtable_cheatcode",
         }
@@ -129,14 +126,11 @@
             RuntimeBinding::GetCostsBuiltin => {
                 crate::runtime::cairo_native__get_costs_builtin as *const ()
             }
-<<<<<<< HEAD
             RuntimeBinding::BlakeCompress => {
                 crate::runtime::cairo_native__libfunc__blake_compress as *const ()
             }
-=======
             RuntimeBinding::ExtendedEuclideanAlgorithm => return None,
             RuntimeBinding::CircuitArithOperation => return None,
->>>>>>> 1574511d
             #[cfg(feature = "with-cheatcode")]
             RuntimeBinding::VtableCheatcode => {
                 crate::starknet::cairo_native__vtable_cheatcode as *const ()
