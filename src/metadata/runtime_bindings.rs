//! # Runtime library bindings
//!
//! This metadata ensures that the bindings to the runtime functions exist in the current
//! compilation context.

use crate::{
    error::{Error, Result},
    utils::BlockExt,
};
use melior::{
    dialect::{func, llvm, ods},
    ir::{
        attribute::{FlatSymbolRefAttribute, StringAttribute, TypeAttribute},
        r#type::{FunctionType, IntegerType},
        Attribute, Block, Identifier, Location, Module, OperationRef, Region, Value,
    },
    Context,
};
use std::{collections::HashSet, marker::PhantomData};

#[derive(Clone, Copy, Debug, Hash, Eq, PartialEq)]
enum RuntimeBinding {
    Pedersen,
    HadesPermutation,
    EcStateTryFinalizeNz,
    EcStateAddMul,
    EcStateInit,
    EcStateAdd,
    EcPointTryNewNz,
    EcPointFromXNz,
    DictNew,
    DictInsert,
    DictGet,
    DictGasRefund,
    DictDrop,
    DictDup,
    GetGasBuiltin,
    DebugPrint,
    #[cfg(feature = "with-cheatcode")]
    VtableCheatcode,
}

/// Runtime library bindings metadata.
#[derive(Debug)]
pub struct RuntimeBindingsMeta {
    active_map: HashSet<RuntimeBinding>,
    phantom: PhantomData<()>,
}

impl RuntimeBindingsMeta {
    /// Register if necessary, then invoke the `debug::print()` function.
    #[allow(clippy::too_many_arguments)]
    pub fn libfunc_debug_print<'c, 'a>(
        &mut self,
        context: &'c Context,
        module: &Module,
        block: &'a Block<'c>,
        target_fd: Value<'c, '_>,
        values_ptr: Value<'c, '_>,
        values_len: Value<'c, '_>,
        location: Location<'c>,
    ) -> Result<Value<'c, 'a>>
    where
        'c: 'a,
    {
        if self.active_map.insert(RuntimeBinding::DebugPrint) {
            module.body().append_operation(func::func(
                context,
                StringAttribute::new(context, "cairo_native__libfunc__debug__print"),
                TypeAttribute::new(
                    FunctionType::new(
                        context,
                        &[
                            IntegerType::new(context, 32).into(),
                            llvm::r#type::pointer(context, 0),
                            IntegerType::new(context, 32).into(),
                        ],
                        &[IntegerType::new(context, 32).into()],
                    )
                    .into(),
                ),
                Region::new(),
                &[
                    (
                        Identifier::new(context, "sym_visibility"),
                        StringAttribute::new(context, "private").into(),
                    ),
                    (
                        Identifier::new(context, "llvm.linkage"),
<<<<<<< HEAD
                        Attribute::parse(context, "#llvm.linkage<external>").unwrap(),
=======
                        Attribute::parse(context, "#llvm.linkage<external>")
                            .ok_or(Error::ParseAttributeError)?,
>>>>>>> 4a6e239f
                    ),
                ],
                Location::unknown(context),
            ));
        }

        Ok(block
            .append_operation(func::call(
                context,
                FlatSymbolRefAttribute::new(context, "cairo_native__libfunc__debug__print"),
                &[target_fd, values_ptr, values_len],
                &[IntegerType::new(context, 32).into()],
                location,
            ))
            .result(0)?
            .into())
    }

    /// Register if necessary, then invoke the `pedersen()` function.
    #[allow(clippy::too_many_arguments)]
    pub fn libfunc_pedersen<'c, 'a>(
        &mut self,
        context: &'c Context,
        module: &Module,
        block: &'a Block<'c>,
        dst_ptr: Value<'c, '_>,
        lhs_ptr: Value<'c, '_>,
        rhs_ptr: Value<'c, '_>,
        location: Location<'c>,
    ) -> Result<OperationRef<'c, 'a>>
    where
        'c: 'a,
    {
        if self.active_map.insert(RuntimeBinding::Pedersen) {
            module.body().append_operation(func::func(
                context,
                StringAttribute::new(context, "cairo_native__libfunc__pedersen"),
                TypeAttribute::new(
                    FunctionType::new(
                        context,
                        &[
                            llvm::r#type::pointer(context, 0),
                            llvm::r#type::pointer(context, 0),
                            llvm::r#type::pointer(context, 0),
                        ],
                        &[],
                    )
                    .into(),
                ),
                Region::new(),
                &[
                    (
                        Identifier::new(context, "sym_visibility"),
                        StringAttribute::new(context, "private").into(),
                    ),
                    (
                        Identifier::new(context, "llvm.linkage"),
<<<<<<< HEAD
                        Attribute::parse(context, "#llvm.linkage<external>").unwrap(),
=======
                        Attribute::parse(context, "#llvm.linkage<external>")
                            .ok_or(Error::ParseAttributeError)?,
>>>>>>> 4a6e239f
                    ),
                ],
                Location::unknown(context),
            ));
        }

        Ok(block.append_operation(func::call(
            context,
            FlatSymbolRefAttribute::new(context, "cairo_native__libfunc__pedersen"),
            &[dst_ptr, lhs_ptr, rhs_ptr],
            &[],
            location,
        )))
    }

    /// Register if necessary, then invoke the `poseidon()` function.
    /// The passed pointers serve both as in/out pointers. I.E results are stored in the given pointers.
    #[allow(clippy::too_many_arguments)]
    pub fn libfunc_hades_permutation<'c, 'a>(
        &mut self,
        context: &'c Context,
        module: &Module,
        block: &'a Block<'c>,
        op0_ptr: Value<'c, '_>,
        op1_ptr: Value<'c, '_>,
        op2_ptr: Value<'c, '_>,
        location: Location<'c>,
    ) -> Result<OperationRef<'c, 'a>>
    where
        'c: 'a,
    {
        if self.active_map.insert(RuntimeBinding::HadesPermutation) {
            module.body().append_operation(func::func(
                context,
                StringAttribute::new(context, "cairo_native__libfunc__hades_permutation"),
                TypeAttribute::new(
                    FunctionType::new(
                        context,
                        &[
                            llvm::r#type::pointer(context, 0),
                            llvm::r#type::pointer(context, 0),
                            llvm::r#type::pointer(context, 0),
                        ],
                        &[],
                    )
                    .into(),
                ),
                Region::new(),
                &[
                    (
                        Identifier::new(context, "sym_visibility"),
                        StringAttribute::new(context, "private").into(),
                    ),
                    (
                        Identifier::new(context, "llvm.linkage"),
<<<<<<< HEAD
                        Attribute::parse(context, "#llvm.linkage<external>").unwrap(),
=======
                        Attribute::parse(context, "#llvm.linkage<external>")
                            .ok_or(Error::ParseAttributeError)?,
>>>>>>> 4a6e239f
                    ),
                ],
                Location::unknown(context),
            ));
        }

        Ok(block.append_operation(func::call(
            context,
            FlatSymbolRefAttribute::new(context, "cairo_native__libfunc__hades_permutation"),
            &[op0_ptr, op1_ptr, op2_ptr],
            &[],
            location,
        )))
    }

    /// Register if necessary, then invoke the `ec_point_from_x_nz()` function.
    pub fn libfunc_ec_point_from_x_nz<'c, 'a>(
        &mut self,
        context: &'c Context,
        module: &Module,
        block: &'a Block<'c>,
        point_ptr: Value<'c, '_>,
        location: Location<'c>,
    ) -> Result<OperationRef<'c, 'a>>
    where
        'c: 'a,
    {
        if self.active_map.insert(RuntimeBinding::EcPointFromXNz) {
            module.body().append_operation(func::func(
                context,
                StringAttribute::new(context, "cairo_native__libfunc__ec__ec_point_from_x_nz"),
                TypeAttribute::new(
                    FunctionType::new(
                        context,
                        &[llvm::r#type::pointer(context, 0)],
                        &[IntegerType::new(context, 1).into()],
                    )
                    .into(),
                ),
                Region::new(),
                &[
                    (
                        Identifier::new(context, "sym_visibility"),
                        StringAttribute::new(context, "private").into(),
                    ),
                    (
                        Identifier::new(context, "llvm.linkage"),
<<<<<<< HEAD
                        Attribute::parse(context, "#llvm.linkage<external>").unwrap(),
=======
                        Attribute::parse(context, "#llvm.linkage<external>")
                            .ok_or(Error::ParseAttributeError)?,
>>>>>>> 4a6e239f
                    ),
                ],
                Location::unknown(context),
            ));
        }

        Ok(block.append_operation(func::call(
            context,
            FlatSymbolRefAttribute::new(context, "cairo_native__libfunc__ec__ec_point_from_x_nz"),
            &[point_ptr],
            &[IntegerType::new(context, 1).into()],
            location,
        )))
    }

    /// Register if necessary, then invoke the `ec_point_try_new_nz()` function.
    pub fn libfunc_ec_point_try_new_nz<'c, 'a>(
        &mut self,
        context: &'c Context,
        module: &Module,
        block: &'a Block<'c>,
        point_ptr: Value<'c, '_>,
        location: Location<'c>,
    ) -> Result<OperationRef<'c, 'a>>
    where
        'c: 'a,
    {
        if self.active_map.insert(RuntimeBinding::EcPointTryNewNz) {
            module.body().append_operation(func::func(
                context,
                StringAttribute::new(context, "cairo_native__libfunc__ec__ec_point_try_new_nz"),
                TypeAttribute::new(
                    FunctionType::new(
                        context,
                        &[llvm::r#type::pointer(context, 0)],
                        &[IntegerType::new(context, 1).into()],
                    )
                    .into(),
                ),
                Region::new(),
                &[
                    (
                        Identifier::new(context, "sym_visibility"),
                        StringAttribute::new(context, "private").into(),
                    ),
                    (
                        Identifier::new(context, "llvm.linkage"),
<<<<<<< HEAD
                        Attribute::parse(context, "#llvm.linkage<external>").unwrap(),
=======
                        Attribute::parse(context, "#llvm.linkage<external>")
                            .ok_or(Error::ParseAttributeError)?,
>>>>>>> 4a6e239f
                    ),
                ],
                Location::unknown(context),
            ));
        }

        Ok(block.append_operation(func::call(
            context,
            FlatSymbolRefAttribute::new(context, "cairo_native__libfunc__ec__ec_point_try_new_nz"),
            &[point_ptr],
            &[IntegerType::new(context, 1).into()],
            location,
        )))
    }

    /// Register if necessary, then invoke the `ec_state_init()` function.
    pub fn libfunc_ec_state_init<'c, 'a>(
        &mut self,
        context: &'c Context,
        module: &Module,
        block: &'a Block<'c>,
        state_ptr: Value<'c, '_>,
        location: Location<'c>,
    ) -> Result<OperationRef<'c, 'a>>
    where
        'c: 'a,
    {
        if self.active_map.insert(RuntimeBinding::EcStateInit) {
            module.body().append_operation(func::func(
                context,
                StringAttribute::new(context, "cairo_native__libfunc__ec__ec_state_init"),
                TypeAttribute::new(
                    FunctionType::new(context, &[llvm::r#type::pointer(context, 0)], &[]).into(),
                ),
                Region::new(),
                &[
                    (
                        Identifier::new(context, "sym_visibility"),
                        StringAttribute::new(context, "private").into(),
                    ),
                    (
                        Identifier::new(context, "llvm.linkage"),
<<<<<<< HEAD
                        Attribute::parse(context, "#llvm.linkage<external>").unwrap(),
=======
                        Attribute::parse(context, "#llvm.linkage<external>")
                            .ok_or(Error::ParseAttributeError)?,
>>>>>>> 4a6e239f
                    ),
                ],
                Location::unknown(context),
            ));
        }

        Ok(block.append_operation(func::call(
            context,
            FlatSymbolRefAttribute::new(context, "cairo_native__libfunc__ec__ec_state_init"),
            &[state_ptr],
            &[],
            location,
        )))
    }

    /// Register if necessary, then invoke the `ec_state_add()` function.
    pub fn libfunc_ec_state_add<'c, 'a>(
        &mut self,
        context: &'c Context,
        module: &Module,
        block: &'a Block<'c>,
        state_ptr: Value<'c, '_>,
        point_ptr: Value<'c, '_>,
        location: Location<'c>,
    ) -> Result<OperationRef<'c, 'a>>
    where
        'c: 'a,
    {
        if self.active_map.insert(RuntimeBinding::EcStateAdd) {
            module.body().append_operation(func::func(
                context,
                StringAttribute::new(context, "cairo_native__libfunc__ec__ec_state_add"),
                TypeAttribute::new(
                    FunctionType::new(
                        context,
                        &[
                            llvm::r#type::pointer(context, 0),
                            llvm::r#type::pointer(context, 0),
                        ],
                        &[],
                    )
                    .into(),
                ),
                Region::new(),
                &[
                    (
                        Identifier::new(context, "sym_visibility"),
                        StringAttribute::new(context, "private").into(),
                    ),
                    (
                        Identifier::new(context, "llvm.linkage"),
<<<<<<< HEAD
                        Attribute::parse(context, "#llvm.linkage<external>").unwrap(),
=======
                        Attribute::parse(context, "#llvm.linkage<external>")
                            .ok_or(Error::ParseAttributeError)?,
>>>>>>> 4a6e239f
                    ),
                ],
                Location::unknown(context),
            ));
        }

        Ok(block.append_operation(func::call(
            context,
            FlatSymbolRefAttribute::new(context, "cairo_native__libfunc__ec__ec_state_add"),
            &[state_ptr, point_ptr],
            &[],
            location,
        )))
    }

    /// Register if necessary, then invoke the `ec_state_add_mul()` function.
    #[allow(clippy::too_many_arguments)]
    pub fn libfunc_ec_state_add_mul<'c, 'a>(
        &mut self,
        context: &'c Context,
        module: &Module,
        block: &'a Block<'c>,
        state_ptr: Value<'c, '_>,
        scalar_ptr: Value<'c, '_>,
        point_ptr: Value<'c, '_>,
        location: Location<'c>,
    ) -> Result<OperationRef<'c, 'a>>
    where
        'c: 'a,
    {
        if self.active_map.insert(RuntimeBinding::EcStateAddMul) {
            module.body().append_operation(func::func(
                context,
                StringAttribute::new(context, "cairo_native__libfunc__ec__ec_state_add_mul"),
                TypeAttribute::new(
                    FunctionType::new(
                        context,
                        &[
                            llvm::r#type::pointer(context, 0),
                            llvm::r#type::pointer(context, 0),
                            llvm::r#type::pointer(context, 0),
                        ],
                        &[],
                    )
                    .into(),
                ),
                Region::new(),
                &[
                    (
                        Identifier::new(context, "sym_visibility"),
                        StringAttribute::new(context, "private").into(),
                    ),
                    (
                        Identifier::new(context, "llvm.linkage"),
<<<<<<< HEAD
                        Attribute::parse(context, "#llvm.linkage<external>").unwrap(),
=======
                        Attribute::parse(context, "#llvm.linkage<external>")
                            .ok_or(Error::ParseAttributeError)?,
>>>>>>> 4a6e239f
                    ),
                ],
                Location::unknown(context),
            ));
        }

        Ok(block.append_operation(func::call(
            context,
            FlatSymbolRefAttribute::new(context, "cairo_native__libfunc__ec__ec_state_add_mul"),
            &[state_ptr, scalar_ptr, point_ptr],
            &[],
            location,
        )))
    }

    pub fn libfunc_ec_state_try_finalize_nz<'c, 'a>(
        &mut self,
        context: &'c Context,
        module: &Module,
        block: &'a Block<'c>,
        point_ptr: Value<'c, '_>,
        state_ptr: Value<'c, '_>,
        location: Location<'c>,
    ) -> Result<OperationRef<'c, 'a>>
    where
        'c: 'a,
    {
        if self.active_map.insert(RuntimeBinding::EcStateTryFinalizeNz) {
            module.body().append_operation(func::func(
                context,
                StringAttribute::new(
                    context,
                    "cairo_native__libfunc__ec__ec_state_try_finalize_nz",
                ),
                TypeAttribute::new(
                    FunctionType::new(
                        context,
                        &[
                            llvm::r#type::pointer(context, 0),
                            llvm::r#type::pointer(context, 0),
                        ],
                        &[IntegerType::new(context, 1).into()],
                    )
                    .into(),
                ),
                Region::new(),
                &[
                    (
                        Identifier::new(context, "sym_visibility"),
                        StringAttribute::new(context, "private").into(),
                    ),
                    (
                        Identifier::new(context, "llvm.linkage"),
<<<<<<< HEAD
                        Attribute::parse(context, "#llvm.linkage<external>").unwrap(),
=======
                        Attribute::parse(context, "#llvm.linkage<external>")
                            .ok_or(Error::ParseAttributeError)?,
>>>>>>> 4a6e239f
                    ),
                ],
                location,
            ));
        }

        Ok(block.append_operation(func::call(
            context,
            FlatSymbolRefAttribute::new(
                context,
                "cairo_native__libfunc__ec__ec_state_try_finalize_nz",
            ),
            &[point_ptr, state_ptr],
            &[IntegerType::new(context, 1).into()],
            location,
        )))
    }

    /// Register if necessary, then invoke the `dict_alloc_new()` function.
    ///
    /// Returns a opaque pointer as the result.
    #[allow(clippy::too_many_arguments)]
    pub fn dict_new<'c, 'a>(
        &mut self,
        context: &'c Context,
        module: &Module,
        block: &'a Block<'c>,
        location: Location<'c>,
    ) -> Result<Value<'c, 'a>>
    where
        'c: 'a,
    {
        if self.active_map.insert(RuntimeBinding::DictNew) {
            module.body().append_operation(func::func(
                context,
                StringAttribute::new(context, "cairo_native__dict_new"),
                TypeAttribute::new(
                    FunctionType::new(
                        context,
                        &[llvm::r#type::pointer(context, 0)],
                        &[llvm::r#type::pointer(context, 0)],
                    )
                    .into(),
                ),
                Region::new(),
                &[
                    (
                        Identifier::new(context, "sym_visibility"),
                        StringAttribute::new(context, "private").into(),
                    ),
                    (
                        Identifier::new(context, "llvm.linkage"),
<<<<<<< HEAD
                        Attribute::parse(context, "#llvm.linkage<external>").unwrap(),
=======
                        Attribute::parse(context, "#llvm.linkage<external>")
                            .ok_or(Error::ParseAttributeError)?,
>>>>>>> 4a6e239f
                    ),
                ],
                Location::unknown(context),
            ));
        }

        let free_fn = block.append_op_result(
            ods::llvm::mlir_addressof(
                context,
                llvm::r#type::pointer(context, 0),
                FlatSymbolRefAttribute::new(context, "free"),
                location,
            )
            .into(),
        )?;

        block.append_op_result(func::call(
            context,
            FlatSymbolRefAttribute::new(context, "cairo_native__dict_new"),
            &[free_fn],
            &[llvm::r#type::pointer(context, 0)],
            location,
        ))
    }

    /// Register if necessary, then invoke the `dict_alloc_new()` function.
    ///
    /// Returns a opaque pointer as the result.
    #[allow(clippy::too_many_arguments)]
    pub fn dict_drop<'c, 'a>(
        &mut self,
        context: &'c Context,
        module: &Module,
        block: &'a Block<'c>,
        ptr: Value<'c, 'a>,
        drop_fn: Option<Value<'c, 'a>>,
        location: Location<'c>,
    ) -> Result<OperationRef<'c, 'a>>
    where
        'c: 'a,
    {
        if self.active_map.insert(RuntimeBinding::DictDrop) {
            module.body().append_operation(func::func(
                context,
                StringAttribute::new(context, "cairo_native__dict_drop"),
                TypeAttribute::new(
                    FunctionType::new(
                        context,
                        &[
                            llvm::r#type::pointer(context, 0),
                            llvm::r#type::pointer(context, 0),
                        ],
                        &[],
                    )
                    .into(),
                ),
                Region::new(),
                &[
                    (
                        Identifier::new(context, "sym_visibility"),
                        StringAttribute::new(context, "private").into(),
                    ),
                    (
                        Identifier::new(context, "llvm.linkage"),
<<<<<<< HEAD
                        Attribute::parse(context, "#llvm.linkage<external>").unwrap(),
=======
                        Attribute::parse(context, "#llvm.linkage<external>")
                            .ok_or(Error::ParseAttributeError)?,
>>>>>>> 4a6e239f
                    ),
                ],
                Location::unknown(context),
            ));
        }

        let drop_fn = match drop_fn {
            Some(x) => x,
            None => {
                block.append_op_result(llvm::zero(llvm::r#type::pointer(context, 0), location))?
            }
        };

        Ok(block.append_operation(func::call(
            context,
            FlatSymbolRefAttribute::new(context, "cairo_native__dict_drop"),
            &[ptr, drop_fn],
            &[],
            location,
        )))
    }

    /// Register if necessary, then invoke the `dict_alloc_new()` function.
    ///
    /// Returns a opaque pointer as the result.
    #[allow(clippy::too_many_arguments)]
    pub fn dict_dup<'c, 'a>(
        &mut self,
        context: &'c Context,
        module: &Module,
        block: &'a Block<'c>,
        ptr: Value<'c, 'a>,
        dup_fn: Value<'c, 'a>,
        location: Location<'c>,
    ) -> Result<Value<'c, 'a>>
    where
        'c: 'a,
    {
        if self.active_map.insert(RuntimeBinding::DictDup) {
            module.body().append_operation(func::func(
                context,
                StringAttribute::new(context, "cairo_native__dict_dup"),
                TypeAttribute::new(
                    FunctionType::new(
                        context,
                        &[
                            llvm::r#type::pointer(context, 0),
                            llvm::r#type::pointer(context, 0),
                        ],
                        &[llvm::r#type::pointer(context, 0)],
                    )
                    .into(),
                ),
                Region::new(),
                &[
                    (
                        Identifier::new(context, "sym_visibility"),
                        StringAttribute::new(context, "private").into(),
                    ),
                    (
                        Identifier::new(context, "llvm.linkage"),
<<<<<<< HEAD
                        Attribute::parse(context, "#llvm.linkage<external>").unwrap(),
=======
                        Attribute::parse(context, "#llvm.linkage<external>")
                            .ok_or(Error::ParseAttributeError)?,
>>>>>>> 4a6e239f
                    ),
                ],
                Location::unknown(context),
            ));
        }

        block.append_op_result(func::call(
            context,
            FlatSymbolRefAttribute::new(context, "cairo_native__dict_dup"),
            &[ptr, dup_fn],
            &[llvm::r#type::pointer(context, 0)],
            location,
        ))
    }

    /// Register if necessary, then invoke the `dict_get()` function.
    ///
    /// Gets the value for a given key, the returned pointer is null if not found.
    ///
    /// Returns a opaque pointer as the result.
    #[allow(clippy::too_many_arguments)]
    pub fn dict_get<'c, 'a>(
        &mut self,
        context: &'c Context,
        module: &Module,
        block: &'a Block<'c>,
        dict_ptr: Value<'c, 'a>, // ptr to the dict
        key_ptr: Value<'c, 'a>,  // key must be a ptr to Felt
        location: Location<'c>,
    ) -> Result<Value<'c, 'a>>
    where
        'c: 'a,
    {
        if self.active_map.insert(RuntimeBinding::DictGet) {
            module.body().append_operation(func::func(
                context,
                StringAttribute::new(context, "cairo_native__dict_get"),
                TypeAttribute::new(
                    FunctionType::new(
                        context,
                        &[
                            llvm::r#type::pointer(context, 0),
                            llvm::r#type::pointer(context, 0),
                        ],
                        &[llvm::r#type::pointer(context, 0)],
                    )
                    .into(),
                ),
                Region::new(),
                &[
                    (
                        Identifier::new(context, "sym_visibility"),
                        StringAttribute::new(context, "private").into(),
                    ),
                    (
                        Identifier::new(context, "llvm.linkage"),
<<<<<<< HEAD
                        Attribute::parse(context, "#llvm.linkage<external>").unwrap(),
=======
                        Attribute::parse(context, "#llvm.linkage<external>")
                            .ok_or(Error::ParseAttributeError)?,
>>>>>>> 4a6e239f
                    ),
                ],
                Location::unknown(context),
            ));
        }

        block.append_op_result(func::call(
            context,
            FlatSymbolRefAttribute::new(context, "cairo_native__dict_get"),
            &[dict_ptr, key_ptr],
            &[llvm::r#type::pointer(context, 0)],
            location,
        ))
    }

    /// Register if necessary, then invoke the `dict_insert()` function.
    ///
    /// Inserts the provided key value. Returning the old one or nullptr if there was none.
    ///
    /// Returns a opaque pointer as the result.
    #[allow(clippy::too_many_arguments)]
    pub fn dict_insert<'c, 'a>(
        &mut self,
        context: &'c Context,
        module: &Module,
        block: &'a Block<'c>,
        dict_ptr: Value<'c, 'a>,  // ptr to the dict
        key_ptr: Value<'c, 'a>,   // key must be a ptr to Felt
        value_ptr: Value<'c, 'a>, // value must be a opaque non null ptr
        location: Location<'c>,
    ) -> Result<OperationRef<'c, 'a>>
    where
        'c: 'a,
    {
        if self.active_map.insert(RuntimeBinding::DictInsert) {
            module.body().append_operation(func::func(
                context,
                StringAttribute::new(context, "cairo_native__dict_insert"),
                TypeAttribute::new(
                    FunctionType::new(
                        context,
                        &[
                            llvm::r#type::pointer(context, 0),
                            llvm::r#type::pointer(context, 0),
                            llvm::r#type::pointer(context, 0),
                        ],
                        &[llvm::r#type::pointer(context, 0)],
                    )
                    .into(),
                ),
                Region::new(),
                &[
                    (
                        Identifier::new(context, "sym_visibility"),
                        StringAttribute::new(context, "private").into(),
                    ),
                    (
                        Identifier::new(context, "llvm.linkage"),
<<<<<<< HEAD
                        Attribute::parse(context, "#llvm.linkage<external>").unwrap(),
=======
                        Attribute::parse(context, "#llvm.linkage<external>")
                            .ok_or(Error::ParseAttributeError)?,
>>>>>>> 4a6e239f
                    ),
                ],
                Location::unknown(context),
            ));
        }

        Ok(block.append_operation(func::call(
            context,
            FlatSymbolRefAttribute::new(context, "cairo_native__dict_insert"),
            &[dict_ptr, key_ptr, value_ptr],
            &[llvm::r#type::pointer(context, 0)],
            location,
        )))
    }

    /// Register if necessary, then invoke the `dict_gas_refund()` function.
    ///
    /// Compute the total gas refund for the dictionary.
    ///
    /// Returns a u64 of the result.
    #[allow(clippy::too_many_arguments)]
    pub fn dict_gas_refund<'c, 'a>(
        &mut self,
        context: &'c Context,
        module: &Module,
        block: &'a Block<'c>,
        dict_ptr: Value<'c, 'a>, // ptr to the dict
        location: Location<'c>,
    ) -> Result<OperationRef<'c, 'a>>
    where
        'c: 'a,
    {
        if self.active_map.insert(RuntimeBinding::DictGasRefund) {
            module.body().append_operation(func::func(
                context,
                StringAttribute::new(context, "cairo_native__dict_gas_refund"),
                TypeAttribute::new(
                    FunctionType::new(
                        context,
                        &[llvm::r#type::pointer(context, 0)],
                        &[IntegerType::new(context, 64).into()],
                    )
                    .into(),
                ),
                Region::new(),
                &[
                    (
                        Identifier::new(context, "sym_visibility"),
                        StringAttribute::new(context, "private").into(),
                    ),
                    (
                        Identifier::new(context, "llvm.linkage"),
<<<<<<< HEAD
                        Attribute::parse(context, "#llvm.linkage<external>").unwrap(),
=======
                        Attribute::parse(context, "#llvm.linkage<external>")
                            .ok_or(Error::ParseAttributeError)?,
>>>>>>> 4a6e239f
                    ),
                ],
                Location::unknown(context),
            ));
        }

        Ok(block.append_operation(func::call(
            context,
            FlatSymbolRefAttribute::new(context, "cairo_native__dict_gas_refund"),
            &[dict_ptr],
            &[IntegerType::new(context, 64).into()],
            location,
        )))
    }

    // Register if necessary, then invoke the `set_gas_builtin()` function.
    #[allow(clippy::too_many_arguments)]
    pub fn get_gas_builtin<'c, 'a>(
        &mut self,
        context: &'c Context,
        module: &Module,
        block: &'a Block<'c>,
        location: Location<'c>,
    ) -> Result<OperationRef<'c, 'a>>
    where
        'c: 'a,
    {
        if self.active_map.insert(RuntimeBinding::GetGasBuiltin) {
            module.body().append_operation(func::func(
                context,
                StringAttribute::new(context, "cairo_native__get_costs_builtin"),
                TypeAttribute::new(
                    FunctionType::new(context, &[], &[llvm::r#type::pointer(context, 0)]).into(),
                ),
                Region::new(),
                &[
                    (
                        Identifier::new(context, "sym_visibility"),
                        StringAttribute::new(context, "private").into(),
                    ),
                    (
                        Identifier::new(context, "llvm.linkage"),
                        Attribute::parse(context, "#llvm.linkage<external>")
                            .ok_or(Error::ParseAttributeError)?,
                    ),
                ],
                Location::unknown(context),
            ));
        }

        Ok(block.append_operation(func::call(
            context,
            FlatSymbolRefAttribute::new(context, "cairo_native__get_costs_builtin"),
            &[],
            &[llvm::r#type::pointer(context, 0)],
            location,
        )))
    }

    /// Register if necessary, then invoke the `vtable_cheatcode()` runtime function.
    ///
    /// Calls the cheatcode syscall with the given arguments.
    ///
    /// The result is stored in `result_ptr`.
    #[allow(clippy::too_many_arguments)]
    #[cfg(feature = "with-cheatcode")]
    pub fn vtable_cheatcode<'c, 'a>(
        &mut self,
        context: &'c Context,
        module: &Module,
        block: &'a Block<'c>,
        location: Location<'c>,
        result_ptr: Value<'c, 'a>,
        selector_ptr: Value<'c, 'a>,
        args: Value<'c, 'a>,
    ) -> Result<OperationRef<'c, 'a>>
    where
        'c: 'a,
    {
        if self.active_map.insert(RuntimeBinding::VtableCheatcode) {
            module.body().append_operation(func::func(
                context,
                StringAttribute::new(context, "cairo_native__vtable_cheatcode"),
                TypeAttribute::new(
                    FunctionType::new(
                        context,
                        &[
                            llvm::r#type::pointer(context, 0),
                            llvm::r#type::pointer(context, 0),
                            llvm::r#type::pointer(context, 0),
                        ],
                        &[],
                    )
                    .into(),
                ),
                Region::new(),
                &[
                    (
                        Identifier::new(context, "sym_visibility"),
                        StringAttribute::new(context, "private").into(),
                    ),
                    (
                        Identifier::new(context, "llvm.linkage"),
<<<<<<< HEAD
                        Attribute::parse(context, "#llvm.linkage<external>").unwrap(),
=======
                        Attribute::parse(context, "#llvm.linkage<external>")
                            .ok_or(Error::ParseAttributeError)?,
>>>>>>> 4a6e239f
                    ),
                ],
                Location::unknown(context),
            ));
        }

        Ok(block.append_operation(func::call(
            context,
            FlatSymbolRefAttribute::new(context, "cairo_native__vtable_cheatcode"),
            &[result_ptr, selector_ptr, args],
            &[],
            location,
        )))
    }
}

impl Default for RuntimeBindingsMeta {
    fn default() -> Self {
        Self {
            active_map: HashSet::new(),
            phantom: PhantomData,
        }
    }
}<|MERGE_RESOLUTION|>--- conflicted
+++ resolved
@@ -87,12 +87,8 @@
                     ),
                     (
                         Identifier::new(context, "llvm.linkage"),
-<<<<<<< HEAD
-                        Attribute::parse(context, "#llvm.linkage<external>").unwrap(),
-=======
-                        Attribute::parse(context, "#llvm.linkage<external>")
-                            .ok_or(Error::ParseAttributeError)?,
->>>>>>> 4a6e239f
+                        Attribute::parse(context, "#llvm.linkage<external>")
+                            .ok_or(Error::ParseAttributeError)?,
                     ),
                 ],
                 Location::unknown(context),
@@ -150,12 +146,8 @@
                     ),
                     (
                         Identifier::new(context, "llvm.linkage"),
-<<<<<<< HEAD
-                        Attribute::parse(context, "#llvm.linkage<external>").unwrap(),
-=======
-                        Attribute::parse(context, "#llvm.linkage<external>")
-                            .ok_or(Error::ParseAttributeError)?,
->>>>>>> 4a6e239f
+                        Attribute::parse(context, "#llvm.linkage<external>")
+                            .ok_or(Error::ParseAttributeError)?,
                     ),
                 ],
                 Location::unknown(context),
@@ -211,12 +203,8 @@
                     ),
                     (
                         Identifier::new(context, "llvm.linkage"),
-<<<<<<< HEAD
-                        Attribute::parse(context, "#llvm.linkage<external>").unwrap(),
-=======
-                        Attribute::parse(context, "#llvm.linkage<external>")
-                            .ok_or(Error::ParseAttributeError)?,
->>>>>>> 4a6e239f
+                        Attribute::parse(context, "#llvm.linkage<external>")
+                            .ok_or(Error::ParseAttributeError)?,
                     ),
                 ],
                 Location::unknown(context),
@@ -264,12 +252,8 @@
                     ),
                     (
                         Identifier::new(context, "llvm.linkage"),
-<<<<<<< HEAD
-                        Attribute::parse(context, "#llvm.linkage<external>").unwrap(),
-=======
-                        Attribute::parse(context, "#llvm.linkage<external>")
-                            .ok_or(Error::ParseAttributeError)?,
->>>>>>> 4a6e239f
+                        Attribute::parse(context, "#llvm.linkage<external>")
+                            .ok_or(Error::ParseAttributeError)?,
                     ),
                 ],
                 Location::unknown(context),
@@ -317,12 +301,8 @@
                     ),
                     (
                         Identifier::new(context, "llvm.linkage"),
-<<<<<<< HEAD
-                        Attribute::parse(context, "#llvm.linkage<external>").unwrap(),
-=======
-                        Attribute::parse(context, "#llvm.linkage<external>")
-                            .ok_or(Error::ParseAttributeError)?,
->>>>>>> 4a6e239f
+                        Attribute::parse(context, "#llvm.linkage<external>")
+                            .ok_or(Error::ParseAttributeError)?,
                     ),
                 ],
                 Location::unknown(context),
@@ -365,12 +345,8 @@
                     ),
                     (
                         Identifier::new(context, "llvm.linkage"),
-<<<<<<< HEAD
-                        Attribute::parse(context, "#llvm.linkage<external>").unwrap(),
-=======
-                        Attribute::parse(context, "#llvm.linkage<external>")
-                            .ok_or(Error::ParseAttributeError)?,
->>>>>>> 4a6e239f
+                        Attribute::parse(context, "#llvm.linkage<external>")
+                            .ok_or(Error::ParseAttributeError)?,
                     ),
                 ],
                 Location::unknown(context),
@@ -422,12 +398,8 @@
                     ),
                     (
                         Identifier::new(context, "llvm.linkage"),
-<<<<<<< HEAD
-                        Attribute::parse(context, "#llvm.linkage<external>").unwrap(),
-=======
-                        Attribute::parse(context, "#llvm.linkage<external>")
-                            .ok_or(Error::ParseAttributeError)?,
->>>>>>> 4a6e239f
+                        Attribute::parse(context, "#llvm.linkage<external>")
+                            .ok_or(Error::ParseAttributeError)?,
                     ),
                 ],
                 Location::unknown(context),
@@ -482,12 +454,8 @@
                     ),
                     (
                         Identifier::new(context, "llvm.linkage"),
-<<<<<<< HEAD
-                        Attribute::parse(context, "#llvm.linkage<external>").unwrap(),
-=======
-                        Attribute::parse(context, "#llvm.linkage<external>")
-                            .ok_or(Error::ParseAttributeError)?,
->>>>>>> 4a6e239f
+                        Attribute::parse(context, "#llvm.linkage<external>")
+                            .ok_or(Error::ParseAttributeError)?,
                     ),
                 ],
                 Location::unknown(context),
@@ -541,12 +509,8 @@
                     ),
                     (
                         Identifier::new(context, "llvm.linkage"),
-<<<<<<< HEAD
-                        Attribute::parse(context, "#llvm.linkage<external>").unwrap(),
-=======
-                        Attribute::parse(context, "#llvm.linkage<external>")
-                            .ok_or(Error::ParseAttributeError)?,
->>>>>>> 4a6e239f
+                        Attribute::parse(context, "#llvm.linkage<external>")
+                            .ok_or(Error::ParseAttributeError)?,
                     ),
                 ],
                 location,
@@ -599,12 +563,8 @@
                     ),
                     (
                         Identifier::new(context, "llvm.linkage"),
-<<<<<<< HEAD
-                        Attribute::parse(context, "#llvm.linkage<external>").unwrap(),
-=======
-                        Attribute::parse(context, "#llvm.linkage<external>")
-                            .ok_or(Error::ParseAttributeError)?,
->>>>>>> 4a6e239f
+                        Attribute::parse(context, "#llvm.linkage<external>")
+                            .ok_or(Error::ParseAttributeError)?,
                     ),
                 ],
                 Location::unknown(context),
@@ -669,12 +629,8 @@
                     ),
                     (
                         Identifier::new(context, "llvm.linkage"),
-<<<<<<< HEAD
-                        Attribute::parse(context, "#llvm.linkage<external>").unwrap(),
-=======
-                        Attribute::parse(context, "#llvm.linkage<external>")
-                            .ok_or(Error::ParseAttributeError)?,
->>>>>>> 4a6e239f
+                        Attribute::parse(context, "#llvm.linkage<external>")
+                            .ok_or(Error::ParseAttributeError)?,
                     ),
                 ],
                 Location::unknown(context),
@@ -736,12 +692,8 @@
                     ),
                     (
                         Identifier::new(context, "llvm.linkage"),
-<<<<<<< HEAD
-                        Attribute::parse(context, "#llvm.linkage<external>").unwrap(),
-=======
-                        Attribute::parse(context, "#llvm.linkage<external>")
-                            .ok_or(Error::ParseAttributeError)?,
->>>>>>> 4a6e239f
+                        Attribute::parse(context, "#llvm.linkage<external>")
+                            .ok_or(Error::ParseAttributeError)?,
                     ),
                 ],
                 Location::unknown(context),
@@ -798,12 +750,8 @@
                     ),
                     (
                         Identifier::new(context, "llvm.linkage"),
-<<<<<<< HEAD
-                        Attribute::parse(context, "#llvm.linkage<external>").unwrap(),
-=======
-                        Attribute::parse(context, "#llvm.linkage<external>")
-                            .ok_or(Error::ParseAttributeError)?,
->>>>>>> 4a6e239f
+                        Attribute::parse(context, "#llvm.linkage<external>")
+                            .ok_or(Error::ParseAttributeError)?,
                     ),
                 ],
                 Location::unknown(context),
@@ -862,12 +810,8 @@
                     ),
                     (
                         Identifier::new(context, "llvm.linkage"),
-<<<<<<< HEAD
-                        Attribute::parse(context, "#llvm.linkage<external>").unwrap(),
-=======
-                        Attribute::parse(context, "#llvm.linkage<external>")
-                            .ok_or(Error::ParseAttributeError)?,
->>>>>>> 4a6e239f
+                        Attribute::parse(context, "#llvm.linkage<external>")
+                            .ok_or(Error::ParseAttributeError)?,
                     ),
                 ],
                 Location::unknown(context),
@@ -920,12 +864,8 @@
                     ),
                     (
                         Identifier::new(context, "llvm.linkage"),
-<<<<<<< HEAD
-                        Attribute::parse(context, "#llvm.linkage<external>").unwrap(),
-=======
-                        Attribute::parse(context, "#llvm.linkage<external>")
-                            .ok_or(Error::ParseAttributeError)?,
->>>>>>> 4a6e239f
+                        Attribute::parse(context, "#llvm.linkage<external>")
+                            .ok_or(Error::ParseAttributeError)?,
                     ),
                 ],
                 Location::unknown(context),
@@ -1029,12 +969,8 @@
                     ),
                     (
                         Identifier::new(context, "llvm.linkage"),
-<<<<<<< HEAD
-                        Attribute::parse(context, "#llvm.linkage<external>").unwrap(),
-=======
-                        Attribute::parse(context, "#llvm.linkage<external>")
-                            .ok_or(Error::ParseAttributeError)?,
->>>>>>> 4a6e239f
+                        Attribute::parse(context, "#llvm.linkage<external>")
+                            .ok_or(Error::ParseAttributeError)?,
                     ),
                 ],
                 Location::unknown(context),
