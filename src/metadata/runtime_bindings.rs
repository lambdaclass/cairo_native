//! # Runtime library bindings
//!
//! This metadata ensures that the bindings to the runtime functions exist in the current
//! compilation context.

use crate::{
    error::{Error, Result},
    libfuncs::LibfuncHelper,
};
use itertools::Itertools;
use melior::{
    dialect::{
        arith::{self, CmpiPredicate},
        cf, llvm, ods,
    },
    helpers::{ArithBlockExt, BuiltinBlockExt, LlvmBlockExt},
    ir::{
        attribute::{FlatSymbolRefAttribute, StringAttribute, TypeAttribute},
        operation::OperationBuilder,
        r#type::IntegerType,
        Attribute, Block, BlockLike, Identifier, Location, Module, OperationRef, Region, Type,
        Value,
    },
    Context,
};
use std::{
    alloc::Layout,
    collections::HashSet,
    ffi::{c_int, c_void},
};

#[derive(Clone, Copy, Debug, Hash, Eq, PartialEq)]
enum RuntimeBinding {
    Pedersen,
    HadesPermutation,
    EcStateTryFinalizeNz,
    EcStateAddMul,
    EcStateInit,
    EcStateAdd,
    EcPointTryNewNz,
    EcPointFromXNz,
    DictNew,
    DictGet,
    DictSquash,
    DictDrop,
    DictDup,
    GetCostsBuiltin,
    DebugPrint,
    U252ExtendedEuclideanAlgorithm,
    U384ExtendedEuclideanAlgorithm,
    CircuitArithOperation,
    #[cfg(feature = "with-cheatcode")]
    VtableCheatcode,
}

impl RuntimeBinding {
    const fn symbol(self) -> &'static str {
        match self {
            RuntimeBinding::DebugPrint => "cairo_native__libfunc__debug__print",
            RuntimeBinding::Pedersen => "cairo_native__libfunc__pedersen",
            RuntimeBinding::HadesPermutation => "cairo_native__libfunc__hades_permutation",
            RuntimeBinding::EcStateTryFinalizeNz => {
                "cairo_native__libfunc__ec__ec_state_try_finalize_nz"
            }
            RuntimeBinding::EcStateAddMul => "cairo_native__libfunc__ec__ec_state_add_mul",
            RuntimeBinding::EcStateInit => "cairo_native__libfunc__ec__ec_state_init",
            RuntimeBinding::EcStateAdd => "cairo_native__libfunc__ec__ec_state_add",
            RuntimeBinding::EcPointTryNewNz => "cairo_native__libfunc__ec__ec_point_try_new_nz",
            RuntimeBinding::EcPointFromXNz => "cairo_native__libfunc__ec__ec_point_from_x_nz",
            RuntimeBinding::DictNew => "cairo_native__dict_new",
            RuntimeBinding::DictGet => "cairo_native__dict_get",
            RuntimeBinding::DictSquash => "cairo_native__dict_squash",
            RuntimeBinding::DictDrop => "cairo_native__dict_drop",
            RuntimeBinding::DictDup => "cairo_native__dict_dup",
            RuntimeBinding::GetCostsBuiltin => "cairo_native__get_costs_builtin",
            RuntimeBinding::U252ExtendedEuclideanAlgorithm => {
                "cairo_native__u252_extended_euclidean_algorithm"
            }
            RuntimeBinding::U384ExtendedEuclideanAlgorithm => {
                "cairo_native__u384_extended_euclidean_algorithm"
            }
            RuntimeBinding::CircuitArithOperation => "cairo_native__circuit_arith_operation",
            #[cfg(feature = "with-cheatcode")]
            RuntimeBinding::VtableCheatcode => "cairo_native__vtable_cheatcode",
        }
    }

    /// Returns an `Option` with a function pointer depending on how the binding is implemented.
    ///
    /// - For external bindings (implemented in Rust), it returns `Some`, containing
    ///   a pointer to the corresponding Rust function
    /// - For internal bindings (implemented in MLIR), it returns `None`, since those
    ///   functions are defined within MLIR and invoked by name
    const fn function_ptr(self) -> Option<*const ()> {
        let function_ptr = match self {
            RuntimeBinding::DebugPrint => {
                crate::runtime::cairo_native__libfunc__debug__print as *const ()
            }
            RuntimeBinding::Pedersen => {
                crate::runtime::cairo_native__libfunc__pedersen as *const ()
            }
            RuntimeBinding::HadesPermutation => {
                crate::runtime::cairo_native__libfunc__hades_permutation as *const ()
            }
            RuntimeBinding::EcStateTryFinalizeNz => {
                crate::runtime::cairo_native__libfunc__ec__ec_state_try_finalize_nz as *const ()
            }
            RuntimeBinding::EcStateAddMul => {
                crate::runtime::cairo_native__libfunc__ec__ec_state_add_mul as *const ()
            }
            RuntimeBinding::EcStateInit => {
                crate::runtime::cairo_native__libfunc__ec__ec_state_init as *const ()
            }
            RuntimeBinding::EcStateAdd => {
                crate::runtime::cairo_native__libfunc__ec__ec_state_add as *const ()
            }
            RuntimeBinding::EcPointTryNewNz => {
                crate::runtime::cairo_native__libfunc__ec__ec_point_try_new_nz as *const ()
            }
            RuntimeBinding::EcPointFromXNz => {
                crate::runtime::cairo_native__libfunc__ec__ec_point_from_x_nz as *const ()
            }
            RuntimeBinding::DictNew => crate::runtime::cairo_native__dict_new as *const (),
            RuntimeBinding::DictGet => crate::runtime::cairo_native__dict_get as *const (),
            RuntimeBinding::DictSquash => crate::runtime::cairo_native__dict_squash as *const (),
            RuntimeBinding::DictDrop => crate::runtime::cairo_native__dict_drop as *const (),
            RuntimeBinding::DictDup => crate::runtime::cairo_native__dict_dup as *const (),
            RuntimeBinding::GetCostsBuiltin => {
                crate::runtime::cairo_native__get_costs_builtin as *const ()
            }
            RuntimeBinding::U252ExtendedEuclideanAlgorithm
            | RuntimeBinding::U384ExtendedEuclideanAlgorithm => return None,
            RuntimeBinding::CircuitArithOperation => return None,
            #[cfg(feature = "with-cheatcode")]
            RuntimeBinding::VtableCheatcode => {
                crate::starknet::cairo_native__vtable_cheatcode as *const ()
            }
        };
        Some(function_ptr)
    }
}

// This enum is used when performing circuit arithmetic operations.
// Inversion is not included because it is handled separately.
#[repr(u8)]
#[derive(Clone, Copy)]
pub enum CircuitArithOperationType {
    Add,
    Sub,
    Mul,
}

/// Runtime library bindings metadata.
#[derive(Debug, Default)]
pub struct RuntimeBindingsMeta {
    active_map: HashSet<RuntimeBinding>,
}

impl RuntimeBindingsMeta {
    /// Register the global for the given binding, if not yet registered, and return
    /// a pointer to the stored function.
    ///
    /// For the function to be available, `setup_runtime` must be called before running the module
    fn build_function<'c, 'a>(
        &mut self,
        context: &'c Context,
        module: &Module,
        block: &'a Block<'c>,
        location: Location<'c>,
        binding: RuntimeBinding,
    ) -> Result<Value<'c, 'a>> {
        if self.active_map.insert(binding) {
            module.body().append_operation(
                ods::llvm::mlir_global(
                    context,
                    Region::new(),
                    TypeAttribute::new(llvm::r#type::pointer(context, 0)),
                    StringAttribute::new(context, binding.symbol()),
                    Attribute::parse(context, "#llvm.linkage<weak>")
                        .ok_or(Error::ParseAttributeError)?,
                    location,
                )
                .into(),
            );
        }

        let global_address = block.append_op_result(
            ods::llvm::mlir_addressof(
                context,
                llvm::r#type::pointer(context, 0),
                FlatSymbolRefAttribute::new(context, binding.symbol()),
                location,
            )
            .into(),
        )?;

        Ok(block.load(
            context,
            location,
            global_address,
            llvm::r#type::pointer(context, 0),
        )?)
    }

    /// Build if necessary the extended euclidean algorithm used in circuit inverse gates.
    ///
    /// After checking, calls the MLIR function with arguments `a` and `b` which are the initial remainders
    /// used in the algorithm and returns a `Value` containing a struct where the first element is the
    /// greatest common divisor of `a` and `b` and the second element is the bezout coefficient x.
    ///
    /// This implementation is only for felt252, which uses u252 integers.
    pub fn u252_extended_euclidean_algorithm<'c, 'a>(
        &mut self,
        context: &'c Context,
        module: &Module,
        block: &'a Block<'c>,
        location: Location<'c>,
        a: Value<'c, '_>,
        b: Value<'c, '_>,
    ) -> Result<Value<'c, 'a>>
    where
        'c: 'a,
    {
        let integer_type = IntegerType::new(context, 512).into();
        let func_symbol = RuntimeBinding::U252ExtendedEuclideanAlgorithm.symbol();
        if self
            .active_map
            .insert(RuntimeBinding::U252ExtendedEuclideanAlgorithm)
        {
            build_egcd_function(module, context, location, func_symbol, integer_type)?;
        }
        // The struct returned by the function that contains both of the results
        let return_type = llvm::r#type::r#struct(context, &[integer_type, integer_type], false);
        Ok(block
            .append_operation(
                OperationBuilder::new("llvm.call", location)
                    .add_attributes(&[(
                        Identifier::new(context, "callee"),
                        FlatSymbolRefAttribute::new(context, func_symbol).into(),
                    )])
                    .add_operands(&[a, b])
                    .add_results(&[return_type])
                    .build()?,
            )
            .result(0)?
            .into())
    }

    /// Similar to [felt252_extended_euclidean_algorithm](Self::felt252_extended_euclidean_algorithm).
    ///
    /// The difference with the other is that this function is meant to be used
    /// with circuits, which use u384 integers.
    pub fn u384_extended_euclidean_algorithm<'c, 'a>(
        &mut self,
        context: &'c Context,
        module: &Module,
        block: &'a Block<'c>,
        location: Location<'c>,
        a: Value<'c, '_>,
        b: Value<'c, '_>,
    ) -> Result<Value<'c, 'a>>
    where
        'c: 'a,
    {
        let integer_type = IntegerType::new(context, 768).into();
        let func_symbol = RuntimeBinding::U384ExtendedEuclideanAlgorithm.symbol();
        if self
            .active_map
            .insert(RuntimeBinding::U384ExtendedEuclideanAlgorithm)
        {
            build_egcd_function(module, context, location, func_symbol, integer_type)?;
        }
<<<<<<< HEAD
=======
        let integer_type: Type = IntegerType::new(context, 384).into();
>>>>>>> 0a67730e
        // The struct returned by the function that contains both of the results
        let return_type = llvm::r#type::r#struct(context, &[integer_type, integer_type], false);
        Ok(block
            .append_operation(
                OperationBuilder::new("llvm.call", location)
                    .add_attributes(&[(
                        Identifier::new(context, "callee"),
                        FlatSymbolRefAttribute::new(context, func_symbol).into(),
                    )])
                    .add_operands(&[a, b])
                    .add_results(&[return_type])
                    .build()?,
            )
            .result(0)?
            .into())
    }

    /// Builds, if necessary, the circuit operation function, used to perform
    /// circuit arithmetic operations.
    ///
    /// ## Operands
    /// - `op`: an enum telling which arithmetic operation to perform.
    /// - `lhs_value`: u384 operand.
    /// - `rhs_value`: u384 operand.
    /// - `circuit_modulus`: u384 circuit modulus.
    ///
    /// This function only handles addition, substraction and multiplication
    /// operations. The inversion operation was excluded as it is already handled
    /// by the [`extended_euclidean_algorithm`]
    #[allow(clippy::too_many_arguments)]
    pub fn circuit_arith_operation<'c, 'a>(
        &mut self,
        context: &'c Context,
        module: &Module,
        block: &'a Block<'c>,
        location: Location<'c>,
        op_type: CircuitArithOperationType,
        lhs_value: Value<'c, '_>,
        rhs_value: Value<'c, '_>,
        circuit_modulus: Value<'c, '_>,
    ) -> Result<Value<'c, 'a>>
    where
        'c: 'a,
    {
        let func_symbol = RuntimeBinding::CircuitArithOperation.symbol();
        if self
            .active_map
            .insert(RuntimeBinding::CircuitArithOperation)
        {
            build_circuit_arith_operation(context, module, location, func_symbol)?;
        }

        let op_tag = block.const_int(context, location, op_type as u8, 2)?;
        let return_type = IntegerType::new(context, 384).into();

        Ok(block.append_op_result(
            OperationBuilder::new("llvm.call", location)
                .add_attributes(&[(
                    Identifier::new(context, "callee"),
                    FlatSymbolRefAttribute::new(context, func_symbol).into(),
                )])
                .add_operands(&[op_tag, lhs_value, rhs_value, circuit_modulus])
                .add_results(&[return_type])
                .build()?,
        )?)
    }

    /// Register if necessary, then invoke the `debug::print()` function.
    #[allow(clippy::too_many_arguments)]
    pub fn libfunc_debug_print<'c, 'a>(
        &mut self,
        context: &'c Context,
        module: &Module,
        block: &'a Block<'c>,
        target_fd: Value<'c, '_>,
        values_ptr: Value<'c, '_>,
        values_len: Value<'c, '_>,
        location: Location<'c>,
    ) -> Result<Value<'c, 'a>>
    where
        'c: 'a,
    {
        let function =
            self.build_function(context, module, block, location, RuntimeBinding::DebugPrint)?;

        Ok(block
            .append_operation(
                OperationBuilder::new("llvm.call", location)
                    .add_operands(&[function])
                    .add_operands(&[target_fd, values_ptr, values_len])
                    .add_results(&[IntegerType::new(context, 32).into()])
                    .build()?,
            )
            .result(0)?
            .into())
    }

    /// Register if necessary, then invoke the `pedersen()` function.
    #[allow(clippy::too_many_arguments)]
    pub fn libfunc_pedersen<'c, 'a>(
        &mut self,
        context: &'c Context,
        module: &Module,
        block: &'a Block<'c>,
        dst_ptr: Value<'c, '_>,
        lhs_ptr: Value<'c, '_>,
        rhs_ptr: Value<'c, '_>,
        location: Location<'c>,
    ) -> Result<OperationRef<'c, 'a>>
    where
        'c: 'a,
    {
        let function =
            self.build_function(context, module, block, location, RuntimeBinding::Pedersen)?;

        Ok(block.append_operation(
            OperationBuilder::new("llvm.call", location)
                .add_operands(&[function])
                .add_operands(&[dst_ptr, lhs_ptr, rhs_ptr])
                .build()?,
        ))
    }

    /// Register if necessary, then invoke the `poseidon()` function.
    /// The passed pointers serve both as in/out pointers. I.E results are stored in the given pointers.
    #[allow(clippy::too_many_arguments)]
    pub fn libfunc_hades_permutation<'c, 'a>(
        &mut self,
        context: &'c Context,
        module: &Module,
        block: &'a Block<'c>,
        op0_ptr: Value<'c, '_>,
        op1_ptr: Value<'c, '_>,
        op2_ptr: Value<'c, '_>,
        location: Location<'c>,
    ) -> Result<OperationRef<'c, 'a>>
    where
        'c: 'a,
    {
        let function = self.build_function(
            context,
            module,
            block,
            location,
            RuntimeBinding::HadesPermutation,
        )?;

        Ok(block.append_operation(
            OperationBuilder::new("llvm.call", location)
                .add_operands(&[function])
                .add_operands(&[op0_ptr, op1_ptr, op2_ptr])
                .build()?,
        ))
    }

    /// Register if necessary, then invoke the `ec_point_from_x_nz()` function.
    pub fn libfunc_ec_point_from_x_nz<'c, 'a>(
        &mut self,
        context: &'c Context,
        module: &Module,
        block: &'a Block<'c>,
        point_ptr: Value<'c, '_>,
        location: Location<'c>,
    ) -> Result<OperationRef<'c, 'a>>
    where
        'c: 'a,
    {
        let function = self.build_function(
            context,
            module,
            block,
            location,
            RuntimeBinding::EcPointFromXNz,
        )?;

        Ok(block.append_operation(
            OperationBuilder::new("llvm.call", location)
                .add_operands(&[function])
                .add_operands(&[point_ptr])
                .add_results(&[IntegerType::new(context, 1).into()])
                .build()?,
        ))
    }

    /// Register if necessary, then invoke the `ec_point_try_new_nz()` function.
    pub fn libfunc_ec_point_try_new_nz<'c, 'a>(
        &mut self,
        context: &'c Context,
        module: &Module,
        block: &'a Block<'c>,
        point_ptr: Value<'c, '_>,
        location: Location<'c>,
    ) -> Result<OperationRef<'c, 'a>>
    where
        'c: 'a,
    {
        let function = self.build_function(
            context,
            module,
            block,
            location,
            RuntimeBinding::EcPointTryNewNz,
        )?;

        Ok(block.append_operation(
            OperationBuilder::new("llvm.call", location)
                .add_operands(&[function])
                .add_operands(&[point_ptr])
                .add_results(&[IntegerType::new(context, 1).into()])
                .build()?,
        ))
    }

    /// Register if necessary, then invoke the `ec_state_init()` function.
    pub fn libfunc_ec_state_init<'c, 'a>(
        &mut self,
        context: &'c Context,
        module: &Module,
        block: &'a Block<'c>,
        state_ptr: Value<'c, '_>,
        location: Location<'c>,
    ) -> Result<OperationRef<'c, 'a>>
    where
        'c: 'a,
    {
        let function = self.build_function(
            context,
            module,
            block,
            location,
            RuntimeBinding::EcStateInit,
        )?;

        Ok(block.append_operation(
            OperationBuilder::new("llvm.call", location)
                .add_operands(&[function])
                .add_operands(&[state_ptr])
                .build()?,
        ))
    }

    /// Register if necessary, then invoke the `ec_state_add()` function.
    pub fn libfunc_ec_state_add<'c, 'a>(
        &mut self,
        context: &'c Context,
        module: &Module,
        block: &'a Block<'c>,
        state_ptr: Value<'c, '_>,
        point_ptr: Value<'c, '_>,
        location: Location<'c>,
    ) -> Result<OperationRef<'c, 'a>>
    where
        'c: 'a,
    {
        let function =
            self.build_function(context, module, block, location, RuntimeBinding::EcStateAdd)?;

        Ok(block.append_operation(
            OperationBuilder::new("llvm.call", location)
                .add_operands(&[function])
                .add_operands(&[state_ptr, point_ptr])
                .build()?,
        ))
    }

    /// Register if necessary, then invoke the `ec_state_add_mul()` function.
    #[allow(clippy::too_many_arguments)]
    pub fn libfunc_ec_state_add_mul<'c, 'a>(
        &mut self,
        context: &'c Context,
        module: &Module,
        block: &'a Block<'c>,
        state_ptr: Value<'c, '_>,
        scalar_ptr: Value<'c, '_>,
        point_ptr: Value<'c, '_>,
        location: Location<'c>,
    ) -> Result<OperationRef<'c, 'a>>
    where
        'c: 'a,
    {
        let function = self.build_function(
            context,
            module,
            block,
            location,
            RuntimeBinding::EcStateAddMul,
        )?;

        Ok(block.append_operation(
            OperationBuilder::new("llvm.call", location)
                .add_operands(&[function])
                .add_operands(&[state_ptr, scalar_ptr, point_ptr])
                .build()?,
        ))
    }

    pub fn libfunc_ec_state_try_finalize_nz<'c, 'a>(
        &mut self,
        context: &'c Context,
        module: &Module,
        block: &'a Block<'c>,
        point_ptr: Value<'c, '_>,
        state_ptr: Value<'c, '_>,
        location: Location<'c>,
    ) -> Result<OperationRef<'c, 'a>>
    where
        'c: 'a,
    {
        let function = self.build_function(
            context,
            module,
            block,
            location,
            RuntimeBinding::EcStateTryFinalizeNz,
        )?;

        Ok(block.append_operation(
            OperationBuilder::new("llvm.call", location)
                .add_operands(&[function])
                .add_operands(&[point_ptr, state_ptr])
                .add_results(&[IntegerType::new(context, 1).into()])
                .build()?,
        ))
    }

    /// Register if necessary, then invoke the `dict_alloc_new()` function.
    ///
    /// Returns a opaque pointer as the result.
    #[allow(clippy::too_many_arguments)]
    pub fn dict_new<'c, 'a>(
        &mut self,
        context: &'c Context,
        module: &Module,
        block: &'a Block<'c>,
        location: Location<'c>,
        drop_fn: Option<Value<'c, 'a>>,
        layout: Layout,
    ) -> Result<Value<'c, 'a>>
    where
        'c: 'a,
    {
        let function =
            self.build_function(context, module, block, location, RuntimeBinding::DictNew)?;

        let i64_ty = IntegerType::new(context, 64).into();
        let size = block.const_int_from_type(context, location, layout.size(), i64_ty)?;
        let align = block.const_int_from_type(context, location, layout.align(), i64_ty)?;

        let drop_fn = match drop_fn {
            Some(x) => x,
            None => {
                block.append_op_result(llvm::zero(llvm::r#type::pointer(context, 0), location))?
            }
        };

        Ok(block.append_op_result(
            OperationBuilder::new("llvm.call", location)
                .add_operands(&[function])
                .add_operands(&[size, align, drop_fn])
                .add_results(&[llvm::r#type::pointer(context, 0)])
                .build()?,
        )?)
    }

    /// Register if necessary, then invoke the `dict_alloc_new()` function.
    ///
    /// Returns a opaque pointer as the result.
    #[allow(clippy::too_many_arguments)]
    pub fn dict_drop<'c, 'a>(
        &mut self,
        context: &'c Context,
        module: &Module,
        block: &'a Block<'c>,
        ptr: Value<'c, 'a>,
        location: Location<'c>,
    ) -> Result<OperationRef<'c, 'a>>
    where
        'c: 'a,
    {
        let function =
            self.build_function(context, module, block, location, RuntimeBinding::DictDrop)?;

        Ok(block.append_operation(
            OperationBuilder::new("llvm.call", location)
                .add_operands(&[function])
                .add_operands(&[ptr])
                .build()?,
        ))
    }

    /// Register if necessary, then invoke the `dict_alloc_new()` function.
    ///
    /// Returns a opaque pointer as the result.
    #[allow(clippy::too_many_arguments)]
    pub fn dict_dup<'c, 'a>(
        &mut self,
        context: &'c Context,
        module: &Module,
        block: &'a Block<'c>,
        ptr: Value<'c, 'a>,
        location: Location<'c>,
    ) -> Result<Value<'c, 'a>>
    where
        'c: 'a,
    {
        let function =
            self.build_function(context, module, block, location, RuntimeBinding::DictDup)?;

        Ok(block.append_op_result(
            OperationBuilder::new("llvm.call", location)
                .add_operands(&[function])
                .add_operands(&[ptr])
                .add_results(&[llvm::r#type::pointer(context, 0)])
                .build()?,
        )?)
    }

    /// Register if necessary, then invoke the `dict_get()` function.
    ///
    /// Gets the value for a given key, the returned pointer is null if not found.
    ///
    /// Returns a opaque pointer as the result.
    #[allow(clippy::too_many_arguments)]
    pub fn dict_get<'c, 'a>(
        &mut self,
        context: &'c Context,
        helper: &LibfuncHelper<'c, 'a>,
        block: &'a Block<'c>,
        dict_ptr: Value<'c, 'a>, // ptr to the dict
        key_ptr: Value<'c, 'a>,  // key must be a ptr to Felt
        location: Location<'c>,
    ) -> Result<(Value<'c, 'a>, Value<'c, 'a>)>
    where
        'c: 'a,
    {
        let function =
            self.build_function(context, helper, block, location, RuntimeBinding::DictGet)?;

        let value_ptr = helper.init_block().alloca1(
            context,
            location,
            llvm::r#type::pointer(context, 0),
            align_of::<*mut ()>(),
        )?;

        let is_present = block.append_op_result(
            OperationBuilder::new("llvm.call", location)
                .add_operands(&[function])
                .add_operands(&[dict_ptr, key_ptr, value_ptr])
                .add_results(&[IntegerType::new(context, c_int::BITS).into()])
                .build()?,
        )?;

        let value_ptr = block.load(
            context,
            location,
            value_ptr,
            llvm::r#type::pointer(context, 0),
        )?;

        Ok((is_present, value_ptr))
    }

    /// Register if necessary, then invoke the `dict_gas_refund()` function.
    ///
    /// Compute the total gas refund for the dictionary.
    ///
    /// Returns a u64 of the result.
    #[allow(clippy::too_many_arguments)]
    pub fn dict_squash<'c, 'a>(
        &mut self,
        context: &'c Context,
        module: &Module,
        block: &'a Block<'c>,
        dict_ptr: Value<'c, 'a>,        // ptr to the dict
        range_check_ptr: Value<'c, 'a>, // ptr to range check
        gas_ptr: Value<'c, 'a>,         // ptr to gas
        location: Location<'c>,
    ) -> Result<OperationRef<'c, 'a>>
    where
        'c: 'a,
    {
        let function =
            self.build_function(context, module, block, location, RuntimeBinding::DictSquash)?;

        Ok(block.append_operation(
            OperationBuilder::new("llvm.call", location)
                .add_operands(&[function])
                .add_operands(&[dict_ptr, range_check_ptr, gas_ptr])
                .add_results(&[IntegerType::new(context, 64).into()])
                .build()?,
        ))
    }

    // Register if necessary, then invoke the `get_costs_builtin()` function.
    #[allow(clippy::too_many_arguments)]
    pub fn get_costs_builtin<'c, 'a>(
        &mut self,
        context: &'c Context,
        module: &Module,
        block: &'a Block<'c>,
        location: Location<'c>,
    ) -> Result<OperationRef<'c, 'a>>
    where
        'c: 'a,
    {
        let function = self.build_function(
            context,
            module,
            block,
            location,
            RuntimeBinding::GetCostsBuiltin,
        )?;

        Ok(block.append_operation(
            OperationBuilder::new("llvm.call", location)
                .add_operands(&[function])
                .add_results(&[llvm::r#type::pointer(context, 0)])
                .build()?,
        ))
    }

    /// Register if necessary, then invoke the `vtable_cheatcode()` runtime function.
    ///
    /// Calls the cheatcode syscall with the given arguments.
    ///
    /// The result is stored in `result_ptr`.
    #[allow(clippy::too_many_arguments)]
    #[cfg(feature = "with-cheatcode")]
    pub fn vtable_cheatcode<'c, 'a>(
        &mut self,
        context: &'c Context,
        module: &Module,
        block: &'a Block<'c>,
        location: Location<'c>,
        result_ptr: Value<'c, 'a>,
        selector_ptr: Value<'c, 'a>,
        args: Value<'c, 'a>,
    ) -> Result<OperationRef<'c, 'a>>
    where
        'c: 'a,
    {
        let function = self.build_function(
            context,
            module,
            block,
            location,
            RuntimeBinding::VtableCheatcode,
        )?;

        Ok(block.append_operation(
            OperationBuilder::new("llvm.call", location)
                .add_operands(&[function])
                .add_operands(&[result_ptr, selector_ptr, args])
                .build()?,
        ))
    }
}

pub fn setup_runtime(find_symbol_ptr: impl Fn(&str) -> Option<*mut c_void>) {
    for binding in [
        RuntimeBinding::DebugPrint,
        RuntimeBinding::Pedersen,
        RuntimeBinding::HadesPermutation,
        RuntimeBinding::EcStateTryFinalizeNz,
        RuntimeBinding::EcStateAddMul,
        RuntimeBinding::EcStateInit,
        RuntimeBinding::EcStateAdd,
        RuntimeBinding::EcPointTryNewNz,
        RuntimeBinding::EcPointFromXNz,
        RuntimeBinding::DictNew,
        RuntimeBinding::DictGet,
        RuntimeBinding::DictSquash,
        RuntimeBinding::DictDrop,
        RuntimeBinding::DictDup,
        RuntimeBinding::GetCostsBuiltin,
        RuntimeBinding::DebugPrint,
        #[cfg(feature = "with-cheatcode")]
        RuntimeBinding::VtableCheatcode,
    ] {
        if let Some(global) = find_symbol_ptr(binding.symbol()) {
            let global = global.cast::<*const ()>();
            unsafe {
                if let Some(function_ptr) = binding.function_ptr() {
                    *global = function_ptr;
                };
            }
        }
    }
}

/// Build the extended euclidean algorithm MLIR function.
///
<<<<<<< HEAD
/// This function declares a MLIR function that given two numbers a and b, returns a MLIR struct with gcd(a, b)
/// and the bezout coefficient x. The declaration is done in the body of the module.
///
/// The primary use of this function is to find the modular multiplicative inverse of a value. To so, it is expected
/// the a represents the value to be inverted and b the modulus of the field field.
=======
/// The extended euclidean algorithm calculates the greatest common divisor
/// (gcd) of two integers `a` and `b`, as well as the Bézout coefficients `x`
/// and `y` such that `ax + by = gcd(a,b)`. If `gcd(a,b) = 1`, then `x` is the
/// modular multiplicative inverse of `a` modulo `b`.
///
/// This function declares a MLIR function that given two 384 bit integers `a`
/// and `b`, returns a MLIR struct with `gcd(a,b)` and the Bézout coefficient
/// `x`. The declaration is done in the body of the module.
>>>>>>> 0a67730e
fn build_egcd_function<'ctx>(
    module: &Module,
    context: &'ctx Context,
    location: Location<'ctx>,
    func_symbol: &str,
    integer_type: Type,
) -> Result<()> {
<<<<<<< HEAD
=======
    let integer_width = 384;
    let integer_type = IntegerType::new(context, integer_width).into();

    // Pseudocode for calculating the EGCD of two integers `a` and `b`.
    // https://en.wikipedia.org/wiki/Extended_Euclidean_algorithm#Pseudocode.
    //
    // ```
    // (old_r, new_r) := (a, b)
    // (old_s, new_s) := (1, 0)
    //
    // while new_r != 0 do
    //     quotient := old_r / new_r
    //     (old_r, new_r) := (new_r, old_r − quotient * new_r)
    //     (old_s, new_s) := (new_s, old_s − quotient * new_s)
    //
    // old_s is equal to Bézout coefficient X
    // old_r is equal to GCD
    // ```
    //
    // Note that when `b > a`, the first iteration inverts the values. Our
    // implementation does it manually as we already know that `b > a`.
    //
    // The core idea of the method is that `gcd(a,b) = gcd(a,b-a)`, and that
    // `gcd(a,b) = gcd(b,a)`. As an optimization, we can actually substract `a`
    // from `b` as many times as possible, so `gcd(a,b) = gcd(b%a,a)`.
    //
    // Take, for example, `a=21` and `b=54`:
    //
    //   gcd(21, 54)
    // = gcd(12, 21)
    // = gcd(9, 12)
    // = gcd(3, 9)
    // = gcd(0, 3)
    // = 3
    //
    // Thus, the algorithm works by calculating a series of remainders `r` which
    // starts with b,a,... being `r[i]` the remainder of dividing `r[i-2]` by
    // `r[i-1]`. At each step, `r[i]` can be calculated as:
    //
    // r[i] = r[i-2] - r[i-1] * quotient
    //
    // The GCD will be the last non-zero remainder.
    //
    // [54; 21; 12; 9; 3; 0]
    //                 ^
    //
    // See Dr. Katherine Stange's Youtube video for a better explanation on how
    // this works: https://www.youtube.com/watch?v=Jwf6ncRmhPg.
    //
    // The extended algorithm also obtains the Bézout coefficients
    // by calculating a series of coefficients `s`. See Dr. Katherine
    // Stange's Youtube video for a better explanation on how this works:
    // https://www.youtube.com/watch?v=IwRtISxAHY4.

    // Define entry block for function. Receives arguments `a` and `b`.
>>>>>>> 0a67730e
    let region = Region::new();
    let entry_block = region.append_block(Block::new(&[
        (integer_type, location), // a
        (integer_type, location), // b
    ]));
<<<<<<< HEAD
=======

    // Define loop block for function. Each iteration last two values from each series.
>>>>>>> 0a67730e
    let loop_block = region.append_block(Block::new(&[
        (integer_type, location), // old_r
        (integer_type, location), // new_r
        (integer_type, location), // old_s
        (integer_type, location), // new_s
    ]));

    // Define end block for function.
    let end_block = region.append_block(Block::new(&[
        (integer_type, location), // old_r
        (integer_type, location), // old_s
    ]));

<<<<<<< HEAD
    let rhs = entry_block.arg(0)?;
    let prime_modulus = entry_block.arg(1)?;
    // The egcd algorithm works by calculating a series of remainders `rem`, being each `rem_i` the remainder of dividing `rem_{i-1}` with `rem_{i-2}`
    // For the initial setup, rem_0 = b, rem_1 = a.
    // This order is chosen because if we reverse them, then the first iteration will just swap them
    let remainder = rhs;
    let prev_remainder = prime_modulus;

    // Similarly we'll calculate another series which starts 0,1,... and from which we
    // will retrieve the modular inverse of a
    let prev_inverse = entry_block.const_int_from_type(context, location, 0, integer_type)?;
    let inverse = entry_block.const_int_from_type(context, location, 1, integer_type)?;

=======
    // Jump to loop block from entry block, with initial values.
    // - old_r = b
    // - new_r = a
    // - old_s = 0
    // - new_s = 1
>>>>>>> 0a67730e
    entry_block.append_operation(cf::br(
        &loop_block,
        &[
            entry_block.arg(1)?,
            entry_block.arg(0)?,
            entry_block.const_int_from_type(context, location, 0, integer_type)?,
            entry_block.const_int_from_type(context, location, 1, integer_type)?,
        ],
        location,
    ));

    // LOOP BLOCK
    {
        let old_r = loop_block.arg(0)?;
        let new_r = loop_block.arg(1)?;
        let old_s = loop_block.arg(2)?;
        let new_s = loop_block.arg(3)?;

        // First calculate quotient of old_r/new_r.
        let quotient = loop_block.append_op_result(arith::divui(old_r, new_r, location))?;

        // Multiply quotient by new_r and new_s.
        let quotient_by_new_r = loop_block.muli(quotient, new_r, location)?;
        let quotient_by_new_s = loop_block.muli(quotient, new_s, location)?;

        // Calculate new values for next iteration.
        // - next_new_r := old_r − quotient * new_r
        // - next_new_s := old_s − quotient * new_s
        let next_new_r =
            loop_block.append_op_result(arith::subi(old_r, quotient_by_new_r, location))?;
        let next_new_s =
            loop_block.append_op_result(arith::subi(old_s, quotient_by_new_s, location))?;

        // Jump to end block if next_new_r is zero.
        let zero = loop_block.const_int_from_type(context, location, 0, integer_type)?;
        let next_new_r_is_zero =
            loop_block.cmpi(context, CmpiPredicate::Eq, next_new_r, zero, location)?;
        loop_block.append_operation(cf::cond_br(
            context,
            next_new_r_is_zero,
            &end_block,
            &loop_block,
            &[new_r, new_s],
            &[new_r, next_new_r, new_s, next_new_s],
            location,
        ));
    }

<<<<<<< HEAD
    let gcd = end_block.arg(0)?;
    let inverse = end_block.arg(1)?;

    // EGDC sometimes returns a negative number for the inverse,
    // in such cases we must simply wrap it around back into [0, MODULUS)
    // this suffices because |inv_i| <= divfloor(MODULUS,2)
    let zero = end_block.const_int_from_type(context, location, 0, integer_type)?;
    let is_negative = end_block
        .append_operation(arith::cmpi(
            context,
            CmpiPredicate::Slt,
            inverse,
            zero,
            location,
        ))
        .result(0)?
        .into();
    let wrapped_inverse = end_block.addi(inverse, prime_modulus, location)?;
    let inverse = end_block.append_op_result(arith::select(
        is_negative,
        wrapped_inverse,
        inverse,
        location,
    ))?;

    // Create the struct that will contain the results
    let results = end_block.append_op_result(llvm::undef(
        llvm::r#type::r#struct(context, &[integer_type, integer_type], false),
        location,
    ))?;
    let results = end_block.insert_values(context, location, results, &[gcd, inverse])?;
    end_block.append_operation(llvm::r#return(Some(results), location));
=======
    // END BLOCK
    {
        let results = end_block.append_op_result(llvm::undef(
            llvm::r#type::r#struct(context, &[integer_type, integer_type], false),
            location,
        ))?;
        let results = end_block.insert_values(
            context,
            location,
            results,
            &[end_block.arg(0)?, end_block.arg(1)?],
        )?;
        end_block.append_operation(llvm::r#return(Some(results), location));
    }
>>>>>>> 0a67730e

    let func_name = StringAttribute::new(context, func_symbol);
    module.body().append_operation(llvm::func(
        context,
        func_name,
        TypeAttribute::new(llvm::r#type::function(
            llvm::r#type::r#struct(context, &[integer_type, integer_type], false),
            &[integer_type, integer_type],
            false,
        )),
        region,
        &[(
            Identifier::new(context, "no_inline"), // Adding this attribute significantly improves compilation
            Attribute::unit(context),
        )],
        location,
    ));

    Ok(())
}

/// Builds function for circuit arithmetic operations.
///
/// It builds an mlir function to perform most circuit's arithmetic operations
/// with the exception of the inversion since it is handled separately. This
/// allows us to reduce the amount of inlined operations in the mlir generated,
/// significantly reducing the compilation time of circuits.
///
/// Disclaimer: This function could've been split in three functions, each being
/// responsible of one circuit operation, improving maintainability. It would
/// also avoid having to use a `match` in runtime to select the operation to
/// perform, since its known at compile time. However, it was decided not to go
/// with this approach since it would make compilation time about a 10
/// percent slower in circuit-heavy contracts.
fn build_circuit_arith_operation<'ctx>(
    context: &'ctx Context,
    module: &Module,
    location: Location<'ctx>,
    func_symbol: &str,
) -> Result<()> {
    let func_name = StringAttribute::new(context, func_symbol);
    let u2_ty = IntegerType::new(context, 2).into();
    let u384_ty: Type = IntegerType::new(context, 384).into();
    let u385_ty: Type = IntegerType::new(context, 385).into();
    let u768_ty = IntegerType::new(context, 768).into();

    let region = Region::new();
    let entry_block = region.append_block(Block::new(&[
        (u2_ty, location),
        (u384_ty, location),
        (u384_ty, location),
        (u384_ty, location),
    ]));

    let op_tag = entry_block.arg(0)?;
    let lhs = entry_block.arg(1)?;
    let rhs = entry_block.arg(2)?;
    let modulus = entry_block.arg(3)?;

    let ops = [
        CircuitArithOperationType::Add,
        CircuitArithOperationType::Sub,
        CircuitArithOperationType::Mul,
    ];
    let op_blocks = ops
        .into_iter()
        .map(|op| (op, Block::new(&[])))
        .collect_vec();
    let default_block = region.append_block(Block::new(&[]));
    let cases_values = ops.iter().map(|&op| op as i64).collect_vec();

    // Default block. This should be unreachable as the op_tag is not defined by the user.
    {
        // Arithmetic operations' tag go from 0 to 2 (add, sub, mul)
        default_block.append_operation(llvm::unreachable(location));
    }

    // Switch cases' operation blocks.
    for (tag, block) in op_blocks.iter() {
        let result = match tag {
            // result = lhs_value + rhs_value
            CircuitArithOperationType::Add => {
                // We need to extend the operands to avoid overflows while
                // operating. Since we are performing an addition, we need
                // at least a bit width of 384 + 1.
                let lhs = block.extui(lhs, u385_ty, location)?;
                let rhs = block.extui(rhs, u385_ty, location)?;
                let modulus = block.extui(modulus, u385_ty, location)?;

                let result = block.addi(lhs, rhs, location)?;

                // result % circuit_modulus
                block.append_op_result(arith::remui(result, modulus, location))?
            }
            // result = output_value + circuit_modulus - rhs_value
            CircuitArithOperationType::Sub => {
                // We need to extend the operands to avoid overflows while
                // operating. Since we are performing a subtraction, we
                // need at least a bit width of 384 + 1.
                let lhs = block.extui(lhs, u385_ty, location)?;
                let rhs = block.extui(rhs, u385_ty, location)?;
                let modulus = block.extui(modulus, u385_ty, location)?;

                let partial_result = block.addi(lhs, modulus, location)?;
                let result = block.subi(partial_result, rhs, location)?;

                // result % circuit_modulus
                block.append_op_result(arith::remui(result, modulus, location))?
            }
            // result = lhs_value * rhs_value
            CircuitArithOperationType::Mul => {
                // We need to extend the operands to avoid overflows while
                // operating. Since we are performing a multiplication, we need at least a bit width
                // of 284 * 2.
                let lhs = block.extui(lhs, u768_ty, location)?;
                let rhs = block.extui(rhs, u768_ty, location)?;
                let modulus = block.extui(modulus, u768_ty, location)?;

                let result = block.muli(lhs, rhs, location)?;

                // result % circuit_modulus
                block.append_op_result(arith::remui(result, modulus, location))?
            }
        };

        // Truncate back
        let result = block.trunci(result, u384_ty, location)?;

        block.append_operation(llvm::r#return(Some(result), location));
    }

    entry_block.append_operation(cf::switch(
        context,
        &cases_values,
        op_tag,
        u2_ty,
        (&default_block, &[]),
        &op_blocks
            .iter()
            .map(|(_, block)| (block, [].as_slice()))
            .collect::<Vec<_>>(),
        location,
    )?);

    // We need to append the cases to the region.
    for (_, block) in op_blocks.into_iter() {
        region.append_block(block);
    }

    module.body().append_operation(llvm::func(
        context,
        func_name,
        TypeAttribute::new(llvm::r#type::function(
            u384_ty,
            &[u2_ty, u384_ty, u384_ty, u384_ty],
            false,
        )),
        region,
        &[(
            Identifier::new(context, "no_inline"),
            Attribute::unit(context),
        )],
        location,
    ));

    Ok(())
}<|MERGE_RESOLUTION|>--- conflicted
+++ resolved
@@ -221,7 +221,7 @@
     where
         'c: 'a,
     {
-        let integer_type = IntegerType::new(context, 512).into();
+        let integer_type = IntegerType::new(context, 252).into();
         let func_symbol = RuntimeBinding::U252ExtendedEuclideanAlgorithm.symbol();
         if self
             .active_map
@@ -262,7 +262,7 @@
     where
         'c: 'a,
     {
-        let integer_type = IntegerType::new(context, 768).into();
+        let integer_type = IntegerType::new(context, 384).into();
         let func_symbol = RuntimeBinding::U384ExtendedEuclideanAlgorithm.symbol();
         if self
             .active_map
@@ -270,10 +270,6 @@
         {
             build_egcd_function(module, context, location, func_symbol, integer_type)?;
         }
-<<<<<<< HEAD
-=======
-        let integer_type: Type = IntegerType::new(context, 384).into();
->>>>>>> 0a67730e
         // The struct returned by the function that contains both of the results
         let return_type = llvm::r#type::r#struct(context, &[integer_type, integer_type], false);
         Ok(block
@@ -867,22 +863,16 @@
 
 /// Build the extended euclidean algorithm MLIR function.
 ///
-<<<<<<< HEAD
+/// The extended euclidean algorithm calculates the greatest common divisor
+/// (gcd) of two integers `a` and `b`, as well as the Bézout coefficients `x`
+/// and `y` such that `ax + by = gcd(a,b)`. If `gcd(a,b) = 1`, then `x` is the
+/// modular multiplicative inverse of `a` modulo `b`.
+///
 /// This function declares a MLIR function that given two numbers a and b, returns a MLIR struct with gcd(a, b)
 /// and the bezout coefficient x. The declaration is done in the body of the module.
 ///
 /// The primary use of this function is to find the modular multiplicative inverse of a value. To so, it is expected
 /// the a represents the value to be inverted and b the modulus of the field field.
-=======
-/// The extended euclidean algorithm calculates the greatest common divisor
-/// (gcd) of two integers `a` and `b`, as well as the Bézout coefficients `x`
-/// and `y` such that `ax + by = gcd(a,b)`. If `gcd(a,b) = 1`, then `x` is the
-/// modular multiplicative inverse of `a` modulo `b`.
-///
-/// This function declares a MLIR function that given two 384 bit integers `a`
-/// and `b`, returns a MLIR struct with `gcd(a,b)` and the Bézout coefficient
-/// `x`. The declaration is done in the body of the module.
->>>>>>> 0a67730e
 fn build_egcd_function<'ctx>(
     module: &Module,
     context: &'ctx Context,
@@ -890,11 +880,6 @@
     func_symbol: &str,
     integer_type: Type,
 ) -> Result<()> {
-<<<<<<< HEAD
-=======
-    let integer_width = 384;
-    let integer_type = IntegerType::new(context, integer_width).into();
-
     // Pseudocode for calculating the EGCD of two integers `a` and `b`.
     // https://en.wikipedia.org/wiki/Extended_Euclidean_algorithm#Pseudocode.
     //
@@ -947,17 +932,13 @@
     // https://www.youtube.com/watch?v=IwRtISxAHY4.
 
     // Define entry block for function. Receives arguments `a` and `b`.
->>>>>>> 0a67730e
     let region = Region::new();
     let entry_block = region.append_block(Block::new(&[
         (integer_type, location), // a
         (integer_type, location), // b
     ]));
-<<<<<<< HEAD
-=======
 
     // Define loop block for function. Each iteration last two values from each series.
->>>>>>> 0a67730e
     let loop_block = region.append_block(Block::new(&[
         (integer_type, location), // old_r
         (integer_type, location), // new_r
@@ -971,32 +952,19 @@
         (integer_type, location), // old_s
     ]));
 
-<<<<<<< HEAD
+    let modulus = entry_block.arg(1)?;
     let rhs = entry_block.arg(0)?;
-    let prime_modulus = entry_block.arg(1)?;
-    // The egcd algorithm works by calculating a series of remainders `rem`, being each `rem_i` the remainder of dividing `rem_{i-1}` with `rem_{i-2}`
-    // For the initial setup, rem_0 = b, rem_1 = a.
-    // This order is chosen because if we reverse them, then the first iteration will just swap them
-    let remainder = rhs;
-    let prev_remainder = prime_modulus;
-
-    // Similarly we'll calculate another series which starts 0,1,... and from which we
-    // will retrieve the modular inverse of a
-    let prev_inverse = entry_block.const_int_from_type(context, location, 0, integer_type)?;
-    let inverse = entry_block.const_int_from_type(context, location, 1, integer_type)?;
-
-=======
+
     // Jump to loop block from entry block, with initial values.
     // - old_r = b
     // - new_r = a
     // - old_s = 0
     // - new_s = 1
->>>>>>> 0a67730e
     entry_block.append_operation(cf::br(
         &loop_block,
         &[
-            entry_block.arg(1)?,
-            entry_block.arg(0)?,
+            rhs,
+            modulus,
             entry_block.const_int_from_type(context, location, 0, integer_type)?,
             entry_block.const_int_from_type(context, location, 1, integer_type)?,
         ],
@@ -1040,7 +1008,6 @@
         ));
     }
 
-<<<<<<< HEAD
     let gcd = end_block.arg(0)?;
     let inverse = end_block.arg(1)?;
 
@@ -1058,7 +1025,7 @@
         ))
         .result(0)?
         .into();
-    let wrapped_inverse = end_block.addi(inverse, prime_modulus, location)?;
+    let wrapped_inverse = end_block.addi(inverse, modulus, location)?;
     let inverse = end_block.append_op_result(arith::select(
         is_negative,
         wrapped_inverse,
@@ -1066,14 +1033,6 @@
         location,
     ))?;
 
-    // Create the struct that will contain the results
-    let results = end_block.append_op_result(llvm::undef(
-        llvm::r#type::r#struct(context, &[integer_type, integer_type], false),
-        location,
-    ))?;
-    let results = end_block.insert_values(context, location, results, &[gcd, inverse])?;
-    end_block.append_operation(llvm::r#return(Some(results), location));
-=======
     // END BLOCK
     {
         let results = end_block.append_op_result(llvm::undef(
@@ -1084,11 +1043,10 @@
             context,
             location,
             results,
-            &[end_block.arg(0)?, end_block.arg(1)?],
+            &[gcd, inverse],
         )?;
         end_block.append_operation(llvm::r#return(Some(results), location));
     }
->>>>>>> 0a67730e
 
     let func_name = StringAttribute::new(context, func_symbol);
     module.body().append_operation(llvm::func(
