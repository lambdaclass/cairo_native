//! # Runtime library bindings
//!
//! This metadata ensures that the bindings to the runtime functions exist in the current
//! compilation context.

use crate::{
    error::{Error, Result},
    libfuncs::LibfuncHelper,
    utils::BlockExt,
};
use melior::{
    dialect::{llvm, ods},
    ir::{
        attribute::{FlatSymbolRefAttribute, StringAttribute, TypeAttribute},
<<<<<<< HEAD
        operation::OperationBuilder,
        r#type::IntegerType,
        Attribute, Block, Location, Module, OperationRef, Region, Value,
=======
        r#type::{FunctionType, IntegerType},
        Attribute, Block, BlockLike, Identifier, Location, Module, OperationRef, Region, Value,
>>>>>>> ecb0c82f
    },
    Context,
};
use std::{
    alloc::Layout,
    collections::HashSet,
    ffi::{c_int, c_void},
};

#[derive(Clone, Copy, Debug, Hash, Eq, PartialEq)]
enum RuntimeBinding {
    Pedersen,
    HadesPermutation,
    EcStateTryFinalizeNz,
    EcStateAddMul,
    EcStateInit,
    EcStateAdd,
    EcPointTryNewNz,
    EcPointFromXNz,
    DictNew,
    DictGet,
    DictGasRefund,
    DictDrop,
    DictDup,
    GetGasBuiltin,
    DebugPrint,
    #[cfg(feature = "with-cheatcode")]
    VtableCheatcode,
}

impl RuntimeBinding {
    const fn symbol(self) -> &'static str {
        match self {
            RuntimeBinding::DebugPrint => "cairo_native__libfunc__debug__print",
            RuntimeBinding::Pedersen => "cairo_native__libfunc__pedersen",
            RuntimeBinding::HadesPermutation => "cairo_native__libfunc__hades_permutation",
            RuntimeBinding::EcStateTryFinalizeNz => {
                "cairo_native__libfunc__ec__ec_state_try_finalize_nz"
            }
            RuntimeBinding::EcStateAddMul => "cairo_native__libfunc__ec__ec_state_add_mul",
            RuntimeBinding::EcStateInit => "cairo_native__libfunc__ec__ec_state_init",
            RuntimeBinding::EcStateAdd => "cairo_native__libfunc__ec__ec_state_add",
            RuntimeBinding::EcPointTryNewNz => "cairo_native__libfunc__ec__ec_point_try_new_nz",
            RuntimeBinding::EcPointFromXNz => "cairo_native__libfunc__ec__ec_point_from_x_nz",
            RuntimeBinding::DictNew => "cairo_native__dict_new",
            RuntimeBinding::DictGet => "cairo_native__dict_get",
            RuntimeBinding::DictGasRefund => "cairo_native__dict_gas_refund",
            RuntimeBinding::DictDrop => "cairo_native__dict_drop",
            RuntimeBinding::DictDup => "cairo_native__dict_dup",
            RuntimeBinding::GetGasBuiltin => "cairo_native__get_costs_builtin",
            #[cfg(feature = "with-cheatcode")]
            RuntimeBinding::VtableCheatcode => "cairo_native__vtable_cheatcode",
        }
    }

    const fn function_ptr(self) -> *const () {
        match self {
            RuntimeBinding::DebugPrint => {
                cairo_native_runtime::cairo_native__libfunc__debug__print as *const ()
            }
            RuntimeBinding::Pedersen => {
                cairo_native_runtime::cairo_native__libfunc__pedersen as *const ()
            }
            RuntimeBinding::HadesPermutation => {
                cairo_native_runtime::cairo_native__libfunc__hades_permutation as *const ()
            }
            RuntimeBinding::EcStateTryFinalizeNz => {
                cairo_native_runtime::cairo_native__libfunc__ec__ec_state_try_finalize_nz
                    as *const ()
            }
            RuntimeBinding::EcStateAddMul => {
                cairo_native_runtime::cairo_native__libfunc__ec__ec_state_add_mul as *const ()
            }
            RuntimeBinding::EcStateInit => {
                cairo_native_runtime::cairo_native__libfunc__ec__ec_state_init as *const ()
            }
            RuntimeBinding::EcStateAdd => {
                cairo_native_runtime::cairo_native__libfunc__ec__ec_state_add as *const ()
            }
            RuntimeBinding::EcPointTryNewNz => {
                cairo_native_runtime::cairo_native__libfunc__ec__ec_point_try_new_nz as *const ()
            }
            RuntimeBinding::EcPointFromXNz => {
                cairo_native_runtime::cairo_native__libfunc__ec__ec_point_from_x_nz as *const ()
            }
            RuntimeBinding::DictNew => cairo_native_runtime::cairo_native__dict_new as *const (),
            RuntimeBinding::DictGet => cairo_native_runtime::cairo_native__dict_get as *const (),
            RuntimeBinding::DictGasRefund => {
                cairo_native_runtime::cairo_native__dict_gas_refund as *const ()
            }
            RuntimeBinding::DictDrop => cairo_native_runtime::cairo_native__dict_drop as *const (),
            RuntimeBinding::DictDup => cairo_native_runtime::cairo_native__dict_dup as *const (),
            RuntimeBinding::GetGasBuiltin => {
                cairo_native_runtime::cairo_native__get_costs_builtin as *const ()
            }
            #[cfg(feature = "with-cheatcode")]
            RuntimeBinding::VtableCheatcode => {
                crate::starknet::cairo_native__vtable_cheatcode as *const ()
            }
        }
    }
}

/// Runtime library bindings metadata.
#[derive(Debug, Default)]
pub struct RuntimeBindingsMeta {
    active_map: HashSet<RuntimeBinding>,
}

impl RuntimeBindingsMeta {
    /// Register the global for the given binding, if not yet registered, and return
    /// a pointer to the stored function.
    ///
    /// For the function to be available, `setup_runtime` must be called before running the module
    fn build_function<'c, 'a>(
        &mut self,
        context: &'c Context,
        module: &Module,
        block: &'a Block<'c>,
        location: Location<'c>,
        binding: RuntimeBinding,
    ) -> Result<Value<'c, 'a>> {
        if self.active_map.insert(binding) {
            module.body().append_operation(
                ods::llvm::mlir_global(
                    context,
                    Region::new(),
                    TypeAttribute::new(llvm::r#type::pointer(context, 0)),
                    StringAttribute::new(context, binding.symbol()),
                    Attribute::parse(context, "#llvm.linkage<weak>")
                        .ok_or(Error::ParseAttributeError)?,
                    location,
                )
                .into(),
            );
        }

        let global_address = block.append_op_result(
            ods::llvm::mlir_addressof(
                context,
                llvm::r#type::pointer(context, 0),
                FlatSymbolRefAttribute::new(context, binding.symbol()),
                location,
            )
            .into(),
        )?;

        block.load(
            context,
            location,
            global_address,
            llvm::r#type::pointer(context, 0),
        )
    }

    /// Register if necessary, then invoke the `debug::print()` function.
    #[allow(clippy::too_many_arguments)]
    pub fn libfunc_debug_print<'c, 'a>(
        &mut self,
        context: &'c Context,
        module: &Module,
        block: &'a Block<'c>,
        target_fd: Value<'c, '_>,
        values_ptr: Value<'c, '_>,
        values_len: Value<'c, '_>,
        location: Location<'c>,
    ) -> Result<Value<'c, 'a>>
    where
        'c: 'a,
    {
        let function =
            self.build_function(context, module, block, location, RuntimeBinding::DebugPrint)?;

        Ok(block
            .append_operation(
                OperationBuilder::new("llvm.call", location)
                    .add_operands(&[function])
                    .add_operands(&[target_fd, values_ptr, values_len])
                    .add_results(&[IntegerType::new(context, 32).into()])
                    .build()?,
            )
            .result(0)?
            .into())
    }

    /// Register if necessary, then invoke the `pedersen()` function.
    #[allow(clippy::too_many_arguments)]
    pub fn libfunc_pedersen<'c, 'a>(
        &mut self,
        context: &'c Context,
        module: &Module,
        block: &'a Block<'c>,
        dst_ptr: Value<'c, '_>,
        lhs_ptr: Value<'c, '_>,
        rhs_ptr: Value<'c, '_>,
        location: Location<'c>,
    ) -> Result<OperationRef<'c, 'a>>
    where
        'c: 'a,
    {
        let function =
            self.build_function(context, module, block, location, RuntimeBinding::Pedersen)?;

        Ok(block.append_operation(
            OperationBuilder::new("llvm.call", location)
                .add_operands(&[function])
                .add_operands(&[dst_ptr, lhs_ptr, rhs_ptr])
                .build()?,
        ))
    }

    /// Register if necessary, then invoke the `poseidon()` function.
    /// The passed pointers serve both as in/out pointers. I.E results are stored in the given pointers.
    #[allow(clippy::too_many_arguments)]
    pub fn libfunc_hades_permutation<'c, 'a>(
        &mut self,
        context: &'c Context,
        module: &Module,
        block: &'a Block<'c>,
        op0_ptr: Value<'c, '_>,
        op1_ptr: Value<'c, '_>,
        op2_ptr: Value<'c, '_>,
        location: Location<'c>,
    ) -> Result<OperationRef<'c, 'a>>
    where
        'c: 'a,
    {
        let function = self.build_function(
            context,
            module,
            block,
            location,
            RuntimeBinding::HadesPermutation,
        )?;

        Ok(block.append_operation(
            OperationBuilder::new("llvm.call", location)
                .add_operands(&[function])
                .add_operands(&[op0_ptr, op1_ptr, op2_ptr])
                .build()?,
        ))
    }

    /// Register if necessary, then invoke the `ec_point_from_x_nz()` function.
    pub fn libfunc_ec_point_from_x_nz<'c, 'a>(
        &mut self,
        context: &'c Context,
        module: &Module,
        block: &'a Block<'c>,
        point_ptr: Value<'c, '_>,
        location: Location<'c>,
    ) -> Result<OperationRef<'c, 'a>>
    where
        'c: 'a,
    {
        let function = self.build_function(
            context,
            module,
            block,
            location,
            RuntimeBinding::EcPointFromXNz,
        )?;

        Ok(block.append_operation(
            OperationBuilder::new("llvm.call", location)
                .add_operands(&[function])
                .add_operands(&[point_ptr])
                .add_results(&[IntegerType::new(context, 1).into()])
                .build()?,
        ))
    }

    /// Register if necessary, then invoke the `ec_point_try_new_nz()` function.
    pub fn libfunc_ec_point_try_new_nz<'c, 'a>(
        &mut self,
        context: &'c Context,
        module: &Module,
        block: &'a Block<'c>,
        point_ptr: Value<'c, '_>,
        location: Location<'c>,
    ) -> Result<OperationRef<'c, 'a>>
    where
        'c: 'a,
    {
        let function = self.build_function(
            context,
            module,
            block,
            location,
            RuntimeBinding::EcPointTryNewNz,
        )?;

        Ok(block.append_operation(
            OperationBuilder::new("llvm.call", location)
                .add_operands(&[function])
                .add_operands(&[point_ptr])
                .add_results(&[IntegerType::new(context, 1).into()])
                .build()?,
        ))
    }

    /// Register if necessary, then invoke the `ec_state_init()` function.
    pub fn libfunc_ec_state_init<'c, 'a>(
        &mut self,
        context: &'c Context,
        module: &Module,
        block: &'a Block<'c>,
        state_ptr: Value<'c, '_>,
        location: Location<'c>,
    ) -> Result<OperationRef<'c, 'a>>
    where
        'c: 'a,
    {
        let function = self.build_function(
            context,
            module,
            block,
            location,
            RuntimeBinding::EcStateInit,
        )?;

        Ok(block.append_operation(
            OperationBuilder::new("llvm.call", location)
                .add_operands(&[function])
                .add_operands(&[state_ptr])
                .build()?,
        ))
    }

    /// Register if necessary, then invoke the `ec_state_add()` function.
    pub fn libfunc_ec_state_add<'c, 'a>(
        &mut self,
        context: &'c Context,
        module: &Module,
        block: &'a Block<'c>,
        state_ptr: Value<'c, '_>,
        point_ptr: Value<'c, '_>,
        location: Location<'c>,
    ) -> Result<OperationRef<'c, 'a>>
    where
        'c: 'a,
    {
        let function =
            self.build_function(context, module, block, location, RuntimeBinding::EcStateAdd)?;

        Ok(block.append_operation(
            OperationBuilder::new("llvm.call", location)
                .add_operands(&[function])
                .add_operands(&[state_ptr, point_ptr])
                .build()?,
        ))
    }

    /// Register if necessary, then invoke the `ec_state_add_mul()` function.
    #[allow(clippy::too_many_arguments)]
    pub fn libfunc_ec_state_add_mul<'c, 'a>(
        &mut self,
        context: &'c Context,
        module: &Module,
        block: &'a Block<'c>,
        state_ptr: Value<'c, '_>,
        scalar_ptr: Value<'c, '_>,
        point_ptr: Value<'c, '_>,
        location: Location<'c>,
    ) -> Result<OperationRef<'c, 'a>>
    where
        'c: 'a,
    {
        let function = self.build_function(
            context,
            module,
            block,
            location,
            RuntimeBinding::EcStateAddMul,
        )?;

        Ok(block.append_operation(
            OperationBuilder::new("llvm.call", location)
                .add_operands(&[function])
                .add_operands(&[state_ptr, scalar_ptr, point_ptr])
                .build()?,
        ))
    }

    pub fn libfunc_ec_state_try_finalize_nz<'c, 'a>(
        &mut self,
        context: &'c Context,
        module: &Module,
        block: &'a Block<'c>,
        point_ptr: Value<'c, '_>,
        state_ptr: Value<'c, '_>,
        location: Location<'c>,
    ) -> Result<OperationRef<'c, 'a>>
    where
        'c: 'a,
    {
        let function = self.build_function(
            context,
            module,
            block,
            location,
            RuntimeBinding::EcStateTryFinalizeNz,
        )?;

        Ok(block.append_operation(
            OperationBuilder::new("llvm.call", location)
                .add_operands(&[function])
                .add_operands(&[point_ptr, state_ptr])
                .add_results(&[IntegerType::new(context, 1).into()])
                .build()?,
        ))
    }

    /// Register if necessary, then invoke the `dict_alloc_new()` function.
    ///
    /// Returns a opaque pointer as the result.
    #[allow(clippy::too_many_arguments)]
    pub fn dict_new<'c, 'a>(
        &mut self,
        context: &'c Context,
        module: &Module,
        block: &'a Block<'c>,
        location: Location<'c>,
        dup_fn: Option<Value<'c, 'a>>,
        drop_fn: Option<Value<'c, 'a>>,
        layout: Layout,
    ) -> Result<Value<'c, 'a>>
    where
        'c: 'a,
    {
        let function =
            self.build_function(context, module, block, location, RuntimeBinding::DictNew)?;

        let i64_ty = IntegerType::new(context, 64).into();
        let size = block.const_int_from_type(context, location, layout.size(), i64_ty)?;
        let align = block.const_int_from_type(context, location, layout.align(), i64_ty)?;

        let dup_fn = match dup_fn {
            Some(x) => x,
            None => {
                block.append_op_result(llvm::zero(llvm::r#type::pointer(context, 0), location))?
            }
        };
        let drop_fn = match drop_fn {
            Some(x) => x,
            None => {
                block.append_op_result(llvm::zero(llvm::r#type::pointer(context, 0), location))?
            }
        };

        block.append_op_result(
            OperationBuilder::new("llvm.call", location)
                .add_operands(&[function])
                .add_operands(&[size, align, dup_fn, drop_fn])
                .add_results(&[llvm::r#type::pointer(context, 0)])
                .build()?,
        )
    }

    /// Register if necessary, then invoke the `dict_alloc_new()` function.
    ///
    /// Returns a opaque pointer as the result.
    #[allow(clippy::too_many_arguments)]
    pub fn dict_drop<'c, 'a>(
        &mut self,
        context: &'c Context,
        module: &Module,
        block: &'a Block<'c>,
        ptr: Value<'c, 'a>,
        location: Location<'c>,
    ) -> Result<OperationRef<'c, 'a>>
    where
        'c: 'a,
    {
        let function =
            self.build_function(context, module, block, location, RuntimeBinding::DictDrop)?;

        Ok(block.append_operation(
            OperationBuilder::new("llvm.call", location)
                .add_operands(&[function])
                .add_operands(&[ptr])
                .build()?,
        ))
    }

    /// Register if necessary, then invoke the `dict_alloc_new()` function.
    ///
    /// Returns a opaque pointer as the result.
    #[allow(clippy::too_many_arguments)]
    pub fn dict_dup<'c, 'a>(
        &mut self,
        context: &'c Context,
        module: &Module,
        block: &'a Block<'c>,
        ptr: Value<'c, 'a>,
        location: Location<'c>,
    ) -> Result<Value<'c, 'a>>
    where
        'c: 'a,
    {
        let function =
            self.build_function(context, module, block, location, RuntimeBinding::DictDup)?;

        block.append_op_result(
            OperationBuilder::new("llvm.call", location)
                .add_operands(&[function])
                .add_operands(&[ptr])
                .add_results(&[llvm::r#type::pointer(context, 0)])
                .build()?,
        )
    }

    /// Register if necessary, then invoke the `dict_get()` function.
    ///
    /// Gets the value for a given key, the returned pointer is null if not found.
    ///
    /// Returns a opaque pointer as the result.
    #[allow(clippy::too_many_arguments)]
    pub fn dict_get<'c, 'a>(
        &mut self,
        context: &'c Context,
        helper: &LibfuncHelper<'c, 'a>,
        block: &'a Block<'c>,
        dict_ptr: Value<'c, 'a>, // ptr to the dict
        key_ptr: Value<'c, 'a>,  // key must be a ptr to Felt
        location: Location<'c>,
    ) -> Result<(Value<'c, 'a>, Value<'c, 'a>)>
    where
        'c: 'a,
    {
        let function =
            self.build_function(context, helper, block, location, RuntimeBinding::DictGet)?;

        let value_ptr = helper.init_block().alloca1(
            context,
            location,
            llvm::r#type::pointer(context, 0),
            align_of::<*mut ()>(),
        )?;

        let is_present = block.append_op_result(
            OperationBuilder::new("llvm.call", location)
                .add_operands(&[function])
                .add_operands(&[dict_ptr, key_ptr, value_ptr])
                .add_results(&[IntegerType::new(context, c_int::BITS).into()])
                .build()?,
        )?;

        let value_ptr = block.load(
            context,
            location,
            value_ptr,
            llvm::r#type::pointer(context, 0),
        )?;

        Ok((is_present, value_ptr))
    }

    /// Register if necessary, then invoke the `dict_gas_refund()` function.
    ///
    /// Compute the total gas refund for the dictionary.
    ///
    /// Returns a u64 of the result.
    #[allow(clippy::too_many_arguments)]
    pub fn dict_gas_refund<'c, 'a>(
        &mut self,
        context: &'c Context,
        module: &Module,
        block: &'a Block<'c>,
        dict_ptr: Value<'c, 'a>, // ptr to the dict
        location: Location<'c>,
    ) -> Result<OperationRef<'c, 'a>>
    where
        'c: 'a,
    {
        let function = self.build_function(
            context,
            module,
            block,
            location,
            RuntimeBinding::DictGasRefund,
        )?;

        Ok(block.append_operation(
            OperationBuilder::new("llvm.call", location)
                .add_operands(&[function])
                .add_operands(&[dict_ptr])
                .add_results(&[IntegerType::new(context, 64).into()])
                .build()?,
        ))
    }

    // Register if necessary, then invoke the `set_gas_builtin()` function.
    #[allow(clippy::too_many_arguments)]
    pub fn get_gas_builtin<'c, 'a>(
        &mut self,
        context: &'c Context,
        module: &Module,
        block: &'a Block<'c>,
        location: Location<'c>,
    ) -> Result<OperationRef<'c, 'a>>
    where
        'c: 'a,
    {
        let function = self.build_function(
            context,
            module,
            block,
            location,
            RuntimeBinding::GetGasBuiltin,
        )?;

        Ok(block.append_operation(
            OperationBuilder::new("llvm.call", location)
                .add_operands(&[function])
                .add_results(&[llvm::r#type::pointer(context, 0)])
                .build()?,
        ))
    }

    /// Register if necessary, then invoke the `vtable_cheatcode()` runtime function.
    ///
    /// Calls the cheatcode syscall with the given arguments.
    ///
    /// The result is stored in `result_ptr`.
    #[allow(clippy::too_many_arguments)]
    #[cfg(feature = "with-cheatcode")]
    pub fn vtable_cheatcode<'c, 'a>(
        &mut self,
        context: &'c Context,
        module: &Module,
        block: &'a Block<'c>,
        location: Location<'c>,
        result_ptr: Value<'c, 'a>,
        selector_ptr: Value<'c, 'a>,
        args: Value<'c, 'a>,
    ) -> Result<OperationRef<'c, 'a>>
    where
        'c: 'a,
    {
        let function = self.build_function(
            context,
            module,
            block,
            location,
            RuntimeBinding::VtableCheatcode,
        )?;

        Ok(block.append_operation(
            OperationBuilder::new("llvm.call", location)
                .add_operands(&[function])
                .add_operands(&[result_ptr, selector_ptr, args])
                .build()?,
        ))
    }
}

pub fn setup_runtime(find_symbol_ptr: impl Fn(&str) -> Option<*mut c_void>) {
    for binding in [
        RuntimeBinding::DebugPrint,
        RuntimeBinding::Pedersen,
        RuntimeBinding::HadesPermutation,
        RuntimeBinding::EcStateTryFinalizeNz,
        RuntimeBinding::EcStateAddMul,
        RuntimeBinding::EcStateInit,
        RuntimeBinding::EcStateAdd,
        RuntimeBinding::EcPointTryNewNz,
        RuntimeBinding::EcPointFromXNz,
        RuntimeBinding::DictNew,
        RuntimeBinding::DictGet,
        RuntimeBinding::DictGasRefund,
        RuntimeBinding::DictDrop,
        RuntimeBinding::DictDup,
        RuntimeBinding::GetGasBuiltin,
        RuntimeBinding::DebugPrint,
        #[cfg(feature = "with-cheatcode")]
        RuntimeBinding::VtableCheatcode,
    ] {
        if let Some(global) = find_symbol_ptr(binding.symbol()) {
            let global = global.cast::<*const ()>();
            unsafe { *global = binding.function_ptr() };
        }
    }
}<|MERGE_RESOLUTION|>--- conflicted
+++ resolved
@@ -12,14 +12,9 @@
     dialect::{llvm, ods},
     ir::{
         attribute::{FlatSymbolRefAttribute, StringAttribute, TypeAttribute},
-<<<<<<< HEAD
         operation::OperationBuilder,
         r#type::IntegerType,
-        Attribute, Block, Location, Module, OperationRef, Region, Value,
-=======
-        r#type::{FunctionType, IntegerType},
-        Attribute, Block, BlockLike, Identifier, Location, Module, OperationRef, Region, Value,
->>>>>>> ecb0c82f
+        Attribute, Block, BlockLike, Location, Module, OperationRef, Region, Value,
     },
     Context,
 };
