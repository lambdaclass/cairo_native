--- conflicted
+++ resolved
@@ -84,14 +84,8 @@
 #![cfg(feature = "with-debug-utils")]
 
 use crate::{
-<<<<<<< HEAD
-    error::Result,
+    error::{Error, Result},
     utils::{get_integer_layout, BlockExt},
-=======
-    block_ext::BlockExt,
-    error::{Error, Result},
-    utils::get_integer_layout,
->>>>>>> 2be717cb
 };
 use melior::{
     dialect::{
