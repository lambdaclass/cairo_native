//! # Debug utilities
//!
//! A collection of utilities to debug values in MLIR in execution.
//!
//! ## Example
//!
//! ```
//! # use cairo_lang_sierra::{
//! #     extensions::{
//! #         lib_func::SignatureAndTypeConcreteLibfunc,
//! #         GenericType,
//! #         GenericLibfunc,
//! #     },
//! #     program_registry::ProgramRegistry,
//! # };
//! # use cairo_native::{
//! #     error::{
//! #         libfuncs::{Error, Result},
//! #         CoreTypeBuilderError,
//! #     },
//! #     libfuncs::{LibfuncBuilder, LibfuncHelper},
//! #     metadata::{debug_utils::DebugUtils, MetadataStorage},
//! #     types::TypeBuilder,
//! #     utils::ProgramRegistryExt,
//! # };
//! # use melior::{
//! #     dialect::llvm,
//! #     ir::{
//! #         attribute::DenseI64ArrayAttribute,
//! #         r#type::IntegerType,
//! #         Block,
//! #         Location,
//! #     },
//! #     Context,
//! # };
//!
//! pub fn build_array_len<'ctx, 'this, TType, TLibfunc>(
//!     context: &'ctx Context,
//!     registry: &ProgramRegistry<TType, TLibfunc>,
//!     entry: &'this Block<'ctx>,
//!     location: Location<'ctx>,
//!     helper: &LibfuncHelper<'ctx, 'this>,
//!     metadata: &mut MetadataStorage,
//!     info: &SignatureAndTypeConcreteLibfunc,
//! ) -> Result<()>
//! where
//!     TType: GenericType,
//!     TLibfunc: GenericLibfunc,
//!     <TType as GenericType>::Concrete: TypeBuilder<TType, TLibfunc, Error = CoreTypeBuilderError>,
//!     <TLibfunc as GenericLibfunc>::Concrete: LibfuncBuilder<TType, TLibfunc, Error = Error>,
//! {
//!     let array_val = entry.argument(0)?.into();
//!     let elem_ty = registry.build_type(context, helper, registry, metadata, &info.ty)?;
//!
//!     #[cfg(feature = "with-debug-utils")]
//!     {
//!         let array_ptr = entry
//!             .append_operation(llvm::extract_value(
//!                 context,
//!                 array_val,
//!                 DenseI64ArrayAttribute::new(context, &[0]),
//!                 elem_ty,
//!                 location,
//!             ))
//!             .result(0)?
//!             .into();
//!
//!         metadata.get_mut::<DebugUtils>()
//!             .unwrap()
//!             .print_pointer(context, helper, entry, array_ptr, location)?;
//!     }
//!
//!     let array_len = entry
//!         .append_operation(llvm::extract_value(
//!             context,
//!             array_val,
//!             DenseI64ArrayAttribute::new(context, &[1]),
//!             IntegerType::new(context, 32).into(),
//!             location,
//!         ))
//!         .result(0)?
//!         .into();
//!
//!     entry.append_operation(helper.br(0, &[array_len], location));
//!     Ok(())
//! }
//! ```

#![cfg(feature = "with-debug-utils")]

use crate::error::libfuncs::Result;
use melior::{
    dialect::{arith, func, llvm},
    ir::{
        attribute::{FlatSymbolRefAttribute, IntegerAttribute, StringAttribute, TypeAttribute},
<<<<<<< HEAD
        operation::OperationBuilder,
=======
>>>>>>> ca9d891d
        r#type::{FunctionType, IntegerType},
        Block, Identifier, Location, Module, Region, Value,
    },
    Context, ExecutionEngine,
};
use num_bigint::BigUint;
use std::collections::HashSet;

#[derive(Clone, Copy, Debug, Hash, Eq, PartialEq)]
enum DebugBinding {
    BreakpointMarker,
    PrintI1,
    PrintI8,
    PrintI128,
    PrintPointer,
    PrintFelt252,
}

#[derive(Debug, Default)]
pub struct DebugUtils {
    active_map: HashSet<DebugBinding>,
}

impl DebugUtils {
    pub fn breakpoint_marker<'c, 'a>(
        &mut self,
        context: &'c Context,
        module: &Module,
        block: &'a Block<'c>,
        location: Location<'c>,
    ) -> Result<()>
    where
        'c: 'a,
    {
        if self.active_map.insert(DebugBinding::BreakpointMarker) {
            module.body().append_operation(func::func(
                context,
                StringAttribute::new(context, "__debug__breakpoint_marker"),
                TypeAttribute::new(FunctionType::new(context, &[], &[]).into()),
                Region::new(),
                &[(
                    Identifier::new(context, "sym_visibility"),
                    StringAttribute::new(context, "private").into(),
                )],
                Location::unknown(context),
            ));
        }

        block.append_operation(func::call(
            context,
            FlatSymbolRefAttribute::new(context, "__debug__breakpoint_marker"),
            &[],
            &[],
            location,
        ));

        Ok(())
    }

    pub fn debug_breakpoint_trap<'c, 'a>(
        &mut self,
        block: &'a Block<'c>,
        location: Location<'c>,
    ) -> Result<()>
    where
        'c: 'a,
    {
        block.append_operation(OperationBuilder::new("llvm.intr.debugtrap", location).build()?);
        Ok(())
    }

    pub fn print_pointer<'c, 'a>(
        &mut self,
        context: &'c Context,
        module: &Module,
        block: &'a Block<'c>,
        value: Value<'c, '_>,
        location: Location<'c>,
    ) -> Result<()>
    where
        'c: 'a,
    {
        if self.active_map.insert(DebugBinding::PrintPointer) {
            module.body().append_operation(func::func(
                context,
                StringAttribute::new(context, "__debug__print_pointer"),
                TypeAttribute::new(
                    FunctionType::new(context, &[llvm::r#type::opaque_pointer(context)], &[])
                        .into(),
                ),
                Region::new(),
                &[(
                    Identifier::new(context, "sym_visibility"),
                    StringAttribute::new(context, "private").into(),
                )],
                Location::unknown(context),
            ));
        }

        block.append_operation(func::call(
            context,
            FlatSymbolRefAttribute::new(context, "__debug__print_pointer"),
            &[value],
            &[],
            location,
        ));

        Ok(())
    }

    pub fn print_i1<'c, 'a>(
        &mut self,
        context: &'c Context,
        module: &Module,
        block: &'a Block<'c>,
        value: Value<'c, '_>,
        location: Location<'c>,
    ) -> Result<()>
    where
        'c: 'a,
    {
        if self.active_map.insert(DebugBinding::PrintI1) {
            module.body().append_operation(func::func(
                context,
                StringAttribute::new(context, "__debug__print_i1"),
                TypeAttribute::new(
                    FunctionType::new(context, &[IntegerType::new(context, 1).into()], &[]).into(),
                ),
                Region::new(),
                &[(
                    Identifier::new(context, "sym_visibility"),
                    StringAttribute::new(context, "private").into(),
                )],
                Location::unknown(context),
            ));
        }

        block.append_operation(func::call(
            context,
            FlatSymbolRefAttribute::new(context, "__debug__print_i1"),
            &[value],
            &[],
            location,
        ));

        Ok(())
    }

<<<<<<< HEAD
    pub fn print_i8<'c, 'a>(
=======
    pub fn print_felt252<'c, 'a>(
>>>>>>> ca9d891d
        &mut self,
        context: &'c Context,
        module: &Module,
        block: &'a Block<'c>,
        value: Value<'c, '_>,
        location: Location<'c>,
    ) -> Result<()>
    where
        'c: 'a,
    {
<<<<<<< HEAD
        if self.active_map.insert(DebugBinding::PrintI8) {
            module.body().append_operation(func::func(
                context,
                StringAttribute::new(context, "__debug__print_i8"),
                TypeAttribute::new(
                    FunctionType::new(context, &[IntegerType::new(context, 8).into()], &[]).into(),
                ),
                Region::new(),
                &[(
                    Identifier::new(context, "sym_visibility"),
                    StringAttribute::new(context, "private").into(),
                )],
                Location::unknown(context),
            ));
        }

        block.append_operation(func::call(
            context,
            FlatSymbolRefAttribute::new(context, "__debug__print_i8"),
            &[value],
            &[],
            location,
        ));

        Ok(())
    }

    pub fn print_i128<'c, 'a>(
        &mut self,
        context: &'c Context,
        module: &Module,
        block: &'a Block<'c>,
        value: Value<'c, '_>,
        location: Location<'c>,
    ) -> Result<()>
    where
        'c: 'a,
    {
        if self.active_map.insert(DebugBinding::PrintI128) {
            module.body().append_operation(func::func(
                context,
                StringAttribute::new(context, "__debug__print_i128"),
=======
        if self.active_map.insert(DebugBinding::PrintFelt252) {
            module.body().append_operation(func::func(
                context,
                StringAttribute::new(context, "__debug__print_felt252"),
>>>>>>> ca9d891d
                TypeAttribute::new(
                    FunctionType::new(
                        context,
                        &[
                            IntegerType::new(context, 64).into(),
                            IntegerType::new(context, 64).into(),
<<<<<<< HEAD
=======
                            IntegerType::new(context, 64).into(),
                            IntegerType::new(context, 64).into(),
>>>>>>> ca9d891d
                        ],
                        &[],
                    )
                    .into(),
                ),
                Region::new(),
                &[(
                    Identifier::new(context, "sym_visibility"),
                    StringAttribute::new(context, "private").into(),
                )],
                Location::unknown(context),
            ));
        }

<<<<<<< HEAD
        let i64_ty = IntegerType::new(context, 64).into();
        let k64 = block
            .append_operation(arith::constant(
                context,
                IntegerAttribute::new(64, IntegerType::new(context, 128).into()).into(),
=======
        let k64 = block
            .append_operation(arith::constant(
                context,
                IntegerAttribute::new(64, IntegerType::new(context, 64).into()).into(),
>>>>>>> ca9d891d
                location,
            ))
            .result(0)?
            .into();

<<<<<<< HEAD
        let value_lo = block
            .append_operation(arith::trunci(value, i64_ty, location))
            .result(0)?
            .into();
        let value_hi = block
            .append_operation(arith::shrui(value, k64, location))
            .result(0)?
            .into();
        let value_hi = block
            .append_operation(arith::trunci(value_hi, i64_ty, location))
=======
        let l0 = block
            .append_operation(arith::trunci(
                value,
                IntegerType::new(context, 64).into(),
                location,
            ))
            .result(0)?
            .into();
        let value = block
            .append_operation(arith::shrui(value, k64, location))
            .result(0)?
            .into();
        let l1 = block
            .append_operation(arith::trunci(
                value,
                IntegerType::new(context, 64).into(),
                location,
            ))
            .result(0)?
            .into();
        let value = block
            .append_operation(arith::shrui(value, k64, location))
            .result(0)?
            .into();
        let l2 = block
            .append_operation(arith::trunci(
                value,
                IntegerType::new(context, 64).into(),
                location,
            ))
            .result(0)?
            .into();
        let value = block
            .append_operation(arith::shrui(value, k64, location))
            .result(0)?
            .into();
        let l3 = block
            .append_operation(arith::trunci(
                value,
                IntegerType::new(context, 64).into(),
                location,
            ))
>>>>>>> ca9d891d
            .result(0)?
            .into();

        block.append_operation(func::call(
            context,
<<<<<<< HEAD
            FlatSymbolRefAttribute::new(context, "__debug__print_i128"),
            &[value_lo, value_hi],
=======
            FlatSymbolRefAttribute::new(context, "__debug__print_felt252"),
            &[l0, l1, l2, l3],
>>>>>>> ca9d891d
            &[],
            location,
        ));

        Ok(())
    }

    pub fn register_impls(&self, engine: &ExecutionEngine) {
        if self.active_map.contains(&DebugBinding::BreakpointMarker) {
            unsafe {
                engine.register_symbol(
                    "__debug__breakpoint_marker",
                    breakpoint_marker_impl as *const fn() -> () as *mut (),
                );
            }
        }

        if self.active_map.contains(&DebugBinding::PrintI1) {
            unsafe {
                engine.register_symbol(
                    "__debug__print_i1",
                    print_i1_impl as *const fn(bool) -> () as *mut (),
                );
            }
        }

        if self.active_map.contains(&DebugBinding::PrintI8) {
            unsafe {
                engine.register_symbol(
                    "__debug__print_i8",
                    print_i8_impl as *const fn(u8) -> () as *mut (),
                );
            }
        }

        if self.active_map.contains(&DebugBinding::PrintI128) {
            unsafe {
                engine.register_symbol(
                    "__debug__print_i128",
                    print_i128_impl as *const fn(u64, u64) -> () as *mut (),
                );
            }
        }

        if self.active_map.contains(&DebugBinding::PrintPointer) {
            unsafe {
                engine.register_symbol(
                    "__debug__print_pointer",
                    print_pointer_impl as *const fn(*const ()) -> () as *mut (),
                );
            }
        }

        if self.active_map.contains(&DebugBinding::PrintFelt252) {
            unsafe {
                engine.register_symbol(
                    "__debug__print_felt252",
                    print_pointer_felt252 as *const fn(u64, u64, u64, u64) -> () as *mut (),
                );
            }
        }
    }
}

extern "C" fn breakpoint_marker_impl() {
    println!("[DEBUG] Breakpoint marker.");
}

extern "C" fn print_i1_impl(value: bool) {
    println!("[DEBUG] {value}");
}

extern "C" fn print_i8_impl(value: u8) {
    println!("[DEBUG] {value}");
}

extern "C" fn print_i128_impl(value_lo: u64, value_hi: u64) {
    let value = ((value_hi as u128) << 64) | value_lo as u128;
    println!("[DEBUG] {value}");
}

extern "C" fn print_pointer_impl(value: *const ()) {
    println!("[DEBUG] {value:018x?}");
}

extern "C" fn print_pointer_felt252(l0: u64, l1: u64, l2: u64, l3: u64) {
    println!(
        "[DEBUG] {}",
        BigUint::from_bytes_le(
            &l0.to_le_bytes()
                .into_iter()
                .chain(l1.to_le_bytes())
                .chain(l2.to_le_bytes())
                .chain(l3.to_le_bytes())
                .collect::<Vec<_>>(),
        ),
    );
}<|MERGE_RESOLUTION|>--- conflicted
+++ resolved
@@ -93,10 +93,7 @@
     dialect::{arith, func, llvm},
     ir::{
         attribute::{FlatSymbolRefAttribute, IntegerAttribute, StringAttribute, TypeAttribute},
-<<<<<<< HEAD
         operation::OperationBuilder,
-=======
->>>>>>> ca9d891d
         r#type::{FunctionType, IntegerType},
         Block, Identifier, Location, Module, Region, Value,
     },
@@ -245,11 +242,7 @@
         Ok(())
     }
 
-<<<<<<< HEAD
-    pub fn print_i8<'c, 'a>(
-=======
     pub fn print_felt252<'c, 'a>(
->>>>>>> ca9d891d
         &mut self,
         context: &'c Context,
         module: &Module,
@@ -260,66 +253,18 @@
     where
         'c: 'a,
     {
-<<<<<<< HEAD
-        if self.active_map.insert(DebugBinding::PrintI8) {
-            module.body().append_operation(func::func(
-                context,
-                StringAttribute::new(context, "__debug__print_i8"),
-                TypeAttribute::new(
-                    FunctionType::new(context, &[IntegerType::new(context, 8).into()], &[]).into(),
-                ),
-                Region::new(),
-                &[(
-                    Identifier::new(context, "sym_visibility"),
-                    StringAttribute::new(context, "private").into(),
-                )],
-                Location::unknown(context),
-            ));
-        }
-
-        block.append_operation(func::call(
-            context,
-            FlatSymbolRefAttribute::new(context, "__debug__print_i8"),
-            &[value],
-            &[],
-            location,
-        ));
-
-        Ok(())
-    }
-
-    pub fn print_i128<'c, 'a>(
-        &mut self,
-        context: &'c Context,
-        module: &Module,
-        block: &'a Block<'c>,
-        value: Value<'c, '_>,
-        location: Location<'c>,
-    ) -> Result<()>
-    where
-        'c: 'a,
-    {
-        if self.active_map.insert(DebugBinding::PrintI128) {
-            module.body().append_operation(func::func(
-                context,
-                StringAttribute::new(context, "__debug__print_i128"),
-=======
         if self.active_map.insert(DebugBinding::PrintFelt252) {
             module.body().append_operation(func::func(
                 context,
                 StringAttribute::new(context, "__debug__print_felt252"),
->>>>>>> ca9d891d
                 TypeAttribute::new(
                     FunctionType::new(
                         context,
                         &[
                             IntegerType::new(context, 64).into(),
                             IntegerType::new(context, 64).into(),
-<<<<<<< HEAD
-=======
                             IntegerType::new(context, 64).into(),
                             IntegerType::new(context, 64).into(),
->>>>>>> ca9d891d
                         ],
                         &[],
                     )
@@ -334,35 +279,15 @@
             ));
         }
 
-<<<<<<< HEAD
-        let i64_ty = IntegerType::new(context, 64).into();
         let k64 = block
             .append_operation(arith::constant(
                 context,
-                IntegerAttribute::new(64, IntegerType::new(context, 128).into()).into(),
-=======
-        let k64 = block
-            .append_operation(arith::constant(
-                context,
                 IntegerAttribute::new(64, IntegerType::new(context, 64).into()).into(),
->>>>>>> ca9d891d
                 location,
             ))
             .result(0)?
             .into();
 
-<<<<<<< HEAD
-        let value_lo = block
-            .append_operation(arith::trunci(value, i64_ty, location))
-            .result(0)?
-            .into();
-        let value_hi = block
-            .append_operation(arith::shrui(value, k64, location))
-            .result(0)?
-            .into();
-        let value_hi = block
-            .append_operation(arith::trunci(value_hi, i64_ty, location))
-=======
         let l0 = block
             .append_operation(arith::trunci(
                 value,
@@ -405,19 +330,120 @@
                 IntegerType::new(context, 64).into(),
                 location,
             ))
->>>>>>> ca9d891d
             .result(0)?
             .into();
 
         block.append_operation(func::call(
             context,
-<<<<<<< HEAD
+            FlatSymbolRefAttribute::new(context, "__debug__print_felt252"),
+            &[l0, l1, l2, l3],
+            &[],
+            location,
+        ));
+
+        Ok(())
+    }
+
+    pub fn print_i8<'c, 'a>(
+        &mut self,
+        context: &'c Context,
+        module: &Module,
+        block: &'a Block<'c>,
+        value: Value<'c, '_>,
+        location: Location<'c>,
+    ) -> Result<()>
+    where
+        'c: 'a,
+    {
+        if self.active_map.insert(DebugBinding::PrintI8) {
+            module.body().append_operation(func::func(
+                context,
+                StringAttribute::new(context, "__debug__print_i8"),
+                TypeAttribute::new(
+                    FunctionType::new(context, &[IntegerType::new(context, 8).into()], &[]).into(),
+                ),
+                Region::new(),
+                &[(
+                    Identifier::new(context, "sym_visibility"),
+                    StringAttribute::new(context, "private").into(),
+                )],
+                Location::unknown(context),
+            ));
+        }
+
+        block.append_operation(func::call(
+            context,
+            FlatSymbolRefAttribute::new(context, "__debug__print_i8"),
+            &[value],
+            &[],
+            location,
+        ));
+
+        Ok(())
+    }
+
+    pub fn print_i128<'c, 'a>(
+        &mut self,
+        context: &'c Context,
+        module: &Module,
+        block: &'a Block<'c>,
+        value: Value<'c, '_>,
+        location: Location<'c>,
+    ) -> Result<()>
+    where
+        'c: 'a,
+    {
+        if self.active_map.insert(DebugBinding::PrintI128) {
+            module.body().append_operation(func::func(
+                context,
+                StringAttribute::new(context, "__debug__print_i128"),
+                TypeAttribute::new(
+                    FunctionType::new(
+                        context,
+                        &[
+                            IntegerType::new(context, 64).into(),
+                            IntegerType::new(context, 64).into(),
+                        ],
+                        &[],
+                    )
+                    .into(),
+                ),
+                Region::new(),
+                &[(
+                    Identifier::new(context, "sym_visibility"),
+                    StringAttribute::new(context, "private").into(),
+                )],
+                Location::unknown(context),
+            ));
+        }
+
+        let i64_ty = IntegerType::new(context, 64).into();
+        let k64 = block
+            .append_operation(arith::constant(
+                context,
+                IntegerAttribute::new(64, IntegerType::new(context, 128).into()).into(),
+                location,
+            ))
+            .result(0)?
+            .into();
+
+        let value_lo = block
+            .append_operation(arith::trunci(value, i64_ty, location))
+            .result(0)?
+            .into();
+        let value_hi = block
+            .append_operation(arith::shrui(value, k64, location))
+            .result(0)?
+            .into();
+        let value_hi = block
+            .append_operation(arith::trunci(value_hi, i64_ty, location))
+            .result(0)?
+            .into();
+
+        block.append_operation(func::call(
+            context,
             FlatSymbolRefAttribute::new(context, "__debug__print_i128"),
             &[value_lo, value_hi],
-=======
-            FlatSymbolRefAttribute::new(context, "__debug__print_felt252"),
-            &[l0, l1, l2, l3],
->>>>>>> ca9d891d
             &[],
             location,
         ));
