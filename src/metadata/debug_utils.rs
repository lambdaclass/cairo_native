--- conflicted
+++ resolved
@@ -92,12 +92,8 @@
 use melior::{
     dialect::{arith, func, llvm},
     ir::{
-<<<<<<< HEAD
-        attribute::{FlatSymbolRefAttribute, StringAttribute, TypeAttribute},
+        attribute::{FlatSymbolRefAttribute, IntegerAttribute, StringAttribute, TypeAttribute},
         operation::OperationBuilder,
-=======
-        attribute::{FlatSymbolRefAttribute, IntegerAttribute, StringAttribute, TypeAttribute},
->>>>>>> 36eb8424
         r#type::{FunctionType, IntegerType},
         Block, Identifier, Location, Module, Region, Value,
     },
