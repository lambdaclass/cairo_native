//! # Duplication logic overrides
//!
//! By default, values are copied (aka. `memcpy`'d), but some cases (like arrays, boxes, nullables,
//! dictionaries and some structs and enums) need a clone implementation instad. This metadata is
//! a register of types that require a clone implementation as well as the logic to register and
//! invoke those implementations.
//!
//! ## Clone implementations
//!
//! The clone logic is implemented as a function for each type that requires it. It has to be a
//! function to allow self-referencing types. If we inlined the clone implementations,
//! self-referencing types would generate infinite code thus overflowing the stack when generating
//! code.
//!
//! The generated functions are not public (they are internal) and follow this naming convention:
//!
//! ```text
//! dup${type id}
//! ```
//!
//! where `{type id}` is the numeric value of the `ConcreteTypeId`.

use super::MetadataStorage;
use crate::{
    error::{Error, Result},
    utils::ProgramRegistryExt,
};
use cairo_lang_sierra::{
    extensions::core::{CoreLibfunc, CoreType},
    ids::ConcreteTypeId,
    program_registry::ProgramRegistry,
};
use melior::{
    dialect::func,
    ir::{
        attribute::{FlatSymbolRefAttribute, StringAttribute, TypeAttribute},
        r#type::FunctionType,
        Attribute, Block, Identifier, Location, Module, Region, Value, ValueLike,
    },
    Context,
};
use std::collections::HashSet;

#[derive(Debug, Default)]
pub struct DupOverridesMeta {
    overriden_types: HashSet<ConcreteTypeId>,
}

impl DupOverridesMeta {
    /// Register a dup override using a closure.
    ///
    /// This function does several things:
    ///   - Registers `DupOverrideMeta` if it wasn't already present.
    ///   - If the type id was already registered it returns and does nothing.
    ///   - Registers the type (without it being actually registered yet).
    ///   - Calls the closure, which returns an `Option<Region>`.
    ///   - If the closure returns a region, generates the function implementation.
    ///   - If the closure returns `None`, it removes the registry entry for the type.
    ///
    /// The type need to be registered before calling the closure, otherwise self-referencing types
    /// would cause stack overflow when registering themselves.
    ///
    /// The callback serves two purposes:
    ///   - To generate the dup implementation, if necessary.
    ///   - To check if we need to generate the implementation (for example, in structs and enums).
    pub(crate) fn register_with<'ctx>(
        context: &'ctx Context,
        module: &Module<'ctx>,
        registry: &ProgramRegistry<CoreType, CoreLibfunc>,
        metadata: &mut MetadataStorage,
        id: &ConcreteTypeId,
        f: impl FnOnce(&mut MetadataStorage) -> Result<Option<Region<'ctx>>>,
    ) -> Result<()> {
        {
            let dup_override_meta = metadata.get_or_insert_with(Self::default);
            if dup_override_meta.overriden_types.contains(id) {
                return Ok(());
            }

            dup_override_meta.overriden_types.insert(id.clone());
        }

        match f(metadata)? {
            Some(region) => {
                let ty = registry.build_type(context, module, registry, metadata, id)?;
                module.body().append_operation(func::func(
                    context,
                    StringAttribute::new(context, &format!("dup${}", id.id)),
                    TypeAttribute::new(FunctionType::new(context, &[ty], &[ty, ty]).into()),
                    region,
                    &[
                        (
                            Identifier::new(context, "sym_visibility"),
                            StringAttribute::new(context, "public").into(),
                        ),
                        (
                            Identifier::new(context, "llvm.CConv"),
<<<<<<< HEAD
                            Attribute::parse(context, "#llvm.cconv<fastcc>").unwrap(),
                        ),
                        (
                            Identifier::new(context, "llvm.linkage"),
                            Attribute::parse(context, "#llvm.linkage<private>").unwrap(),
=======
                            Attribute::parse(context, "#llvm.cconv<fastcc>")
                                .ok_or(Error::ParseAttributeError)?,
                        ),
                        (
                            Identifier::new(context, "llvm.linkage"),
                            Attribute::parse(context, "#llvm.linkage<private>")
                                .ok_or(Error::ParseAttributeError)?,
>>>>>>> 4a6e239f
                        ),
                    ],
                    Location::unknown(context),
                ));
            }
            None => {
                // The following getter should always return a value, but the if statement is kept
                // just in case the meta has been removed (which it shouldn't).
                if let Some(dup_override_meta) = metadata.get_mut::<Self>() {
                    dup_override_meta.overriden_types.remove(id);
                }
            }
        }

        Ok(())
    }

    /// Returns whether a type has a registered dup implementation.
    pub(crate) fn is_overriden(&self, id: &ConcreteTypeId) -> bool {
        self.overriden_types.contains(id)
    }

    /// Generates code to invoke a dup implementation for a type, or just returns the same value
    /// twice if no implementation was registered.
    pub(crate) fn invoke_override<'ctx, 'this>(
        &self,
        context: &'ctx Context,
        block: &'this Block<'ctx>,
        location: Location<'ctx>,
        id: &ConcreteTypeId,
        value: Value<'ctx, 'this>,
    ) -> Result<(Value<'ctx, 'this>, Value<'ctx, 'this>)> {
        Ok(if self.overriden_types.contains(id) {
            let res = block.append_operation(func::call(
                context,
                FlatSymbolRefAttribute::new(context, &format!("dup${}", id.id)),
                &[value],
                &[value.r#type(), value.r#type()],
                location,
            ));

            (res.result(0)?.into(), res.result(1)?.into())
        } else {
            (value, value)
        })
    }
}<|MERGE_RESOLUTION|>--- conflicted
+++ resolved
@@ -95,13 +95,6 @@
                         ),
                         (
                             Identifier::new(context, "llvm.CConv"),
-<<<<<<< HEAD
-                            Attribute::parse(context, "#llvm.cconv<fastcc>").unwrap(),
-                        ),
-                        (
-                            Identifier::new(context, "llvm.linkage"),
-                            Attribute::parse(context, "#llvm.linkage<private>").unwrap(),
-=======
                             Attribute::parse(context, "#llvm.cconv<fastcc>")
                                 .ok_or(Error::ParseAttributeError)?,
                         ),
@@ -109,7 +102,6 @@
                             Identifier::new(context, "llvm.linkage"),
                             Attribute::parse(context, "#llvm.linkage<private>")
                                 .ok_or(Error::ParseAttributeError)?,
->>>>>>> 4a6e239f
                         ),
                     ],
                     Location::unknown(context),
