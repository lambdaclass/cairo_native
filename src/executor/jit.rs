--- conflicted
+++ resolved
@@ -75,13 +75,8 @@
         &self,
         function_id: &FunctionId,
         args: &[Value],
-<<<<<<< HEAD
-        gas: Option<u128>,
-    ) -> Result<ExecutionResult> {
-=======
         gas: Option<u64>,
     ) -> Result<ExecutionResult, Error> {
->>>>>>> ae234bac
         let available_gas = self
             .gas_metadata
             .get_initial_available_gas(function_id, gas)
