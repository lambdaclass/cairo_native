--- conflicted
+++ resolved
@@ -191,15 +191,6 @@
             .map(|func| &func.signature)?)
     }
 
-<<<<<<< HEAD
-    #[cfg(feature = "with-profiler")]
-    fn setup_profiling(&self) {
-        unsafe {
-            let callback_ptr: *mut extern "C" fn(u64, u64) =
-                self.engine.lookup("__profiler_callback").cast();
-
-            *callback_ptr = crate::metadata::profiler::ProfilerImpl::callback;
-=======
     fn build_find_dict_overrides(
         &self,
     ) -> impl '_
@@ -221,7 +212,16 @@
                     .and_then(|symbol| self.find_symbol_ptr(symbol))
                     .map(|ptr| unsafe { transmute(ptr as *const ()) }),
             )
->>>>>>> 45a4eaac
         }
     }
+
+    #[cfg(feature = "with-profiler")]
+    fn setup_profiling(&self) {
+        unsafe {
+            let callback_ptr: *mut extern "C" fn(u64, u64) =
+                self.engine.lookup("__profiler_callback").cast();
+
+            *callback_ptr = crate::metadata::profiler::ProfilerImpl::callback;
+        }
+    }
 }