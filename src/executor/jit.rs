--- conflicted
+++ resolved
@@ -1,11 +1,7 @@
 use crate::{
     error::jit_engine::RunnerError,
     execution_result::{ContractExecutionResult, ExecutionResult},
-<<<<<<< HEAD
-    metadata::{gas::GasMetadata, syscall_handler::SyscallHandlerMeta, MetadataStorage},
-=======
-    metadata::gas::GasMetadata,
->>>>>>> 7a7fe478
+    metadata::{gas::GasMetadata, MetadataStorage},
     module::NativeModule,
     starknet::{DummySyscallHandler, StarknetSyscallHandler},
     utils::{create_engine, generate_function_name},
@@ -50,7 +46,6 @@
             context,
             module,
             registry,
-            metadata,
         } = native_module;
 
         let gas_metadata = metadata.get::<GasMetadata>().cloned().unwrap();
@@ -115,7 +110,10 @@
             .map_err(|_| crate::error::jit_engine::ErrorImpl::InsufficientGasError)?;
 
         Ok(super::invoke_dynamic(
+            self.context,
+            &self.module,
             &self.registry,
+            &mut self.metadata.borrow_mut(),
             self.find_function_ptr(function_id),
             self.extract_signature(function_id),
             args,
