use crate::{
    error::Error,
    execution_result::{ContractExecutionResult, ExecutionResult},
    metadata::gas::GasMetadata,
    module::NativeModule,
    starknet::{DummySyscallHandler, StarknetSyscallHandler},
    utils::{create_engine, generate_function_name},
    values::Value,
    OptLevel,
};
use cairo_lang_sierra::{
    extensions::core::{CoreLibfunc, CoreType},
    ids::FunctionId,
    program::FunctionSignature,
    program_registry::ProgramRegistry,
};
use libc::c_void;
use melior::{ir::Module, ExecutionEngine};
use starknet_types_core::felt::Felt;

/// A MLIR JIT execution engine in the context of Cairo Native.
pub struct JitNativeExecutor<'m> {
    engine: ExecutionEngine,

    module: Module<'m>,
    registry: ProgramRegistry<CoreType, CoreLibfunc>,

    gas_metadata: GasMetadata,
}

unsafe impl<'a> Send for JitNativeExecutor<'a> {}
unsafe impl<'a> Sync for JitNativeExecutor<'a> {}

impl std::fmt::Debug for JitNativeExecutor<'_> {
    fn fmt(&self, f: &mut std::fmt::Formatter<'_>) -> std::fmt::Result {
        f.debug_struct("JitNativeExecutor")
            .field("module", &self.module)
            .field("gas_metadata", &self.gas_metadata)
            .finish()
    }
}

impl<'m> JitNativeExecutor<'m> {
    pub fn from_native_module(
        native_module: NativeModule<'m>,
        opt_level: OptLevel,
    ) -> Result<Self, Error> {
        let NativeModule {
            module,
            registry,
            metadata,
        } = native_module;

        Ok(Self {
            engine: create_engine(&module, &metadata, opt_level),
            module,
            registry,
            gas_metadata: metadata
                .get::<GasMetadata>()
                .cloned()
                .ok_or(Error::MissingMetadata)?,
        })
    }

    pub fn program_registry(&self) -> &ProgramRegistry<CoreType, CoreLibfunc> {
        &self.registry
    }

    pub fn module(&self) -> &Module<'m> {
        &self.module
    }

    /// Execute a program with the given params.
    pub fn invoke_dynamic(
        &self,
        function_id: &FunctionId,
        args: &[Value],
        gas: Option<u64>,
    ) -> Result<ExecutionResult, Error> {
        let available_gas = self
            .gas_metadata
            .get_initial_available_gas(function_id, gas)
            .map_err(crate::error::Error::GasMetadataError)?;

        let set_builtin_costs_fnptr: extern "C" fn(*const u64) -> *const u64 =
            unsafe { std::mem::transmute(self.engine.lookup("cairo_native__set_costs_builtin")) };

        super::invoke_dynamic(
            &self.registry,
            self.find_function_ptr(function_id),
<<<<<<< HEAD
            self.extract_signature(function_id).unwrap(),
=======
            set_builtin_costs_fnptr,
            self.extract_signature(function_id)?,
>>>>>>> 4a6e239f
            args,
            available_gas,
            Option::<DummySyscallHandler>::None,
        )
    }

    /// Execute a program with the given params.
    pub fn invoke_dynamic_with_syscall_handler(
        &self,
        function_id: &FunctionId,
        args: &[Value],
        gas: Option<u64>,
        syscall_handler: impl StarknetSyscallHandler,
    ) -> Result<ExecutionResult, Error> {
        let available_gas = self
            .gas_metadata
            .get_initial_available_gas(function_id, gas)
            .map_err(crate::error::Error::GasMetadataError)?;

        let set_builtin_costs_fnptr: extern "C" fn(*const u64) -> *const u64 =
            unsafe { std::mem::transmute(self.engine.lookup("cairo_native__set_costs_builtin")) };

        super::invoke_dynamic(
            &self.registry,
            self.find_function_ptr(function_id),
<<<<<<< HEAD
            self.extract_signature(function_id).unwrap(),
=======
            set_builtin_costs_fnptr,
            self.extract_signature(function_id)?,
>>>>>>> 4a6e239f
            args,
            available_gas,
            Some(syscall_handler),
        )
    }

    pub fn invoke_contract_dynamic(
        &self,
        function_id: &FunctionId,
        args: &[Felt],
        gas: Option<u64>,
        syscall_handler: impl StarknetSyscallHandler,
    ) -> Result<ContractExecutionResult, Error> {
        let available_gas = self
            .gas_metadata
            .get_initial_available_gas(function_id, gas)
            .map_err(crate::error::Error::GasMetadataError)?;

        let set_builtin_costs_fnptr: extern "C" fn(*const u64) -> *const u64 =
            unsafe { std::mem::transmute(self.engine.lookup("cairo_native__set_costs_builtin")) };

        ContractExecutionResult::from_execution_result(super::invoke_dynamic(
            &self.registry,
            self.find_function_ptr(function_id),
<<<<<<< HEAD
            self.extract_signature(function_id).unwrap(),
=======
            set_builtin_costs_fnptr,
            self.extract_signature(function_id)?,
>>>>>>> 4a6e239f
            &[Value::Struct {
                fields: vec![Value::Array(
                    args.iter().cloned().map(Value::Felt252).collect(),
                )],
                debug_name: None,
            }],
            available_gas,
            Some(syscall_handler),
        )?)
    }

    pub fn find_function_ptr(&self, function_id: &FunctionId) -> *mut c_void {
        let function_name = generate_function_name(function_id, false);
        let function_name = format!("_mlir_ciface_{function_name}");

        // Arguments and return values are hardcoded since they'll be handled by the trampoline.
        self.engine.lookup(&function_name) as *mut c_void
    }

<<<<<<< HEAD
    fn extract_signature(&self, function_id: &FunctionId) -> Option<&FunctionSignature> {
        self.program_registry()
=======
    pub fn find_symbol_ptr(&self, name: &str) -> Option<*mut c_void> {
        let ptr = self.engine.lookup(name) as *mut c_void;

        if ptr.is_null() {
            None
        } else {
            Some(ptr)
        }
    }

    fn extract_signature(&self, function_id: &FunctionId) -> Result<&FunctionSignature, Error> {
        Ok(self
            .program_registry()
>>>>>>> 4a6e239f
            .get_function(function_id)
            .map(|func| &func.signature)?)
    }
}<|MERGE_RESOLUTION|>--- conflicted
+++ resolved
@@ -88,12 +88,8 @@
         super::invoke_dynamic(
             &self.registry,
             self.find_function_ptr(function_id),
-<<<<<<< HEAD
-            self.extract_signature(function_id).unwrap(),
-=======
             set_builtin_costs_fnptr,
             self.extract_signature(function_id)?,
->>>>>>> 4a6e239f
             args,
             available_gas,
             Option::<DummySyscallHandler>::None,
@@ -119,12 +115,8 @@
         super::invoke_dynamic(
             &self.registry,
             self.find_function_ptr(function_id),
-<<<<<<< HEAD
-            self.extract_signature(function_id).unwrap(),
-=======
             set_builtin_costs_fnptr,
             self.extract_signature(function_id)?,
->>>>>>> 4a6e239f
             args,
             available_gas,
             Some(syscall_handler),
@@ -149,12 +141,8 @@
         ContractExecutionResult::from_execution_result(super::invoke_dynamic(
             &self.registry,
             self.find_function_ptr(function_id),
-<<<<<<< HEAD
-            self.extract_signature(function_id).unwrap(),
-=======
             set_builtin_costs_fnptr,
             self.extract_signature(function_id)?,
->>>>>>> 4a6e239f
             &[Value::Struct {
                 fields: vec![Value::Array(
                     args.iter().cloned().map(Value::Felt252).collect(),
@@ -174,10 +162,6 @@
         self.engine.lookup(&function_name) as *mut c_void
     }
 
-<<<<<<< HEAD
-    fn extract_signature(&self, function_id: &FunctionId) -> Option<&FunctionSignature> {
-        self.program_registry()
-=======
     pub fn find_symbol_ptr(&self, name: &str) -> Option<*mut c_void> {
         let ptr = self.engine.lookup(name) as *mut c_void;
 
@@ -191,7 +175,6 @@
     fn extract_signature(&self, function_id: &FunctionId) -> Result<&FunctionSignature, Error> {
         Ok(self
             .program_registry()
->>>>>>> 4a6e239f
             .get_function(function_id)
             .map(|func| &func.signature)?)
     }
