//! A specialized executor for Starknet contracts, avoiding the overhead of storing the sierra program registry and
//! enabling efficient serialization of the program/data once compiled.
//!
//! This executor heavily relies on the stability of the contract entry point argument order.
//!
//! Right now this order is like the following:
//!
//! 1. One or more builtins (rangecheck, etc)
//! 2. Gas builtin
//! 3. System builtin (the syscall handler)
//! 4. A Array of felts (calldata)
//!
//! ## How it works:
//!
//! The only variable data we need to know at call time is the builtins order,
//! to save this, when first compiling the sierra program (with [`ContractExecutor::new`]) it iterates through all the user
//! defined functions (this includes the contract wrappers, which are the ones that matter)
//! and saves the builtin arguments in a `Vec`.
//!
//! The API provides two more methods: [`ContractExecutor::save`] and [`ContractExecutor::load`].
//!
//! Save can be used to save the compiled program into the given path, alongside it will be saved
//! a json file with the entry points and their builtins (as seen in the example)
//!
//! ```json
//! {"0":{"builtins":[]},"1":{"builtins":["RangeCheck","Gas","System"]}}
//! ```
//!
//! If the given path is "program.so", then at the same location, "program.json" will be saved.
//!
//! When loading, passing the "program.so" path will make it load the program and the "program.json" alongside it.
//!

use crate::{
    arch::AbiArgument,
    context::NativeContext,
    error::{panic::ToNativeAssertError, Error, Result},
    execution_result::{BuiltinStats, ContractExecutionResult},
    executor::invoke_trampoline,
    metadata::gas::MetadataComputationConfig,
    module::NativeModule,
    native_panic,
    starknet::{handler::StarknetSyscallHandlerCallbacks, StarknetSyscallHandler},
    types::TypeBuilder,
    utils::{
        decode_error_message, generate_function_name, get_integer_layout, libc_free, libc_malloc,
        BuiltinCosts,
    },
    OptLevel,
};
use bumpalo::Bump;
use cairo_lang_sierra::{
    extensions::{
        circuit::CircuitTypeConcrete, core::CoreTypeConcrete, gas::CostTokenType,
        starknet::StarkNetTypeConcrete, ConcreteType,
    },
    ids::FunctionId,
    program::Program,
};
use cairo_lang_starknet_classes::casm_contract_class::ENTRY_POINT_COST;
use cairo_lang_starknet_classes::contract_class::ContractEntryPoints;
use educe::Educe;
use libloading::Library;
use serde::{Deserialize, Serialize};
use starknet_types_core::felt::Felt;
use std::{
    alloc::Layout,
    collections::{BTreeMap, HashSet},
    ffi::c_void,
    path::{Path, PathBuf},
    ptr::NonNull,
    sync::Arc,
};
use tempfile::NamedTempFile;

/// Please look at the [module level docs](self).
#[derive(Educe, Clone)]
#[educe(Debug)]
pub struct AotContractExecutor {
    #[educe(Debug(ignore))]
    library: Arc<Library>,
    path: PathBuf,
    is_temp_path: bool,
    contract_info: NativeContractInfo,
}

#[derive(Debug, Clone, Serialize, Deserialize, PartialEq, Eq)]
pub struct NativeContractInfo {
    pub version: ContractInfoVersion,
    pub entry_points_info: BTreeMap<u64, EntryPointInfo>,
    pub entry_point_selector_to_id: BTreeMap<Felt, u64>,
}

#[derive(Debug, Clone, Serialize, Deserialize, PartialEq, Eq, PartialOrd, Ord)]
pub enum ContractInfoVersion {
    Version0,
}

#[derive(Debug, Clone, Serialize, Deserialize, PartialEq, Eq, PartialOrd, Ord)]
pub struct EntryPointInfo {
    pub builtins: Vec<BuiltinType>,
}

#[derive(Debug, Clone, Serialize, Deserialize, PartialEq, Eq, PartialOrd, Ord)]
pub enum BuiltinType {
    Bitwise,
    EcOp,
    RangeCheck,
    SegmentArena,
    Poseidon,
    Pedersen,
    RangeCheck96,
    CircuitAdd,
    CircuitMul,
    Gas,
    System,
    BuiltinCosts,
}

impl BuiltinType {
    pub const fn size_in_bytes(&self) -> usize {
        match self {
            BuiltinType::Bitwise => 8,
            BuiltinType::EcOp => 8,
            BuiltinType::RangeCheck => 8,
            BuiltinType::SegmentArena => 8,
            BuiltinType::Poseidon => 8,
            BuiltinType::Pedersen => 8,
            BuiltinType::RangeCheck96 => 8,
            BuiltinType::CircuitAdd => 8,
            BuiltinType::CircuitMul => 8,
            BuiltinType::Gas => 16,
            BuiltinType::System => 8,
            BuiltinType::BuiltinCosts => 8,
        }
    }
}

impl AotContractExecutor {
    /// Create the executor from a sierra program with the given optimization level.
    /// You can save the library on the desired location later using `save`.
    /// If not saved, the path is treated as
    /// a temporary file an deleted when dropped.
    /// If you loaded a ContractExecutor using [`load`] then it will not be treated as a temp file.
    pub fn new(
        sierra_program: &Program,
        entry_points: &ContractEntryPoints,
        opt_level: OptLevel,
    ) -> Result<Self> {
        let native_context = NativeContext::new();

        let mut entry_point_selector_to_id = BTreeMap::new();

        let mut used_function_ids = HashSet::new();
        for entry in entry_points
            .constructor
            .iter()
            .chain(entry_points.external.iter())
            .chain(entry_points.l1_handler.iter())
        {
            entry_point_selector_to_id
                .insert(Felt::from(&entry.selector), entry.function_idx as u64);
            used_function_ids.insert(entry.function_idx as u64);
        }

        let module = native_context.compile(
            sierra_program,
            true,
            Some(MetadataComputationConfig {
                function_set_costs: used_function_ids
                    .iter()
                    .map(|id| {
                        (
                            FunctionId::new(*id),
                            [(CostTokenType::Const, ENTRY_POINT_COST)].into(),
                        )
                    })
                    .collect(),
                linear_gas_solver: true,
                linear_ap_change_solver: true,
            }),
        )?;

        let NativeModule {
            module,
            registry,
            metadata: _,
        } = module;

        let mut infos = BTreeMap::new();

        for x in &sierra_program.funcs {
            // Avoid storing function info for methods that are not contract entry points.
            if !used_function_ids.contains(&x.id.id) {
                continue;
            }

            let mut builtins = Vec::new();

            for p in &x.params {
                let ty = registry.get_type(&p.ty)?;
                if ty.is_builtin() {
                    // Skip zero sized builtins
                    if ty.is_zst(&registry)? {
                        continue;
                    }

                    match ty {
                        CoreTypeConcrete::Bitwise(_) => builtins.push(BuiltinType::Bitwise),
                        CoreTypeConcrete::EcOp(_) => builtins.push(BuiltinType::EcOp),
                        CoreTypeConcrete::RangeCheck(_) => builtins.push(BuiltinType::RangeCheck),
                        CoreTypeConcrete::Pedersen(_) => builtins.push(BuiltinType::Pedersen),
                        CoreTypeConcrete::Poseidon(_) => builtins.push(BuiltinType::Poseidon),
                        CoreTypeConcrete::BuiltinCosts(_) => {
                            builtins.push(BuiltinType::BuiltinCosts)
                        }
                        CoreTypeConcrete::SegmentArena(_) => {
                            builtins.push(BuiltinType::SegmentArena)
                        }
                        CoreTypeConcrete::RangeCheck96(_) => {
                            builtins.push(BuiltinType::RangeCheck96)
                        }
                        CoreTypeConcrete::Circuit(CircuitTypeConcrete::AddMod(_)) => {
                            builtins.push(BuiltinType::CircuitAdd)
                        }
                        CoreTypeConcrete::Circuit(CircuitTypeConcrete::MulMod(_)) => {
                            builtins.push(BuiltinType::CircuitMul)
                        }
                        CoreTypeConcrete::GasBuiltin(_) => builtins.push(BuiltinType::Gas),
                        CoreTypeConcrete::StarkNet(StarkNetTypeConcrete::System(_)) => {
                            builtins.push(BuiltinType::System)
                        }
                        _ => native_panic!("given type should be a builtin {:?}", ty.info()),
                    }
                } else {
                    break;
                }
            }

            infos.insert(x.id.id, EntryPointInfo { builtins });
        }

        let library_path = NamedTempFile::new()?
            .into_temp_path()
            .keep()
            .to_native_assert_error("can only fail on windows")?;

        let object_data = crate::module_to_object(&module, opt_level)?;
        crate::object_to_shared_lib(&object_data, &library_path)?;

        Ok(Self {
            library: Arc::new(unsafe { Library::new(&library_path)? }),
            path: library_path,
            is_temp_path: true,
            contract_info: NativeContractInfo {
                version: ContractInfoVersion::Version0,
                entry_points_info: infos,
                entry_point_selector_to_id,
            },
        })
    }

    /// Save the library to the desired path, alongside it is saved also a json file with additional info.
    pub fn save(&mut self, to: impl AsRef<Path>) -> Result<()> {
        let to = to.as_ref();
        std::fs::copy(&self.path, to)?;

        let contract_info = serde_json::to_string(&self.contract_info)?;
        let path = to.with_extension("json");
        std::fs::write(path, contract_info)?;

        self.path = to.to_path_buf();
        self.is_temp_path = false;

        Ok(())
    }

    /// Load the executor from an already compiled library with the additional info json file.
    pub fn load(library_path: &Path) -> Result<Self> {
        let info_str = std::fs::read_to_string(library_path.with_extension("json"))?;
        let contract_info: NativeContractInfo = serde_json::from_str(&info_str)?;
        Ok(Self {
            library: Arc::new(unsafe { Library::new(library_path)? }),
            path: library_path.to_path_buf(),
            is_temp_path: false,
            contract_info,
        })
    }

    /// Runs the entry point by the given selector.
    ///
    /// - selector: The selector of the entry point to run.
    /// - args: The calldata.
    /// - gas: The gas for the execution.
    /// - builtin_costs: An optional argument to customize the costs of the builtins.
    /// - syscall_handler: The syscall handler implementation to use when executing the contract.
    ///
    /// The entry point gas cost is not deducted from the gas counter.
    pub fn run(
        &self,
        selector: Felt,
        args: &[Felt],
        gas: u64,
        builtin_costs: Option<BuiltinCosts>,
        mut syscall_handler: impl StarknetSyscallHandler,
    ) -> Result<ContractExecutionResult> {
        let arena = Bump::new();
        let mut invoke_data = Vec::<u8>::new();

        let function_id = FunctionId {
            id: *self
                .contract_info
                .entry_point_selector_to_id
                .get(&selector)
                .ok_or(Error::SelectorNotFound)?,
            debug_name: None,
        };
        let function_ptr = self.find_function_ptr(&function_id, true)?;

        let builtin_costs: [u64; 7] = builtin_costs.unwrap_or_default().into();
        let set_costs_builtin = unsafe {
            self.library
                .get::<extern "C" fn(*const u64) -> *const u64>(
                    b"cairo_native__set_costs_builtin",
                )?
        };
        // We may be inside a recursive contract, save the possible saved builtin costs to restore it after our call.
        let old_builtincosts_ptr = set_costs_builtin(builtin_costs.as_ptr());

<<<<<<< HEAD
        let initial_gas_cost = {
            let mut cost = 0;

            for (offset, val) in self
                .contract_info
                .entry_points_info
                .get(&function_id.id)
                .to_native_assert_error("entry point info for function should be available")?
                .initial_cost
                .iter()
            {
                let token_cost = builtin_costs[*offset as usize] * val;
                cost += token_cost;
            }
            cost
        };
        let gas = gas
            .unwrap_or(initial_gas_cost)
            .saturating_sub(initial_gas_cost);

=======
>>>>>>> 76e83965
        //  it can vary from contract to contract thats why we need to store/ load it.
        let builtins_size: usize = self.contract_info.entry_points_info[&function_id.id]
            .builtins
            .iter()
            .map(|x| x.size_in_bytes())
            .sum();

        // There is always a return ptr because contracts always return more than 1 thing (builtin counters, syscall, enum)
        let return_ptr = arena.alloc_layout(unsafe {
            // 56 = size of enum
            Layout::from_size_align_unchecked(128 + builtins_size, 16)
        });

        return_ptr.as_ptr().to_bytes(&mut invoke_data)?;

        let mut syscall_handler = StarknetSyscallHandlerCallbacks::new(&mut syscall_handler);

        for b in &self.contract_info.entry_points_info[&function_id.id].builtins {
            match b {
                BuiltinType::Gas => {
                    gas.to_bytes(&mut invoke_data)?;
                }
                BuiltinType::BuiltinCosts => {
                    // todo: check if valid
                    builtin_costs.as_ptr().to_bytes(&mut invoke_data)?;
                }
                BuiltinType::System => {
                    (&mut syscall_handler as *mut StarknetSyscallHandlerCallbacks<_>)
                        .to_bytes(&mut invoke_data)?;
                }
                _ => {
                    0u64.to_bytes(&mut invoke_data)?;
                }
            }
        }

        let felt_layout = get_integer_layout(252).pad_to_align();
        let refcount_offset = get_integer_layout(32)
            .align_to(felt_layout.align())
            .unwrap()
            .pad_to_align()
            .size();

        let ptr = match args.len() {
            0 => std::ptr::null_mut(),
            _ => unsafe {
                let ptr: *mut () =
                    libc_malloc(felt_layout.size() * args.len() + refcount_offset).cast();

                // Write reference count.
                ptr.cast::<u32>().write(1);
                ptr.byte_add(refcount_offset)
            },
        };
        let len: u32 = args
            .len()
            .try_into()
            .to_native_assert_error("number of arguments should fit into a u32")?;

        ptr.to_bytes(&mut invoke_data)?;
        if cfg!(target_arch = "aarch64") {
            0u32.to_bytes(&mut invoke_data)?; // start
            len.to_bytes(&mut invoke_data)?; // end
            len.to_bytes(&mut invoke_data)?; // cap
        } else if cfg!(target_arch = "x86_64") {
            (0u32 as u64).to_bytes(&mut invoke_data)?; // start
            (len as u64).to_bytes(&mut invoke_data)?; // end
            (len as u64).to_bytes(&mut invoke_data)?; // cap
        } else {
            unreachable!("unsupported architecture");
        }

        for (idx, elem) in args.iter().enumerate() {
            let f = elem.to_bytes_le();
            unsafe {
                std::ptr::copy_nonoverlapping(
                    f.as_ptr().cast::<u8>(),
                    ptr.byte_add(idx * felt_layout.size()).cast::<u8>(),
                    felt_layout.size(),
                )
            };
        }

        // Pad invoke data to the 16 byte boundary avoid segfaults.
        #[cfg(target_arch = "aarch64")]
        const REGISTER_BYTES: usize = 64;
        #[cfg(target_arch = "x86_64")]
        const REGISTER_BYTES: usize = 48;
        if invoke_data.len() > REGISTER_BYTES {
            invoke_data.resize(
                REGISTER_BYTES + (invoke_data.len() - REGISTER_BYTES).next_multiple_of(16),
                0,
            );
        }

        // Invoke the trampoline.
        #[cfg(target_arch = "x86_64")]
        let mut ret_registers = [0; 2];
        #[cfg(target_arch = "aarch64")]
        let mut ret_registers = [0; 4];

        unsafe {
            invoke_trampoline(
                function_ptr,
                invoke_data.as_ptr().cast(),
                invoke_data.len() >> 3,
                ret_registers.as_mut_ptr(),
            );
        }

        // Parse final gas.
        unsafe fn read_value<T>(ptr: &mut NonNull<()>) -> &T {
            let align_offset = ptr
                .cast::<u8>()
                .as_ptr()
                .align_offset(std::mem::align_of::<T>());
            let value_ptr = ptr.cast::<u8>().as_ptr().add(align_offset).cast::<T>();

            *ptr = NonNull::new_unchecked(value_ptr.add(1)).cast();
            &*value_ptr
        }

        let mut remaining_gas = 0;
        let mut builtin_stats = BuiltinStats::default();

        let return_ptr = &mut return_ptr.cast();

        for b in &self.contract_info.entry_points_info[&function_id.id].builtins {
            match b {
                BuiltinType::Gas => {
                    remaining_gas = unsafe { *read_value::<u64>(return_ptr) };
                }
                BuiltinType::System => {
                    unsafe { read_value::<*mut ()>(return_ptr) };
                }
                BuiltinType::BuiltinCosts => {
                    unsafe { read_value::<*mut ()>(return_ptr) };
                    // ptr holds the builtin costs, but they dont change, so its of no use, but we read to advance the ptr.
                }
                x => {
                    let value = unsafe { *read_value::<u64>(return_ptr) } as usize;

                    match x {
                        BuiltinType::Bitwise => builtin_stats.bitwise = value,
                        BuiltinType::EcOp => builtin_stats.ec_op = value,
                        BuiltinType::RangeCheck => builtin_stats.range_check = value,
                        BuiltinType::SegmentArena => builtin_stats.segment_arena = value,
                        BuiltinType::Poseidon => builtin_stats.poseidon = value,
                        BuiltinType::Pedersen => builtin_stats.pedersen = value,
                        BuiltinType::RangeCheck96 => builtin_stats.range_check_96 = value,
                        BuiltinType::CircuitAdd => builtin_stats.circuit_add = value,
                        BuiltinType::CircuitMul => builtin_stats.circuit_mul = value,
                        BuiltinType::Gas => {}
                        BuiltinType::System => {}
                        BuiltinType::BuiltinCosts => {}
                    }
                }
            }
        }

        // align the pointer
        // layout of the enum type.
        let layout = unsafe { Layout::from_size_align_unchecked(32, 8) };
        let align_offset = return_ptr
            .cast::<u8>()
            .as_ptr()
            .align_offset(layout.align());

        let tag_layout = Layout::from_size_align(1, 1)?;
        let enum_ptr = unsafe {
            NonNull::new(return_ptr.cast::<u8>().as_ptr().add(align_offset))
                .to_native_assert_error("return ptr should not be null")?
        };

        let tag = *unsafe { enum_ptr.cast::<u8>().as_ref() } as usize;
        let tag = tag & 0x01; // Filter out bits that are not part of the enum's tag.

        // layout of both enum variants, both are a array of felts
        let value_layout = unsafe { Layout::from_size_align_unchecked(24, 8) };
        let value_ptr = unsafe {
            enum_ptr
                .cast::<u8>()
                .add(tag_layout.extend(value_layout)?.1)
        };

        let value_ptr = &mut value_ptr.cast();

        let array_ptr: *mut u8 = unsafe { *read_value(value_ptr) };
        let start: u32 = unsafe { *read_value(value_ptr) };
        let end: u32 = unsafe { *read_value(value_ptr) };
        let _cap: u32 = unsafe { *read_value(value_ptr) };

        let elem_stride = felt_layout.pad_to_align().size();

        // this pointer can be null if the array has a size of 0.
        let data_ptr = unsafe { array_ptr.byte_add(elem_stride * start as usize) };

        assert!(end >= start);
        let num_elems = (end - start) as usize;
        let mut array_value = Vec::with_capacity(num_elems);

        for i in 0..num_elems {
            // safe to create a NonNull because if the array has elements, the data_ptr can't be null.
            let cur_elem_ptr = NonNull::new(unsafe { data_ptr.byte_add(elem_stride * i) })
                .to_native_assert_error("data_ptr should not be null")?;
            let data = unsafe { cur_elem_ptr.cast::<[u8; 32]>().as_mut() };
            data[31] &= 0x0F; // Filter out first 4 bits (they're outside an i252).
            let data = Felt::from_bytes_le_slice(data);

            array_value.push(data);
        }

        if !array_ptr.is_null() {
            unsafe {
                let ptr = array_ptr.byte_sub(refcount_offset);
                assert_eq!(ptr.cast::<u32>().read(), 1);

                libc_free(ptr.cast());
            }
        }

        let error_msg = if tag != 0 {
            let bytes_err: Vec<_> = array_value
                .iter()
                .flat_map(|felt| felt.to_bytes_be().to_vec())
                // remove null chars
                .filter(|b| *b != 0)
                .collect();
            let str_error = decode_error_message(&bytes_err);

            Some(str_error)
        } else {
            None
        };

        // Restore the original builtin costs pointer.
        set_costs_builtin(old_builtincosts_ptr);

        #[cfg(feature = "with-mem-tracing")]
        crate::utils::mem_tracing::report_stats();

        Ok(ContractExecutionResult {
            remaining_gas,
            failure_flag: tag != 0,
            return_values: array_value,
            error_msg,
        })
    }

    pub fn find_function_ptr(
        &self,
        function_id: &FunctionId,
        is_for_contract_executor: bool,
    ) -> Result<*mut c_void> {
        let function_name = generate_function_name(function_id, is_for_contract_executor);
        let function_name = format!("_mlir_ciface_{function_name}");

        // Arguments and return values are hardcoded since they'll be handled by the trampoline.
        Ok(unsafe {
            self.library
                .get::<extern "C" fn()>(function_name.as_bytes())?
                .into_raw()
                .into_raw()
        })
    }

    pub fn find_symbol_ptr(&self, name: &str) -> Option<*mut c_void> {
        unsafe {
            self.library
                .get::<*mut ()>(name.as_bytes())
                .ok()
                .map(|x| x.into_raw().into_raw())
        }
    }
}

impl Drop for AotContractExecutor {
    fn drop(&mut self) {
        if self.is_temp_path {
            std::fs::remove_file(&self.path).ok();
            std::fs::remove_file(self.path.with_extension("json")).ok();
        }
    }
}

#[cfg(test)]
mod tests {
    use super::*;
    use crate::{starknet_stub::StubSyscallHandler, utils::test::load_starknet_contract};
    use cairo_lang_starknet_classes::contract_class::ContractClass;
    use rayon::iter::ParallelBridge;
    use rstest::*;

    // todo add recursive contract test

    #[fixture]
    fn starknet_program() -> ContractClass {
        let (_, program) = load_starknet_contract! {
            #[starknet::interface]
            trait ISimpleStorage<TContractState> {
                fn get(self: @TContractState, x: felt252) -> (felt252, felt252);
            }

            #[starknet::contract]
            mod contract {
                #[storage]
                struct Storage {}

                #[abi(embed_v0)]
                impl ISimpleStorageImpl of super::ISimpleStorage<ContractState> {
                    fn get(self: @ContractState, x: felt252) -> (felt252, felt252) {
                        (x, x * 2)
                    }
                }
            }
        };
        program
    }

    #[fixture]
    fn starknet_program_factorial() -> ContractClass {
        let (_, program) = load_starknet_contract! {
            #[starknet::interface]
            trait ISimpleStorage<TContractState> {
                fn get(self: @TContractState, x: felt252) -> felt252;
            }

            #[starknet::contract]
            mod contract {
                #[storage]
                struct Storage {}

                #[abi(embed_v0)]
                impl ISimpleStorageImpl of super::ISimpleStorage<ContractState> {
                    fn get(self: @ContractState, x: felt252) -> felt252 {
                        factorial(1, x)
                    }
                }

                fn factorial(value: felt252, n: felt252) -> felt252 {
                    if (n == 1) {
                        value
                    } else {
                        factorial(value * n, n - 1)
                    }
                }
            }
        };
        program
    }

    #[fixture]
    fn starknet_program_empty() -> ContractClass {
        let (_, program) = load_starknet_contract! {
            #[starknet::interface]
            trait ISimpleStorage<TContractState> {
                fn call(self: @TContractState);
            }

            #[starknet::contract]
            mod contract {
                #[storage]
                struct Storage {}

                #[abi(embed_v0)]
                impl ISimpleStorageImpl of super::ISimpleStorage<ContractState> {
                    fn call(self: @ContractState) {
                    }
                }
            }
        };
        program
    }

    #[rstest]
    #[case(OptLevel::Default)]
    fn test_contract_executor_parallel(
        starknet_program: ContractClass,
        #[case] optlevel: OptLevel,
    ) {
        use rayon::iter::ParallelIterator;

        let executor = Arc::new(
            AotContractExecutor::new(
                &starknet_program.extract_sierra_program().unwrap(),
                &starknet_program.entry_points_by_type,
                optlevel,
            )
            .unwrap(),
        );

        // The last function in the program is the `get` wrapper function.
        let selector = starknet_program
            .entry_points_by_type
            .external
            .last()
            .unwrap()
            .selector
            .clone();

        (0..200).par_bridge().for_each(|n| {
            let result = executor
                .run(
                    Felt::from(&selector),
                    &[n.into()],
                    u64::MAX,
                    None,
                    &mut StubSyscallHandler::default(),
                )
                .unwrap();

            assert_eq!(result.return_values, vec![Felt::from(n), Felt::from(n * 2)]);
            assert_eq!(result.remaining_gas, 18446744073709551615);
        });
    }

    #[rstest]
    #[case(OptLevel::None)]
    #[case(OptLevel::Default)]
    fn test_contract_executor(starknet_program: ContractClass, #[case] optlevel: OptLevel) {
        let executor = AotContractExecutor::new(
            &starknet_program.extract_sierra_program().unwrap(),
            &starknet_program.entry_points_by_type,
            optlevel,
        )
        .unwrap();

        // The last function in the program is the `get` wrapper function.
        let selector = starknet_program
            .entry_points_by_type
            .external
            .last()
            .unwrap()
            .selector
            .clone();

        let result = executor
            .run(
                Felt::from(&selector),
                &[2.into()],
                u64::MAX,
                None,
                &mut StubSyscallHandler::default(),
            )
            .unwrap();

        assert_eq!(result.return_values, vec![Felt::from(2), Felt::from(4)]);
    }

    #[rstest]
    #[case(OptLevel::Aggressive)]
    fn test_contract_executor_factorial(
        starknet_program_factorial: ContractClass,
        #[case] optlevel: OptLevel,
    ) {
        let executor = AotContractExecutor::new(
            &starknet_program_factorial.extract_sierra_program().unwrap(),
            &starknet_program_factorial.entry_points_by_type,
            optlevel,
        )
        .unwrap();

        // The last function in the program is the `get` wrapper function.
        let selector = starknet_program_factorial
            .entry_points_by_type
            .external
            .last()
            .unwrap()
            .selector
            .clone();

        let result = executor
            .run(
                Felt::from(&selector),
                &[10.into()],
                u64::MAX,
                None,
                &mut StubSyscallHandler::default(),
            )
            .unwrap();

        assert_eq!(result.return_values, vec![Felt::from(3628800)]);
        assert_eq!(result.remaining_gas, 18446744073709538915);
    }

    #[rstest]
    #[case(OptLevel::None)]
    #[case(OptLevel::Default)]
    fn test_contract_executor_empty(
        starknet_program_empty: ContractClass,
        #[case] optlevel: OptLevel,
    ) {
        let executor = AotContractExecutor::new(
            &starknet_program_empty.extract_sierra_program().unwrap(),
            &starknet_program_empty.entry_points_by_type,
            optlevel,
        )
        .unwrap();

        // The last function in the program is the `get` wrapper function.
        // The last function in the program is the `get` wrapper function.
        let selector = starknet_program_empty
            .entry_points_by_type
            .external
            .last()
            .unwrap()
            .selector
            .clone();

        let result = executor
            .run(
                Felt::from(&selector),
                &[],
                u64::MAX,
                None,
                &mut StubSyscallHandler::default(),
            )
            .unwrap();

        assert_eq!(result.return_values, vec![]);
    }
}<|MERGE_RESOLUTION|>--- conflicted
+++ resolved
@@ -327,29 +327,6 @@
         // We may be inside a recursive contract, save the possible saved builtin costs to restore it after our call.
         let old_builtincosts_ptr = set_costs_builtin(builtin_costs.as_ptr());
 
-<<<<<<< HEAD
-        let initial_gas_cost = {
-            let mut cost = 0;
-
-            for (offset, val) in self
-                .contract_info
-                .entry_points_info
-                .get(&function_id.id)
-                .to_native_assert_error("entry point info for function should be available")?
-                .initial_cost
-                .iter()
-            {
-                let token_cost = builtin_costs[*offset as usize] * val;
-                cost += token_cost;
-            }
-            cost
-        };
-        let gas = gas
-            .unwrap_or(initial_gas_cost)
-            .saturating_sub(initial_gas_cost);
-
-=======
->>>>>>> 76e83965
         //  it can vary from contract to contract thats why we need to store/ load it.
         let builtins_size: usize = self.contract_info.entry_points_info[&function_id.id]
             .builtins
