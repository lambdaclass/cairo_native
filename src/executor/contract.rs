//! A specialized executor for Starknet contracts, avoiding the overhead of storing the sierra program registry and
//! enabling efficient serialization of the program/data once compiled.
//!
//! This executor heavily relies on the stability of the contract entry point argument order.
//!
//! Right now this order is like the following:
//!
//! 1. One or more builtins (rangecheck, etc)
//! 2. Gas builtin
//! 3. System builtin (the syscall handler)
//! 4. A Array of felts (calldata)
//!
//! ## How it works:
//!
//! The only variable data we need to know at call time is the builtins order,
//! to save this, when first compiling the sierra program (with [`ContractExecutor::new`]) it iterates through all the user
//! defined functions (this includes the contract wrappers, which are the ones that matter)
//! and saves the builtin arguments in a `Vec`.
//!
//! The API provides two more methods: [`ContractExecutor::save`] and [`ContractExecutor::load`].
//!
//! Save can be used to save the compiled program into the given path, alongside it will be saved
//! a json file with the entry points and their builtins (as seen in the example)
//!
//! ```json
//! {"0":{"builtins":[]},"1":{"builtins":["RangeCheck","Gas","System"]}}
//! ```
//!
//! If the given path is "program.so", then at the same location, "program.json" will be saved.
//!
//! When loading, passing the "program.so" path will make it load the program and the "program.json" alongside it.
//!

use crate::{
    arch::AbiArgument,
    context::NativeContext,
    error::{panic::ToNativeAssertError, Error, Result},
    execution_result::{BuiltinStats, ContractExecutionResult},
    executor::{invoke_trampoline, BuiltinCostsGuard},
    metadata::{gas::MetadataComputationConfig, runtime_bindings::setup_runtime},
    module::NativeModule,
    starknet::{handler::StarknetSyscallHandlerCallbacks, StarknetSyscallHandler},
    types::TypeBuilder,
    utils::{
        decode_error_message, generate_function_name, get_integer_layout, libc_free, libc_malloc,
        BuiltinCosts,
    },
    OptLevel,
};
use bumpalo::Bump;
use cairo_lang_sierra::{
    extensions::{
        circuit::CircuitTypeConcrete, core::CoreTypeConcrete, gas::CostTokenType,
        starknet::StarkNetTypeConcrete,
    },
    ids::FunctionId,
    program::Program,
};
use cairo_lang_starknet_classes::contract_class::ContractEntryPoints;
use cairo_lang_starknet_classes::{
    casm_contract_class::ENTRY_POINT_COST, compiler_version::VersionId,
};
use educe::Educe;
use itertools::chain;
use libloading::Library;
use serde::{Deserialize, Serialize};
use starknet_types_core::felt::Felt;
use std::{
    alloc::Layout,
    cmp::Ordering,
    collections::BTreeMap,
    ffi::c_void,
    fs::{self, File},
    io,
    path::PathBuf,
    ptr::NonNull,
    sync::Arc,
};
use tempfile::NamedTempFile;

/// Please look at the [module level docs](self).
#[derive(Educe, Clone)]
#[educe(Debug)]
pub struct AotContractExecutor {
    #[educe(Debug(ignore))]
    library: Arc<Library>,
    path: PathBuf,
    contract_info: NativeContractInfo,
}

#[derive(Debug, Clone, Serialize, Deserialize, PartialEq, Eq)]
pub struct NativeContractInfo {
    pub version: ContractInfoVersion,
    pub entry_points: BTreeMap<Felt, EntryPointInfo>,
}

#[derive(Debug, Clone, Serialize, Deserialize, PartialEq, Eq, PartialOrd, Ord)]
pub enum ContractInfoVersion {
    V0,
}

#[derive(Debug, Clone, Serialize, Deserialize, PartialEq, Eq, PartialOrd, Ord)]
pub struct EntryPointInfo {
    pub function_id: u64,
    pub builtins: Vec<BuiltinType>,
}

#[derive(Debug, Clone, Serialize, Deserialize, PartialEq, Eq, PartialOrd, Ord)]
pub enum BuiltinType {
    Bitwise,
    EcOp,
    RangeCheck,
    SegmentArena,
    Poseidon,
    Pedersen,
    RangeCheck96,
    CircuitAdd,
    CircuitMul,
    Gas,
    System,
    BuiltinCosts,
}

impl BuiltinType {
    pub const fn size_in_bytes(&self) -> usize {
        size_of::<u64>()
    }
}

impl AotContractExecutor {
    /// Compile and load a program using a temporary shared library.
    pub fn new(
        program: &Program,
        entry_points: &ContractEntryPoints,
        sierra_version: VersionId,
        opt_level: OptLevel,
    ) -> Result<Self> {
        let output_path = NamedTempFile::new()?
            .into_temp_path()
            .keep()
            .to_native_assert_error("can only fail on windows")?;

        let executor = Self::new_into(
            program,
            entry_points,
            sierra_version,
            output_path,
            opt_level,
        )?
        .to_native_assert_error("temporary contract path collision")?;

        fs::remove_file(&executor.path)?;
        fs::remove_file(executor.path.with_extension("json"))?;
        Ok(executor)
    }

    /// Compile and load a program into a shared library.
    ///
    /// This function uses a lockfile to support cache sharing between multiple processes. An
    /// attempt to compile a program while the `output_path` is already locked will result in
    /// `Ok(None)` being returned. When this happens, the user should wait until the lock is
    /// released, at which point they can use `AotContractExecutor::from_path` to load it.
    pub fn new_into(
        program: &Program,
        entry_points: &ContractEntryPoints,
        sierra_version: VersionId,
        output_path: impl Into<PathBuf>,
        opt_level: OptLevel,
    ) -> Result<Option<Self>> {
        let output_path = output_path.into();
        let lock_file = match LockFile::new(&output_path)? {
            Some(x) => x,
            None => return Ok(None),
        };

        let context = NativeContext::new();

        let no_eq_solver = match sierra_version.major.cmp(&1) {
            Ordering::Less => false,
            Ordering::Equal => sierra_version.minor >= 4,
            Ordering::Greater => true,
        };

        // Compile the Sierra program.
        let NativeModule {
            module, registry, ..
        } = context.compile(
            program,
            true,
            Some(MetadataComputationConfig {
                function_set_costs: chain!(
                    entry_points.constructor.iter(),
                    entry_points.external.iter(),
                    entry_points.l1_handler.iter(),
                )
                .map(|x| {
                    (
                        FunctionId::new(x.function_idx as u64),
                        [(CostTokenType::Const, ENTRY_POINT_COST)].into(),
                    )
                })
                .collect(),
                linear_gas_solver: no_eq_solver,
                linear_ap_change_solver: no_eq_solver,
            }),
        )?;

        // Generate mappings between the entry point's selectors and their function indexes.
        let entry_point_mappings = chain!(
            entry_points.constructor.iter(),
            entry_points.external.iter(),
            entry_points.l1_handler.iter(),
        )
        .map(|x| {
            let function_id = x.function_idx as u64;
            let function = registry
                .get_function(&FunctionId::new(function_id))
                .to_native_assert_error("unreachable")?;

            let builtins = function
                .params
                .iter()
                .map(|x| registry.get_type(&x.ty).unwrap())
                .take_while(|ty| ty.is_builtin())
                .filter(|ty| !ty.is_zst(&registry).unwrap())
                .map(|ty| match ty {
                    CoreTypeConcrete::Bitwise(_) => BuiltinType::Bitwise,
                    CoreTypeConcrete::EcOp(_) => BuiltinType::EcOp,
                    CoreTypeConcrete::RangeCheck(_) => BuiltinType::RangeCheck,
                    CoreTypeConcrete::Pedersen(_) => BuiltinType::Pedersen,
                    CoreTypeConcrete::Poseidon(_) => BuiltinType::Poseidon,
                    CoreTypeConcrete::BuiltinCosts(_) => BuiltinType::BuiltinCosts,
                    CoreTypeConcrete::SegmentArena(_) => BuiltinType::SegmentArena,
                    CoreTypeConcrete::RangeCheck96(_) => BuiltinType::RangeCheck96,
                    CoreTypeConcrete::Circuit(CircuitTypeConcrete::AddMod(_)) => {
                        BuiltinType::CircuitAdd
                    }
                    CoreTypeConcrete::Circuit(CircuitTypeConcrete::MulMod(_)) => {
                        BuiltinType::CircuitMul
                    }
                    CoreTypeConcrete::GasBuiltin(_) => BuiltinType::Gas,
                    CoreTypeConcrete::StarkNet(StarkNetTypeConcrete::System(_)) => {
                        BuiltinType::System
                    }
                    _ => unreachable!("not a builtin"),
                })
                .collect();

            Ok((
                Felt::from(&x.selector),
                EntryPointInfo {
                    function_id: x.function_idx as u64,
                    builtins,
                },
            ))
        })
        .collect::<Result<BTreeMap<_, _>>>()?;

        // Build the shared library.
        let object_data = crate::module_to_object(&module, opt_level)?;
        crate::object_to_shared_lib(&object_data, &output_path)?;

        // Write the contract info.
        fs::write(
            output_path.with_extension("json"),
            serde_json::to_string(&NativeContractInfo {
                version: ContractInfoVersion::V0,
                entry_points: entry_point_mappings,
            })?,
        )?;

        drop(lock_file);
        Self::from_path(output_path)
    }

    /// Load a program from a shared library.
    ///
    /// This function will check for the existence of a lockfile. If found, it'll return `Ok(None)`.
    /// When this happens, the user should wait until the lock is released, then try loading it
    /// again.
    pub fn from_path(path: impl Into<PathBuf>) -> Result<Option<Self>> {
        let path = path.into();
        if LockFile::exists(&path)? {
            return Ok(None);
        }

        let library = Arc::new(unsafe { Library::new(&path)? });
        let contract_info =
            serde_json::from_str(&fs::read_to_string(path.with_extension("json"))?)?;

        let executor = Self {
            library,
            path,
            contract_info,
        };

        setup_runtime(|x| executor.find_symbol_ptr(x));

        Ok(Some(executor))
    }

    /// Runs the entry point by the given selector.
    ///
    /// - selector: The selector of the entry point to run.
    /// - args: The calldata.
    /// - gas: The gas for the execution.
    /// - builtin_costs: An optional argument to customize the costs of the builtins.
    /// - syscall_handler: The syscall handler implementation to use when executing the contract.
    ///
    /// The entry point gas cost is not deducted from the gas counter.
    pub fn run(
        &self,
        selector: Felt,
        args: &[Felt],
        gas: u64,
        builtin_costs: Option<BuiltinCosts>,
        mut syscall_handler: impl StarknetSyscallHandler,
    ) -> Result<ContractExecutionResult> {
        let arena = Bump::new();
        let mut invoke_data = Vec::<u8>::new();

        let function_id = FunctionId {
            id: self
                .contract_info
                .entry_points
                .get(&selector)
                .ok_or(Error::SelectorNotFound)?
                .function_id,
            debug_name: None,
        };
        let function_ptr = self.find_function_ptr(&function_id, true)?;

        // Initialize syscall handler and builtin costs.
        // We may be inside a recursive contract, save the possible saved builtin costs to restore it after our call.
        let mut syscall_handler = StarknetSyscallHandlerCallbacks::new(&mut syscall_handler);
        let builtin_costs = builtin_costs.unwrap_or_default();
        let builtin_costs_guard = BuiltinCostsGuard::install(builtin_costs);

        //  it can vary from contract to contract thats why we need to store/ load it.
        let builtins_size: usize = self.contract_info.entry_points[&selector]
            .builtins
            .iter()
            .map(|x| x.size_in_bytes())
            .sum();

        // There is always a return ptr because contracts always return more than 1 thing (builtin counters, syscall, enum)
        let return_ptr = arena.alloc_layout(unsafe {
            // 56 = size of enum
            Layout::from_size_align_unchecked(128 + builtins_size, 16)
        });

        return_ptr
            .as_ptr()
            .to_bytes(&mut invoke_data, |_| unreachable!())?;

        for b in &self.contract_info.entry_points[&selector].builtins {
            match b {
                BuiltinType::Gas => {
                    gas.to_bytes(&mut invoke_data, |_| unreachable!())?;
                }
                BuiltinType::BuiltinCosts => {
                    builtin_costs.to_bytes(&mut invoke_data, |_| unreachable!())?;
                }
                BuiltinType::System => {
                    (&mut syscall_handler as *mut StarknetSyscallHandlerCallbacks<_>)
                        .to_bytes(&mut invoke_data, |_| unreachable!())?;
                }
                _ => {
                    0u64.to_bytes(&mut invoke_data, |_| unreachable!())?;
                }
            }
        }

        let felt_layout = get_integer_layout(252).pad_to_align();
        let refcount_offset = get_integer_layout(32)
            .align_to(felt_layout.align())
            .unwrap()
            .pad_to_align()
            .size();

        let ptr = match args.len() {
            0 => std::ptr::null_mut(),
            _ => unsafe {
                let ptr: *mut () =
                    libc_malloc(felt_layout.size() * args.len() + refcount_offset).cast();

                // Write reference count.
                ptr.cast::<u32>().write(1);
                ptr.byte_add(refcount_offset)
            },
        };
        let len: u32 = args
            .len()
            .try_into()
            .to_native_assert_error("number of arguments should fit into a u32")?;

        ptr.to_bytes(&mut invoke_data, |_| unreachable!())?;
        if cfg!(target_arch = "aarch64") {
            0u32.to_bytes(&mut invoke_data, |_| unreachable!())?; // start
            len.to_bytes(&mut invoke_data, |_| unreachable!())?; // end
            len.to_bytes(&mut invoke_data, |_| unreachable!())?; // cap
        } else if cfg!(target_arch = "x86_64") {
            (0u32 as u64).to_bytes(&mut invoke_data, |_| unreachable!())?; // start
            (len as u64).to_bytes(&mut invoke_data, |_| unreachable!())?; // end
            (len as u64).to_bytes(&mut invoke_data, |_| unreachable!())?; // cap
        } else {
            unreachable!("unsupported architecture");
        }

        for (idx, elem) in args.iter().enumerate() {
            let f = elem.to_bytes_le();
            unsafe {
                std::ptr::copy_nonoverlapping(
                    f.as_ptr().cast::<u8>(),
                    ptr.byte_add(idx * felt_layout.size()).cast::<u8>(),
                    felt_layout.size(),
                )
            };
        }

        // Pad invoke data to the 16 byte boundary avoid segfaults.
        #[cfg(target_arch = "aarch64")]
        const REGISTER_BYTES: usize = 64;
        #[cfg(target_arch = "x86_64")]
        const REGISTER_BYTES: usize = 48;
        if invoke_data.len() > REGISTER_BYTES {
            invoke_data.resize(
                REGISTER_BYTES + (invoke_data.len() - REGISTER_BYTES).next_multiple_of(16),
                0,
            );
        }

        // Invoke the trampoline.
        #[cfg(target_arch = "x86_64")]
        let mut ret_registers = [0; 2];
        #[cfg(target_arch = "aarch64")]
        let mut ret_registers = [0; 4];

<<<<<<< HEAD
        crate::utils::allocator::run_with_allocator(|| {
            crate::utils::safe_runner::run_safely(|| unsafe {
                invoke_trampoline(
                    function_ptr,
                    invoke_data.as_ptr().cast(),
                    invoke_data.len() >> 3,
                    ret_registers.as_mut_ptr(),
                );
            })
        })
        .map_err(Error::SafeRunner)?;
=======
        #[allow(unused_mut)]
        let mut run_trampoline = || unsafe {
            invoke_trampoline(
                function_ptr,
                invoke_data.as_ptr().cast(),
                invoke_data.len() >> 3,
                ret_registers.as_mut_ptr(),
            );
        };
        #[cfg(feature = "with-segfault-catcher")]
        crate::utils::safe_runner::run_safely(run_trampoline).map_err(Error::SafeRunner)?;
        #[cfg(not(feature = "with-segfault-catcher"))]
        run_trampoline();
>>>>>>> 267146ac

        // Parse final gas.
        unsafe fn read_value<T>(ptr: &mut NonNull<()>) -> &T {
            let align_offset = ptr
                .cast::<u8>()
                .as_ptr()
                .align_offset(std::mem::align_of::<T>());
            let value_ptr = ptr.cast::<u8>().as_ptr().add(align_offset).cast::<T>();

            *ptr = NonNull::new_unchecked(value_ptr.add(1)).cast();
            &*value_ptr
        }

        let mut remaining_gas = 0;
        let mut builtin_stats = BuiltinStats::default();

        let return_ptr = &mut return_ptr.cast();

        for b in &self.contract_info.entry_points[&selector].builtins {
            match b {
                BuiltinType::Gas => {
                    remaining_gas = unsafe { *read_value::<u64>(return_ptr) };
                }
                BuiltinType::System => {
                    unsafe { read_value::<*mut ()>(return_ptr) };
                }
                BuiltinType::BuiltinCosts => {
                    unsafe { read_value::<*mut ()>(return_ptr) };
                    // ptr holds the builtin costs, but they dont change, so its of no use, but we read to advance the ptr.
                }
                x => {
                    let value = unsafe { *read_value::<u64>(return_ptr) } as usize;

                    match x {
                        BuiltinType::Bitwise => builtin_stats.bitwise = value,
                        BuiltinType::EcOp => builtin_stats.ec_op = value,
                        BuiltinType::RangeCheck => builtin_stats.range_check = value,
                        BuiltinType::SegmentArena => builtin_stats.segment_arena = value,
                        BuiltinType::Poseidon => builtin_stats.poseidon = value,
                        BuiltinType::Pedersen => builtin_stats.pedersen = value,
                        BuiltinType::RangeCheck96 => builtin_stats.range_check_96 = value,
                        BuiltinType::CircuitAdd => builtin_stats.circuit_add = value,
                        BuiltinType::CircuitMul => builtin_stats.circuit_mul = value,
                        BuiltinType::Gas => {}
                        BuiltinType::System => {}
                        BuiltinType::BuiltinCosts => {}
                    }
                }
            }
        }

        // align the pointer
        // layout of the enum type.
        let layout = unsafe { Layout::from_size_align_unchecked(32, 8) };
        let align_offset = return_ptr
            .cast::<u8>()
            .as_ptr()
            .align_offset(layout.align());

        let tag_layout = Layout::from_size_align(1, 1)?;
        let enum_ptr = unsafe {
            NonNull::new(return_ptr.cast::<u8>().as_ptr().add(align_offset))
                .to_native_assert_error("return ptr should not be null")?
        };

        let tag = *unsafe { enum_ptr.cast::<u8>().as_ref() } as usize;
        let tag = tag & 0x01; // Filter out bits that are not part of the enum's tag.

        // layout of both enum variants, both are a array of felts
        let value_layout = unsafe { Layout::from_size_align_unchecked(24, 8) };
        let value_ptr = unsafe {
            enum_ptr
                .cast::<u8>()
                .add(tag_layout.extend(value_layout)?.1)
        };

        let value_ptr = &mut value_ptr.cast();

        let array_ptr: *mut u8 = unsafe { *read_value(value_ptr) };
        let start: u32 = unsafe { *read_value(value_ptr) };
        let end: u32 = unsafe { *read_value(value_ptr) };
        let _cap: u32 = unsafe { *read_value(value_ptr) };

        let elem_stride = felt_layout.pad_to_align().size();

        // this pointer can be null if the array has a size of 0.
        let data_ptr = unsafe { array_ptr.byte_add(elem_stride * start as usize) };

        assert!(end >= start);
        let num_elems = (end - start) as usize;
        let mut array_value = Vec::with_capacity(num_elems);

        for i in 0..num_elems {
            // safe to create a NonNull because if the array has elements, the data_ptr can't be null.
            let cur_elem_ptr = NonNull::new(unsafe { data_ptr.byte_add(elem_stride * i) })
                .to_native_assert_error("data_ptr should not be null")?;
            let data = unsafe { cur_elem_ptr.cast::<[u8; 32]>().as_mut() };
            data[31] &= 0x0F; // Filter out first 4 bits (they're outside an i252).
            let data = Felt::from_bytes_le_slice(data);

            array_value.push(data);
        }

        if !array_ptr.is_null() {
            unsafe {
                let ptr = array_ptr.byte_sub(refcount_offset);
                assert_eq!(ptr.cast::<u32>().read(), 1);

                libc_free(ptr.cast());
            }
        }

        let error_msg = if tag != 0 {
            let bytes_err: Vec<_> = array_value
                .iter()
                .flat_map(|felt| felt.to_bytes_be().to_vec())
                // remove null chars
                .filter(|b| *b != 0)
                .collect();
            let str_error = decode_error_message(&bytes_err);

            Some(str_error)
        } else {
            None
        };

        // Restore the original builtin costs pointer.
        drop(builtin_costs_guard);

        #[cfg(feature = "with-mem-tracing")]
        crate::utils::mem_tracing::report_stats();

        Ok(ContractExecutionResult {
            remaining_gas,
            failure_flag: tag != 0,
            return_values: array_value,
            error_msg,
        })
    }

    pub fn find_function_ptr(
        &self,
        function_id: &FunctionId,
        is_for_contract_executor: bool,
    ) -> Result<*mut c_void> {
        let function_name = generate_function_name(function_id, is_for_contract_executor);
        let function_name = format!("_mlir_ciface_{function_name}");

        // Arguments and return values are hardcoded since they'll be handled by the trampoline.
        Ok(unsafe {
            self.library
                .get::<extern "C" fn()>(function_name.as_bytes())?
                .into_raw()
                .into_raw()
        })
    }

    pub fn find_symbol_ptr(&self, name: &str) -> Option<*mut c_void> {
        unsafe {
            self.library
                .get::<*mut ()>(name.as_bytes())
                .ok()
                .map(|x| x.into_raw().into_raw())
        }
    }
}

#[derive(Debug)]
struct LockFile(PathBuf);

impl LockFile {
    pub fn new(path: impl Into<PathBuf>) -> io::Result<Option<Self>> {
        let path: PathBuf = path.into();
        let path = path.with_extension("lock");

        match File::create_new(&path) {
            Ok(_) => Ok(Some(Self(path))),
            Err(e) if e.kind() == io::ErrorKind::AlreadyExists => Ok(None),
            Err(e) => Err(e),
        }
    }

    pub fn exists(path: impl Into<PathBuf>) -> io::Result<bool> {
        let path: PathBuf = path.into();
        let path = path.with_extension("lock");

        fs::exists(path)
    }
}

impl Drop for LockFile {
    fn drop(&mut self) {
        fs::remove_file(&self.0).unwrap();
    }
}

#[cfg(test)]
mod tests {
    use super::*;
    use crate::{starknet_stub::StubSyscallHandler, utils::test::load_starknet_contract};
    use cairo_lang_starknet_classes::contract_class::{
        version_id_from_serialized_sierra_program, ContractClass,
    };
    use rayon::iter::ParallelBridge;
    use rstest::*;

    // todo add recursive contract test

    #[fixture]
    fn starknet_program() -> ContractClass {
        let (_, program) = load_starknet_contract! {
            #[starknet::interface]
            trait ISimpleStorage<TContractState> {
                fn get(self: @TContractState, x: felt252) -> (felt252, felt252);
            }

            #[starknet::contract]
            mod contract {
                #[storage]
                struct Storage {}

                #[abi(embed_v0)]
                impl ISimpleStorageImpl of super::ISimpleStorage<ContractState> {
                    fn get(self: @ContractState, x: felt252) -> (felt252, felt252) {
                        (x, x * 2)
                    }
                }
            }
        };
        program
    }

    #[fixture]
    fn starknet_program_factorial() -> ContractClass {
        let (_, program) = load_starknet_contract! {
            #[starknet::interface]
            trait ISimpleStorage<TContractState> {
                fn get(self: @TContractState, x: felt252) -> felt252;
            }

            #[starknet::contract]
            mod contract {
                #[storage]
                struct Storage {}

                #[abi(embed_v0)]
                impl ISimpleStorageImpl of super::ISimpleStorage<ContractState> {
                    fn get(self: @ContractState, x: felt252) -> felt252 {
                        factorial(1, x)
                    }
                }

                fn factorial(value: felt252, n: felt252) -> felt252 {
                    if (n == 1) {
                        value
                    } else {
                        factorial(value * n, n - 1)
                    }
                }
            }
        };
        program
    }

    #[fixture]
    fn starknet_program_empty() -> ContractClass {
        let (_, program) = load_starknet_contract! {
            #[starknet::interface]
            trait ISimpleStorage<TContractState> {
                fn call(self: @TContractState);
            }

            #[starknet::contract]
            mod contract {
                #[storage]
                struct Storage {}

                #[abi(embed_v0)]
                impl ISimpleStorageImpl of super::ISimpleStorage<ContractState> {
                    fn call(self: @ContractState) {
                    }
                }
            }
        };
        program
    }

    #[rstest]
    #[case(OptLevel::Default)]
    fn test_contract_executor_parallel(
        starknet_program: ContractClass,
        #[case] optlevel: OptLevel,
    ) {
        use rayon::iter::ParallelIterator;

        let (sierra_version, _) =
            version_id_from_serialized_sierra_program(&starknet_program.sierra_program).unwrap();
        let executor = Arc::new(
            AotContractExecutor::new(
                &starknet_program.extract_sierra_program().unwrap(),
                &starknet_program.entry_points_by_type,
                sierra_version,
                optlevel,
            )
            .unwrap(),
        );

        // The last function in the program is the `get` wrapper function.
        let selector = starknet_program
            .entry_points_by_type
            .external
            .last()
            .unwrap()
            .selector
            .clone();

        (0..200).par_bridge().for_each(|n| {
            let result = executor
                .run(
                    Felt::from(&selector),
                    &[n.into()],
                    u64::MAX,
                    None,
                    &mut StubSyscallHandler::default(),
                )
                .unwrap();
            assert_eq!(result.return_values, vec![Felt::from(n), Felt::from(n * 2)]);
            assert_eq!(result.remaining_gas, 18446744073709551615);
        });
    }

    #[rstest]
    #[case(OptLevel::None)]
    #[case(OptLevel::Default)]
    fn test_contract_executor(starknet_program: ContractClass, #[case] optlevel: OptLevel) {
        let (sierra_version, _) =
            version_id_from_serialized_sierra_program(&starknet_program.sierra_program).unwrap();
        let executor = AotContractExecutor::new(
            &starknet_program.extract_sierra_program().unwrap(),
            &starknet_program.entry_points_by_type,
            sierra_version,
            optlevel,
        )
        .unwrap();

        // The last function in the program is the `get` wrapper function.
        let selector = starknet_program
            .entry_points_by_type
            .external
            .last()
            .unwrap()
            .selector
            .clone();

        let result = executor
            .run(
                Felt::from(&selector),
                &[2.into()],
                u64::MAX,
                None,
                &mut StubSyscallHandler::default(),
            )
            .unwrap();

        assert_eq!(result.return_values, vec![Felt::from(2), Felt::from(4)]);
    }

    #[rstest]
    #[case(OptLevel::Aggressive)]
    fn test_contract_executor_factorial(
        starknet_program_factorial: ContractClass,
        #[case] optlevel: OptLevel,
    ) {
        let (sierra_version, _) =
            version_id_from_serialized_sierra_program(&starknet_program_factorial.sierra_program)
                .unwrap();
        let executor = AotContractExecutor::new(
            &starknet_program_factorial.extract_sierra_program().unwrap(),
            &starknet_program_factorial.entry_points_by_type,
            sierra_version,
            optlevel,
        )
        .unwrap();

        // The last function in the program is the `get` wrapper function.
        let selector = starknet_program_factorial
            .entry_points_by_type
            .external
            .last()
            .unwrap()
            .selector
            .clone();

        let result = executor
            .run(
                Felt::from(&selector),
                &[10.into()],
                u64::MAX,
                None,
                &mut StubSyscallHandler::default(),
            )
            .unwrap();
        assert_eq!(result.return_values, vec![Felt::from(3628800)]);
        assert_eq!(result.remaining_gas, 18446744073709537615);
    }

    #[rstest]
    #[case(OptLevel::None)]
    #[case(OptLevel::Default)]
    fn test_contract_executor_empty(
        starknet_program_empty: ContractClass,
        #[case] optlevel: OptLevel,
    ) {
        let (sierra_version, _) =
            version_id_from_serialized_sierra_program(&starknet_program_empty.sierra_program)
                .unwrap();
        let executor = AotContractExecutor::new(
            &starknet_program_empty.extract_sierra_program().unwrap(),
            &starknet_program_empty.entry_points_by_type,
            sierra_version,
            optlevel,
        )
        .unwrap();

        // The last function in the program is the `get` wrapper function.
        // The last function in the program is the `get` wrapper function.
        let selector = starknet_program_empty
            .entry_points_by_type
            .external
            .last()
            .unwrap()
            .selector
            .clone();

        let result = executor
            .run(
                Felt::from(&selector),
                &[],
                u64::MAX,
                None,
                &mut StubSyscallHandler::default(),
            )
            .unwrap();

        assert_eq!(result.return_values, vec![]);
    }
}<|MERGE_RESOLUTION|>--- conflicted
+++ resolved
@@ -436,19 +436,6 @@
         #[cfg(target_arch = "aarch64")]
         let mut ret_registers = [0; 4];
 
-<<<<<<< HEAD
-        crate::utils::allocator::run_with_allocator(|| {
-            crate::utils::safe_runner::run_safely(|| unsafe {
-                invoke_trampoline(
-                    function_ptr,
-                    invoke_data.as_ptr().cast(),
-                    invoke_data.len() >> 3,
-                    ret_registers.as_mut_ptr(),
-                );
-            })
-        })
-        .map_err(Error::SafeRunner)?;
-=======
         #[allow(unused_mut)]
         let mut run_trampoline = || unsafe {
             invoke_trampoline(
@@ -458,11 +445,14 @@
                 ret_registers.as_mut_ptr(),
             );
         };
-        #[cfg(feature = "with-segfault-catcher")]
-        crate::utils::safe_runner::run_safely(run_trampoline).map_err(Error::SafeRunner)?;
-        #[cfg(not(feature = "with-segfault-catcher"))]
-        run_trampoline();
->>>>>>> 267146ac
+        crate::utils::allocator::run_with_allocator(|| {
+            #[cfg(feature = "with-segfault-catcher")]
+            crate::utils::safe_runner::run_safely(run_trampoline).map_err(Error::SafeRunner)?;
+            #[cfg(not(feature = "with-segfault-catcher"))]
+            run_trampoline();
+
+            Result::Ok(())
+        })?;
 
         // Parse final gas.
         unsafe fn read_value<T>(ptr: &mut NonNull<()>) -> &T {
