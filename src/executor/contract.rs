//! A specialized executor for Starknet contracts, avoiding the overhead of storing the sierra program registry and
//! enabling efficient serialization of the program/data once compiled.
//!
//! This executor heavily relies on the stability of the contract entry point argument order.
//!
//! Right now this order is like the following:
//!
//! 1. One or more builtins (rangecheck, etc)
//! 2. Gas builtin
//! 3. System builtin (the syscall handler)
//! 4. A Array of felts (calldata)
//!
//! ## How it works:
//!
//! The only variable data we need to know at call time is the builtins order,
//! to save this, when first compiling the sierra program (with [`ContractExecutor::new`]) it iterates through all the user
//! defined functions (this includes the contract wrappers, which are the ones that matter)
//! and saves the builtin arguments in a `Vec`.
//!
//! The API provides two more methods: [`ContractExecutor::save`] and [`ContractExecutor::load`].
//!
//! Save can be used to save the compiled program into the given path, alongside it will be saved
//! a json file with the entry points and their builtins (as seen in the example)
//!
//! ```json
//! {"0":{"builtins":[]},"1":{"builtins":["RangeCheck","Gas","System"]}}
//! ```
//!
//! If the given path is "program.so", then at the same location, "program.json" will be saved.
//!
//! When loading, passing the "program.so" path will make it load the program and the "program.json" alongside it.
//!

use crate::{
    arch::AbiArgument,
    context::NativeContext,
    error::{Error, Result},
    execution_result::{BuiltinStats, ContractExecutionResult},
    executor::invoke_trampoline,
    metadata::gas::GasMetadata,
    module::NativeModule,
    starknet::{handler::StarknetSyscallHandlerCallbacks, StarknetSyscallHandler},
    types::TypeBuilder,
    utils::{
        decode_error_message, generate_function_name, get_integer_layout, libc_free, libc_malloc,
        BuiltinCosts,
    },
    OptLevel,
};
use bumpalo::Bump;
use cairo_lang_sierra::{
    extensions::{
        circuit::CircuitTypeConcrete, core::CoreTypeConcrete, starknet::StarkNetTypeConcrete,
        ConcreteType,
    },
    ids::FunctionId,
    program::Program,
};
use cairo_lang_starknet_classes::contract_class::ContractEntryPoints;
use educe::Educe;
use libloading::Library;
use serde::{Deserialize, Serialize};
use starknet_types_core::felt::Felt;
use std::{
    alloc::Layout,
    collections::{BTreeMap, HashSet},
    ffi::c_void,
    path::{Path, PathBuf},
    ptr::NonNull,
    sync::Arc,
};
use tempfile::NamedTempFile;

/// Please look at the [module level docs](self).
#[derive(Educe, Clone)]
#[educe(Debug)]
pub struct AotContractExecutor {
    #[educe(Debug(ignore))]
    library: Arc<Library>,
    path: PathBuf,
    is_temp_path: bool,
    contract_info: NativeContractInfo,
}

#[derive(Debug, Clone, Serialize, Deserialize, PartialEq)]
pub struct NativeContractInfo {
    pub version: ContractInfoVersion,
    pub entry_points_info: BTreeMap<u64, EntryPointInfo>,
    pub entry_point_selector_to_id: BTreeMap<Felt, u64>,
}

#[derive(Debug, Clone, Serialize, Deserialize, PartialEq, Eq, PartialOrd, Ord)]
pub enum ContractInfoVersion {
    Version0,
}

#[derive(Debug, Clone, Serialize, Deserialize, PartialEq, Eq, PartialOrd, Ord)]
pub struct EntryPointInfo {
    pub builtins: Vec<BuiltinType>,
    pub initial_cost: BTreeMap<u64, u64>, // cost token type offset, cost
}

#[derive(Debug, Clone, Serialize, Deserialize, PartialEq, Eq, PartialOrd, Ord)]
pub enum BuiltinType {
    Bitwise,
    EcOp,
    RangeCheck,
    SegmentArena,
    Poseidon,
    Pedersen,
    RangeCheck96,
    CircuitAdd,
    CircuitMul,
    Gas,
    System,
    BuiltinCosts,
}

impl BuiltinType {
    pub fn size_in_bytes(&self) -> usize {
        match self {
            BuiltinType::Bitwise => 8,
            BuiltinType::EcOp => 8,
            BuiltinType::RangeCheck => 8,
            BuiltinType::SegmentArena => 8,
            BuiltinType::Poseidon => 8,
            BuiltinType::Pedersen => 8,
            BuiltinType::RangeCheck96 => 8,
            BuiltinType::CircuitAdd => 8,
            BuiltinType::CircuitMul => 8,
            BuiltinType::Gas => 16,
            BuiltinType::System => 8,
            BuiltinType::BuiltinCosts => 8,
        }
    }
}

impl AotContractExecutor {
    /// Create the executor from a sierra program with the given optimization level.
    /// You can save the library on the desired location later using `save`.
    /// If not saved, the path is treated as
    /// a temporary file an deleted when dropped.
    /// If you loaded a ContractExecutor using [`load`] then it will not be treated as a temp file.
    pub fn new(
        sierra_program: &Program,
        entry_points: &ContractEntryPoints,
        opt_level: OptLevel,
    ) -> Result<Self> {
        let native_context = NativeContext::new();
        let module = native_context.compile(sierra_program, true)?;

        let NativeModule {
            module,
            registry,
            metadata,
        } = module;

        let initial_gas_costs = {
            let gas_meta: &GasMetadata = metadata.get().unwrap();
            gas_meta.initial_required_gas_for_entry_points()
        };

        let mut infos = BTreeMap::new();

        let mut entry_point_selector_to_id = BTreeMap::new();

        let mut used_function_ids = HashSet::new();
        for entry in entry_points
            .constructor
            .iter()
            .chain(entry_points.external.iter())
            .chain(entry_points.l1_handler.iter())
        {
            entry_point_selector_to_id
                .insert(Felt::from(&entry.selector), entry.function_idx as u64);
            used_function_ids.insert(entry.function_idx as u64);
        }

        for x in &sierra_program.funcs {
            // Avoid storing function info for methods that are not contract entry points.
            if !used_function_ids.contains(&x.id.id) {
                continue;
            }

            let mut builtins = Vec::new();

            for p in &x.params {
                let ty = registry.get_type(&p.ty)?;
                if ty.is_builtin() {
                    // Skip zero sized builtins
                    if ty.is_zst(&registry)? {
                        continue;
                    }

                    match ty {
                        CoreTypeConcrete::Bitwise(_) => builtins.push(BuiltinType::Bitwise),
                        CoreTypeConcrete::EcOp(_) => builtins.push(BuiltinType::EcOp),
                        CoreTypeConcrete::RangeCheck(_) => builtins.push(BuiltinType::RangeCheck),
                        CoreTypeConcrete::Pedersen(_) => builtins.push(BuiltinType::Pedersen),
                        CoreTypeConcrete::Poseidon(_) => builtins.push(BuiltinType::Poseidon),
                        CoreTypeConcrete::BuiltinCosts(_) => {
                            builtins.push(BuiltinType::BuiltinCosts)
                        }
                        CoreTypeConcrete::SegmentArena(_) => {
                            builtins.push(BuiltinType::SegmentArena)
                        }
                        CoreTypeConcrete::RangeCheck96(_) => {
                            builtins.push(BuiltinType::RangeCheck96)
                        }
                        CoreTypeConcrete::Circuit(CircuitTypeConcrete::AddMod(_)) => {
                            builtins.push(BuiltinType::CircuitAdd)
                        }
                        CoreTypeConcrete::Circuit(CircuitTypeConcrete::MulMod(_)) => {
                            builtins.push(BuiltinType::CircuitMul)
                        }
                        CoreTypeConcrete::GasBuiltin(_) => builtins.push(BuiltinType::Gas),
                        CoreTypeConcrete::StarkNet(StarkNetTypeConcrete::System(_)) => {
                            builtins.push(BuiltinType::System)
                        }
                        _ => unreachable!("{:?}", ty.info()),
                    }
                } else {
                    break;
                }
            }

            infos.insert(
                x.id.id,
                EntryPointInfo {
                    builtins,
                    initial_cost: initial_gas_costs.get(&x.id.id).cloned().unwrap_or_default(),
                },
            );
        }

        let library_path = NamedTempFile::new()?
            .into_temp_path()
            .keep()
            .expect("can only fail on windows");

        let object_data = crate::module_to_object(&module, opt_level)?;
        crate::object_to_shared_lib(&object_data, &library_path)?;

        Ok(Self {
            library: Arc::new(unsafe { Library::new(&library_path)? }),
            path: library_path,
            is_temp_path: true,
            contract_info: NativeContractInfo {
                version: ContractInfoVersion::Version0,
                entry_points_info: infos,
                entry_point_selector_to_id,
            },
        })
    }

    /// Save the library to the desired path, alongside it is saved also a json file with additional info.
    pub fn save(&mut self, to: impl AsRef<Path>) -> Result<()> {
        let to = to.as_ref();
        std::fs::copy(&self.path, to)?;

        let contract_info = serde_json::to_string(&self.contract_info)?;
        let path = to.with_extension("json");
        std::fs::write(path, contract_info)?;

        self.path = to.to_path_buf();
        self.is_temp_path = false;

        Ok(())
    }

    /// Load the executor from an already compiled library with the additional info json file.
    pub fn load(library_path: &Path) -> Result<Self> {
        let info_str = std::fs::read_to_string(library_path.with_extension("json"))?;
        let contract_info: NativeContractInfo = serde_json::from_str(&info_str)?;
        Ok(Self {
            library: Arc::new(unsafe { Library::new(library_path)? }),
            path: library_path.to_path_buf(),
            is_temp_path: false,
            contract_info,
        })
    }

    /// Runs the given entry point.
    pub fn run(
        &self,
        selector: Felt,
        args: &[Felt],
<<<<<<< HEAD
        gas: Option<u64>,
=======
        gas: Option<u128>,
        builtin_costs: Option<BuiltinCosts>,
>>>>>>> 5a5d1b3a
        mut syscall_handler: impl StarknetSyscallHandler,
    ) -> Result<ContractExecutionResult> {
        let arena = Bump::new();
        let mut invoke_data = Vec::<u8>::new();

        let function_id = FunctionId {
            id: *self
                .contract_info
                .entry_point_selector_to_id
                .get(&selector)
                .ok_or(Error::SelectorNotFound)?,
            debug_name: None,
        };
        let function_ptr = self.find_function_ptr(&function_id, true)?;

        let builtin_costs = builtin_costs.unwrap_or_default();
        let builtin_costs_stack: [u64; 7] = builtin_costs.into();
        // Note: the ptr into a slice is valid, it can be used with cast()
        // Care should be taken if you dereference it and take the .as_ptr() of the slice, since when you
        // deref it, it will be a copy on the stack, so you will get the ptr of the value in the stack.
        let builtin_costs: *mut [u64; 7] = Box::into_raw(Box::new(builtin_costs_stack));
        let set_costs_builtin = unsafe {
            self.library
                .get::<extern "C" fn(*const u64) -> *const u64>(
                    b"cairo_native__set_costs_builtin",
                )?
        };
        // We may be inside a recursive contract, save the possible saved builtin costs to restore it after our call.
        let old_builtincosts_ptr = set_costs_builtin(builtin_costs.cast());

        let initial_gas_cost = {
            let mut cost = 0;

            for (offset, val) in self
                .contract_info
                .entry_points_info
                .get(&function_id.id)
                .unwrap()
                .initial_cost
                .iter()
            {
                let token_cost = builtin_costs_stack[*offset as usize] * val;
                cost += token_cost;
            }
            cost as u128
        };
        let gas = gas
            .unwrap_or(initial_gas_cost)
            .saturating_sub(initial_gas_cost);

        //  it can vary from contract to contract thats why we need to store/ load it.
        let builtins_size: usize = self.contract_info.entry_points_info[&function_id.id]
            .builtins
            .iter()
            .map(|x| x.size_in_bytes())
            .sum();

        // There is always a return ptr because contracts always return more than 1 thing (builtin counters, syscall, enum)
        let return_ptr = arena.alloc_layout(unsafe {
<<<<<<< HEAD
            // 56 = size of enum + syscall + u128 from gas builtin + 8 bytes for each additional builtin counter
            // align is 16 because of the u128
            Layout::from_size_align_unchecked(56 + 8 * num_builtins, 16)
=======
            // 64 = size of enum + builtin sizes
            // align is 16 because of the u128 from gas
            Layout::from_size_align_unchecked(128 + builtins_size, 16)
>>>>>>> 5a5d1b3a
        });

        return_ptr.as_ptr().to_bytes(&mut invoke_data)?;

        let mut syscall_handler = StarknetSyscallHandlerCallbacks::new(&mut syscall_handler);

        for b in &self.contract_info.entry_points_info[&function_id.id].builtins {
            match b {
                BuiltinType::Gas => {
<<<<<<< HEAD
                    let gas = gas.unwrap_or(0);
                    (gas as u128).to_bytes(&mut invoke_data)?;
=======
                    gas.to_bytes(&mut invoke_data)?;
>>>>>>> 5a5d1b3a
                }
                BuiltinType::BuiltinCosts => {
                    // todo: check if valid
                    builtin_costs_stack.as_ptr().to_bytes(&mut invoke_data)?;
                }
                BuiltinType::System => {
                    (&mut syscall_handler as *mut StarknetSyscallHandlerCallbacks<_>)
                        .to_bytes(&mut invoke_data)?;
                }
                _ => {
                    0u64.to_bytes(&mut invoke_data)?;
                }
            }
        }

        let felt_layout = get_integer_layout(252).pad_to_align();
        let ptr: *mut () = unsafe { libc_malloc(felt_layout.size() * args.len()).cast() };
        let len: u32 = args.len().try_into().unwrap();

        ptr.to_bytes(&mut invoke_data)?;
        0u32.to_bytes(&mut invoke_data)?; // start
        len.to_bytes(&mut invoke_data)?; // end
        len.to_bytes(&mut invoke_data)?; // cap

        for (idx, elem) in args.iter().enumerate() {
            let f = elem.to_bytes_le();
            unsafe {
                std::ptr::copy_nonoverlapping(
                    f.as_ptr().cast::<u8>(),
                    ptr.byte_add(idx * felt_layout.size()).cast::<u8>(),
                    felt_layout.size(),
                )
            };
        }

        // Pad invoke data to the 16 byte boundary avoid segfaults.
        #[cfg(target_arch = "aarch64")]
        const REGISTER_BYTES: usize = 64;
        #[cfg(target_arch = "x86_64")]
        const REGISTER_BYTES: usize = 48;
        if invoke_data.len() > REGISTER_BYTES {
            invoke_data.resize(
                REGISTER_BYTES + (invoke_data.len() - REGISTER_BYTES).next_multiple_of(16),
                0,
            );
        }

        // Invoke the trampoline.
        #[cfg(target_arch = "x86_64")]
        let mut ret_registers = [0; 2];
        #[cfg(target_arch = "aarch64")]
        let mut ret_registers = [0; 4];

        unsafe {
            invoke_trampoline(
                function_ptr,
                invoke_data.as_ptr().cast(),
                invoke_data.len() >> 3,
                ret_registers.as_mut_ptr(),
            );
        }

        // Parse final gas.
        unsafe fn read_value<T>(ptr: &mut NonNull<()>) -> &T {
            let align_offset = ptr
                .cast::<u8>()
                .as_ptr()
                .align_offset(std::mem::align_of::<T>());
            let value_ptr = ptr.cast::<u8>().as_ptr().add(align_offset).cast::<T>();

            *ptr = NonNull::new_unchecked(value_ptr.add(1)).cast();
            &*value_ptr
        }

        let mut remaining_gas = 0;
        let mut builtin_stats = BuiltinStats::default();

        let return_ptr = &mut return_ptr.cast();

        for b in &self.contract_info.entry_points_info[&function_id.id].builtins {
            match b {
                BuiltinType::Gas => {
                    remaining_gas = unsafe { *read_value::<u64>(return_ptr) };
                }
                BuiltinType::System => {
                    unsafe { read_value::<*mut ()>(return_ptr) };
                }
                BuiltinType::BuiltinCosts => {
                    unsafe { read_value::<*mut ()>(return_ptr) };
                    // ptr holds the builtin costs, but they dont change, so its of no use, but we read to advance the ptr.
                }
                x => {
                    let value = unsafe { *read_value::<u64>(return_ptr) } as usize;

                    match x {
                        BuiltinType::Bitwise => builtin_stats.bitwise = value,
                        BuiltinType::EcOp => builtin_stats.ec_op = value,
                        BuiltinType::RangeCheck => builtin_stats.range_check = value,
                        BuiltinType::SegmentArena => builtin_stats.segment_arena = value,
                        BuiltinType::Poseidon => builtin_stats.poseidon = value,
                        BuiltinType::Pedersen => builtin_stats.pedersen = value,
                        BuiltinType::RangeCheck96 => builtin_stats.range_check_96 = value,
                        BuiltinType::CircuitAdd => builtin_stats.circuit_add = value,
                        BuiltinType::CircuitMul => builtin_stats.circuit_mul = value,
                        BuiltinType::Gas => {}
                        BuiltinType::System => {}
                        BuiltinType::BuiltinCosts => {}
                    }
                }
            }
        }

        // align the pointer
        // layout of the enum type.
        let layout = unsafe { Layout::from_size_align_unchecked(32, 8) };
        let align_offset = return_ptr
            .cast::<u8>()
            .as_ptr()
            .align_offset(layout.align());

        let tag_layout = Layout::from_size_align(1, 1)?;
        let enum_ptr = unsafe {
            NonNull::new(return_ptr.cast::<u8>().as_ptr().add(align_offset))
                .expect("nonnull is null")
        };

        let tag = *unsafe { enum_ptr.cast::<u8>().as_ref() } as usize;
        let tag = tag & 0x01; // Filter out bits that are not part of the enum's tag.

        // layout of both enum variants, both are a array of felts
        let value_layout = unsafe { Layout::from_size_align_unchecked(24, 8) };
        let value_ptr = unsafe {
            enum_ptr
                .cast::<u8>()
                .add(tag_layout.extend(value_layout)?.1)
        };

        let value_ptr = &mut value_ptr.cast();

        let array_ptr: *mut u8 = unsafe { *read_value(value_ptr) };
        let start: u32 = unsafe { *read_value(value_ptr) };
        let end: u32 = unsafe { *read_value(value_ptr) };
        let _cap: u32 = unsafe { *read_value(value_ptr) };

        let elem_stride = felt_layout.pad_to_align().size();

        // this pointer can be null if the array has a size of 0.
        let data_ptr = unsafe { array_ptr.byte_add(elem_stride * start as usize) };

        assert!(end >= start);
        let num_elems = (end - start) as usize;
        let mut array_value = Vec::with_capacity(num_elems);

        for i in 0..num_elems {
            // safe to create a NonNull because if the array has elements, the data_ptr can't be null.
            let cur_elem_ptr = NonNull::new(unsafe { data_ptr.byte_add(elem_stride * i) }).unwrap();
            let data = unsafe { cur_elem_ptr.cast::<[u8; 32]>().as_mut() };
            data[31] &= 0x0F; // Filter out first 4 bits (they're outside an i252).
            let data = Felt::from_bytes_le_slice(data);

            array_value.push(data);
        }

        if !array_ptr.is_null() {
            unsafe { libc_free(array_ptr.cast()) };
        }

        let mut error_msg = None;

        if tag != 0 {
            let bytes_err: Vec<_> = array_value
                .iter()
                .flat_map(|felt| felt.to_bytes_be().to_vec())
                // remove null chars
                .filter(|b| *b != 0)
                .collect();
            let str_error = decode_error_message(&bytes_err);

            error_msg = Some(str_error);
        }

        // Restore the old ptr and get back our builtincost box and free it.
        let our_builtincosts_ptr = set_costs_builtin(old_builtincosts_ptr);

        if !our_builtincosts_ptr.is_null() && old_builtincosts_ptr.is_aligned() {
            unsafe {
                let _ = Box::<[u64; 7]>::from_raw(our_builtincosts_ptr.cast_mut().cast());
            };
        }

        #[cfg(feature = "with-mem-tracing")]
        crate::utils::mem_tracing::report_stats();

        Ok(ContractExecutionResult {
            remaining_gas,
            failure_flag: tag != 0,
            return_values: array_value,
            error_msg,
        })
    }

    pub fn find_function_ptr(
        &self,
        function_id: &FunctionId,
        is_for_contract_executor: bool,
    ) -> Result<*mut c_void> {
        let function_name = generate_function_name(function_id, is_for_contract_executor);
        let function_name = format!("_mlir_ciface_{function_name}");

        // Arguments and return values are hardcoded since they'll be handled by the trampoline.
        Ok(unsafe {
            self.library
                .get::<extern "C" fn()>(function_name.as_bytes())?
                .into_raw()
                .into_raw()
        })
    }

    pub fn find_symbol_ptr(&self, name: &str) -> Option<*mut c_void> {
        unsafe {
            self.library
                .get::<*mut ()>(name.as_bytes())
                .ok()
                .map(|x| x.into_raw().into_raw())
        }
    }
}

impl Drop for AotContractExecutor {
    fn drop(&mut self) {
        if self.is_temp_path {
            std::fs::remove_file(&self.path).ok();
            std::fs::remove_file(self.path.with_extension("json")).ok();
        }
    }
}

#[cfg(test)]
mod tests {
    use super::*;
    use crate::{starknet_stub::StubSyscallHandler, utils::test::load_starknet_contract};
    use cairo_lang_starknet_classes::contract_class::ContractClass;
    use rayon::iter::ParallelBridge;
    use rstest::*;

    // todo add recursive contract test

    #[fixture]
    fn starknet_program() -> ContractClass {
        let (_, program) = load_starknet_contract! {
            #[starknet::interface]
            trait ISimpleStorage<TContractState> {
                fn get(self: @TContractState, x: felt252) -> (felt252, felt252);
            }

            #[starknet::contract]
            mod contract {
                #[storage]
                struct Storage {}

                #[abi(embed_v0)]
                impl ISimpleStorageImpl of super::ISimpleStorage<ContractState> {
                    fn get(self: @ContractState, x: felt252) -> (felt252, felt252) {
                        (x, x * 2)
                    }
                }
            }
        };
        program
    }

    #[fixture]
    fn starknet_program_factorial() -> ContractClass {
        let (_, program) = load_starknet_contract! {
            #[starknet::interface]
            trait ISimpleStorage<TContractState> {
                fn get(self: @TContractState, x: felt252) -> felt252;
            }

            #[starknet::contract]
            mod contract {
                #[storage]
                struct Storage {}

                #[abi(embed_v0)]
                impl ISimpleStorageImpl of super::ISimpleStorage<ContractState> {
                    fn get(self: @ContractState, x: felt252) -> felt252 {
                        factorial(1, x)
                    }
                }

                fn factorial(value: felt252, n: felt252) -> felt252 {
                    if (n == 1) {
                        value
                    } else {
                        factorial(value * n, n - 1)
                    }
                }
            }
        };
        program
    }

    #[fixture]
    fn starknet_program_empty() -> ContractClass {
        let (_, program) = load_starknet_contract! {
            #[starknet::interface]
            trait ISimpleStorage<TContractState> {
                fn call(self: @TContractState);
            }

            #[starknet::contract]
            mod contract {
                #[storage]
                struct Storage {}

                #[abi(embed_v0)]
                impl ISimpleStorageImpl of super::ISimpleStorage<ContractState> {
                    fn call(self: @ContractState) {
                    }
                }
            }
        };
        program
    }

    #[rstest]
    #[case(OptLevel::Default)]
    fn test_contract_executor_parallel(
        starknet_program: ContractClass,
        #[case] optlevel: OptLevel,
    ) {
        use rayon::iter::ParallelIterator;

        let executor = Arc::new(
            AotContractExecutor::new(
                &starknet_program.extract_sierra_program().unwrap(),
                &starknet_program.entry_points_by_type,
                optlevel,
            )
            .unwrap(),
        );

        // The last function in the program is the `get` wrapper function.
        let selector = starknet_program
            .entry_points_by_type
            .external
            .last()
            .unwrap()
            .selector
            .clone();

        (0..200).par_bridge().for_each(|n| {
            let result = executor
                .run(
                    Felt::from(&selector),
                    &[n.into()],
                    Some(u64::MAX as u128),
                    None,
                    &mut StubSyscallHandler::default(),
                )
                .unwrap();

            assert_eq!(result.return_values, vec![Felt::from(n), Felt::from(n * 2)]);
            assert_eq!(result.remaining_gas, 18446744073709548175);
        });
    }

    #[rstest]
    #[case(OptLevel::None)]
    #[case(OptLevel::Default)]
    fn test_contract_executor(starknet_program: ContractClass, #[case] optlevel: OptLevel) {
        let executor = AotContractExecutor::new(
            &starknet_program.extract_sierra_program().unwrap(),
            &starknet_program.entry_points_by_type,
            optlevel,
        )
        .unwrap();

        // The last function in the program is the `get` wrapper function.
        let selector = starknet_program
            .entry_points_by_type
            .external
            .last()
            .unwrap()
            .selector
            .clone();

        let result = executor
            .run(
                Felt::from(&selector),
                &[2.into()],
<<<<<<< HEAD
                Some(u64::MAX),
=======
                Some(u64::MAX as u128),
                None,
>>>>>>> 5a5d1b3a
                &mut StubSyscallHandler::default(),
            )
            .unwrap();

        assert_eq!(result.return_values, vec![Felt::from(2), Felt::from(4)]);
    }

    #[rstest]
    #[case(OptLevel::Aggressive)]
    fn test_contract_executor_factorial(
        starknet_program_factorial: ContractClass,
        #[case] optlevel: OptLevel,
    ) {
        let executor = AotContractExecutor::new(
            &starknet_program_factorial.extract_sierra_program().unwrap(),
            &starknet_program_factorial.entry_points_by_type,
            optlevel,
        )
        .unwrap();

        // The last function in the program is the `get` wrapper function.
        let selector = starknet_program_factorial
            .entry_points_by_type
            .external
            .last()
            .unwrap()
            .selector
            .clone();

        let result = executor
            .run(
                Felt::from(&selector),
                &[10.into()],
                Some(u64::MAX as u128),
                None,
                &mut StubSyscallHandler::default(),
            )
            .unwrap();

        assert_eq!(result.return_values, vec![Felt::from(3628800)]);
        assert_eq!(result.remaining_gas, 18446744073709533805);
    }

    #[rstest]
    #[case(OptLevel::None)]
    #[case(OptLevel::Default)]
    fn test_contract_executor_empty(
        starknet_program_empty: ContractClass,
        #[case] optlevel: OptLevel,
    ) {
        let executor = AotContractExecutor::new(
            &starknet_program_empty.extract_sierra_program().unwrap(),
            &starknet_program_empty.entry_points_by_type,
            optlevel,
        )
        .unwrap();

        // The last function in the program is the `get` wrapper function.
        // The last function in the program is the `get` wrapper function.
        let selector = starknet_program_empty
            .entry_points_by_type
            .external
            .last()
            .unwrap()
            .selector
            .clone();

        let result = executor
            .run(
                Felt::from(&selector),
                &[],
<<<<<<< HEAD
                Some(u64::MAX),
=======
                Some(u64::MAX as u128),
                None,
>>>>>>> 5a5d1b3a
                &mut StubSyscallHandler::default(),
            )
            .unwrap();

        assert_eq!(result.return_values, vec![]);
    }
}<|MERGE_RESOLUTION|>--- conflicted
+++ resolved
@@ -285,12 +285,8 @@
         &self,
         selector: Felt,
         args: &[Felt],
-<<<<<<< HEAD
         gas: Option<u64>,
-=======
-        gas: Option<u128>,
         builtin_costs: Option<BuiltinCosts>,
->>>>>>> 5a5d1b3a
         mut syscall_handler: impl StarknetSyscallHandler,
     ) -> Result<ContractExecutionResult> {
         let arena = Bump::new();
@@ -350,15 +346,8 @@
 
         // There is always a return ptr because contracts always return more than 1 thing (builtin counters, syscall, enum)
         let return_ptr = arena.alloc_layout(unsafe {
-<<<<<<< HEAD
-            // 56 = size of enum + syscall + u128 from gas builtin + 8 bytes for each additional builtin counter
-            // align is 16 because of the u128
-            Layout::from_size_align_unchecked(56 + 8 * num_builtins, 16)
-=======
-            // 64 = size of enum + builtin sizes
-            // align is 16 because of the u128 from gas
+            // 56 = size of enum
             Layout::from_size_align_unchecked(128 + builtins_size, 16)
->>>>>>> 5a5d1b3a
         });
 
         return_ptr.as_ptr().to_bytes(&mut invoke_data)?;
@@ -368,12 +357,7 @@
         for b in &self.contract_info.entry_points_info[&function_id.id].builtins {
             match b {
                 BuiltinType::Gas => {
-<<<<<<< HEAD
-                    let gas = gas.unwrap_or(0);
-                    (gas as u128).to_bytes(&mut invoke_data)?;
-=======
                     gas.to_bytes(&mut invoke_data)?;
->>>>>>> 5a5d1b3a
                 }
                 BuiltinType::BuiltinCosts => {
                     // todo: check if valid
@@ -766,12 +750,8 @@
             .run(
                 Felt::from(&selector),
                 &[2.into()],
-<<<<<<< HEAD
                 Some(u64::MAX),
-=======
-                Some(u64::MAX as u128),
                 None,
->>>>>>> 5a5d1b3a
                 &mut StubSyscallHandler::default(),
             )
             .unwrap();
@@ -843,12 +823,8 @@
             .run(
                 Felt::from(&selector),
                 &[],
-<<<<<<< HEAD
                 Some(u64::MAX),
-=======
-                Some(u64::MAX as u128),
                 None,
->>>>>>> 5a5d1b3a
                 &mut StubSyscallHandler::default(),
             )
             .unwrap();
