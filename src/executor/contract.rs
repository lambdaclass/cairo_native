--- conflicted
+++ resolved
@@ -448,7 +448,6 @@
                 ret_registers.as_mut_ptr(),
             );
         };
-<<<<<<< HEAD
         crate::utils::allocator::run_with_allocator(|| {
             #[cfg(feature = "with-segfault-catcher")]
             crate::utils::safe_runner::run_safely(run_trampoline).map_err(Error::SafeRunner)?;
@@ -457,12 +456,6 @@
 
             Result::Ok(())
         })?;
-=======
-        #[cfg(feature = "with-segfault-catcher")]
-        crate::utils::safe_runner::run_safely(run_trampoline).map_err(Error::SafeRunner)?;
-        #[cfg(not(feature = "with-segfault-catcher"))]
-        run_trampoline();
->>>>>>> 17edff78
 
         // Parse final gas.
         unsafe fn read_value<T>(ptr: &mut NonNull<()>) -> &T {
