//! A specialized executor for Starknet contracts, avoiding the overhead of storing the sierra program registry and
//! enabling efficient serialization of the program/data once compiled.
//!
//! This executor heavily relies on the stability of the contract entry point argument order.
//!
//! Right now this order is like the following:
//!
//! 1. One or more builtins (rangecheck, etc)
//! 2. Gas builtin
//! 3. System builtin (the syscall handler)
//! 4. A Array of felts (calldata)
//!
//! ## How it works:
//!
//! The only variable data we need to know at call time is the builtins order,
//! to save this, when first compiling the sierra program (with [`ContractExecutor::new`]) it iterates through all the user
//! defined functions (this includes the contract wrappers, which are the ones that matter)
//! and saves the builtin arguments in a `Vec`.
//!
//! The API provides two more methods: [`ContractExecutor::save`] and [`ContractExecutor::load`].
//!
//! Save can be used to save the compiled program into the given path, alongside it will be saved
//! a json file with the entry points and their builtins (as seen in the example)
//!
//! ```json
//! {"0":{"builtins":[]},"1":{"builtins":["RangeCheck","Gas","System"]}}
//! ```
//!
//! If the given path is "program.so", then at the same location, "program.json" will be saved.
//!
//! When loading, passing the "program.so" path will make it load the program and the "program.json" alongside it.
//!

use crate::{
    arch::AbiArgument,
    clone_option_mut,
    context::NativeContext,
    debug::{circuit_gate_to_name, libfunc_to_name},
    error::{panic::ToNativeAssertError, Error, Result},
    execution_result::{
        BuiltinStats, ContractExecutionResult, ADD_MOD_BUILTIN_SIZE, BITWISE_BUILTIN_SIZE,
        EC_OP_BUILTIN_SIZE, MUL_MOD_BUILTIN_SIZE, PEDERSEN_BUILTIN_SIZE, POSEIDON_BUILTIN_SIZE,
        RANGE_CHECK96_BUILTIN_SIZE, RANGE_CHECK_BUILTIN_SIZE, SEGMENT_ARENA_BUILTIN_SIZE,
    },
    executor::{invoke_trampoline, BuiltinCostsGuard},
    metadata::runtime_bindings::setup_runtime,
    module::NativeModule,
    native_assert, native_panic,
    starknet::{handler::StarknetSyscallHandlerCallbacks, StarknetSyscallHandler},
    statistics::Statistics,
    types::TypeBuilder,
    utils::{
        decode_error_message, generate_function_name, get_integer_layout, libc_free, libc_malloc,
        BuiltinCosts,
    },
    OptLevel,
};
use bumpalo::Bump;
use cairo_lang_sierra::{
    extensions::{
        circuit::CircuitTypeConcrete,
        core::{CoreLibfunc, CoreType, CoreTypeConcrete},
        gas::CostTokenType,
        starknet::StarknetTypeConcrete,
    },
    ids::FunctionId,
    program::{GenFunction, GenStatement, Program, StatementIdx},
    program_registry::ProgramRegistry,
};
use cairo_lang_sierra_to_casm::metadata::MetadataComputationConfig;
use cairo_lang_starknet_classes::contract_class::ContractEntryPoints;
use cairo_lang_starknet_classes::{
    casm_contract_class::ENTRY_POINT_COST, compiler_version::VersionId,
};
use educe::Educe;
use itertools::{chain, Itertools};
use libloading::Library;
use serde::{Deserialize, Serialize};
use starknet_types_core::felt::Felt;
use std::{
    alloc::Layout,
    cmp::{self, Ordering},
    collections::BTreeMap,
    ffi::c_void,
    fs::{self, File},
    io,
    path::{Path, PathBuf},
    ptr::{self, NonNull},
    sync::Arc,
    time::Instant,
};
use tempfile::NamedTempFile;

/// Please look at the [module level docs](self).
#[derive(Educe, Clone)]
#[educe(Debug)]
pub struct AotContractExecutor {
    #[educe(Debug(ignore))]
    library: Arc<Library>,
    path: PathBuf,
    contract_info: NativeContractInfo,
}

#[derive(Debug, Clone, Serialize, Deserialize, PartialEq, Eq)]
pub struct NativeContractInfo {
    pub version: ContractInfoVersion,
    pub entry_points: BTreeMap<Felt, EntryPointInfo>,
}

#[derive(Debug, Clone, Serialize, Deserialize, PartialEq, Eq, PartialOrd, Ord)]
pub enum ContractInfoVersion {
    V0,
}

#[derive(Debug, Clone, Serialize, Deserialize, PartialEq, Eq, PartialOrd, Ord)]
pub struct EntryPointInfo {
    pub function_id: u64,
    pub builtins: Vec<BuiltinType>,
}

#[derive(Debug, Clone, Serialize, Deserialize, PartialEq, Eq, PartialOrd, Ord)]
pub enum BuiltinType {
    Bitwise,
    EcOp,
    RangeCheck,
    SegmentArena,
    Poseidon,
    Pedersen,
    RangeCheck96,
    CircuitAdd,
    CircuitMul,
    Gas,
    System,
    BuiltinCosts,
}

impl BuiltinType {
    pub const fn size_in_bytes(&self) -> usize {
        size_of::<u64>()
    }
}

impl AotContractExecutor {
    /// Compile and load a program using a temporary shared library.
    ///
    /// When enabled, compilation stats will be saved to the `stats`. The
    /// initial statistics can be build using the default builder.
    pub fn new(
        program: &Program,
        entry_points: &ContractEntryPoints,
        sierra_version: VersionId,
        opt_level: OptLevel,
        stats: Option<&mut Statistics>,
    ) -> Result<Self> {
        let output_path = NamedTempFile::new()?
            .into_temp_path()
            .keep()
            .to_native_assert_error("can only fail on windows")?;

        let executor = Self::new_into(
            program,
            entry_points,
            sierra_version,
            output_path,
            opt_level,
            stats,
        )?
        .to_native_assert_error("temporary contract path collision")?;

        fs::remove_file(&executor.path)?;
        fs::remove_file(executor.path.with_extension("json"))?;
        Ok(executor)
    }

    /// Compile and load a program into a shared library.
    ///
    /// This function uses a lockfile to support cache sharing between multiple processes. An
    /// attempt to compile a program while the `output_path` is already locked will result in
    /// `Ok(None)` being returned. When this happens, the user should wait until the lock is
    /// released, at which point they can use `AotContractExecutor::from_path` to load it.
    ///
    /// When enabled, compilation stats will be saved to the `stats`. The
    /// initial statistics can be build using the default builder.
    pub fn new_into(
        program: &Program,
        entry_points: &ContractEntryPoints,
        sierra_version: VersionId,
        output_path: impl Into<PathBuf>,
        opt_level: OptLevel,
        stats: Option<&mut Statistics>,
    ) -> Result<Option<Self>> {
        let output_path = output_path.into();
        let lock_file = match LockFile::new(&output_path)? {
            Some(x) => x,
            None => return Ok(None),
        };

        let pre_compilation_instant = Instant::now();

        let context = NativeContext::new();

        let no_eq_solver = match sierra_version.major.cmp(&1) {
            Ordering::Less => false,
            Ordering::Equal => sierra_version.minor >= 4,
            Ordering::Greater => true,
        };

        if let Some(&mut ref mut stats) = stats {
            stats.sierra_type_count = Some(program.type_declarations.len());
            stats.sierra_libfunc_count = Some(program.libfunc_declarations.len());
            stats.sierra_statement_count = Some(program.statements.len());
            stats.sierra_func_count = Some(program.funcs.len());

            let mut max_params = 0;
            let mut max_return_types = 0;
            let mut params_acum = 0;
            let mut return_types_acum = 0;
            for func in &program.funcs {
                let curr_params_len = func.signature.ret_types.len();
                let curr_return_types_len = func.signature.ret_types.len();

                max_params = cmp::max(max_params, curr_params_len);
                max_return_types = cmp::max(max_return_types, curr_return_types_len);
                params_acum += curr_params_len;
                return_types_acum += curr_return_types_len;
            }
            stats.sierra_func_max_params = Some(max_params);
            stats.sierra_func_avg_params = Some(params_acum / program.funcs.len());
            stats.sierra_func_max_return_types = Some(max_return_types);
            stats.sierra_func_avg_return_types = Some(return_types_acum / program.funcs.len());
        }

        // Compile the Sierra program.
        let NativeModule {
            module,
            registry,
            metadata,
        } = context.compile(
            program,
            true,
            Some(MetadataComputationConfig {
                function_set_costs: chain!(
                    entry_points.constructor.iter(),
                    entry_points.external.iter(),
                    entry_points.l1_handler.iter(),
                )
                .map(|x| {
                    (
                        FunctionId::new(x.function_idx as u64),
                        [(CostTokenType::Const, ENTRY_POINT_COST)].into(),
                    )
                })
                .collect(),
                linear_gas_solver: no_eq_solver,
                linear_ap_change_solver: no_eq_solver,
                skip_non_linear_solver_comparisons: false,
                compute_runtime_costs: false,
            }),
            clone_option_mut!(stats),
        )?;

        if let Some(&mut ref mut stats) = stats {
            for statement in &program.statements {
                if let GenStatement::Invocation(invocation) = statement {
                    let libfunc = registry.get_libfunc(&invocation.libfunc_id)?;
                    let name = libfunc_to_name(libfunc).to_string();
                    *stats.sierra_libfunc_frequency.entry(name).or_insert(0) += 1;
                }
            }

<<<<<<< HEAD
            let mut circuits_count = 0;
            for type_declaration in &program.type_declarations {
                if let Ok(type_concrete) = registry.get_type(&type_declaration.id) {
                    let type_id = format!("{}", type_declaration.id);
                    let max_size = *stats.max_types_sizes.entry(type_id.clone()).or_insert(0);
                    let curr_size = type_concrete.layout(&registry).unwrap().size();

                    if curr_size > max_size {
                        stats
                            .max_types_sizes
                            .entry(type_id)
                            .and_modify(|val| *val = curr_size);
                    }

                    if let Some(circuit_gate_name) = circuit_gate_to_name(type_concrete) {
                        *stats
                            .sierra_circuit_gates_count
                            .entry(circuit_gate_name)
                            .or_insert(0) += 1;
                    }

                    if let CoreTypeConcrete::Circuit(CircuitTypeConcrete::CircuitData(_)) =
                        type_concrete
                    {
                        circuits_count += 1;
                    }
                }
            }
            stats.max_types_sizes.retain(|_, v| *v != 0);
            stats.sierra_circuits_count = Some(circuits_count);

            let mut max_params_size = 0;
            let mut accum_params_size = 0;
            let mut max_return_types_size = 0;
            let mut accum_return_types_size = 0;
            for func in &program.funcs {
                let curr_params_size =
                    func.signature.param_types.iter().fold(0, |accum, type_id| {
                        match registry.get_type(type_id) {
                            Ok(concrete_type) => {
                                accum + concrete_type.layout(&registry).unwrap().size()
                            }
                            Err(_) => accum,
                        }
                    });
                let curr_return_types_size =
                    func.signature.param_types.iter().fold(0, |accum, type_id| {
                        match registry.get_type(type_id) {
                            Ok(concrete_type) => {
                                accum + concrete_type.layout(&registry).unwrap().size()
                            }
                            Err(_) => accum,
                        }
                    });

                max_params_size = cmp::max(max_params_size, curr_params_size);
                max_return_types_size = cmp::max(max_return_types_size, curr_return_types_size);
                accum_params_size += curr_params_size;
                accum_return_types_size += curr_params_size;
            }
            stats.sierra_max_params_size = Some(max_params_size);
            stats.sierra_avg_params_size = Some(accum_params_size / program.funcs.len());
            stats.sierra_max_return_types_size = Some(max_return_types_size);
            stats.sierra_avg_return_types_size =
                Some(accum_return_types_size / program.funcs.len());
=======
            stats.sierra_declared_types_freq = metadata.types_frequencies();
>>>>>>> 1965b9ed
        }

        // Generate mappings between the entry point's selectors and their function indexes.
        let entry_point_mappings = chain!(
            entry_points.constructor.iter(),
            entry_points.external.iter(),
            entry_points.l1_handler.iter(),
        )
        .map(|x| {
            let function_id = x.function_idx as u64;
            let function = registry
                .get_function(&FunctionId::new(function_id))
                .to_native_assert_error("unreachable")?;

            let builtins = find_entrypoint_builtins(function, &registry)?;

            Ok((
                Felt::from(&x.selector),
                EntryPointInfo {
                    function_id: x.function_idx as u64,
                    builtins,
                },
            ))
        })
        .collect::<Result<BTreeMap<_, _>>>()?;

        let object_data = crate::module_to_object(&module, opt_level, clone_option_mut!(stats))?;
        if let Some(&mut ref mut stats) = stats {
            stats.object_size_bytes = Some(object_data.len());
        }

        // Build the shared library into the lockfile, to avoid using a tmp file.
        crate::object_to_shared_lib(&object_data, &lock_file.0, clone_option_mut!(stats))?;

        let compilation_time = pre_compilation_instant.elapsed().as_millis();
        if let Some(&mut ref mut stats) = stats {
            stats.compilation_total_time_ms = Some(compilation_time);
        }

        // Write the contract info.
        fs::write(
            output_path.with_extension("json"),
            serde_json::to_string(&NativeContractInfo {
                version: ContractInfoVersion::V0,
                entry_points: entry_point_mappings,
            })?,
        )?;

        if let Some(&mut ref mut stats) = stats {
            native_assert!(stats.validate(), "some statistics are missing");
        }

        // Atomically move the built shared library to the correct path. This will avoid data races
        // when loading contracts.
        lock_file.rename(&output_path)?;

        Self::from_path(output_path)
    }

    /// Load a program from a shared library.
    ///
    /// This function will check for the existence of a lockfile. If found, it'll return `Ok(None)`.
    /// When this happens, the user should wait until the lock is released, then try loading it
    /// again.
    pub fn from_path(path: impl Into<PathBuf>) -> Result<Option<Self>> {
        let path = path.into();

        // Note: Library should load first, otherwise there could theoretically be a race condition.
        //   See the `new_into` function's code for details.
        let library = Arc::new(unsafe { Library::new(&path)? });
        let contract_info =
            serde_json::from_str(&fs::read_to_string(path.with_extension("json"))?)?;

        let executor = Self {
            library,
            path,
            contract_info,
        };

        setup_runtime(|x| executor.find_symbol_ptr(x));

        #[cfg(feature = "with-debug-utils")]
        crate::metadata::debug_utils::setup_runtime(|name| executor.find_symbol_ptr(name));

        #[cfg(feature = "with-trace-dump")]
        crate::metadata::trace_dump::setup_runtime(|name| executor.find_symbol_ptr(name));

        #[cfg(feature = "with-libfunc-profiling")]
        crate::metadata::profiler::setup_runtime(|name| executor.find_symbol_ptr(name));

        Ok(Some(executor))
    }

    /// Runs the entry point by the given selector.
    ///
    /// - selector: The selector of the entry point to run.
    /// - args: The calldata.
    /// - gas: The gas for the execution.
    /// - builtin_costs: An optional argument to customize the costs of the builtins.
    /// - syscall_handler: The syscall handler implementation to use when executing the contract.
    ///
    /// The entry point gas cost is not deducted from the gas counter.
    pub fn run(
        &self,
        selector: Felt,
        args: &[Felt],
        gas: u64,
        builtin_costs: Option<BuiltinCosts>,
        mut syscall_handler: impl StarknetSyscallHandler,
    ) -> Result<ContractExecutionResult> {
        let arena = Bump::new();
        let mut invoke_data = Vec::<u8>::new();

        let function_id = FunctionId {
            id: self
                .contract_info
                .entry_points
                .get(&selector)
                .ok_or(Error::SelectorNotFound)?
                .function_id,
            debug_name: None,
        };
        let function_ptr = self.find_function_ptr(&function_id, true)?;

        // Initialize syscall handler and builtin costs.
        // We may be inside a recursive contract, save the possible saved builtin costs to restore it after our call.
        let mut syscall_handler = StarknetSyscallHandlerCallbacks::new(&mut syscall_handler);
        let builtin_costs = builtin_costs.unwrap_or_default();
        let builtin_costs_guard = BuiltinCostsGuard::install(builtin_costs);

        //  it can vary from contract to contract thats why we need to store/ load it.
        let builtins_size: usize = self.contract_info.entry_points[&selector]
            .builtins
            .iter()
            .map(|x| x.size_in_bytes())
            .sum();

        // There is always a return ptr because contracts always return more than 1 thing (builtin counters, syscall, enum)
        let return_ptr = arena.alloc_layout(unsafe {
            // 56 = size of enum
            Layout::from_size_align_unchecked(128 + builtins_size, 16)
        });

        return_ptr
            .as_ptr()
            .to_bytes(&mut invoke_data, |_| unreachable!())?;

        for b in &self.contract_info.entry_points[&selector].builtins {
            match b {
                BuiltinType::Gas => {
                    gas.to_bytes(&mut invoke_data, |_| unreachable!())?;
                }
                BuiltinType::BuiltinCosts => {
                    builtin_costs.to_bytes(&mut invoke_data, |_| unreachable!())?;
                }
                BuiltinType::System => {
                    (&mut syscall_handler as *mut StarknetSyscallHandlerCallbacks<_>)
                        .to_bytes(&mut invoke_data, |_| unreachable!())?;
                }
                _ => {
                    0u64.to_bytes(&mut invoke_data, |_| unreachable!())?;
                }
            }
        }

        let felt_layout = get_integer_layout(252).pad_to_align();
        let refcount_offset = crate::types::array::calc_data_prefix_offset(felt_layout);

        let len_u32: u32 = args
            .len()
            .try_into()
            .to_native_assert_error("number of arguments should fit into a u32")?;
        let array_ptr = match args.len() {
            0 => std::ptr::null_mut(),
            _ => unsafe {
                let array_ptr: *mut () =
                    libc_malloc(felt_layout.size() * args.len() + refcount_offset).cast();

                // Write reference count.
                array_ptr.cast::<(u32, u32)>().write((1, len_u32));
                array_ptr.byte_add(refcount_offset)
            },
        };

        for (idx, elem) in args.iter().enumerate() {
            let f = elem.to_bytes_le();
            unsafe {
                std::ptr::copy_nonoverlapping(
                    f.as_ptr().cast::<u8>(),
                    array_ptr.byte_add(idx * felt_layout.size()).cast::<u8>(),
                    felt_layout.size(),
                )
            };
        }

        // Make double pointer.
        let array_ptr_ptr = if array_ptr.is_null() {
            ptr::null_mut()
        } else {
            unsafe {
                let array_ptr_ptr = libc_malloc(size_of::<*mut ()>()).cast::<*mut ()>();
                array_ptr_ptr.write(array_ptr);
                array_ptr_ptr
            }
        };

        array_ptr_ptr.to_bytes(&mut invoke_data, |_| unreachable!())?;
        if cfg!(target_arch = "aarch64") {
            0u32.to_bytes(&mut invoke_data, |_| unreachable!())?; // start
            len_u32.to_bytes(&mut invoke_data, |_| unreachable!())?; // end
            len_u32.to_bytes(&mut invoke_data, |_| unreachable!())?; // cap
        } else if cfg!(target_arch = "x86_64") {
            (0u32 as u64).to_bytes(&mut invoke_data, |_| unreachable!())?; // start
            (len_u32 as u64).to_bytes(&mut invoke_data, |_| unreachable!())?; // end
            (len_u32 as u64).to_bytes(&mut invoke_data, |_| unreachable!())?; // cap
        } else {
            unreachable!("unsupported architecture");
        }

        // Pad invoke data to the 16 byte boundary avoid segfaults.
        #[cfg(target_arch = "aarch64")]
        const REGISTER_BYTES: usize = 64;
        #[cfg(target_arch = "x86_64")]
        const REGISTER_BYTES: usize = 48;
        if invoke_data.len() > REGISTER_BYTES {
            invoke_data.resize(
                REGISTER_BYTES + (invoke_data.len() - REGISTER_BYTES).next_multiple_of(16),
                0,
            );
        }

        // Invoke the trampoline.
        #[cfg(target_arch = "x86_64")]
        let mut ret_registers = [0; 2];
        #[cfg(target_arch = "aarch64")]
        let mut ret_registers = [0; 4];

        #[allow(unused_mut)]
        let mut run_trampoline = || unsafe {
            invoke_trampoline(
                function_ptr,
                invoke_data.as_ptr().cast(),
                invoke_data.len() >> 3,
                ret_registers.as_mut_ptr(),
            );
        };
        #[cfg(feature = "with-segfault-catcher")]
        crate::utils::safe_runner::run_safely(run_trampoline).map_err(Error::SafeRunner)?;
        #[cfg(not(feature = "with-segfault-catcher"))]
        run_trampoline();

        // Parse final gas.
        unsafe fn read_value<T>(ptr: &mut NonNull<()>) -> &T {
            let align_offset = ptr
                .cast::<u8>()
                .as_ptr()
                .align_offset(std::mem::align_of::<T>());
            let value_ptr = ptr.cast::<u8>().as_ptr().add(align_offset).cast::<T>();

            *ptr = NonNull::new_unchecked(value_ptr.add(1)).cast();
            &*value_ptr
        }

        let mut remaining_gas = 0;
        let mut builtin_stats = BuiltinStats::default();

        let return_ptr = &mut return_ptr.cast();

        for b in &self.contract_info.entry_points[&selector].builtins {
            match b {
                BuiltinType::Gas => {
                    remaining_gas = unsafe { *read_value::<u64>(return_ptr) };
                }
                BuiltinType::System => {
                    unsafe { read_value::<*mut ()>(return_ptr) };
                }
                BuiltinType::BuiltinCosts => {
                    unsafe { read_value::<*mut ()>(return_ptr) };
                    // ptr holds the builtin costs, but they dont change, so its of no use, but we read to advance the ptr.
                }
                x => {
                    let value = unsafe { *read_value::<u64>(return_ptr) } as usize;

                    match x {
                        BuiltinType::RangeCheck => {
                            builtin_stats.range_check = value / RANGE_CHECK_BUILTIN_SIZE
                        }
                        BuiltinType::Pedersen => {
                            builtin_stats.pedersen = value / PEDERSEN_BUILTIN_SIZE
                        }
                        BuiltinType::Bitwise => {
                            builtin_stats.bitwise = value / BITWISE_BUILTIN_SIZE
                        }
                        BuiltinType::EcOp => builtin_stats.ec_op = value / EC_OP_BUILTIN_SIZE,
                        BuiltinType::Poseidon => {
                            builtin_stats.poseidon = value / POSEIDON_BUILTIN_SIZE
                        }
                        BuiltinType::SegmentArena => {
                            builtin_stats.segment_arena = value / SEGMENT_ARENA_BUILTIN_SIZE
                        }
                        BuiltinType::RangeCheck96 => {
                            builtin_stats.range_check96 = value / RANGE_CHECK96_BUILTIN_SIZE
                        }
                        BuiltinType::CircuitAdd => {
                            builtin_stats.add_mod = value / ADD_MOD_BUILTIN_SIZE
                        }
                        BuiltinType::CircuitMul => {
                            builtin_stats.mul_mod = value / MUL_MOD_BUILTIN_SIZE
                        }
                        BuiltinType::Gas => {}
                        BuiltinType::System => {}
                        BuiltinType::BuiltinCosts => {}
                    }
                }
            }
        }

        // align the pointer
        // layout of the enum type.
        let layout = unsafe { Layout::from_size_align_unchecked(32, 8) };
        let align_offset = return_ptr
            .cast::<u8>()
            .as_ptr()
            .align_offset(layout.align());

        let tag_layout = Layout::from_size_align(1, 1)?;
        let enum_ptr = unsafe {
            NonNull::new(return_ptr.cast::<u8>().as_ptr().add(align_offset))
                .to_native_assert_error("return ptr should not be null")?
        };

        let tag = *unsafe { enum_ptr.cast::<u8>().as_ref() } as usize;
        let tag = tag & 0x01; // Filter out bits that are not part of the enum's tag.

        let value_layout = unsafe { Layout::from_size_align_unchecked(24, 8) };
        let mut value_ptr = unsafe { enum_ptr.byte_add(tag_layout.extend(value_layout)?.1).cast() };

        let array_ptr_ptr = unsafe { *read_value::<*mut NonNull<()>>(&mut value_ptr) };
        let array_start = unsafe { *read_value::<u32>(&mut value_ptr) };
        let array_end = unsafe { *read_value::<u32>(&mut value_ptr) };
        let _array_capacity = unsafe { *read_value::<u32>(&mut value_ptr) };

        let mut array_value = Vec::with_capacity((array_end - array_start) as usize);
        if !array_ptr_ptr.is_null() {
            let array_ptr = unsafe { array_ptr_ptr.read() };

            let elem_stride = felt_layout.pad_to_align().size();
            for i in array_start..array_end {
                let cur_elem_ptr = unsafe { array_ptr.byte_add(elem_stride * i as usize) };

                let mut data = unsafe { cur_elem_ptr.cast::<[u8; 32]>().read() };
                data[31] &= 0x0F; // Filter out first 4 bits (they're outside an i252).

                array_value.push(Felt::from_bytes_le(&data));
            }

            unsafe {
                let array_ptr = array_ptr.byte_sub(refcount_offset);
                native_assert!(
                    array_ptr.cast::<u32>().read() == 1,
                    "return array should have a reference count of 1"
                );
                libc_free(array_ptr.as_ptr().cast());
                libc_free(array_ptr_ptr.cast());
            }
        }

        let error_msg = match tag {
            0 => None,
            _ => {
                Some(decode_error_message(
                    &array_value
                        .iter()
                        .flat_map(|felt| felt.to_bytes_be().to_vec())
                        // remove null chars
                        .filter(|b| *b != 0)
                        .collect::<Vec<_>>(),
                ))
            }
        };

        // Restore the original builtin costs pointer.
        drop(builtin_costs_guard);

        #[cfg(feature = "with-mem-tracing")]
        crate::utils::mem_tracing::report_stats();

        Ok(ContractExecutionResult {
            remaining_gas,
            failure_flag: tag != 0,
            return_values: array_value,
            error_msg,
            builtin_stats,
        })
    }

    pub fn find_function_ptr(
        &self,
        function_id: &FunctionId,
        is_for_contract_executor: bool,
    ) -> Result<*mut c_void> {
        let function_name = generate_function_name(function_id, is_for_contract_executor);
        let function_name = format!("_mlir_ciface_{function_name}");

        // Arguments and return values are hardcoded since they'll be handled by the trampoline.
        Ok(unsafe {
            self.library
                .get::<extern "C" fn()>(function_name.as_bytes())?
                .into_raw()
                .into_raw()
        })
    }

    pub fn find_symbol_ptr(&self, name: &str) -> Option<*mut c_void> {
        unsafe {
            self.library
                .get::<*mut ()>(name.as_bytes())
                .ok()
                .map(|x| x.into_raw().into_raw())
        }
    }
}

fn find_entrypoint_builtins(
    function: &GenFunction<StatementIdx>,
    registry: &ProgramRegistry<CoreType, CoreLibfunc>,
) -> Result<Vec<BuiltinType>> {
    let param_type_infos = function
        .params
        .iter()
        .map(|x| -> Result<_> {
            let ty = registry.get_type(&x.ty)?;
            let is_zst = ty.is_zst(registry)?;
            Ok((ty, is_zst))
        })
        .try_collect::<_, Vec<_>, _>()?;

    param_type_infos
        .iter()
        .take_while(|(ty, _)| ty.is_builtin())
        .filter(|(_, is_zst)| !is_zst)
        .map(|(ty, _)| -> Result<_> {
            Ok(match ty {
                CoreTypeConcrete::Bitwise(_) => BuiltinType::Bitwise,
                CoreTypeConcrete::EcOp(_) => BuiltinType::EcOp,
                CoreTypeConcrete::RangeCheck(_) => BuiltinType::RangeCheck,
                CoreTypeConcrete::Pedersen(_) => BuiltinType::Pedersen,
                CoreTypeConcrete::Poseidon(_) => BuiltinType::Poseidon,
                CoreTypeConcrete::BuiltinCosts(_) => BuiltinType::BuiltinCosts,
                CoreTypeConcrete::SegmentArena(_) => BuiltinType::SegmentArena,
                CoreTypeConcrete::RangeCheck96(_) => BuiltinType::RangeCheck96,
                CoreTypeConcrete::Circuit(CircuitTypeConcrete::AddMod(_)) => {
                    BuiltinType::CircuitAdd
                }
                CoreTypeConcrete::Circuit(CircuitTypeConcrete::MulMod(_)) => {
                    BuiltinType::CircuitMul
                }
                CoreTypeConcrete::GasBuiltin(_) => BuiltinType::Gas,
                CoreTypeConcrete::Starknet(StarknetTypeConcrete::System(_)) => BuiltinType::System,
                _ => native_panic!("unknown builtin type for function {}", function),
            })
        })
        .try_collect()
}

#[derive(Debug)]
struct LockFile(PathBuf);

impl LockFile {
    pub fn new(path: impl Into<PathBuf>) -> io::Result<Option<Self>> {
        let path: PathBuf = path.into();
        let path = path.with_extension("lock");

        match File::create_new(&path) {
            Ok(_) => Ok(Some(Self(path))),
            Err(e) if e.kind() == io::ErrorKind::AlreadyExists => Ok(None),
            Err(e) => Err(e),
        }
    }

    pub fn rename(self, path: impl AsRef<Path>) -> io::Result<()> {
        fs::rename(&self.0, path.as_ref())?;

        // don't remove lockfile, as we just renamed it
        std::mem::forget(self);

        Ok(())
    }
}

impl Drop for LockFile {
    fn drop(&mut self) {
        let _ = fs::remove_file(&self.0);
    }
}

#[cfg(test)]
mod tests {
    use super::*;
    use crate::{starknet_stub::StubSyscallHandler, utils::test::load_starknet_contract};
    use cairo_lang_starknet_classes::contract_class::{
        version_id_from_serialized_sierra_program, ContractClass,
    };
    use rayon::iter::ParallelBridge;
    use rstest::*;

    // todo add recursive contract test See: https://github.com/lambdaclass/cairo_native/issues/1220

    #[fixture]
    fn starknet_program() -> ContractClass {
        let (_, program) = load_starknet_contract! {
            #[starknet::interface]
            trait ISimpleStorage<TContractState> {
                fn get(self: @TContractState, x: felt252) -> (felt252, felt252);
            }

            #[starknet::contract]
            mod contract {
                #[storage]
                struct Storage {}

                #[abi(embed_v0)]
                impl ISimpleStorageImpl of super::ISimpleStorage<ContractState> {
                    fn get(self: @ContractState, x: felt252) -> (felt252, felt252) {
                        (x, x * 2)
                    }
                }
            }
        };
        program
    }

    #[fixture]
    fn starknet_program_factorial() -> ContractClass {
        let (_, program) = load_starknet_contract! {
            #[starknet::interface]
            trait ISimpleStorage<TContractState> {
                fn get(self: @TContractState, x: felt252) -> felt252;
            }

            #[starknet::contract]
            mod contract {
                #[storage]
                struct Storage {}

                #[abi(embed_v0)]
                impl ISimpleStorageImpl of super::ISimpleStorage<ContractState> {
                    fn get(self: @ContractState, x: felt252) -> felt252 {
                        factorial(1, x)
                    }
                }

                fn factorial(value: felt252, n: felt252) -> felt252 {
                    if (n == 1) {
                        value
                    } else {
                        factorial(value * n, n - 1)
                    }
                }
            }
        };
        program
    }

    #[fixture]
    fn starknet_program_empty() -> ContractClass {
        let (_, program) = load_starknet_contract! {
            #[starknet::interface]
            trait ISimpleStorage<TContractState> {
                fn call(self: @TContractState);
            }

            #[starknet::contract]
            mod contract {
                #[storage]
                struct Storage {}

                #[abi(embed_v0)]
                impl ISimpleStorageImpl of super::ISimpleStorage<ContractState> {
                    fn call(self: @ContractState) {
                    }
                }
            }
        };
        program
    }

    #[rstest]
    #[case(OptLevel::Default)]
    fn test_contract_executor_parallel(
        starknet_program: ContractClass,
        #[case] optlevel: OptLevel,
    ) {
        use rayon::iter::ParallelIterator;

        let (sierra_version, _) =
            version_id_from_serialized_sierra_program(&starknet_program.sierra_program).unwrap();
        let executor = Arc::new(
            AotContractExecutor::new(
                &starknet_program.extract_sierra_program().unwrap(),
                &starknet_program.entry_points_by_type,
                sierra_version,
                optlevel,
                None,
            )
            .unwrap(),
        );

        // The last function in the program is the `get` wrapper function.
        let selector = starknet_program
            .entry_points_by_type
            .external
            .last()
            .unwrap()
            .selector
            .clone();

        (0..200).par_bridge().for_each(|n| {
            let result = executor
                .run(
                    Felt::from(&selector),
                    &[n.into()],
                    u64::MAX,
                    None,
                    &mut StubSyscallHandler::default(),
                )
                .unwrap();
            assert_eq!(result.return_values, vec![Felt::from(n), Felt::from(n * 2)]);
            assert_eq!(result.remaining_gas, 18446744073709551615);
        });
    }

    #[rstest]
    #[case(OptLevel::None)]
    #[case(OptLevel::Default)]
    fn test_contract_executor(starknet_program: ContractClass, #[case] optlevel: OptLevel) {
        let (sierra_version, _) =
            version_id_from_serialized_sierra_program(&starknet_program.sierra_program).unwrap();
        let executor = AotContractExecutor::new(
            &starknet_program.extract_sierra_program().unwrap(),
            &starknet_program.entry_points_by_type,
            sierra_version,
            optlevel,
            None,
        )
        .unwrap();

        // The last function in the program is the `get` wrapper function.
        let selector = starknet_program
            .entry_points_by_type
            .external
            .last()
            .unwrap()
            .selector
            .clone();

        let result = executor
            .run(
                Felt::from(&selector),
                &[2.into()],
                u64::MAX,
                None,
                &mut StubSyscallHandler::default(),
            )
            .unwrap();

        assert_eq!(result.return_values, vec![Felt::from(2), Felt::from(4)]);
    }

    #[rstest]
    #[case(OptLevel::Aggressive)]
    fn test_contract_executor_factorial(
        starknet_program_factorial: ContractClass,
        #[case] optlevel: OptLevel,
    ) {
        let (sierra_version, _) =
            version_id_from_serialized_sierra_program(&starknet_program_factorial.sierra_program)
                .unwrap();
        let executor = AotContractExecutor::new(
            &starknet_program_factorial.extract_sierra_program().unwrap(),
            &starknet_program_factorial.entry_points_by_type,
            sierra_version,
            optlevel,
            None,
        )
        .unwrap();

        // The last function in the program is the `get` wrapper function.
        let selector = starknet_program_factorial
            .entry_points_by_type
            .external
            .last()
            .unwrap()
            .selector
            .clone();

        let result = executor
            .run(
                Felt::from(&selector),
                &[10.into()],
                u64::MAX,
                None,
                &mut StubSyscallHandler::default(),
            )
            .unwrap();
        assert_eq!(result.return_values, vec![Felt::from(3628800)]);
        assert_eq!(result.remaining_gas, 18446744073709545475);
    }

    #[rstest]
    #[case(OptLevel::None)]
    #[case(OptLevel::Default)]
    fn test_contract_executor_empty(
        starknet_program_empty: ContractClass,
        #[case] optlevel: OptLevel,
    ) {
        let (sierra_version, _) =
            version_id_from_serialized_sierra_program(&starknet_program_empty.sierra_program)
                .unwrap();
        let executor = AotContractExecutor::new(
            &starknet_program_empty.extract_sierra_program().unwrap(),
            &starknet_program_empty.entry_points_by_type,
            sierra_version,
            optlevel,
            None,
        )
        .unwrap();

        // The last function in the program is the `get` wrapper function.
        let selector = starknet_program_empty
            .entry_points_by_type
            .external
            .last()
            .unwrap()
            .selector
            .clone();

        let result = executor
            .run(
                Felt::from(&selector),
                &[],
                u64::MAX,
                None,
                &mut StubSyscallHandler::default(),
            )
            .unwrap();

        assert_eq!(result.return_values, vec![]);
    }
}<|MERGE_RESOLUTION|>--- conflicted
+++ resolved
@@ -268,7 +268,6 @@
                 }
             }
 
-<<<<<<< HEAD
             let mut circuits_count = 0;
             for type_declaration in &program.type_declarations {
                 if let Ok(type_concrete) = registry.get_type(&type_declaration.id) {
@@ -334,9 +333,7 @@
             stats.sierra_max_return_types_size = Some(max_return_types_size);
             stats.sierra_avg_return_types_size =
                 Some(accum_return_types_size / program.funcs.len());
-=======
             stats.sierra_declared_types_freq = metadata.types_frequencies();
->>>>>>> 1965b9ed
         }
 
         // Generate mappings between the entry point's selectors and their function indexes.
