--- conflicted
+++ resolved
@@ -66,19 +66,7 @@
 use serde::{Deserialize, Serialize};
 use starknet_types_core::felt::Felt;
 use std::{
-    alloc::Layout,
-<<<<<<< HEAD
-    collections::BTreeMap,
-=======
-    cmp::Ordering,
-    collections::{BTreeMap, HashSet},
->>>>>>> 03273cb8
-    ffi::c_void,
-    fs::{self, File},
-    io,
-    path::PathBuf,
-    ptr::NonNull,
-    sync::Arc,
+    alloc::Layout, cmp::Ordering, collections::BTreeMap, ffi::c_void, fs::{self, File}, io, path::PathBuf, ptr::NonNull, sync::Arc
 };
 use tempfile::NamedTempFile;
 
@@ -144,16 +132,14 @@
             .keep()
             .to_native_assert_error("can only fail on windows")?;
 
-        let executor = Self::new_into(program, entry_points, output_path, opt_level)?
+        let executor = Self::new_into(program, entry_points, sierra_version, output_path, opt_level)?
             .to_native_assert_error("temporary contract path collision")?;
 
         fs::remove_file(&executor.path)?;
         fs::remove_file(executor.path.with_extension("json"))?;
-
         Ok(executor)
     }
 
-<<<<<<< HEAD
     /// Compile and load a program into a shared library.
     ///
     /// This function uses a lockfile to support cache sharing between multiple processes. An
@@ -163,6 +149,7 @@
     pub fn new_into(
         program: &Program,
         entry_points: &ContractEntryPoints,
+        sierra_version: VersionId,
         output_path: impl Into<PathBuf>,
         opt_level: OptLevel,
     ) -> Result<Option<Self>> {
@@ -173,6 +160,12 @@
         };
 
         let context = NativeContext::new();
+
+        let no_eq_solver = match sierra_version.major.cmp(&1) {
+            Ordering::Less => false,
+            Ordering::Equal => sierra_version.minor >= 4,
+            Ordering::Greater => true,
+        };
 
         // Compile the Sierra program.
         let NativeModule {
@@ -193,31 +186,8 @@
                     )
                 })
                 .collect(),
-                linear_gas_solver: false,
-                linear_ap_change_solver: false,
-=======
-        // true if sierra version is at least 1.4
-        let no_eq_solver = match sierra_version.major.cmp(&1) {
-            Ordering::Less => false,
-            Ordering::Equal => sierra_version.minor >= 4,
-            Ordering::Greater => true,
-        };
-        let module = native_context.compile(
-            sierra_program,
-            true,
-            Some(MetadataComputationConfig {
-                function_set_costs: used_function_ids
-                    .iter()
-                    .map(|id| {
-                        (
-                            FunctionId::new(*id),
-                            [(CostTokenType::Const, ENTRY_POINT_COST)].into(),
-                        )
-                    })
-                    .collect(),
                 linear_gas_solver: no_eq_solver,
                 linear_ap_change_solver: no_eq_solver,
->>>>>>> 03273cb8
             }),
         )?;
 
