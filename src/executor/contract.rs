--- conflicted
+++ resolved
@@ -352,15 +352,7 @@
         }
 
         let felt_layout = get_integer_layout(252).pad_to_align();
-<<<<<<< HEAD
-        let refcount_offset = get_integer_layout(32)
-            .align_to(felt_layout.align())
-            .to_native_assert_error("32 bit integer should be alignable to felt align")?
-            .pad_to_align()
-            .size();
-=======
         let refcount_offset = crate::types::array::calc_data_prefix_offset(felt_layout);
->>>>>>> 390bd917
 
         let len_u32: u32 = args
             .len()
