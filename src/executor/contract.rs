--- conflicted
+++ resolved
@@ -34,11 +34,7 @@
 use crate::{
     arch::AbiArgument,
     context::NativeContext,
-<<<<<<< HEAD
-    error::Result,
-=======
     error::{panic::ToNativeAssertError, Error},
->>>>>>> 4a6e239f
     execution_result::{BuiltinStats, ContractExecutionResult},
     executor::invoke_trampoline,
     metadata::gas::GasMetadata,
@@ -48,6 +44,7 @@
     types::TypeBuilder,
     utils::{
         decode_error_message, generate_function_name, get_integer_layout, libc_free, libc_malloc,
+        BuiltinCosts,
     },
     OptLevel,
 };
@@ -83,14 +80,6 @@
     pub library: Arc<Library>,
     path: PathBuf,
     is_temp_path: bool,
-<<<<<<< HEAD
-    entry_points_info: BTreeMap<u64, EntryPointInfo>,
-}
-
-#[derive(Debug, Clone, Serialize, Deserialize, PartialEq, Eq, PartialOrd, Ord)]
-struct EntryPointInfo {
-    builtins: Vec<BuiltinType>,
-=======
     contract_info: NativeContractInfo,
 }
 
@@ -110,7 +99,6 @@
 pub struct EntryPointInfo {
     pub builtins: Vec<BuiltinType>,
     pub initial_cost: BTreeMap<u64, u64>, // cost token type offset, cost
->>>>>>> 4a6e239f
 }
 
 #[derive(Debug, Clone, Serialize, Deserialize, PartialEq, Eq, PartialOrd, Ord)]
@@ -126,6 +114,7 @@
     CircuitMul,
     Gas,
     System,
+    BuiltinCosts,
 }
 
 impl BuiltinType {
@@ -210,6 +199,9 @@
                         CoreTypeConcrete::RangeCheck(_) => builtins.push(BuiltinType::RangeCheck),
                         CoreTypeConcrete::Pedersen(_) => builtins.push(BuiltinType::Pedersen),
                         CoreTypeConcrete::Poseidon(_) => builtins.push(BuiltinType::Poseidon),
+                        CoreTypeConcrete::BuiltinCosts(_) => {
+                            builtins.push(BuiltinType::BuiltinCosts)
+                        }
                         CoreTypeConcrete::SegmentArena(_) => {
                             builtins.push(BuiltinType::SegmentArena)
                         }
@@ -254,15 +246,11 @@
             library: Arc::new(unsafe { Library::new(&library_path)? }),
             path: library_path,
             is_temp_path: true,
-<<<<<<< HEAD
-            entry_points_info: infos,
-=======
             contract_info: NativeContractInfo {
                 version: ContractInfoVersion::Version0,
                 entry_points_info: infos,
                 entry_point_selector_to_id,
             },
->>>>>>> 4a6e239f
         })
     }
 
@@ -271,9 +259,9 @@
         let to = to.as_ref();
         std::fs::copy(&self.path, to)?;
 
-        let info = serde_json::to_string(&self.entry_points_info)?;
+        let contract_info = serde_json::to_string(&self.contract_info)?;
         let path = to.with_extension("json");
-        std::fs::write(path, info)?;
+        std::fs::write(path, contract_info)?;
 
         self.path = to.to_path_buf();
         self.is_temp_path = false;
@@ -284,16 +272,12 @@
     /// Load the executor from an already compiled library with the additional info json file.
     pub fn load(library_path: &Path) -> Result<Self, Error> {
         let info_str = std::fs::read_to_string(library_path.with_extension("json"))?;
-<<<<<<< HEAD
-        let info: BTreeMap<u64, EntryPointInfo> = serde_json::from_str(&info_str)?;
-=======
         let contract_info: NativeContractInfo = serde_json::from_str(&info_str)?;
->>>>>>> 4a6e239f
         Ok(Self {
             library: Arc::new(unsafe { Library::new(library_path)? }),
             path: library_path.to_path_buf(),
             is_temp_path: false,
-            entry_points_info: info,
+            contract_info,
         })
     }
 
@@ -302,24 +286,13 @@
         &self,
         selector: Felt,
         args: &[Felt],
-<<<<<<< HEAD
-        gas: Option<u128>,
-=======
         gas: Option<u64>,
         builtin_costs: Option<BuiltinCosts>,
->>>>>>> 4a6e239f
         mut syscall_handler: impl StarknetSyscallHandler,
     ) -> Result<ContractExecutionResult, Error> {
         let arena = Bump::new();
         let mut invoke_data = Vec::<u8>::new();
 
-<<<<<<< HEAD
-        let function_ptr = self.find_function_ptr(function_id, true)?;
-
-        //  it can vary from contract to contract thats why we need to store/ load it.
-        // substract 2, which are the gas and syscall builtin
-        let num_builtins = self.entry_points_info[&function_id.id].builtins.len() - 2;
-=======
         let function_id = FunctionId {
             id: *self
                 .contract_info
@@ -371,7 +344,6 @@
             .iter()
             .map(|x| x.size_in_bytes())
             .sum();
->>>>>>> 4a6e239f
 
         // There is always a return ptr because contracts always return more than 1 thing (builtin counters, syscall, enum)
         let return_ptr = arena.alloc_layout(unsafe {
@@ -383,22 +355,15 @@
 
         let mut syscall_handler = StarknetSyscallHandlerCallbacks::new(&mut syscall_handler);
 
-<<<<<<< HEAD
-        for b in &self.entry_points_info[&function_id.id].builtins {
-=======
         for b in &self.contract_info.entry_points_info[&function_id.id].builtins {
->>>>>>> 4a6e239f
             match b {
                 BuiltinType::Gas => {
                     gas.to_bytes(&mut invoke_data)?;
                 }
-<<<<<<< HEAD
-=======
                 BuiltinType::BuiltinCosts => {
                     // todo: check if valid
                     builtin_costs_stack.as_ptr().to_bytes(&mut invoke_data)?;
                 }
->>>>>>> 4a6e239f
                 BuiltinType::System => {
                     (&mut syscall_handler as *mut StarknetSyscallHandlerCallbacks<_>)
                         .to_bytes(&mut invoke_data)?;
@@ -476,11 +441,7 @@
 
         let return_ptr = &mut return_ptr.cast();
 
-<<<<<<< HEAD
-        for b in &self.entry_points_info[&function_id.id].builtins {
-=======
         for b in &self.contract_info.entry_points_info[&function_id.id].builtins {
->>>>>>> 4a6e239f
             match b {
                 BuiltinType::Gas => {
                     remaining_gas = unsafe { *read_value::<u64>(return_ptr) };
@@ -488,13 +449,10 @@
                 BuiltinType::System => {
                     unsafe { read_value::<*mut ()>(return_ptr) };
                 }
-<<<<<<< HEAD
-=======
                 BuiltinType::BuiltinCosts => {
                     unsafe { read_value::<*mut ()>(return_ptr) };
                     // ptr holds the builtin costs, but they dont change, so its of no use, but we read to advance the ptr.
                 }
->>>>>>> 4a6e239f
                 x => {
                     let value = unsafe { *read_value::<u64>(return_ptr) } as usize;
 
@@ -510,6 +468,7 @@
                         BuiltinType::CircuitMul => builtin_stats.circuit_mul = value,
                         BuiltinType::Gas => {}
                         BuiltinType::System => {}
+                        BuiltinType::BuiltinCosts => {}
                     }
                 }
             }
@@ -620,6 +579,15 @@
                 .into_raw()
                 .into_raw()
         })
+    }
+
+    pub fn find_symbol_ptr(&self, name: &str) -> Option<*mut c_void> {
+        unsafe {
+            self.library
+                .get::<*mut ()>(name.as_bytes())
+                .ok()
+                .map(|x| x.into_raw().into_raw())
+        }
     }
 }
 
@@ -787,12 +755,8 @@
             .run(
                 Felt::from(&selector),
                 &[2.into()],
-<<<<<<< HEAD
-                Some(u64::MAX as u128),
-=======
                 Some(u64::MAX),
                 None,
->>>>>>> 4a6e239f
                 &mut StubSyscallHandler::default(),
             )
             .unwrap();
@@ -864,12 +828,8 @@
             .run(
                 Felt::from(&selector),
                 &[],
-<<<<<<< HEAD
-                Some(u64::MAX as u128),
-=======
                 Some(u64::MAX),
                 None,
->>>>>>> 4a6e239f
                 &mut StubSyscallHandler::default(),
             )
             .unwrap();
