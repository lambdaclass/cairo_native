//! A specialized executor for Starknet contracts, avoiding the overhead of storing the sierra program registry and
//! enabling efficient serialization of the program/data once compiled.
//!
//! This executor heavily relies on the stability of the contract entry point argument order.
//!
//! Right now this order is like the following:
//!
//! 1. One or more builtins (rangecheck, etc)
//! 2. Gas builtin
//! 3. System builtin (the syscall handler)
//! 4. A Array of felts (calldata)
//!
//! ## How it works:
//!
//! The only variable data we need to know at call time is the builtins order,
//! to save this, when first compiling the sierra program (with [`ContractExecutor::new`]) it iterates through all the user
//! defined functions (this includes the contract wrappers, which are the ones that matter)
//! and saves the builtin arguments in a `Vec`.
//!
//! The API provides two more methods: [`ContractExecutor::save`] and [`ContractExecutor::load`].
//!
//! Save can be used to save the compiled program into the given path, alongside it will be saved
//! a json file with the entry points and their builtins (as seen in the example)
//!
//! ```json
//! {"0":{"builtins":[]},"1":{"builtins":["RangeCheck","Gas","System"]}}
//! ```
//!
//! If the given path is "program.so", then at the same location, "program.json" will be saved.
//!
//! When loading, passing the "program.so" path will make it load the program and the "program.json" alongside it.
//!

use crate::{
    arch::AbiArgument,
    context::NativeContext,
    error::{panic::ToNativeAssertError, Error},
    execution_result::{BuiltinStats, ContractExecutionResult},
    executor::invoke_trampoline,
    metadata::gas::GasMetadata,
    module::NativeModule,
    native_panic,
    starknet::{handler::StarknetSyscallHandlerCallbacks, StarknetSyscallHandler},
    types::TypeBuilder,
    utils::{
        decode_error_message, generate_function_name, get_integer_layout, libc_free, libc_malloc,
        BuiltinCosts,
    },
    OptLevel,
};
use bumpalo::Bump;
use cairo_lang_sierra::{
    extensions::{
        circuit::CircuitTypeConcrete, core::CoreTypeConcrete, starknet::StarkNetTypeConcrete,
        ConcreteType,
    },
    ids::FunctionId,
    program::Program,
};
use cairo_lang_starknet_classes::contract_class::ContractEntryPoints;
use educe::Educe;
use libloading::Library;
use serde::{Deserialize, Serialize};
use starknet_types_core::felt::Felt;
use std::{
    alloc::Layout,
    collections::{BTreeMap, HashSet},
    ffi::c_void,
    path::{Path, PathBuf},
    ptr::NonNull,
    sync::Arc,
};
use tempfile::NamedTempFile;

/// Please look at the [module level docs](self).
#[derive(Educe, Clone)]
#[educe(Debug)]
pub struct AotContractExecutor {
    #[educe(Debug(ignore))]
    library: Arc<Library>,
    path: PathBuf,
    is_temp_path: bool,
    contract_info: NativeContractInfo,
}

#[derive(Debug, Clone, Serialize, Deserialize, PartialEq)]
pub struct NativeContractInfo {
    pub version: ContractInfoVersion,
    pub entry_points_info: BTreeMap<u64, EntryPointInfo>,
    pub entry_point_selector_to_id: BTreeMap<Felt, u64>,
}

#[derive(Debug, Clone, Serialize, Deserialize, PartialEq, Eq, PartialOrd, Ord)]
pub enum ContractInfoVersion {
    Version0,
}

#[derive(Debug, Clone, Serialize, Deserialize, PartialEq, Eq, PartialOrd, Ord)]
pub struct EntryPointInfo {
    pub builtins: Vec<BuiltinType>,
    pub initial_cost: BTreeMap<u64, u64>, // cost token type offset, cost
}

#[derive(Debug, Clone, Serialize, Deserialize, PartialEq, Eq, PartialOrd, Ord)]
pub enum BuiltinType {
    Bitwise,
    EcOp,
    RangeCheck,
    SegmentArena,
    Poseidon,
    Pedersen,
    RangeCheck96,
    CircuitAdd,
    CircuitMul,
    Gas,
    System,
    BuiltinCosts,
}

impl BuiltinType {
    pub fn size_in_bytes(&self) -> usize {
        match self {
            BuiltinType::Bitwise => 8,
            BuiltinType::EcOp => 8,
            BuiltinType::RangeCheck => 8,
            BuiltinType::SegmentArena => 8,
            BuiltinType::Poseidon => 8,
            BuiltinType::Pedersen => 8,
            BuiltinType::RangeCheck96 => 8,
            BuiltinType::CircuitAdd => 8,
            BuiltinType::CircuitMul => 8,
            BuiltinType::Gas => 16,
            BuiltinType::System => 8,
            BuiltinType::BuiltinCosts => 8,
        }
    }
}

impl AotContractExecutor {
    /// Create the executor from a sierra program with the given optimization level.
    /// You can save the library on the desired location later using `save`.
    /// If not saved, the path is treated as
    /// a temporary file an deleted when dropped.
    /// If you loaded a ContractExecutor using [`load`] then it will not be treated as a temp file.
    pub fn new(
        sierra_program: &Program,
        entry_points: &ContractEntryPoints,
        opt_level: OptLevel,
    ) -> Result<Self, Error> {
        let native_context = NativeContext::new();
        let module = native_context.compile(sierra_program, true)?;

        let NativeModule {
            module,
            registry,
            metadata,
        } = module;

        let initial_gas_costs = {
            let gas_meta: &GasMetadata = metadata.get().ok_or(Error::MissingMetadata)?;
            gas_meta.initial_required_gas_for_entry_points()?
        };

        let mut infos = BTreeMap::new();

        let mut entry_point_selector_to_id = BTreeMap::new();

        let mut used_function_ids = HashSet::new();
        for entry in entry_points
            .constructor
            .iter()
            .chain(entry_points.external.iter())
            .chain(entry_points.l1_handler.iter())
        {
            entry_point_selector_to_id
                .insert(Felt::from(&entry.selector), entry.function_idx as u64);
            used_function_ids.insert(entry.function_idx as u64);
        }

        for x in &sierra_program.funcs {
            // Avoid storing function info for methods that are not contract entry points.
            if !used_function_ids.contains(&x.id.id) {
                continue;
            }

            let mut builtins = Vec::new();

            for p in &x.params {
                let ty = registry.get_type(&p.ty)?;
                if ty.is_builtin() {
                    // Skip zero sized builtins
                    if ty.is_zst(&registry)? {
                        continue;
                    }

                    match ty {
                        CoreTypeConcrete::Bitwise(_) => builtins.push(BuiltinType::Bitwise),
                        CoreTypeConcrete::EcOp(_) => builtins.push(BuiltinType::EcOp),
                        CoreTypeConcrete::RangeCheck(_) => builtins.push(BuiltinType::RangeCheck),
                        CoreTypeConcrete::Pedersen(_) => builtins.push(BuiltinType::Pedersen),
                        CoreTypeConcrete::Poseidon(_) => builtins.push(BuiltinType::Poseidon),
                        CoreTypeConcrete::BuiltinCosts(_) => {
                            builtins.push(BuiltinType::BuiltinCosts)
                        }
                        CoreTypeConcrete::SegmentArena(_) => {
                            builtins.push(BuiltinType::SegmentArena)
                        }
                        CoreTypeConcrete::RangeCheck96(_) => {
                            builtins.push(BuiltinType::RangeCheck96)
                        }
                        CoreTypeConcrete::Circuit(CircuitTypeConcrete::AddMod(_)) => {
                            builtins.push(BuiltinType::CircuitAdd)
                        }
                        CoreTypeConcrete::Circuit(CircuitTypeConcrete::MulMod(_)) => {
                            builtins.push(BuiltinType::CircuitMul)
                        }
                        CoreTypeConcrete::GasBuiltin(_) => builtins.push(BuiltinType::Gas),
                        CoreTypeConcrete::StarkNet(StarkNetTypeConcrete::System(_)) => {
                            builtins.push(BuiltinType::System)
                        }
                        _ => native_panic!("given type should be a builtin {:?}", ty.info()),
                    }
                } else {
                    break;
                }
            }

            infos.insert(
                x.id.id,
                EntryPointInfo {
                    builtins,
                    initial_cost: initial_gas_costs.get(&x.id.id).cloned().unwrap_or_default(),
                },
            );
        }

        let library_path = NamedTempFile::new()?
            .into_temp_path()
            .keep()
            .to_native_assert_error("can only fail on windows")?;

        let object_data = crate::module_to_object(&module, opt_level)?;
        crate::object_to_shared_lib(&object_data, &library_path)?;

        Ok(Self {
            library: Arc::new(unsafe { Library::new(&library_path)? }),
            path: library_path,
            is_temp_path: true,
            contract_info: NativeContractInfo {
                version: ContractInfoVersion::Version0,
                entry_points_info: infos,
                entry_point_selector_to_id,
            },
        })
    }

    /// Save the library to the desired path, alongside it is saved also a json file with additional info.
    pub fn save(&mut self, to: impl AsRef<Path>) -> Result<(), Error> {
        let to = to.as_ref();
        std::fs::copy(&self.path, to)?;

        let contract_info = serde_json::to_string(&self.contract_info)?;
        let path = to.with_extension("json");
        std::fs::write(path, contract_info)?;

        self.path = to.to_path_buf();
        self.is_temp_path = false;

        Ok(())
    }

    /// Load the executor from an already compiled library with the additional info json file.
    pub fn load(library_path: &Path) -> Result<Self, Error> {
        let info_str = std::fs::read_to_string(library_path.with_extension("json"))?;
        let contract_info: NativeContractInfo = serde_json::from_str(&info_str)?;
        Ok(Self {
            library: Arc::new(unsafe { Library::new(library_path)? }),
            path: library_path.to_path_buf(),
            is_temp_path: false,
            contract_info,
        })
    }

    /// Runs the given entry point.
    pub fn run(
        &self,
        selector: Felt,
        args: &[Felt],
        gas: Option<u64>,
        builtin_costs: Option<BuiltinCosts>,
        mut syscall_handler: impl StarknetSyscallHandler,
    ) -> Result<ContractExecutionResult, Error> {
        let arena = Bump::new();
        let mut invoke_data = Vec::<u8>::new();

        let function_id = FunctionId {
            id: *self
                .contract_info
                .entry_point_selector_to_id
                .get(&selector)
                .ok_or(Error::SelectorNotFound)?,
            debug_name: None,
        };
        let function_ptr = self.find_function_ptr(&function_id, true)?;

        let builtin_costs = builtin_costs.unwrap_or_default();
        let builtin_costs_stack: [u64; 7] = builtin_costs.into();
        // Note: the ptr into a slice is valid, it can be used with cast()
        // Care should be taken if you dereference it and take the .as_ptr() of the slice, since when you
        // deref it, it will be a copy on the stack, so you will get the ptr of the value in the stack.
        let builtin_costs: *mut [u64; 7] = Box::into_raw(Box::new(builtin_costs_stack));
        let set_costs_builtin = unsafe {
            self.library
                .get::<extern "C" fn(*const u64) -> *const u64>(
                    b"cairo_native__set_costs_builtin",
                )?
        };
        // We may be inside a recursive contract, save the possible saved builtin costs to restore it after our call.
        let old_builtincosts_ptr = set_costs_builtin(builtin_costs.cast());

        let initial_gas_cost = {
            let mut cost = 0;

            for (offset, val) in self
                .contract_info
                .entry_points_info
                .get(&function_id.id)
                .to_native_assert_error("entry point info for function should be available")?
                .initial_cost
                .iter()
            {
                let token_cost = builtin_costs_stack[*offset as usize] * val;
                cost += token_cost;
            }
            cost
        };
        let gas = gas
            .unwrap_or(initial_gas_cost)
            .saturating_sub(initial_gas_cost);

        //  it can vary from contract to contract thats why we need to store/ load it.
        let builtins_size: usize = self.contract_info.entry_points_info[&function_id.id]
            .builtins
            .iter()
            .map(|x| x.size_in_bytes())
            .sum();

        // There is always a return ptr because contracts always return more than 1 thing (builtin counters, syscall, enum)
        let return_ptr = arena.alloc_layout(unsafe {
            // 56 = size of enum
            Layout::from_size_align_unchecked(128 + builtins_size, 16)
        });

        return_ptr.as_ptr().to_bytes(&mut invoke_data)?;

        let mut syscall_handler = StarknetSyscallHandlerCallbacks::new(&mut syscall_handler);

        for b in &self.contract_info.entry_points_info[&function_id.id].builtins {
            match b {
                BuiltinType::Gas => {
                    gas.to_bytes(&mut invoke_data)?;
                }
                BuiltinType::BuiltinCosts => {
                    // todo: check if valid
                    builtin_costs_stack.as_ptr().to_bytes(&mut invoke_data)?;
                }
                BuiltinType::System => {
                    (&mut syscall_handler as *mut StarknetSyscallHandlerCallbacks<_>)
                        .to_bytes(&mut invoke_data)?;
                }
                _ => {
                    0u64.to_bytes(&mut invoke_data)?;
                }
            }
        }

        let felt_layout = get_integer_layout(252).pad_to_align();
<<<<<<< HEAD
        let refcount_offset = get_integer_layout(32)
            .align_to(felt_layout.align())
            .unwrap()
            .pad_to_align()
            .size();

        let ptr = match args.len() {
            0 => std::ptr::null_mut(),
            _ => unsafe {
                let ptr: *mut () =
                    libc_malloc(felt_layout.size() * args.len() + refcount_offset).cast();

                // Write reference count.
                ptr.cast::<u32>().write(1);
                ptr.byte_add(refcount_offset)
            },
        };
        let len: u32 = args.len().try_into().unwrap();
=======
        let ptr: *mut () = unsafe { libc_malloc(felt_layout.size() * args.len()).cast() };
        let len: u32 = args
            .len()
            .try_into()
            .to_native_assert_error("number of arguments should fit into a u32")?;
>>>>>>> 107ff625

        ptr.to_bytes(&mut invoke_data)?;
        0u32.to_bytes(&mut invoke_data)?; // start
        len.to_bytes(&mut invoke_data)?; // end
        len.to_bytes(&mut invoke_data)?; // cap

        for (idx, elem) in args.iter().enumerate() {
            let f = elem.to_bytes_le();
            unsafe {
                std::ptr::copy_nonoverlapping(
                    f.as_ptr().cast::<u8>(),
                    ptr.byte_add(idx * felt_layout.size()).cast::<u8>(),
                    felt_layout.size(),
                )
            };
        }

        // Pad invoke data to the 16 byte boundary avoid segfaults.
        #[cfg(target_arch = "aarch64")]
        const REGISTER_BYTES: usize = 64;
        #[cfg(target_arch = "x86_64")]
        const REGISTER_BYTES: usize = 48;
        if invoke_data.len() > REGISTER_BYTES {
            invoke_data.resize(
                REGISTER_BYTES + (invoke_data.len() - REGISTER_BYTES).next_multiple_of(16),
                0,
            );
        }

        // Invoke the trampoline.
        #[cfg(target_arch = "x86_64")]
        let mut ret_registers = [0; 2];
        #[cfg(target_arch = "aarch64")]
        let mut ret_registers = [0; 4];

        unsafe {
            invoke_trampoline(
                function_ptr,
                invoke_data.as_ptr().cast(),
                invoke_data.len() >> 3,
                ret_registers.as_mut_ptr(),
            );
        }

        // Parse final gas.
        unsafe fn read_value<T>(ptr: &mut NonNull<()>) -> &T {
            let align_offset = ptr
                .cast::<u8>()
                .as_ptr()
                .align_offset(std::mem::align_of::<T>());
            let value_ptr = ptr.cast::<u8>().as_ptr().add(align_offset).cast::<T>();

            *ptr = NonNull::new_unchecked(value_ptr.add(1)).cast();
            &*value_ptr
        }

        let mut remaining_gas = 0;
        let mut builtin_stats = BuiltinStats::default();

        let return_ptr = &mut return_ptr.cast();

        for b in &self.contract_info.entry_points_info[&function_id.id].builtins {
            match b {
                BuiltinType::Gas => {
                    remaining_gas = unsafe { *read_value::<u64>(return_ptr) };
                }
                BuiltinType::System => {
                    unsafe { read_value::<*mut ()>(return_ptr) };
                }
                BuiltinType::BuiltinCosts => {
                    unsafe { read_value::<*mut ()>(return_ptr) };
                    // ptr holds the builtin costs, but they dont change, so its of no use, but we read to advance the ptr.
                }
                x => {
                    let value = unsafe { *read_value::<u64>(return_ptr) } as usize;

                    match x {
                        BuiltinType::Bitwise => builtin_stats.bitwise = value,
                        BuiltinType::EcOp => builtin_stats.ec_op = value,
                        BuiltinType::RangeCheck => builtin_stats.range_check = value,
                        BuiltinType::SegmentArena => builtin_stats.segment_arena = value,
                        BuiltinType::Poseidon => builtin_stats.poseidon = value,
                        BuiltinType::Pedersen => builtin_stats.pedersen = value,
                        BuiltinType::RangeCheck96 => builtin_stats.range_check_96 = value,
                        BuiltinType::CircuitAdd => builtin_stats.circuit_add = value,
                        BuiltinType::CircuitMul => builtin_stats.circuit_mul = value,
                        BuiltinType::Gas => {}
                        BuiltinType::System => {}
                        BuiltinType::BuiltinCosts => {}
                    }
                }
            }
        }

        // align the pointer
        // layout of the enum type.
        let layout = unsafe { Layout::from_size_align_unchecked(32, 8) };
        let align_offset = return_ptr
            .cast::<u8>()
            .as_ptr()
            .align_offset(layout.align());

        let tag_layout = Layout::from_size_align(1, 1)?;
        let enum_ptr = unsafe {
            NonNull::new(return_ptr.cast::<u8>().as_ptr().add(align_offset))
                .to_native_assert_error("return ptr should not be null")?
        };

        let tag = *unsafe { enum_ptr.cast::<u8>().as_ref() } as usize;
        let tag = tag & 0x01; // Filter out bits that are not part of the enum's tag.

        // layout of both enum variants, both are a array of felts
        let value_layout = unsafe { Layout::from_size_align_unchecked(24, 8) };
        let value_ptr = unsafe {
            enum_ptr
                .cast::<u8>()
                .add(tag_layout.extend(value_layout)?.1)
        };

        let value_ptr = &mut value_ptr.cast();

        let array_ptr: *mut u8 = unsafe { *read_value(value_ptr) };
        let start: u32 = unsafe { *read_value(value_ptr) };
        let end: u32 = unsafe { *read_value(value_ptr) };
        let _cap: u32 = unsafe { *read_value(value_ptr) };

        let elem_stride = felt_layout.pad_to_align().size();

        // this pointer can be null if the array has a size of 0.
        let data_ptr = unsafe { array_ptr.byte_add(elem_stride * start as usize) };

        assert!(end >= start);
        let num_elems = (end - start) as usize;
        let mut array_value = Vec::with_capacity(num_elems);

        for i in 0..num_elems {
            // safe to create a NonNull because if the array has elements, the data_ptr can't be null.
            let cur_elem_ptr = NonNull::new(unsafe { data_ptr.byte_add(elem_stride * i) })
                .to_native_assert_error("data_ptr should not be null")?;
            let data = unsafe { cur_elem_ptr.cast::<[u8; 32]>().as_mut() };
            data[31] &= 0x0F; // Filter out first 4 bits (they're outside an i252).
            let data = Felt::from_bytes_le_slice(data);

            array_value.push(data);
        }

        if !array_ptr.is_null() {
            unsafe {
                let ptr = array_ptr.byte_sub(refcount_offset);
                assert_eq!(ptr.cast::<u32>().read(), 1);

                libc_free(ptr.cast());
            }
        }

        let mut error_msg = None;

        if tag != 0 {
            let bytes_err: Vec<_> = array_value
                .iter()
                .flat_map(|felt| felt.to_bytes_be().to_vec())
                // remove null chars
                .filter(|b| *b != 0)
                .collect();
            let str_error = decode_error_message(&bytes_err);

            error_msg = Some(str_error);
        }

        // Restore the old ptr and get back our builtincost box and free it.
        let our_builtincosts_ptr = set_costs_builtin(old_builtincosts_ptr);

        if !our_builtincosts_ptr.is_null() && old_builtincosts_ptr.is_aligned() {
            unsafe {
                let _ = Box::<[u64; 7]>::from_raw(our_builtincosts_ptr.cast_mut().cast());
            };
        }

        #[cfg(feature = "with-mem-tracing")]
        crate::utils::mem_tracing::report_stats();

        Ok(ContractExecutionResult {
            remaining_gas,
            failure_flag: tag != 0,
            return_values: array_value,
            error_msg,
        })
    }

    pub fn find_function_ptr(
        &self,
        function_id: &FunctionId,
        is_for_contract_executor: bool,
    ) -> Result<*mut c_void, Error> {
        let function_name = generate_function_name(function_id, is_for_contract_executor);
        let function_name = format!("_mlir_ciface_{function_name}");

        // Arguments and return values are hardcoded since they'll be handled by the trampoline.
        Ok(unsafe {
            self.library
                .get::<extern "C" fn()>(function_name.as_bytes())?
                .into_raw()
                .into_raw()
        })
    }

    pub fn find_symbol_ptr(&self, name: &str) -> Option<*mut c_void> {
        unsafe {
            self.library
                .get::<*mut ()>(name.as_bytes())
                .ok()
                .map(|x| x.into_raw().into_raw())
        }
    }
}

impl Drop for AotContractExecutor {
    fn drop(&mut self) {
        if self.is_temp_path {
            std::fs::remove_file(&self.path).ok();
            std::fs::remove_file(self.path.with_extension("json")).ok();
        }
    }
}

#[cfg(test)]
mod tests {
    use super::*;
    use crate::{starknet_stub::StubSyscallHandler, utils::test::load_starknet_contract};
    use cairo_lang_starknet_classes::contract_class::ContractClass;
    use rayon::iter::ParallelBridge;
    use rstest::*;

    // todo add recursive contract test

    #[fixture]
    fn starknet_program() -> ContractClass {
        let (_, program) = load_starknet_contract! {
            #[starknet::interface]
            trait ISimpleStorage<TContractState> {
                fn get(self: @TContractState, x: felt252) -> (felt252, felt252);
            }

            #[starknet::contract]
            mod contract {
                #[storage]
                struct Storage {}

                #[abi(embed_v0)]
                impl ISimpleStorageImpl of super::ISimpleStorage<ContractState> {
                    fn get(self: @ContractState, x: felt252) -> (felt252, felt252) {
                        (x, x * 2)
                    }
                }
            }
        };
        program
    }

    #[fixture]
    fn starknet_program_factorial() -> ContractClass {
        let (_, program) = load_starknet_contract! {
            #[starknet::interface]
            trait ISimpleStorage<TContractState> {
                fn get(self: @TContractState, x: felt252) -> felt252;
            }

            #[starknet::contract]
            mod contract {
                #[storage]
                struct Storage {}

                #[abi(embed_v0)]
                impl ISimpleStorageImpl of super::ISimpleStorage<ContractState> {
                    fn get(self: @ContractState, x: felt252) -> felt252 {
                        factorial(1, x)
                    }
                }

                fn factorial(value: felt252, n: felt252) -> felt252 {
                    if (n == 1) {
                        value
                    } else {
                        factorial(value * n, n - 1)
                    }
                }
            }
        };
        program
    }

    #[fixture]
    fn starknet_program_empty() -> ContractClass {
        let (_, program) = load_starknet_contract! {
            #[starknet::interface]
            trait ISimpleStorage<TContractState> {
                fn call(self: @TContractState);
            }

            #[starknet::contract]
            mod contract {
                #[storage]
                struct Storage {}

                #[abi(embed_v0)]
                impl ISimpleStorageImpl of super::ISimpleStorage<ContractState> {
                    fn call(self: @ContractState) {
                    }
                }
            }
        };
        program
    }

    #[rstest]
    #[case(OptLevel::Default)]
    fn test_contract_executor_parallel(
        starknet_program: ContractClass,
        #[case] optlevel: OptLevel,
    ) {
        use rayon::iter::ParallelIterator;

        let executor = Arc::new(
            AotContractExecutor::new(
                &starknet_program.extract_sierra_program().unwrap(),
                &starknet_program.entry_points_by_type,
                optlevel,
            )
            .unwrap(),
        );

        // The last function in the program is the `get` wrapper function.
        let selector = starknet_program
            .entry_points_by_type
            .external
            .last()
            .unwrap()
            .selector
            .clone();

        (0..200).par_bridge().for_each(|n| {
            let result = executor
                .run(
                    Felt::from(&selector),
                    &[n.into()],
                    Some(u64::MAX),
                    None,
                    &mut StubSyscallHandler::default(),
                )
                .unwrap();

            assert_eq!(result.return_values, vec![Felt::from(n), Felt::from(n * 2)]);
            assert_eq!(result.remaining_gas, 18446744073709548475);
        });
    }

    #[rstest]
    #[case(OptLevel::None)]
    #[case(OptLevel::Default)]
    fn test_contract_executor(starknet_program: ContractClass, #[case] optlevel: OptLevel) {
        let executor = AotContractExecutor::new(
            &starknet_program.extract_sierra_program().unwrap(),
            &starknet_program.entry_points_by_type,
            optlevel,
        )
        .unwrap();

        // The last function in the program is the `get` wrapper function.
        let selector = starknet_program
            .entry_points_by_type
            .external
            .last()
            .unwrap()
            .selector
            .clone();

        let result = executor
            .run(
                Felt::from(&selector),
                &[2.into()],
                Some(u64::MAX),
                None,
                &mut StubSyscallHandler::default(),
            )
            .unwrap();

        assert_eq!(result.return_values, vec![Felt::from(2), Felt::from(4)]);
    }

    #[rstest]
    #[case(OptLevel::Aggressive)]
    fn test_contract_executor_factorial(
        starknet_program_factorial: ContractClass,
        #[case] optlevel: OptLevel,
    ) {
        let executor = AotContractExecutor::new(
            &starknet_program_factorial.extract_sierra_program().unwrap(),
            &starknet_program_factorial.entry_points_by_type,
            optlevel,
        )
        .unwrap();

        // The last function in the program is the `get` wrapper function.
        let selector = starknet_program_factorial
            .entry_points_by_type
            .external
            .last()
            .unwrap()
            .selector
            .clone();

        let result = executor
            .run(
                Felt::from(&selector),
                &[10.into()],
                Some(u64::MAX),
                None,
                &mut StubSyscallHandler::default(),
            )
            .unwrap();

        assert_eq!(result.return_values, vec![Felt::from(3628800)]);
        assert_eq!(result.remaining_gas, 18446744073709534105);
    }

    #[rstest]
    #[case(OptLevel::None)]
    #[case(OptLevel::Default)]
    fn test_contract_executor_empty(
        starknet_program_empty: ContractClass,
        #[case] optlevel: OptLevel,
    ) {
        let executor = AotContractExecutor::new(
            &starknet_program_empty.extract_sierra_program().unwrap(),
            &starknet_program_empty.entry_points_by_type,
            optlevel,
        )
        .unwrap();

        // The last function in the program is the `get` wrapper function.
        // The last function in the program is the `get` wrapper function.
        let selector = starknet_program_empty
            .entry_points_by_type
            .external
            .last()
            .unwrap()
            .selector
            .clone();

        let result = executor
            .run(
                Felt::from(&selector),
                &[],
                Some(u64::MAX),
                None,
                &mut StubSyscallHandler::default(),
            )
            .unwrap();

        assert_eq!(result.return_values, vec![]);
    }
}<|MERGE_RESOLUTION|>--- conflicted
+++ resolved
@@ -34,7 +34,7 @@
 use crate::{
     arch::AbiArgument,
     context::NativeContext,
-    error::{panic::ToNativeAssertError, Error},
+    error::{panic::ToNativeAssertError, Error, Result},
     execution_result::{BuiltinStats, ContractExecutionResult},
     executor::invoke_trampoline,
     metadata::gas::GasMetadata,
@@ -146,7 +146,7 @@
         sierra_program: &Program,
         entry_points: &ContractEntryPoints,
         opt_level: OptLevel,
-    ) -> Result<Self, Error> {
+    ) -> Result<Self> {
         let native_context = NativeContext::new();
         let module = native_context.compile(sierra_program, true)?;
 
@@ -255,7 +255,7 @@
     }
 
     /// Save the library to the desired path, alongside it is saved also a json file with additional info.
-    pub fn save(&mut self, to: impl AsRef<Path>) -> Result<(), Error> {
+    pub fn save(&mut self, to: impl AsRef<Path>) -> Result<()> {
         let to = to.as_ref();
         std::fs::copy(&self.path, to)?;
 
@@ -270,7 +270,7 @@
     }
 
     /// Load the executor from an already compiled library with the additional info json file.
-    pub fn load(library_path: &Path) -> Result<Self, Error> {
+    pub fn load(library_path: &Path) -> Result<Self> {
         let info_str = std::fs::read_to_string(library_path.with_extension("json"))?;
         let contract_info: NativeContractInfo = serde_json::from_str(&info_str)?;
         Ok(Self {
@@ -289,7 +289,7 @@
         gas: Option<u64>,
         builtin_costs: Option<BuiltinCosts>,
         mut syscall_handler: impl StarknetSyscallHandler,
-    ) -> Result<ContractExecutionResult, Error> {
+    ) -> Result<ContractExecutionResult> {
         let arena = Bump::new();
         let mut invoke_data = Vec::<u8>::new();
 
@@ -375,7 +375,6 @@
         }
 
         let felt_layout = get_integer_layout(252).pad_to_align();
-<<<<<<< HEAD
         let refcount_offset = get_integer_layout(32)
             .align_to(felt_layout.align())
             .unwrap()
@@ -393,14 +392,10 @@
                 ptr.byte_add(refcount_offset)
             },
         };
-        let len: u32 = args.len().try_into().unwrap();
-=======
-        let ptr: *mut () = unsafe { libc_malloc(felt_layout.size() * args.len()).cast() };
         let len: u32 = args
             .len()
             .try_into()
             .to_native_assert_error("number of arguments should fit into a u32")?;
->>>>>>> 107ff625
 
         ptr.to_bytes(&mut invoke_data)?;
         0u32.to_bytes(&mut invoke_data)?; // start
@@ -594,7 +589,7 @@
         &self,
         function_id: &FunctionId,
         is_for_contract_executor: bool,
-    ) -> Result<*mut c_void, Error> {
+    ) -> Result<*mut c_void> {
         let function_name = generate_function_name(function_id, is_for_contract_executor);
         let function_name = format!("_mlir_ciface_{function_name}");
 
