use crate::{
    error::jit_engine::RunnerError,
    execution_result::{ContractExecutionResult, ExecutionResult},
<<<<<<< HEAD
    metadata::{gas::GasMetadata, syscall_handler::SyscallHandlerMeta, MetadataStorage},
=======
    metadata::gas::GasMetadata,
>>>>>>> 7a7fe478
    module::NativeModule,
    starknet::{DummySyscallHandler, StarknetSyscallHandler},
    utils::generate_function_name,
    values::JitValue,
    OptLevel,
};
use cairo_lang_sierra::{
    extensions::core::{CoreLibfunc, CoreType},
    ids::FunctionId,
    program::FunctionSignature,
    program_registry::ProgramRegistry,
};
use educe::Educe;
use libc::c_void;
use libloading::Library;
use melior::{ir::Module, Context};
use starknet_types_core::felt::Felt;
use std::cell::RefCell;
use tempfile::NamedTempFile;

#[derive(Educe)]
#[educe(Debug)]
pub struct AotNativeExecutor<'ctx> {
    context: &'ctx Context,
    module: Module<'ctx>,
    #[educe(Debug(ignore))]
    registry: ProgramRegistry<CoreType, CoreLibfunc>,
    metadata: RefCell<MetadataStorage>,

    #[educe(Debug(ignore))]
    library: Library,

    gas_metadata: GasMetadata,
}

impl<'ctx> AotNativeExecutor<'ctx> {
    pub fn new(
        context: &'ctx Context,
        module: Module<'ctx>,
        registry: ProgramRegistry<CoreType, CoreLibfunc>,
        metadata: MetadataStorage,
        library: Library,
        gas_metadata: GasMetadata,
    ) -> Self {
        Self {
            context,
            module,
            registry,
            metadata: RefCell::new(metadata),
            library,
            gas_metadata,
        }
    }

    /// Utility to convert a [`NativeModule`] into an [`AotNativeExecutor`].
    pub fn from_native_module(module: NativeModule<'ctx>, opt_level: OptLevel) -> Self {
        let NativeModule {
            context,
            module,
            registry,
            mut metadata,
        } = module;

        let library_path = NamedTempFile::new().unwrap().into_temp_path();

        let object_data = crate::module_to_object(&module, opt_level).unwrap();
        crate::object_to_shared_lib(&object_data, &library_path).unwrap();

        let gas_metadata = metadata.remove().unwrap();
        Self {
            context,
            module,
            registry,
            metadata: RefCell::new(metadata),
            library: unsafe { Library::new(library_path).unwrap() },
            gas_metadata,
        }
    }

    pub fn invoke_dynamic(
        &self,
        function_id: &FunctionId,
        args: &[JitValue],
        gas: Option<u128>,
    ) -> Result<ExecutionResult, RunnerError> {
        let available_gas = self
            .gas_metadata
            .get_initial_available_gas(function_id, gas)
            .map_err(|_| crate::error::jit_engine::ErrorImpl::InsufficientGasError)?;

        Ok(super::invoke_dynamic(
            self.context,
            &self.module,
            &self.registry,
            &mut self.metadata.borrow_mut(),
            self.find_function_ptr(function_id),
            self.extract_signature(function_id),
            args,
            available_gas,
            Option::<DummySyscallHandler>::None,
        ))
    }

    pub fn invoke_dynamic_with_syscall_handler(
        &self,
        function_id: &FunctionId,
        args: &[JitValue],
        gas: Option<u128>,
        syscall_handler: impl StarknetSyscallHandler,
    ) -> Result<ExecutionResult, RunnerError> {
        let available_gas = self
            .gas_metadata
            .get_initial_available_gas(function_id, gas)
            .map_err(|_| crate::error::jit_engine::ErrorImpl::InsufficientGasError)?;

        Ok(super::invoke_dynamic(
            &self.registry,
            self.find_function_ptr(function_id),
            self.extract_signature(function_id),
            args,
            available_gas,
            Some(syscall_handler),
        ))
    }

    pub fn invoke_contract_dynamic(
        &self,
        function_id: &FunctionId,
        args: &[Felt],
        gas: Option<u128>,
        syscall_handler: impl StarknetSyscallHandler,
    ) -> Result<ContractExecutionResult, RunnerError> {
        let available_gas = self
            .gas_metadata
            .get_initial_available_gas(function_id, gas)
            .map_err(|_| crate::error::jit_engine::ErrorImpl::InsufficientGasError)?;

        Ok(ContractExecutionResult::from_execution_result(
            super::invoke_dynamic(
                self.context,
                &self.module,
                &self.registry,
                &mut self.metadata.borrow_mut(),
                self.find_function_ptr(function_id),
                self.extract_signature(function_id),
                &[JitValue::Struct {
                    fields: vec![JitValue::Array(
                        args.iter().cloned().map(JitValue::Felt252).collect(),
                    )],
                    // TODO: Populate `debug_name`.
                    debug_name: None,
                }],
                available_gas,
                Some(syscall_handler),
            ),
        )?)
    }

    pub fn find_function_ptr(&self, function_id: &FunctionId) -> *mut c_void {
        let function_name = generate_function_name(function_id);
        let function_name = format!("_mlir_ciface_{function_name}");

        // Arguments and return values are hardcoded since they'll be handled by the trampoline.
        unsafe {
            self.library
                .get::<extern "C" fn()>(function_name.as_bytes())
                .unwrap()
                .into_raw()
                .into_raw()
        }
    }

    fn extract_signature(&self, function_id: &FunctionId) -> &FunctionSignature {
        &self.registry.get_function(function_id).unwrap().signature
    }
}<|MERGE_RESOLUTION|>--- conflicted
+++ resolved
@@ -1,11 +1,7 @@
 use crate::{
     error::jit_engine::RunnerError,
     execution_result::{ContractExecutionResult, ExecutionResult},
-<<<<<<< HEAD
-    metadata::{gas::GasMetadata, syscall_handler::SyscallHandlerMeta, MetadataStorage},
-=======
     metadata::gas::GasMetadata,
->>>>>>> 7a7fe478
     module::NativeModule,
     starknet::{DummySyscallHandler, StarknetSyscallHandler},
     utils::generate_function_name,
@@ -23,7 +19,6 @@
 use libloading::Library;
 use melior::{ir::Module, Context};
 use starknet_types_core::felt::Felt;
-use std::cell::RefCell;
 use tempfile::NamedTempFile;
 
 #[derive(Educe)]
@@ -33,7 +28,6 @@
     module: Module<'ctx>,
     #[educe(Debug(ignore))]
     registry: ProgramRegistry<CoreType, CoreLibfunc>,
-    metadata: RefCell<MetadataStorage>,
 
     #[educe(Debug(ignore))]
     library: Library,
@@ -46,7 +40,6 @@
         context: &'ctx Context,
         module: Module<'ctx>,
         registry: ProgramRegistry<CoreType, CoreLibfunc>,
-        metadata: MetadataStorage,
         library: Library,
         gas_metadata: GasMetadata,
     ) -> Self {
@@ -54,19 +47,21 @@
             context,
             module,
             registry,
-            metadata: RefCell::new(metadata),
             library,
             gas_metadata,
         }
     }
 
     /// Utility to convert a [`NativeModule`] into an [`AotNativeExecutor`].
-    pub fn from_native_module(module: NativeModule<'ctx>, opt_level: OptLevel) -> Self {
+    pub fn from_native_module(
+        module: NativeModule<'ctx>,
+        gas_metadata: GasMetadata,
+        opt_level: OptLevel,
+    ) -> Self {
         let NativeModule {
             context,
             module,
             registry,
-            mut metadata,
         } = module;
 
         let library_path = NamedTempFile::new().unwrap().into_temp_path();
@@ -74,12 +69,10 @@
         let object_data = crate::module_to_object(&module, opt_level).unwrap();
         crate::object_to_shared_lib(&object_data, &library_path).unwrap();
 
-        let gas_metadata = metadata.remove().unwrap();
         Self {
             context,
             module,
             registry,
-            metadata: RefCell::new(metadata),
             library: unsafe { Library::new(library_path).unwrap() },
             gas_metadata,
         }
@@ -100,7 +93,6 @@
             self.context,
             &self.module,
             &self.registry,
-            &mut self.metadata.borrow_mut(),
             self.find_function_ptr(function_id),
             self.extract_signature(function_id),
             args,
@@ -122,7 +114,10 @@
             .map_err(|_| crate::error::jit_engine::ErrorImpl::InsufficientGasError)?;
 
         Ok(super::invoke_dynamic(
+            self.context,
+            &self.module,
             &self.registry,
+            &mut self.metadata.borrow_mut(),
             self.find_function_ptr(function_id),
             self.extract_signature(function_id),
             args,
