use std::{
    any::{Any, TypeId},
    collections::HashSet,
};

use cairo_lang_sierra::{
    extensions::{
        array::ArrayConcreteLibfunc,
        boolean::BoolConcreteLibfunc,
        bounded_int::BoundedIntConcreteLibfunc,
        boxing::BoxConcreteLibfunc,
        bytes31::Bytes31ConcreteLibfunc,
        casts::CastConcreteLibfunc,
        circuit::{CircuitConcreteLibfunc, CircuitTypeConcrete},
        const_type::ConstConcreteLibfunc,
        core::{CoreConcreteLibfunc, CoreLibfunc, CoreType, CoreTypeConcrete},
        coupon::CouponConcreteLibfunc,
        debug::DebugConcreteLibfunc,
        ec::EcConcreteLibfunc,
        enm::EnumConcreteLibfunc,
        felt252::{Felt252BinaryOperationConcrete, Felt252BinaryOperator, Felt252Concrete},
        felt252_dict::{Felt252DictConcreteLibfunc, Felt252DictEntryConcreteLibfunc},
        gas::GasConcreteLibfunc,
        gas_reserve::GasReserveConcreteLibfunc,
        int::{
            signed::SintConcrete, signed128::Sint128Concrete, unsigned::UintConcrete,
            unsigned128::Uint128Concrete, unsigned256::Uint256Concrete,
            unsigned512::Uint512Concrete, IntOperator,
        },
        mem::MemConcreteLibfunc,
        nullable::NullableConcreteLibfunc,
        pedersen::PedersenConcreteLibfunc,
        poseidon::PoseidonConcreteLibfunc,
        range::IntRangeConcreteLibfunc,
        starknet::{
            secp256::{Secp256ConcreteLibfunc, Secp256OpConcreteLibfunc},
            testing::TestingConcreteLibfunc,
            StarknetConcreteLibfunc, StarknetTypeConcrete,
        },
        structure::StructConcreteLibfunc,
    },
    ids::ConcreteTypeId,
    program_registry::ProgramRegistry,
};
use itertools::Itertools;

pub const fn libfunc_to_name(value: &CoreConcreteLibfunc) -> &'static str {
    match value {
        CoreConcreteLibfunc::ApTracking(value) => match value {
            cairo_lang_sierra::extensions::ap_tracking::ApTrackingConcreteLibfunc::Revoke(_) => {
                "revoke_ap_tracking"
            }
            cairo_lang_sierra::extensions::ap_tracking::ApTrackingConcreteLibfunc::Enable(_) => {
                "enable_ap_tracking"
            }
            cairo_lang_sierra::extensions::ap_tracking::ApTrackingConcreteLibfunc::Disable(_) => {
                "disable_ap_tracking"
            }
        },
        CoreConcreteLibfunc::Array(value) => match value {
            ArrayConcreteLibfunc::New(_) => "array_new",
            ArrayConcreteLibfunc::SpanFromTuple(_) => "span_from_tuple",
            ArrayConcreteLibfunc::Append(_) => "array_append",
            ArrayConcreteLibfunc::PopFront(_) => "array_pop_front",
            ArrayConcreteLibfunc::PopFrontConsume(_) => "array_pop_front_consume",
            ArrayConcreteLibfunc::Get(_) => "array_get",
            ArrayConcreteLibfunc::Slice(_) => "array_slice",
            ArrayConcreteLibfunc::Len(_) => "array_len",
            ArrayConcreteLibfunc::SnapshotPopFront(_) => "array_snapshot_pop_front",
            ArrayConcreteLibfunc::SnapshotPopBack(_) => "array_snapshot_pop_back",
            ArrayConcreteLibfunc::TupleFromSpan(_) => "array_tuple_from_span",
            ArrayConcreteLibfunc::SnapshotMultiPopFront(_) => "array_snapshot_multi_pop_front",
            ArrayConcreteLibfunc::SnapshotMultiPopBack(_) => "array_snapshot_multi_pop_back",
        },
        CoreConcreteLibfunc::BranchAlign(_) => "branch_align",
        CoreConcreteLibfunc::Bool(value) => match value {
            BoolConcreteLibfunc::And(_) => "bool_and",
            BoolConcreteLibfunc::Not(_) => "bool_not",
            BoolConcreteLibfunc::Xor(_) => "bool_xor",
            BoolConcreteLibfunc::Or(_) => "bool_or",
            BoolConcreteLibfunc::ToFelt252(_) => "bool_to_felt252",
        },
        CoreConcreteLibfunc::Box(value) => match value {
            BoxConcreteLibfunc::Into(_) => "box_into",
            BoxConcreteLibfunc::Unbox(_) => "box_unbox",
            BoxConcreteLibfunc::ForwardSnapshot(_) => "box_forward_snapshot",
        },
        CoreConcreteLibfunc::Cast(value) => match value {
            CastConcreteLibfunc::Downcast(_) => "downcast",
            CastConcreteLibfunc::Upcast(_) => "upcast",
        },
        CoreConcreteLibfunc::Coupon(value) => match value {
            CouponConcreteLibfunc::Buy(_) => "coupon_buy",
            CouponConcreteLibfunc::Refund(_) => "coupon_refund",
        },
        CoreConcreteLibfunc::CouponCall(_) => "coupon_call",
        CoreConcreteLibfunc::Drop(_) => "drop",
        CoreConcreteLibfunc::Dup(_) => "dup",
        CoreConcreteLibfunc::Ec(value) => match value {
            EcConcreteLibfunc::IsZero(_) => "ec_is_zero",
            EcConcreteLibfunc::Neg(_) => "ec_neg",
            EcConcreteLibfunc::StateAdd(_) => "ec_state_add",
            EcConcreteLibfunc::TryNew(_) => "ec_try_new",
            EcConcreteLibfunc::StateFinalize(_) => "ec_state_finalize",
            EcConcreteLibfunc::StateInit(_) => "ec_state_init",
            EcConcreteLibfunc::StateAddMul(_) => "ec_state_add_mul",
            EcConcreteLibfunc::PointFromX(_) => "ec_point_from_x",
            EcConcreteLibfunc::UnwrapPoint(_) => "ec_unwrap_point",
            EcConcreteLibfunc::Zero(_) => "ec_zero",
        },
        CoreConcreteLibfunc::Felt252(value) => match value {
            Felt252Concrete::BinaryOperation(op) => match op {
                Felt252BinaryOperationConcrete::WithVar(op) => match &op.operator {
                    Felt252BinaryOperator::Add => "felt252_add",
                    Felt252BinaryOperator::Sub => "felt252_sub",
                    Felt252BinaryOperator::Mul => "felt252_mul",
                    Felt252BinaryOperator::Div => "felt252_div",
                },
                Felt252BinaryOperationConcrete::WithConst(op) => match &op.operator {
                    Felt252BinaryOperator::Add => "felt252_const_add",
                    Felt252BinaryOperator::Sub => "felt252_const_sub",
                    Felt252BinaryOperator::Mul => "felt252_const_mul",
                    Felt252BinaryOperator::Div => "felt252_const_div",
                },
            },
            Felt252Concrete::Const(_) => "felt252_const",
            Felt252Concrete::IsZero(_) => "felt252_is_zero",
        },
        CoreConcreteLibfunc::Const(value) => match value {
            ConstConcreteLibfunc::AsBox(_) => "const_as_box",
            ConstConcreteLibfunc::AsImmediate(_) => "const_as_immediate",
        },
        CoreConcreteLibfunc::FunctionCall(_) => "function_call",
        CoreConcreteLibfunc::Gas(value) => match value {
            GasConcreteLibfunc::WithdrawGas(_) => "withdraw_gas",
            GasConcreteLibfunc::RedepositGas(_) => "redeposit_gas",
            GasConcreteLibfunc::GetAvailableGas(_) => "get_available_gas",
            GasConcreteLibfunc::BuiltinWithdrawGas(_) => "builtin_withdraw_gas",
            GasConcreteLibfunc::GetBuiltinCosts(_) => "get_builtin_costs",
            GasConcreteLibfunc::GetUnspentGas(_) => "get_unspent_gas",
        },
        CoreConcreteLibfunc::Uint8(value) => match value {
            UintConcrete::Const(_) => "u8_const",
            UintConcrete::Operation(op) => match &op.operator {
                IntOperator::OverflowingAdd => "u8_overflowing_add",
                IntOperator::OverflowingSub => "u8_overflowing_sub",
            },
            UintConcrete::SquareRoot(_) => "u8_sqrt",
            UintConcrete::Equal(_) => "u8_eq",
            UintConcrete::ToFelt252(_) => "u8_to_felt252",
            UintConcrete::FromFelt252(_) => "u8_from_felt252",
            UintConcrete::IsZero(_) => "u8_is_zero",
            UintConcrete::Divmod(_) => "u8_divmod",
            UintConcrete::WideMul(_) => "u8_wide_mul",
            UintConcrete::Bitwise(_) => "u8_bitwise",
        },
        CoreConcreteLibfunc::Uint16(value) => match value {
            UintConcrete::Const(_) => "u16_const",
            UintConcrete::Operation(op) => match &op.operator {
                IntOperator::OverflowingAdd => "u16_overflowing_add",
                IntOperator::OverflowingSub => "u16_overflowing_sub",
            },
            UintConcrete::SquareRoot(_) => "u16_sqrt",
            UintConcrete::Equal(_) => "u16_eq",
            UintConcrete::ToFelt252(_) => "u16_to_felt252",
            UintConcrete::FromFelt252(_) => "u16_from_felt252",
            UintConcrete::IsZero(_) => "u16_is_zero",
            UintConcrete::Divmod(_) => "u16_divmod",
            UintConcrete::WideMul(_) => "u16_wide_mul",
            UintConcrete::Bitwise(_) => "u16_bitwise",
        },
        CoreConcreteLibfunc::Uint32(value) => match value {
            UintConcrete::Const(_) => "u32_const",
            UintConcrete::Operation(op) => match &op.operator {
                IntOperator::OverflowingAdd => "u32_overflowing_add",
                IntOperator::OverflowingSub => "u32_overflowing_sub",
            },
            UintConcrete::SquareRoot(_) => "u32_sqrt",
            UintConcrete::Equal(_) => "u32_eq",
            UintConcrete::ToFelt252(_) => "u32_to_felt252",
            UintConcrete::FromFelt252(_) => "u32_from_felt252",
            UintConcrete::IsZero(_) => "u32_is_zero",
            UintConcrete::Divmod(_) => "u32_divmod",
            UintConcrete::WideMul(_) => "u32_wide_mul",
            UintConcrete::Bitwise(_) => "u32_bitwise",
        },
        CoreConcreteLibfunc::Uint64(value) => match value {
            UintConcrete::Const(_) => "u64_const",
            UintConcrete::Operation(op) => match &op.operator {
                IntOperator::OverflowingAdd => "u64_overflowing_add",
                IntOperator::OverflowingSub => "u64_overflowing_sub",
            },
            UintConcrete::SquareRoot(_) => "u64_sqrt",
            UintConcrete::Equal(_) => "u64_eq",
            UintConcrete::ToFelt252(_) => "u64_to_felt252",
            UintConcrete::FromFelt252(_) => "u64_from_felt252",
            UintConcrete::IsZero(_) => "u64_is_zero",
            UintConcrete::Divmod(_) => "u64_divmod",
            UintConcrete::WideMul(_) => "u64_wide_mul",
            UintConcrete::Bitwise(_) => "u64_bitwise",
        },
        CoreConcreteLibfunc::Uint128(value) => match value {
            Uint128Concrete::Operation(op) => match &op.operator {
                IntOperator::OverflowingAdd => "u128_overflowing_add",
                IntOperator::OverflowingSub => "u128_overflowing_sub",
            },
            Uint128Concrete::Divmod(_) => "u128_divmod",
            Uint128Concrete::GuaranteeMul(_) => "u128_guarantee_mul",
            Uint128Concrete::MulGuaranteeVerify(_) => "u128_mul_guarantee_verify",
            Uint128Concrete::Equal(_) => "u128_equal",
            Uint128Concrete::SquareRoot(_) => "u128_sqrt",
            Uint128Concrete::Const(_) => "u128_const",
            Uint128Concrete::FromFelt252(_) => "u128_from_felt",
            Uint128Concrete::ToFelt252(_) => "u128_to_felt252",
            Uint128Concrete::IsZero(_) => "u128_is_zero",
            Uint128Concrete::Bitwise(_) => "u128_bitwise",
            Uint128Concrete::ByteReverse(_) => "u128_byte_reverse",
        },
        CoreConcreteLibfunc::Uint256(value) => match value {
            Uint256Concrete::IsZero(_) => "u256_is_zero",
            Uint256Concrete::Divmod(_) => "u256_divmod",
            Uint256Concrete::SquareRoot(_) => "u256_sqrt",
            Uint256Concrete::InvModN(_) => "u256_inv_mod_n",
        },
        CoreConcreteLibfunc::Uint512(value) => match value {
            Uint512Concrete::DivModU256(_) => "u512_divmod_u256",
        },
        CoreConcreteLibfunc::Sint8(value) => match value {
            SintConcrete::Const(_) => "i8_const",
            SintConcrete::Equal(_) => "i8_eq",
            SintConcrete::ToFelt252(_) => "i8_to_felt252",
            SintConcrete::FromFelt252(_) => "i8_from_felt252",
            SintConcrete::Operation(op) => match &op.operator {
                IntOperator::OverflowingAdd => "i8_overflowing_add",
                IntOperator::OverflowingSub => "i8_overflowing_sub",
            },
            SintConcrete::Diff(_) => "i8_diff",
            SintConcrete::WideMul(_) => "i8_wide_mul",
        },
        CoreConcreteLibfunc::Sint16(value) => match value {
            SintConcrete::Const(_) => "i16_const",
            SintConcrete::Equal(_) => "i16_eq",
            SintConcrete::ToFelt252(_) => "i16_to_felt252",
            SintConcrete::FromFelt252(_) => "i16_from_felt252",
            SintConcrete::Operation(op) => match &op.operator {
                IntOperator::OverflowingAdd => "i16_overflowing_add",
                IntOperator::OverflowingSub => "i16_overflowing_sub",
            },
            SintConcrete::Diff(_) => "i16_diff",
            SintConcrete::WideMul(_) => "i16_wide_mul",
        },
        CoreConcreteLibfunc::Sint32(value) => match value {
            SintConcrete::Const(_) => "i32_const",
            SintConcrete::Equal(_) => "i32_eq",
            SintConcrete::ToFelt252(_) => "i32_to_felt252",
            SintConcrete::FromFelt252(_) => "i32_from_felt252",
            SintConcrete::Operation(op) => match &op.operator {
                IntOperator::OverflowingAdd => "i32_overflowing_add",
                IntOperator::OverflowingSub => "i32_overflowing_sub",
            },
            SintConcrete::Diff(_) => "i32_diff",
            SintConcrete::WideMul(_) => "i32_wide_mul",
        },
        CoreConcreteLibfunc::Sint64(value) => match value {
            SintConcrete::Const(_) => "i64_const",
            SintConcrete::Equal(_) => "i64_eq",
            SintConcrete::ToFelt252(_) => "i64_to_felt252",
            SintConcrete::FromFelt252(_) => "i64_from_felt252",
            SintConcrete::Operation(op) => match &op.operator {
                IntOperator::OverflowingAdd => "i64_overflowing_add",
                IntOperator::OverflowingSub => "i64_overflowing_sub",
            },
            SintConcrete::Diff(_) => "i64_diff",
            SintConcrete::WideMul(_) => "i64_wide_mul",
        },
        CoreConcreteLibfunc::Sint128(value) => match value {
            Sint128Concrete::Const(_) => "i128_const",
            Sint128Concrete::Equal(_) => "i128_eq",
            Sint128Concrete::ToFelt252(_) => "i128_to_felt252",
            Sint128Concrete::FromFelt252(_) => "i128_from_felt252",
            Sint128Concrete::Operation(op) => match &op.operator {
                IntOperator::OverflowingAdd => "i128_overflowing_add",
                IntOperator::OverflowingSub => "i128_overflowing_sub",
            },
            Sint128Concrete::Diff(_) => "i128_diff",
        },
        CoreConcreteLibfunc::Mem(value) => match value {
            MemConcreteLibfunc::StoreTemp(_) => "store_temp",
            MemConcreteLibfunc::StoreLocal(_) => "store_local",
            MemConcreteLibfunc::FinalizeLocals(_) => "finalize_locals",
            MemConcreteLibfunc::AllocLocal(_) => "alloc_local",
            MemConcreteLibfunc::Rename(_) => "rename",
        },
        CoreConcreteLibfunc::Nullable(value) => match value {
            NullableConcreteLibfunc::Null(_) => "nullable_null",
            NullableConcreteLibfunc::NullableFromBox(_) => "nullable_from_box",
            NullableConcreteLibfunc::MatchNullable(_) => "match_nullable",
            NullableConcreteLibfunc::ForwardSnapshot(_) => "nullable_forward_snapshot",
        },
        CoreConcreteLibfunc::UnwrapNonZero(_) => "unwrap_non_zero",
        CoreConcreteLibfunc::UnconditionalJump(_) => "jump",
        CoreConcreteLibfunc::Enum(value) => match value {
            EnumConcreteLibfunc::Init(_) => "enum_init",
            EnumConcreteLibfunc::FromBoundedInt(_) => "enum_from_bounded_int",
            EnumConcreteLibfunc::Match(_) => "enum_match",
            EnumConcreteLibfunc::SnapshotMatch(_) => "enum_snapshot_match",
        },
        CoreConcreteLibfunc::Struct(value) => match value {
            StructConcreteLibfunc::Construct(_) => "struct_construct",
            StructConcreteLibfunc::Deconstruct(_) => "struct_deconstruct",
            StructConcreteLibfunc::SnapshotDeconstruct(_) => "struct_snapshot_deconstruct",
        },
        CoreConcreteLibfunc::Felt252Dict(value) => match value {
            Felt252DictConcreteLibfunc::New(_) => "felt252dict_new",
            Felt252DictConcreteLibfunc::Squash(_) => "felt252dict_squash",
        },
        CoreConcreteLibfunc::Felt252DictEntry(value) => match value {
            Felt252DictEntryConcreteLibfunc::Get(_) => "felt252dict_get",
            Felt252DictEntryConcreteLibfunc::Finalize(_) => "felt252dict_finalize",
        },
        CoreConcreteLibfunc::Felt252SquashedDict(_) => "felt252_squashed_dict",
        CoreConcreteLibfunc::Pedersen(value) => match value {
            PedersenConcreteLibfunc::PedersenHash(_) => "pedersen_hash",
        },
        CoreConcreteLibfunc::Poseidon(value) => match value {
            PoseidonConcreteLibfunc::HadesPermutation(_) => "hades_permutation",
        },
        CoreConcreteLibfunc::Starknet(value) => match value {
            StarknetConcreteLibfunc::CallContract(_) => "call_contract",
            StarknetConcreteLibfunc::ClassHashConst(_) => "class_hash_const",
            StarknetConcreteLibfunc::ClassHashTryFromFelt252(_) => "class_hash_try_from_felt252",
            StarknetConcreteLibfunc::ClassHashToFelt252(_) => "class_hash_to_felt252",
            StarknetConcreteLibfunc::ContractAddressConst(_) => "contract_address_const",
            StarknetConcreteLibfunc::ContractAddressTryFromFelt252(_) => {
                "contract_address_try_from_felt252"
            }
            StarknetConcreteLibfunc::ContractAddressToFelt252(_) => "contract_address_to_felt252",
            StarknetConcreteLibfunc::StorageRead(_) => "storage_read",
            StarknetConcreteLibfunc::StorageWrite(_) => "storage_write",
            StarknetConcreteLibfunc::StorageBaseAddressConst(_) => "storage_base_address_const",
            StarknetConcreteLibfunc::StorageBaseAddressFromFelt252(_) => {
                "storage_base_address_from_felt252"
            }
            StarknetConcreteLibfunc::StorageAddressFromBase(_) => "storage_address_from_base",
            StarknetConcreteLibfunc::StorageAddressFromBaseAndOffset(_) => {
                "storage_address_from_base_and_offset"
            }
            StarknetConcreteLibfunc::StorageAddressToFelt252(_) => "storage_address_to_felt252",
            StarknetConcreteLibfunc::StorageAddressTryFromFelt252(_) => {
                "storage_address_try_from_felt252"
            }
            StarknetConcreteLibfunc::EmitEvent(_) => "emit_event",
            StarknetConcreteLibfunc::GetBlockHash(_) => "get_block_hash",
            StarknetConcreteLibfunc::GetExecutionInfo(_) => "get_exec_info_v1",
            StarknetConcreteLibfunc::GetExecutionInfoV2(_) => "get_exec_info_v2",
            StarknetConcreteLibfunc::Deploy(_) => "deploy",
            StarknetConcreteLibfunc::Keccak(_) => "keccak",
            StarknetConcreteLibfunc::LibraryCall(_) => "library_call",
            StarknetConcreteLibfunc::ReplaceClass(_) => "replace_class",
            StarknetConcreteLibfunc::SendMessageToL1(_) => "send_message_to_l1",
            StarknetConcreteLibfunc::Testing(value) => match value {
                TestingConcreteLibfunc::Cheatcode(_) => "cheatcode",
            },
            StarknetConcreteLibfunc::Secp256(value) => match value {
                Secp256ConcreteLibfunc::K1(value) => match value {
                    Secp256OpConcreteLibfunc::New(_) => "secp256k1_new",
                    Secp256OpConcreteLibfunc::Add(_) => "secp256k1_add",
                    Secp256OpConcreteLibfunc::Mul(_) => "secp256k1_mul",
                    Secp256OpConcreteLibfunc::GetPointFromX(_) => "secp256k1_get_point_from_x",
                    Secp256OpConcreteLibfunc::GetXy(_) => "secp256k1_get_xy",
                },
                Secp256ConcreteLibfunc::R1(value) => match value {
                    Secp256OpConcreteLibfunc::New(_) => "secp256r1_new",
                    Secp256OpConcreteLibfunc::Add(_) => "secp256r1_add",
                    Secp256OpConcreteLibfunc::Mul(_) => "secp256r1_mul",
                    Secp256OpConcreteLibfunc::GetPointFromX(_) => "secp256r1_get_point_from_x",
                    Secp256OpConcreteLibfunc::GetXy(_) => "secp256r1_get_xy",
                },
            },
            StarknetConcreteLibfunc::Sha256ProcessBlock(_) => "sha256_process_block",
            StarknetConcreteLibfunc::Sha256StateHandleInit(_) => "sha256_state_handle_init",
            StarknetConcreteLibfunc::Sha256StateHandleDigest(_) => "sha256_state_handle_digest",
            StarknetConcreteLibfunc::GetClassHashAt(_) => "get_class_hash_at_syscall",
            StarknetConcreteLibfunc::MetaTxV0(_) => "meta_tx_v0",
        },
        CoreConcreteLibfunc::Debug(value) => match value {
            DebugConcreteLibfunc::Print(_) => "debug_print",
        },
        CoreConcreteLibfunc::Trace(_) => "trace",
        CoreConcreteLibfunc::SnapshotTake(_) => "snapshot_take",
        CoreConcreteLibfunc::Bytes31(value) => match value {
            Bytes31ConcreteLibfunc::Const(_) => "bytes31_const",
            Bytes31ConcreteLibfunc::ToFelt252(_) => "bytes31_to_felt252",
            Bytes31ConcreteLibfunc::TryFromFelt252(_) => "bytes31_try_from_felt252",
        },
        CoreConcreteLibfunc::Circuit(selector) => match selector {
            CircuitConcreteLibfunc::AddInput(_) => "circuit_add_input",
            CircuitConcreteLibfunc::Eval(_) => "circuit_eval",
            CircuitConcreteLibfunc::GetDescriptor(_) => "circuit_get_descriptor",
            CircuitConcreteLibfunc::InitCircuitData(_) => "circuit_init_circuit_data",
            CircuitConcreteLibfunc::GetOutput(_) => "circuit_get_output",
            CircuitConcreteLibfunc::TryIntoCircuitModulus(_) => "circuit_try_into_circuit_modulus",
            CircuitConcreteLibfunc::FailureGuaranteeVerify(_) => "circuit_failure_guarantee_verify",
            CircuitConcreteLibfunc::IntoU96Guarantee(_) => "circuit_into_u96_guarantee",
            CircuitConcreteLibfunc::U96GuaranteeVerify(_) => "circuit_u96_guarantee_verify",
            CircuitConcreteLibfunc::U96LimbsLessThanGuaranteeVerify(_) => {
                "circuit_u96_limbs_less_than_guarantee_verify"
            }
            CircuitConcreteLibfunc::U96SingleLimbLessThanGuaranteeVerify(_) => {
                "circuit_u96_single_limb_less_than_guarantee_verify"
            }
        },
        CoreConcreteLibfunc::BoundedInt(selector) => match selector {
            BoundedIntConcreteLibfunc::Add(_) => "bounded_int_add",
            BoundedIntConcreteLibfunc::Sub(_) => "bounded_int_sub",
            BoundedIntConcreteLibfunc::Mul(_) => "bounded_int_mul",
            BoundedIntConcreteLibfunc::DivRem(_) => "bounded_int_div_rem",
            BoundedIntConcreteLibfunc::Constrain(_) => "bounded_int_constrain",
            BoundedIntConcreteLibfunc::IsZero(_) => "bounded_int_is_zero",
            BoundedIntConcreteLibfunc::WrapNonZero(_) => "bounded_int_wrap_non_zero",
            BoundedIntConcreteLibfunc::TrimMin(_) => "bounded_int_trim_min",
            BoundedIntConcreteLibfunc::TrimMax(_) => "bounded_int_trim_max",
        },
        CoreConcreteLibfunc::IntRange(selector) => match selector {
            IntRangeConcreteLibfunc::TryNew(_) => "int_range_try_new",
            IntRangeConcreteLibfunc::PopFront(_) => "int_range_pop_front",
        },
        CoreConcreteLibfunc::Blake(_) => "blake",
        CoreConcreteLibfunc::QM31(_) => "qm31",
        CoreConcreteLibfunc::UnsafePanic(_) => "unsafe_panic",
        CoreConcreteLibfunc::DummyFunctionCall(_) => "dummy_function_call",
        CoreConcreteLibfunc::GasReserve(selector) => match selector {
            GasReserveConcreteLibfunc::Create(_) => "gas_reserve_create",
            GasReserveConcreteLibfunc::Utilize(_) => "gas_reserve_utilize",
        },
    }
}

pub fn generic_type_to_name(
    registry: &ProgramRegistry<CoreType, CoreLibfunc>,
    name: &str,
    args: &[ConcreteTypeId],
    visited_types: HashSet<TypeId>,
) -> String {
    format!(
        "{}<{}>",
        name,
        args.iter()
            .map(|field_type| {
                let concrete_type = registry
                    .get_type(field_type)
                    .expect("failed to find type in registry");
                type_to_name(registry, concrete_type, visited_types.clone())
            })
            .filter(|type_name| !type_name.is_empty())
            .join(",")
    )
}

/// Builds a string representation of a `CoreTypeConcrete` name
/// by recursively iterating its structure.
///
/// Since this can lead to infinite recursion, a `HashSet` is used to
/// track visited types and stop the iteration if a type has already
/// been encountered.
pub fn type_to_name(
    registry: &ProgramRegistry<CoreType, CoreLibfunc>,
    ty: &CoreTypeConcrete,
    mut visited_types: HashSet<TypeId>,
) -> String {
    let type_id = ty.type_id();
    if visited_types.contains(&type_id) {
        return String::from("");
    }
    visited_types.insert(type_id);
    match ty {
        CoreTypeConcrete::Struct(info) => {
            generic_type_to_name(registry, "struct", &info.members, visited_types)
        }
        CoreTypeConcrete::Enum(info) => {
            generic_type_to_name(registry, "enum", &info.variants, visited_types)
        }
        CoreTypeConcrete::BoundedInt(info) => {
            format!("bounded_int<{},{}>", info.range.lower, info.range.upper)
        }
        CoreTypeConcrete::Array(info) => {
<<<<<<< HEAD
            generic_type_to_name(registry, "array", &[info.ty.clone()], visited_types)
        }
        CoreTypeConcrete::Snapshot(info) => {
            generic_type_to_name(registry, "snapshot", &[info.ty.clone()], visited_types)
        }
        CoreTypeConcrete::Span(info) => {
            generic_type_to_name(registry, "span", &[info.ty.clone()], visited_types)
        }
        CoreTypeConcrete::Felt252Dict(info) => {
            generic_type_to_name(registry, "felt252_dict", &[info.ty.clone()], visited_types)
=======
            generic_type_to_name(registry, "array", std::slice::from_ref(&info.ty))
        }
        CoreTypeConcrete::Snapshot(info) => {
            generic_type_to_name(registry, "snapshot", std::slice::from_ref(&info.ty))
        }
        CoreTypeConcrete::Span(info) => {
            generic_type_to_name(registry, "span", std::slice::from_ref(&info.ty))
        }
        CoreTypeConcrete::Felt252Dict(info) => {
            generic_type_to_name(registry, "felt252_dict", std::slice::from_ref(&info.ty))
>>>>>>> d7f83526
        }
        CoreTypeConcrete::Felt252DictEntry(info) => generic_type_to_name(
            registry,
            "felt252_dict_entry",
<<<<<<< HEAD
            &[info.ty.clone()],
            visited_types,
=======
            std::slice::from_ref(&info.ty),
>>>>>>> d7f83526
        ),
        CoreTypeConcrete::SquashedFelt252Dict(info) => generic_type_to_name(
            registry,
            "squashed_felt252_dict",
<<<<<<< HEAD
            &[info.ty.clone()],
            visited_types,
        ),
        CoreTypeConcrete::NonZero(info) => {
            generic_type_to_name(registry, "non_zero", &[info.ty.clone()], visited_types)
        }
        CoreTypeConcrete::Box(info) => {
            generic_type_to_name(registry, "box", &[info.ty.clone()], visited_types)
        }
        CoreTypeConcrete::Uninitialized(info) => {
            generic_type_to_name(registry, "uninitialized", &[info.ty.clone()], visited_types)
        }
        CoreTypeConcrete::Nullable(info) => {
            generic_type_to_name(registry, "nullable", &[info.ty.clone()], visited_types)
        }
        CoreTypeConcrete::Const(info) => {
            generic_type_to_name(registry, "const", &[info.inner_ty.clone()], visited_types)
        }
        CoreTypeConcrete::IntRange(info) => {
            generic_type_to_name(registry, "int_range", &[info.ty.clone()], visited_types)
=======
            std::slice::from_ref(&info.ty),
        ),
        CoreTypeConcrete::NonZero(info) => {
            generic_type_to_name(registry, "non_zero", std::slice::from_ref(&info.ty))
        }
        CoreTypeConcrete::Box(info) => {
            generic_type_to_name(registry, "box", std::slice::from_ref(&info.ty))
        }
        CoreTypeConcrete::Uninitialized(info) => {
            generic_type_to_name(registry, "uninitialized", std::slice::from_ref(&info.ty))
        }
        CoreTypeConcrete::Nullable(info) => {
            generic_type_to_name(registry, "nullable", std::slice::from_ref(&info.ty))
        }
        CoreTypeConcrete::Const(info) => {
            generic_type_to_name(registry, "const", std::slice::from_ref(&info.inner_ty))
        }
        CoreTypeConcrete::IntRange(info) => {
            generic_type_to_name(registry, "int_range", std::slice::from_ref(&info.ty))
>>>>>>> d7f83526
        }
        CoreTypeConcrete::Starknet(selector) => match selector {
            StarknetTypeConcrete::ClassHash(_) => String::from("class_hash"),
            StarknetTypeConcrete::ContractAddress(_) => String::from("contract_address"),
            StarknetTypeConcrete::StorageBaseAddress(_) => String::from("storage_base_address"),
            StarknetTypeConcrete::StorageAddress(_) => String::from("storage_address"),
            StarknetTypeConcrete::System(_) => String::from("system"),
            StarknetTypeConcrete::Secp256Point(_) => String::from("secp256_point"),
            StarknetTypeConcrete::Sha256StateHandle(_) => String::from("sha256_state_handle"),
        },
        CoreTypeConcrete::Circuit(selector) => match selector {
            CircuitTypeConcrete::AddMod(_) => String::from("add_mod"),
            CircuitTypeConcrete::MulMod(_) => String::from("mul_mod"),
            CircuitTypeConcrete::AddModGate(_) => String::from("add_mod_gate"),
            CircuitTypeConcrete::Circuit(_) => String::from("circuit"),
            CircuitTypeConcrete::CircuitData(_) => String::from("circuit_data"),
            CircuitTypeConcrete::CircuitOutputs(_) => String::from("circuit_outputs"),
            CircuitTypeConcrete::CircuitPartialOutputs(_) => {
                String::from("circuit_partial_outputs")
            }
            CircuitTypeConcrete::CircuitDescriptor(_) => String::from("circuit_descriptor"),
            CircuitTypeConcrete::CircuitFailureGuarantee(_) => {
                String::from("circuit_failure_guarantee")
            }
            CircuitTypeConcrete::CircuitInput(_) => String::from("circuit_input"),
            CircuitTypeConcrete::CircuitInputAccumulator(_) => {
                String::from("circuit_input_accumulator")
            }
            CircuitTypeConcrete::CircuitModulus(_) => String::from("circuit_modulus"),
            CircuitTypeConcrete::InverseGate(_) => String::from("inverse_gate"),
            CircuitTypeConcrete::MulModGate(_) => String::from("mul_mod_gate"),
            CircuitTypeConcrete::SubModGate(_) => String::from("sub_mod_gate"),
            CircuitTypeConcrete::U96Guarantee(_) => String::from("u96_guarantee"),
            CircuitTypeConcrete::U96LimbsLessThanGuarantee(_) => {
                String::from("u96_limbs_less_than_guarantee")
            }
        },
        CoreTypeConcrete::Felt252(_) => String::from("felt252"),
        CoreTypeConcrete::QM31(_) => String::from("qm31"),
        CoreTypeConcrete::Uint8(_) => String::from("uint8"),
        CoreTypeConcrete::Uint16(_) => String::from("uint16"),
        CoreTypeConcrete::Uint32(_) => String::from("uint32"),
        CoreTypeConcrete::Uint64(_) => String::from("uint64"),
        CoreTypeConcrete::Uint128(_) => String::from("uint128"),
        CoreTypeConcrete::Sint8(_) => String::from("sint8"),
        CoreTypeConcrete::Sint16(_) => String::from("sint16"),
        CoreTypeConcrete::Sint32(_) => String::from("sint32"),
        CoreTypeConcrete::Sint64(_) => String::from("sint64"),
        CoreTypeConcrete::Sint128(_) => String::from("sint128"),
        CoreTypeConcrete::Uint128MulGuarantee(_) => String::from("uint128_mul_guarantee"),
        CoreTypeConcrete::Bytes31(_) => String::from("bytes31"),
        CoreTypeConcrete::GasBuiltin(_) => String::from("gas_builtin"),
        CoreTypeConcrete::RangeCheck(_) => String::from("range_check"),
        CoreTypeConcrete::Bitwise(_) => String::from("bitwise"),
        CoreTypeConcrete::Pedersen(_) => String::from("pedersen"),
        CoreTypeConcrete::Poseidon(_) => String::from("poseidon"),
        CoreTypeConcrete::SegmentArena(_) => String::from("segment_arena"),
        CoreTypeConcrete::RangeCheck96(_) => String::from("range_check96"),
        CoreTypeConcrete::BuiltinCosts(_) => String::from("builtin_costs"),
        CoreTypeConcrete::Coupon(_) => String::from("coupon"),
        CoreTypeConcrete::Blake(_) => String::from("blake"),
        CoreTypeConcrete::EcOp(_) => String::from("ec_op"),
        CoreTypeConcrete::EcPoint(_) => String::from("ec_point"),
        CoreTypeConcrete::EcState(_) => String::from("ec_state"),
        CoreTypeConcrete::GasReserve(_) => String::from("gas_reserve"),
    }
}<|MERGE_RESOLUTION|>--- conflicted
+++ resolved
@@ -484,7 +484,6 @@
             format!("bounded_int<{},{}>", info.range.lower, info.range.upper)
         }
         CoreTypeConcrete::Array(info) => {
-<<<<<<< HEAD
             generic_type_to_name(registry, "array", &[info.ty.clone()], visited_types)
         }
         CoreTypeConcrete::Snapshot(info) => {
@@ -495,33 +494,16 @@
         }
         CoreTypeConcrete::Felt252Dict(info) => {
             generic_type_to_name(registry, "felt252_dict", &[info.ty.clone()], visited_types)
-=======
-            generic_type_to_name(registry, "array", std::slice::from_ref(&info.ty))
-        }
-        CoreTypeConcrete::Snapshot(info) => {
-            generic_type_to_name(registry, "snapshot", std::slice::from_ref(&info.ty))
-        }
-        CoreTypeConcrete::Span(info) => {
-            generic_type_to_name(registry, "span", std::slice::from_ref(&info.ty))
-        }
-        CoreTypeConcrete::Felt252Dict(info) => {
-            generic_type_to_name(registry, "felt252_dict", std::slice::from_ref(&info.ty))
->>>>>>> d7f83526
         }
         CoreTypeConcrete::Felt252DictEntry(info) => generic_type_to_name(
             registry,
             "felt252_dict_entry",
-<<<<<<< HEAD
             &[info.ty.clone()],
             visited_types,
-=======
-            std::slice::from_ref(&info.ty),
->>>>>>> d7f83526
         ),
         CoreTypeConcrete::SquashedFelt252Dict(info) => generic_type_to_name(
             registry,
             "squashed_felt252_dict",
-<<<<<<< HEAD
             &[info.ty.clone()],
             visited_types,
         ),
@@ -542,27 +524,6 @@
         }
         CoreTypeConcrete::IntRange(info) => {
             generic_type_to_name(registry, "int_range", &[info.ty.clone()], visited_types)
-=======
-            std::slice::from_ref(&info.ty),
-        ),
-        CoreTypeConcrete::NonZero(info) => {
-            generic_type_to_name(registry, "non_zero", std::slice::from_ref(&info.ty))
-        }
-        CoreTypeConcrete::Box(info) => {
-            generic_type_to_name(registry, "box", std::slice::from_ref(&info.ty))
-        }
-        CoreTypeConcrete::Uninitialized(info) => {
-            generic_type_to_name(registry, "uninitialized", std::slice::from_ref(&info.ty))
-        }
-        CoreTypeConcrete::Nullable(info) => {
-            generic_type_to_name(registry, "nullable", std::slice::from_ref(&info.ty))
-        }
-        CoreTypeConcrete::Const(info) => {
-            generic_type_to_name(registry, "const", std::slice::from_ref(&info.inner_ty))
-        }
-        CoreTypeConcrete::IntRange(info) => {
-            generic_type_to_name(registry, "int_range", std::slice::from_ref(&info.ty))
->>>>>>> d7f83526
         }
         CoreTypeConcrete::Starknet(selector) => match selector {
             StarknetTypeConcrete::ClassHash(_) => String::from("class_hash"),
