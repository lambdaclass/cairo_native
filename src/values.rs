//! # JIT params and return values de/serialization

//! A Rusty interface to provide parameters to JIT calls.

use crate::{
    error::jit_engine::{make_type_builder_error, ErrorImpl, RunnerError},
    types::{felt252::PRIME, TypeBuilder},
    utils::{felt252_bigint, get_integer_layout, layout_repeat, u32_vec_to_felt},
};
use bumpalo::Bump;
use cairo_lang_sierra::{
    extensions::{
        core::{CoreLibfunc, CoreType, CoreTypeConcrete},
        starknet::StarkNetTypeConcrete,
    },
    ids::ConcreteTypeId,
    program_registry::ProgramRegistry,
};
use num_bigint::{BigInt, Sign};
<<<<<<< HEAD
use std::{alloc::Layout, collections::HashMap, ops::Neg, ptr::NonNull};
=======
use starknet_types_core::felt::{biguint_to_felt, felt_to_bigint, Felt};

use crate::{
    error::jit_engine::{make_type_builder_error, ErrorImpl, RunnerError},
    types::{felt252::PRIME, TypeBuilder},
    utils::{
        felt252_bigint, get_integer_layout, layout_repeat, next_multiple_of_usize, u32_vec_to_felt,
    },
};
>>>>>>> 52f8e190

/// A JITValue is a value that can be passed to the JIT engine as an argument or received as a result.
///
/// They map to the cairo/sierra types.
///
/// The debug_name field on some variants is `Some` when receiving a [`JITValue`] as a result.
#[derive(Educe, Debug, Clone)]
#[educe(PartialEq, Eq)]
pub enum JITValue {
    Felt252(Felt),
    /// all elements need to be same type
    Array(Vec<Self>),
    Struct {
        fields: Vec<Self>,
        #[educe(PartialEq(ignore))]
        debug_name: Option<String>,
    }, // element types can differ
    Enum {
        tag: usize,
        value: Box<Self>,
        #[educe(PartialEq(ignore))]
        debug_name: Option<String>,
    },
    Felt252Dict {
        value: HashMap<Felt, Self>,
        #[educe(PartialEq(ignore))]
        debug_name: Option<String>,
    },
    Uint8(u8),
    Uint16(u16),
    Uint32(u32),
    Uint64(u64),
    Uint128(u128),
    Sint8(i8),
    Sint16(i16),
    Sint32(i32),
    EcPoint(Felt, Felt),
    EcState(Felt, Felt, Felt, Felt),
}

// Conversions

impl From<Felt> for JITValue {
    fn from(value: Felt) -> Self {
        JITValue::Felt252(value)
    }
}

impl From<u8> for JITValue {
    fn from(value: u8) -> Self {
        JITValue::Uint8(value)
    }
}

impl From<u16> for JITValue {
    fn from(value: u16) -> Self {
        JITValue::Uint16(value)
    }
}

impl From<u32> for JITValue {
    fn from(value: u32) -> Self {
        JITValue::Uint32(value)
    }
}

impl From<u64> for JITValue {
    fn from(value: u64) -> Self {
        JITValue::Uint64(value)
    }
}

impl From<u128> for JITValue {
    fn from(value: u128) -> Self {
        JITValue::Uint128(value)
    }
}

impl From<i8> for JITValue {
    fn from(value: i8) -> Self {
        JITValue::Sint8(value)
    }
}

impl From<i16> for JITValue {
    fn from(value: i16) -> Self {
        JITValue::Sint16(value)
    }
}

impl From<i32> for JITValue {
    fn from(value: i32) -> Self {
        JITValue::Sint32(value)
    }
}

impl<T: Into<JITValue> + Clone> From<&[T]> for JITValue {
    fn from(value: &[T]) -> Self {
        Self::Array(value.iter().map(|x| x.clone().into()).collect())
    }
}

impl<T: Into<JITValue>> From<Vec<T>> for JITValue {
    fn from(value: Vec<T>) -> Self {
        Self::Array(value.into_iter().map(|x| x.into()).collect())
    }
}

impl<T: Into<JITValue>, const N: usize> From<[T; N]> for JITValue {
    fn from(value: [T; N]) -> Self {
        Self::Array(value.into_iter().map(|x| x.into()).collect())
    }
}

impl JITValue {
    pub(crate) fn resolve_type<'a>(
        ty: &'a CoreTypeConcrete,
        registry: &'a ProgramRegistry<CoreType, CoreLibfunc>,
    ) -> &'a CoreTypeConcrete {
        match ty {
            CoreTypeConcrete::Snapshot(info) => registry.get_type(&info.ty).unwrap(),
            x => x,
        }
    }

    /// Allocates the value in the given arena so it can be passed to the JIT engine.
    pub(crate) fn to_jit(
        &self,
        arena: &Bump,
        registry: &ProgramRegistry<CoreType, CoreLibfunc>,
        type_id: &ConcreteTypeId,
    ) -> Result<NonNull<()>, RunnerError> {
        let ty = registry.get_type(type_id)?;

        Ok(unsafe {
            match self {
                JITValue::Felt252(value) => {
                    let ptr = arena.alloc_layout(get_integer_layout(252)).cast();

                    let data = felt252_bigint(felt_to_bigint(*value));
                    ptr.cast::<[u32; 8]>().as_mut().copy_from_slice(&data);
                    ptr
                }
                JITValue::Array(data) => {
                    if let CoreTypeConcrete::Array(info) = Self::resolve_type(ty, registry) {
                        // todo: if its snapshot  cargo r --example starknet
                        let elem_ty = registry.get_type(&info.ty)?;
                        let elem_layout = elem_ty
                            .layout(registry)
                            .map_err(make_type_builder_error(type_id))?
                            .pad_to_align();

                        let ptr: *mut NonNull<()> =
                            libc::malloc(elem_layout.size() * data.len()).cast();
                        let mut len: u32 = 0;
                        let cap: u32 = data.len().try_into().unwrap();

                        for elem in data {
                            let elem = elem.to_jit(arena, registry, &info.ty)?;

                            std::ptr::copy_nonoverlapping(
                                elem.cast::<u8>().as_ptr(),
                                NonNull::new(
                                    ((NonNull::new_unchecked(ptr).as_ptr() as usize)
                                        + len as usize * elem_layout.size())
                                        as *mut u8,
                                )
                                .unwrap()
                                .cast()
                                .as_ptr(),
                                elem_layout.size(),
                            );

                            len += 1;
                        }

                        let target = arena.alloc_layout(
                            Layout::new::<*mut NonNull<()>>()
                                .extend(Layout::new::<u32>())?
                                .0
                                .extend(Layout::new::<u32>())?
                                .0,
                        );

                        *target.cast::<*mut NonNull<()>>().as_mut() = ptr;

                        let (layout, offset) =
                            Layout::new::<*mut NonNull<()>>().extend(Layout::new::<u32>())?;

                        *NonNull::new(((target.as_ptr() as usize) + offset) as *mut u32)
                            .unwrap()
                            .cast()
                            .as_mut() = len;

                        let (_, offset) = layout.extend(Layout::new::<u32>())?;

                        *NonNull::new(((target.as_ptr() as usize) + offset) as *mut u32)
                            .unwrap()
                            .cast()
                            .as_mut() = cap;
                        target.cast()
                    } else {
                        Err(ErrorImpl::UnexpectedValue(format!(
                            "expected value of type {:?} but got an array",
                            type_id.debug_name
                        )))?
                    }
                }
                JITValue::Struct {
                    fields: members, ..
                } => {
                    if let CoreTypeConcrete::Struct(info) = Self::resolve_type(ty, registry) {
                        let mut layout: Option<Layout> = None;
                        let mut data = Vec::with_capacity(info.members.len());

                        let mut is_memory_allocated = false;
                        for (member_type_id, member) in info.members.iter().zip(members) {
                            let member_ty = registry.get_type(member_type_id)?;
                            let member_layout = member_ty
                                .layout(registry)
                                .map_err(make_type_builder_error(type_id))?;

                            let (new_layout, offset) = match layout {
                                Some(layout) => layout.extend(member_layout)?,
                                None => (member_layout, 0),
                            };
                            layout = Some(new_layout);

                            let member_ptr = member.to_jit(arena, registry, member_type_id)?;
                            data.push((
                                member_layout,
                                offset,
                                if member_ty.is_memory_allocated(registry) {
                                    is_memory_allocated = true;

                                    // Undo the wrapper pointer added because the member's memory
                                    // allocated flag.
                                    *member_ptr.cast::<NonNull<()>>().as_ref()
                                } else {
                                    member_ptr
                                },
                            ));
                        }

                        let ptr = arena
                            .alloc_layout(layout.unwrap_or(Layout::new::<()>()))
                            .cast();

                        for (layout, offset, member_ptr) in data {
                            std::ptr::copy_nonoverlapping(
                                member_ptr.cast::<u8>().as_ptr(),
                                NonNull::new(((ptr.as_ptr() as usize) + offset) as *mut u8)
                                    .unwrap()
                                    .cast()
                                    .as_ptr(),
                                layout.size(),
                            );
                        }

                        if is_memory_allocated {
                            NonNull::new(arena.alloc(ptr.as_ptr()) as *mut _)
                                .unwrap()
                                .cast()
                        } else {
                            ptr
                        }
                    } else {
                        Err(ErrorImpl::UnexpectedValue(format!(
                            "expected value of type {:?} but got a struct",
                            type_id.debug_name
                        )))?
                    }
                }
                JITValue::Enum { tag, value, .. } => {
                    if let CoreTypeConcrete::Enum(info) = Self::resolve_type(ty, registry) {
                        assert!(*tag <= info.variants.len(), "Variant index out of range.");

                        let payload_type_id = &info.variants[*tag];
                        let payload = value.to_jit(arena, registry, payload_type_id)?;

                        let (layout, tag_layout, variant_layouts) =
                            crate::types::r#enum::get_layout_for_variants(registry, &info.variants)
                                .unwrap();
                        let ptr = arena.alloc_layout(layout).cast::<()>();

                        match tag_layout.size() {
                            0 => panic!("An enum without variants cannot be instantiated."),
                            1 => *ptr.cast::<u8>().as_mut() = *tag as u8,
                            2 => *ptr.cast::<u16>().as_mut() = *tag as u16,
                            4 => *ptr.cast::<u32>().as_mut() = *tag as u32,
                            8 => *ptr.cast::<u64>().as_mut() = *tag as u64,
                            _ => unreachable!(),
                        }

                        std::ptr::copy_nonoverlapping(
                            payload.cast::<u8>().as_ptr(),
                            NonNull::new(
                                ((ptr.as_ptr() as usize)
                                    + tag_layout.extend(variant_layouts[*tag]).unwrap().1)
                                    as *mut u8,
                            )
                            .unwrap()
                            .cast()
                            .as_ptr(),
                            variant_layouts[*tag].size(),
                        );

                        NonNull::new(arena.alloc(ptr.as_ptr()) as *mut _)
                            .unwrap()
                            .cast()
                    } else {
                        Err(ErrorImpl::UnexpectedValue(format!(
                            "expected value of type {:?} but got an enum value",
                            type_id.debug_name
                        )))?
                    }
                }
                JITValue::Felt252Dict { value: map, .. } => {
                    if let CoreTypeConcrete::Felt252Dict(info) = Self::resolve_type(ty, registry) {
                        let elem_ty = registry.get_type(&info.ty).unwrap();
                        let elem_layout = elem_ty.layout(registry).unwrap().pad_to_align();

                        let mut value_map = HashMap::<[u8; 32], NonNull<std::ffi::c_void>>::new();

                        // next key must be called before next_value

                        for (key, value) in map.iter() {
                            let key = key.to_bytes_le();
                            let value = value.to_jit(arena, registry, &info.ty)?;

                            let value_malloc_ptr =
                                NonNull::new(libc::malloc(elem_layout.size())).unwrap();

                            std::ptr::copy_nonoverlapping(
                                value.cast::<u8>().as_ptr(),
                                value_malloc_ptr.cast().as_ptr(),
                                elem_layout.size(),
                            );

                            value_map.insert(key, value_malloc_ptr);
                        }

                        let target: NonNull<NonNull<HashMap<[u8; 32], NonNull<std::ffi::c_void>>>> =
                            arena
                                .alloc_layout(Layout::new::<
                                    NonNull<HashMap<[u8; 32], NonNull<std::ffi::c_void>>>,
                                >())
                                .cast();

                        let map_ptr: NonNull<HashMap<[u8; 32], NonNull<std::ffi::c_void>>> = arena
                            .alloc_layout(
                                Layout::new::<HashMap<[u8; 32], NonNull<std::ffi::c_void>>>()
                                    .pad_to_align(),
                            )
                            .cast();

                        std::ptr::write(map_ptr.as_ptr(), value_map);
                        std::ptr::write(target.as_ptr(), map_ptr);

                        target.cast()
                    } else {
                        Err(ErrorImpl::UnexpectedValue(format!(
                            "expected value of type {:?} but got a felt dict",
                            type_id.debug_name
                        )))?
                    }
                }
                JITValue::Uint8(value) => {
                    let ptr = arena.alloc_layout(Layout::new::<u8>()).cast();
                    *ptr.cast::<u8>().as_mut() = *value;

                    ptr
                }
                JITValue::Uint16(value) => {
                    let ptr = arena.alloc_layout(Layout::new::<u16>()).cast();
                    *ptr.cast::<u16>().as_mut() = *value;

                    ptr
                }
                JITValue::Uint32(value) => {
                    let ptr = arena.alloc_layout(Layout::new::<u32>()).cast();
                    *ptr.cast::<u32>().as_mut() = *value;

                    ptr
                }
                JITValue::Uint64(value) => {
                    let ptr = arena.alloc_layout(Layout::new::<u64>()).cast();
                    *ptr.cast::<u64>().as_mut() = *value;

                    ptr
                }
                JITValue::Uint128(value) => {
                    let ptr = arena.alloc_layout(Layout::new::<u128>()).cast();
                    *ptr.cast::<u128>().as_mut() = *value;

                    ptr
                }
                JITValue::Sint8(value) => {
                    let ptr = arena.alloc_layout(Layout::new::<i8>()).cast();
                    *ptr.cast::<i8>().as_mut() = *value;

                    ptr
                }
                JITValue::Sint16(value) => {
                    let ptr = arena.alloc_layout(Layout::new::<i16>()).cast();
                    *ptr.cast::<i16>().as_mut() = *value;

                    ptr
                }
                JITValue::Sint32(value) => {
                    let ptr = arena.alloc_layout(Layout::new::<i32>()).cast();
                    *ptr.cast::<i32>().as_mut() = *value;

                    ptr
                }
                JITValue::EcPoint(a, b) => {
                    let ptr = arena
                        .alloc_layout(layout_repeat(&get_integer_layout(252), 2).unwrap().0)
                        .cast();

                    let a = felt252_bigint(felt_to_bigint(*a));
                    let b = felt252_bigint(felt_to_bigint(*b));
                    let data = [a, b];

                    ptr.cast::<[[u32; 8]; 2]>().as_mut().copy_from_slice(&data);

                    ptr
                }
                JITValue::EcState(a, b, c, d) => {
                    let ptr = arena
                        .alloc_layout(layout_repeat(&get_integer_layout(252), 4).unwrap().0)
                        .cast();

                    let a = felt252_bigint(felt_to_bigint(*a));
                    let b = felt252_bigint(felt_to_bigint(*b));
                    let c = felt252_bigint(felt_to_bigint(*c));
                    let d = felt252_bigint(felt_to_bigint(*d));
                    let data = [a, b, c, d];

                    ptr.cast::<[[u32; 8]; 4]>().as_mut().copy_from_slice(&data);

                    ptr
                }
            }
        })
    }

    /// From the given pointer acquired from the JIT outputs, convert it to a [`Self`]
    pub(crate) fn from_jit(
        ptr: NonNull<()>,
        type_id: &ConcreteTypeId,
        registry: &ProgramRegistry<CoreType, CoreLibfunc>,
    ) -> JITValue {
        fn inner(
            ptr: NonNull<()>,
            type_id: &ConcreteTypeId,
            registry: &ProgramRegistry<CoreType, CoreLibfunc>,
        ) -> JITValue {
            let ty = registry.get_type(type_id).unwrap();

            unsafe {
                match ty {
                    CoreTypeConcrete::Array(info) => {
                        let elem_ty = registry.get_type(&info.ty).unwrap();

                        let elem_layout = elem_ty.layout(registry).unwrap();
                        let elem_stride = elem_layout.pad_to_align().size();

                        let ptr_layout = Layout::new::<*mut ()>();
                        let len_layout = crate::utils::get_integer_layout(32);

                        let len_value = *NonNull::new(
                            ((ptr.as_ptr() as usize) + ptr_layout.extend(len_layout).unwrap().1)
                                as *mut (),
                        )
                        .unwrap()
                        .cast::<u32>()
                        .as_ref();

                        let data_ptr = *ptr.cast::<NonNull<()>>().as_ref();
                        let mut array_value = Vec::new();

<<<<<<< HEAD
                        for i in 0..(len_value as usize) {
                            let cur_elem_ptr = NonNull::new(
                                ((data_ptr.as_ptr() as usize) + elem_stride * i) as *mut (),
                            )
                            .unwrap();

                            array_value.push(inner(cur_elem_ptr, &info.ty, registry));
=======
                    libc::free(data_ptr.as_ptr().cast());

                    Self::Array(array_value)
                }
                CoreTypeConcrete::Box(info) => JITValue::from_jit(ptr, &info.ty, registry),
                CoreTypeConcrete::EcPoint(_) => {
                    let data = ptr.cast::<[[u32; 8]; 2]>().as_ref();

                    JITValue::EcPoint(u32_vec_to_felt(&data[0]), u32_vec_to_felt(&data[1]))
                }
                CoreTypeConcrete::EcState(_) => {
                    let data = ptr.cast::<[[u32; 8]; 4]>().as_ref();

                    JITValue::EcState(
                        u32_vec_to_felt(&data[0]),
                        u32_vec_to_felt(&data[1]),
                        u32_vec_to_felt(&data[2]),
                        u32_vec_to_felt(&data[3]),
                    )
                }
                CoreTypeConcrete::Felt252(_) => {
                    let data = ptr.cast::<[u32; 8]>().as_ref();
                    let data = u32_vec_to_felt(data);
                    JITValue::Felt252(data)
                }
                CoreTypeConcrete::Uint8(_) => JITValue::Uint8(*ptr.cast::<u8>().as_ref()),
                CoreTypeConcrete::Uint16(_) => JITValue::Uint16(*ptr.cast::<u16>().as_ref()),
                CoreTypeConcrete::Uint32(_) => JITValue::Uint32(*ptr.cast::<u32>().as_ref()),
                CoreTypeConcrete::Uint64(_) => JITValue::Uint64(*ptr.cast::<u64>().as_ref()),
                CoreTypeConcrete::Uint128(_) => JITValue::Uint128(*ptr.cast::<u128>().as_ref()),
                CoreTypeConcrete::Uint128MulGuarantee(_) => todo!(),
                CoreTypeConcrete::Sint8(_) => JITValue::Sint8(*ptr.cast::<i8>().as_ref()),
                CoreTypeConcrete::Sint16(_) => JITValue::Sint16(*ptr.cast::<i16>().as_ref()),
                CoreTypeConcrete::Sint32(_) => JITValue::Sint32(*ptr.cast::<i32>().as_ref()),
                CoreTypeConcrete::Sint64(_) => todo!(),
                CoreTypeConcrete::Sint128(_) => todo!(),
                CoreTypeConcrete::NonZero(info) => JITValue::from_jit(ptr, &info.ty, registry),
                CoreTypeConcrete::Nullable(_) => todo!(),
                CoreTypeConcrete::Uninitialized(_) => todo!(),
                CoreTypeConcrete::Enum(info) => {
                    let tag_layout = crate::utils::get_integer_layout(match info.variants.len() {
                        0 | 1 => 0,
                        num_variants => {
                            (next_multiple_of_usize(num_variants.next_power_of_two(), 8) >> 3)
                                .try_into()
                                .unwrap()
                        }
                    });
                    let tag_value = match info.variants.len() {
                        0 => {
                            // An enum without variants is basically the `!` (never) type in Rust.
                            panic!("An enum without variants is not a valid type.")
>>>>>>> 52f8e190
                        }

                        JITValue::Array(array_value)
                    }
                    CoreTypeConcrete::Box(info) => inner(ptr, &info.ty, registry),
                    CoreTypeConcrete::EcPoint(_) => {
                        let data = ptr.cast::<[[u32; 8]; 2]>().as_ref();

                        JITValue::EcPoint(u32_vec_to_felt(&data[0]), u32_vec_to_felt(&data[1]))
                    }
                    CoreTypeConcrete::EcState(_) => {
                        let data = ptr.cast::<[[u32; 8]; 4]>().as_ref();

                        JITValue::EcState(
                            u32_vec_to_felt(&data[0]),
                            u32_vec_to_felt(&data[1]),
                            u32_vec_to_felt(&data[2]),
                            u32_vec_to_felt(&data[3]),
                        )
                    }
                    CoreTypeConcrete::Felt252(_) => {
                        let data = ptr.cast::<[u32; 8]>().as_ref();
                        let data = u32_vec_to_felt(data);
                        JITValue::Felt252(data)
                    }
                    CoreTypeConcrete::Uint8(_) => JITValue::Uint8(*ptr.cast::<u8>().as_ref()),
                    CoreTypeConcrete::Uint16(_) => JITValue::Uint16(*ptr.cast::<u16>().as_ref()),
                    CoreTypeConcrete::Uint32(_) => JITValue::Uint32(*ptr.cast::<u32>().as_ref()),
                    CoreTypeConcrete::Uint64(_) => JITValue::Uint64(*ptr.cast::<u64>().as_ref()),
                    CoreTypeConcrete::Uint128(_) => JITValue::Uint128(*ptr.cast::<u128>().as_ref()),
                    CoreTypeConcrete::Uint128MulGuarantee(_) => todo!(),
                    CoreTypeConcrete::Sint8(_) => todo!(),
                    CoreTypeConcrete::Sint16(_) => todo!(),
                    CoreTypeConcrete::Sint32(_) => todo!(),
                    CoreTypeConcrete::Sint64(_) => todo!(),
                    CoreTypeConcrete::Sint128(_) => todo!(),
                    CoreTypeConcrete::NonZero(info) => inner(ptr, &info.ty, registry),
                    CoreTypeConcrete::Nullable(_) => todo!(),
                    CoreTypeConcrete::Uninitialized(_) => todo!(),
                    CoreTypeConcrete::Enum(info) => {
                        let (_, tag_layout, variant_layouts) =
                            crate::types::r#enum::get_layout_for_variants(registry, &info.variants)
                                .unwrap();

                        let tag = match info.variants.len() {
                            0 => panic!("An enum without variants cannot be instantiated."),
                            1 => 0,
                            x if x <= u8::MAX as usize => *ptr.cast::<u8>().as_mut() as usize,
                            x if x <= u16::MAX as usize => *ptr.cast::<u16>().as_mut() as usize,
                            x if x <= u32::MAX as usize => *ptr.cast::<u32>().as_mut() as usize,
                            x if x <= u64::MAX as usize => *ptr.cast::<u64>().as_mut() as usize,
                            _ => unreachable!(),
                        };
                        // let tag = tag & (info.variants.len().next_power_of_two() - 1);

                        let payload = inner(
                            NonNull::new_unchecked(
                                (ptr.as_ptr() as usize
                                    + tag_layout.extend(variant_layouts[tag]).unwrap().1)
                                    as *mut _,
                            ),
                            &info.variants[tag],
                            registry,
                        );

                        JITValue::Enum {
                            tag,
                            value: Box::new(payload),
                            debug_name: type_id.debug_name.as_ref().map(|x| x.to_string()),
                        }
                    }
                    CoreTypeConcrete::Struct(info) => {
                        let mut layout: Option<Layout> = None;
                        let mut members = Vec::with_capacity(info.members.len());

                        for member_ty in &info.members {
                            let member = registry.get_type(member_ty).unwrap();
                            let member_layout = member.layout(registry).unwrap();

<<<<<<< HEAD
                            let (new_layout, offset) = match layout {
                                Some(layout) => layout.extend(member_layout).unwrap(),
                                None => (member_layout, 0),
                            };
                            layout = Some(new_layout);

                            members.push(inner(
                                NonNull::new(((ptr.as_ptr() as usize) + offset) as *mut ())
                                    .unwrap(),
                                member_ty,
                                registry,
                            ));
                        }

                        JITValue::Struct {
                            fields: members,
                            debug_name: type_id.debug_name.as_ref().map(|x| x.to_string()),
                        }
=======
                    for (key, val_ptr) in map.iter() {
                        let key = Felt::from_bytes_le_slice(key.as_slice());
                        output_map.insert(key, Self::from_jit(val_ptr.cast(), &info.ty, registry));
                        // we need to free all the elements, which are allocated by libc realloc.
                        libc::free(val_ptr.as_ptr());
>>>>>>> 52f8e190
                    }
                    CoreTypeConcrete::Felt252Dict(info)
                    | CoreTypeConcrete::SquashedFelt252Dict(info) => {
                        let ptr =
                            ptr.cast::<NonNull<HashMap<[u8; 32], NonNull<std::ffi::c_void>>>>();
                        let ptr = *ptr.as_ptr();
                        let map = Box::from_raw(ptr.as_ptr());

                        let mut output_map = HashMap::with_capacity(map.len());

                        for (key, val_ptr) in map.iter() {
                            let key = Felt252::from_bytes_le(key.as_slice());
                            output_map.insert(key, inner(val_ptr.cast(), &info.ty, registry));
                        }

<<<<<<< HEAD
                        Box::leak(map); // we must leak to avoid a double free
=======
                    // we must leak to avoid a double free
                    // as it was allocated in the arena and will be freed by it.
                    Box::leak(map);
>>>>>>> 52f8e190

                        JITValue::Felt252Dict {
                            value: output_map,
                            debug_name: type_id.debug_name.as_ref().map(|x| x.to_string()),
                        }
                    }
                    CoreTypeConcrete::Felt252DictEntry(_) => {
                        unimplemented!("shouldn't be possible to return")
                    }
                    CoreTypeConcrete::Pedersen(_)
                    | CoreTypeConcrete::Poseidon(_)
                    | CoreTypeConcrete::Bitwise(_)
                    | CoreTypeConcrete::BuiltinCosts(_)
                    | CoreTypeConcrete::RangeCheck(_)
                    | CoreTypeConcrete::EcOp(_)
                    | CoreTypeConcrete::GasBuiltin(_)
                    | CoreTypeConcrete::SegmentArena(_) => {
                        unimplemented!("handled before: {:?}", type_id)
                    }
                    // Does it make sense for programs to return this? Should it be implemented
                    CoreTypeConcrete::StarkNet(selector) => match selector {
                        StarkNetTypeConcrete::ClassHash(_)
                        | StarkNetTypeConcrete::ContractAddress(_)
                        | StarkNetTypeConcrete::StorageBaseAddress(_)
                        | StarkNetTypeConcrete::StorageAddress(_) => {
                            // felt values
                            let data = ptr.cast::<[u32; 8]>().as_ref();
                            let data = u32_vec_to_felt(data);
                            JITValue::Felt252(data)
                        }
                        StarkNetTypeConcrete::System(_) => {
                            unimplemented!("should be handled before")
                        }
                        StarkNetTypeConcrete::Secp256Point(_) => todo!(),
                    },
                    CoreTypeConcrete::Span(_) => todo!(),
                    CoreTypeConcrete::Snapshot(info) => inner(ptr, &info.ty, registry),
                    CoreTypeConcrete::Bytes31(_) => todo!(),
                }
            }
        }

        let ty = registry.get_type(type_id).unwrap();
        let ptr = if ty.is_memory_allocated(registry) {
            unsafe { *ptr.cast::<NonNull<()>>().as_ref() }
        } else {
            ptr
        };

        inner(ptr, type_id, registry)
    }

    /// String to felt
    pub fn felt_str(value: &str) -> Self {
        let value = value.parse::<BigInt>().unwrap();
        let value = match value.sign() {
            Sign::Minus => &*PRIME - value.neg().to_biguint().unwrap(),
            _ => value.to_biguint().unwrap(),
        };

        Self::Felt252(biguint_to_felt(&value))
    }
}

/// The [`ValueBuilder`] trait is implemented any de/serializable value, which is the `TType`
/// generic.
pub trait ValueBuilder {
    /// Return whether the type is considered complex or simple.
    ///
    /// Complex types are always passed by pointer (both as params and return values) and require a
    /// stack allocation. Examples of complex values include structs and enums, but not felts since
    /// LLVM considers them integers.
    fn is_complex(&self) -> bool;
}

impl ValueBuilder for CoreTypeConcrete {
    fn is_complex(&self) -> bool {
        match self {
            CoreTypeConcrete::Array(_) => true,
            CoreTypeConcrete::Bitwise(_) => false,
            CoreTypeConcrete::Box(_) => todo!(),
            CoreTypeConcrete::EcOp(_) => false,
            CoreTypeConcrete::EcPoint(_) => true,
            CoreTypeConcrete::EcState(_) => true,
            CoreTypeConcrete::Felt252(_) => false,
            CoreTypeConcrete::GasBuiltin(_) => false,
            CoreTypeConcrete::BuiltinCosts(_) => todo!(),
            CoreTypeConcrete::Uint8(_) => false,
            CoreTypeConcrete::Uint16(_) => false,
            CoreTypeConcrete::Uint32(_) => false,
            CoreTypeConcrete::Uint64(_) => false,
            CoreTypeConcrete::Uint128(_) => false,
            CoreTypeConcrete::Uint128MulGuarantee(_) => todo!(),
            CoreTypeConcrete::NonZero(_) => todo!(),
            CoreTypeConcrete::Nullable(_) => false,
            CoreTypeConcrete::RangeCheck(_) => false,
            CoreTypeConcrete::Uninitialized(_) => todo!(),
            CoreTypeConcrete::Enum(_) => true,
            CoreTypeConcrete::Struct(_) => true,
            CoreTypeConcrete::Felt252Dict(_) => false,
            CoreTypeConcrete::Felt252DictEntry(_) => true,
            CoreTypeConcrete::SquashedFelt252Dict(_) => false,
            CoreTypeConcrete::Pedersen(_) => false,
            CoreTypeConcrete::Poseidon(_) => false,
            CoreTypeConcrete::Span(_) => todo!(),
            CoreTypeConcrete::StarkNet(selector) => match selector {
                StarkNetTypeConcrete::ClassHash(_) => false,
                StarkNetTypeConcrete::ContractAddress(_) => false,
                StarkNetTypeConcrete::StorageBaseAddress(_) => false,
                StarkNetTypeConcrete::StorageAddress(_) => false,
                StarkNetTypeConcrete::System(_) => false,
                StarkNetTypeConcrete::Secp256Point(_) => todo!(),
            },
            CoreTypeConcrete::SegmentArena(_) => false,
            CoreTypeConcrete::Snapshot(_) => false,
            CoreTypeConcrete::Sint8(_) => false,
            CoreTypeConcrete::Sint16(_) => false,
            CoreTypeConcrete::Sint32(_) => false,
            CoreTypeConcrete::Sint64(_) => todo!(),
            CoreTypeConcrete::Sint128(_) => todo!(),
            CoreTypeConcrete::Bytes31(_) => todo!(),
        }
    }
}<|MERGE_RESOLUTION|>--- conflicted
+++ resolved
@@ -17,19 +17,8 @@
     program_registry::ProgramRegistry,
 };
 use num_bigint::{BigInt, Sign};
-<<<<<<< HEAD
+use starknet_types_core::felt::{biguint_to_felt, felt_to_bigint, Felt};
 use std::{alloc::Layout, collections::HashMap, ops::Neg, ptr::NonNull};
-=======
-use starknet_types_core::felt::{biguint_to_felt, felt_to_bigint, Felt};
-
-use crate::{
-    error::jit_engine::{make_type_builder_error, ErrorImpl, RunnerError},
-    types::{felt252::PRIME, TypeBuilder},
-    utils::{
-        felt252_bigint, get_integer_layout, layout_repeat, next_multiple_of_usize, u32_vec_to_felt,
-    },
-};
->>>>>>> 52f8e190
 
 /// A JITValue is a value that can be passed to the JIT engine as an argument or received as a result.
 ///
@@ -512,7 +501,6 @@
                         let data_ptr = *ptr.cast::<NonNull<()>>().as_ref();
                         let mut array_value = Vec::new();
 
-<<<<<<< HEAD
                         for i in 0..(len_value as usize) {
                             let cur_elem_ptr = NonNull::new(
                                 ((data_ptr.as_ptr() as usize) + elem_stride * i) as *mut (),
@@ -520,61 +508,9 @@
                             .unwrap();
 
                             array_value.push(inner(cur_elem_ptr, &info.ty, registry));
-=======
-                    libc::free(data_ptr.as_ptr().cast());
-
-                    Self::Array(array_value)
-                }
-                CoreTypeConcrete::Box(info) => JITValue::from_jit(ptr, &info.ty, registry),
-                CoreTypeConcrete::EcPoint(_) => {
-                    let data = ptr.cast::<[[u32; 8]; 2]>().as_ref();
-
-                    JITValue::EcPoint(u32_vec_to_felt(&data[0]), u32_vec_to_felt(&data[1]))
-                }
-                CoreTypeConcrete::EcState(_) => {
-                    let data = ptr.cast::<[[u32; 8]; 4]>().as_ref();
-
-                    JITValue::EcState(
-                        u32_vec_to_felt(&data[0]),
-                        u32_vec_to_felt(&data[1]),
-                        u32_vec_to_felt(&data[2]),
-                        u32_vec_to_felt(&data[3]),
-                    )
-                }
-                CoreTypeConcrete::Felt252(_) => {
-                    let data = ptr.cast::<[u32; 8]>().as_ref();
-                    let data = u32_vec_to_felt(data);
-                    JITValue::Felt252(data)
-                }
-                CoreTypeConcrete::Uint8(_) => JITValue::Uint8(*ptr.cast::<u8>().as_ref()),
-                CoreTypeConcrete::Uint16(_) => JITValue::Uint16(*ptr.cast::<u16>().as_ref()),
-                CoreTypeConcrete::Uint32(_) => JITValue::Uint32(*ptr.cast::<u32>().as_ref()),
-                CoreTypeConcrete::Uint64(_) => JITValue::Uint64(*ptr.cast::<u64>().as_ref()),
-                CoreTypeConcrete::Uint128(_) => JITValue::Uint128(*ptr.cast::<u128>().as_ref()),
-                CoreTypeConcrete::Uint128MulGuarantee(_) => todo!(),
-                CoreTypeConcrete::Sint8(_) => JITValue::Sint8(*ptr.cast::<i8>().as_ref()),
-                CoreTypeConcrete::Sint16(_) => JITValue::Sint16(*ptr.cast::<i16>().as_ref()),
-                CoreTypeConcrete::Sint32(_) => JITValue::Sint32(*ptr.cast::<i32>().as_ref()),
-                CoreTypeConcrete::Sint64(_) => todo!(),
-                CoreTypeConcrete::Sint128(_) => todo!(),
-                CoreTypeConcrete::NonZero(info) => JITValue::from_jit(ptr, &info.ty, registry),
-                CoreTypeConcrete::Nullable(_) => todo!(),
-                CoreTypeConcrete::Uninitialized(_) => todo!(),
-                CoreTypeConcrete::Enum(info) => {
-                    let tag_layout = crate::utils::get_integer_layout(match info.variants.len() {
-                        0 | 1 => 0,
-                        num_variants => {
-                            (next_multiple_of_usize(num_variants.next_power_of_two(), 8) >> 3)
-                                .try_into()
-                                .unwrap()
-                        }
-                    });
-                    let tag_value = match info.variants.len() {
-                        0 => {
-                            // An enum without variants is basically the `!` (never) type in Rust.
-                            panic!("An enum without variants is not a valid type.")
->>>>>>> 52f8e190
-                        }
+                        }
+
+                        libc::free(data_ptr.as_ptr().cast());
 
                         JITValue::Array(array_value)
                     }
@@ -605,9 +541,9 @@
                     CoreTypeConcrete::Uint64(_) => JITValue::Uint64(*ptr.cast::<u64>().as_ref()),
                     CoreTypeConcrete::Uint128(_) => JITValue::Uint128(*ptr.cast::<u128>().as_ref()),
                     CoreTypeConcrete::Uint128MulGuarantee(_) => todo!(),
-                    CoreTypeConcrete::Sint8(_) => todo!(),
-                    CoreTypeConcrete::Sint16(_) => todo!(),
-                    CoreTypeConcrete::Sint32(_) => todo!(),
+                    CoreTypeConcrete::Sint8(_) => JITValue::Sint8(*ptr.cast::<i8>().as_ref()),
+                    CoreTypeConcrete::Sint16(_) => JITValue::Sint16(*ptr.cast::<i16>().as_ref()),
+                    CoreTypeConcrete::Sint32(_) => JITValue::Sint32(*ptr.cast::<i32>().as_ref()),
                     CoreTypeConcrete::Sint64(_) => todo!(),
                     CoreTypeConcrete::Sint128(_) => todo!(),
                     CoreTypeConcrete::NonZero(info) => inner(ptr, &info.ty, registry),
@@ -653,7 +589,6 @@
                             let member = registry.get_type(member_ty).unwrap();
                             let member_layout = member.layout(registry).unwrap();
 
-<<<<<<< HEAD
                             let (new_layout, offset) = match layout {
                                 Some(layout) => layout.extend(member_layout).unwrap(),
                                 None => (member_layout, 0),
@@ -672,13 +607,6 @@
                             fields: members,
                             debug_name: type_id.debug_name.as_ref().map(|x| x.to_string()),
                         }
-=======
-                    for (key, val_ptr) in map.iter() {
-                        let key = Felt::from_bytes_le_slice(key.as_slice());
-                        output_map.insert(key, Self::from_jit(val_ptr.cast(), &info.ty, registry));
-                        // we need to free all the elements, which are allocated by libc realloc.
-                        libc::free(val_ptr.as_ptr());
->>>>>>> 52f8e190
                     }
                     CoreTypeConcrete::Felt252Dict(info)
                     | CoreTypeConcrete::SquashedFelt252Dict(info) => {
@@ -690,17 +618,11 @@
                         let mut output_map = HashMap::with_capacity(map.len());
 
                         for (key, val_ptr) in map.iter() {
-                            let key = Felt252::from_bytes_le(key.as_slice());
+                            let key = Felt::from_bytes_le(key);
                             output_map.insert(key, inner(val_ptr.cast(), &info.ty, registry));
                         }
 
-<<<<<<< HEAD
                         Box::leak(map); // we must leak to avoid a double free
-=======
-                    // we must leak to avoid a double free
-                    // as it was allocated in the arena and will be freed by it.
-                    Box::leak(map);
->>>>>>> 52f8e190
 
                         JITValue::Felt252Dict {
                             value: output_map,
