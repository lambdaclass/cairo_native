--- conflicted
+++ resolved
@@ -56,15 +56,10 @@
     Uint32(u32),
     Uint64(u64),
     Uint128(u128),
-<<<<<<< HEAD
+    Sint8(i8),
+    Sint16(i16),
     EcPoint(Felt, Felt),
     EcState(Felt, Felt, Felt, Felt),
-=======
-    Sint8(i8),
-    Sint16(i16),
-    EcPoint(Felt252, Felt252),
-    EcState(Felt252, Felt252, Felt252, Felt252),
->>>>>>> f1279858
 }
 
 // Conversions
