use bumpalo::Bump;
use cairo_lang_sierra::{
    extensions::{
        core::{CoreLibfunc, CoreType, CoreTypeConcrete},
        starknet::StarkNetTypeConcrete,
        GenericLibfunc, GenericType,
    },
    ids::ConcreteTypeId,
    program_registry::ProgramRegistry,
};
use serde::{de::DeserializeSeed, Serialize};
use std::{error::Error, fmt, ptr::NonNull};

pub mod array;
pub mod bitwise;
pub mod r#box;
pub mod builtin_costs;
pub mod ec_op;
pub mod ec_point;
pub mod ec_state;
pub mod r#enum;
pub mod felt252;
pub mod felt252_dict;
pub mod felt252_dict_entry;
pub mod gas_builtin;
pub mod non_zero;
pub mod nullable;
pub mod pedersen;
pub mod poseidon;
pub mod range_check;
pub mod segment_arena;
pub mod snapshot;
pub mod squashed_felt252_dict;
pub mod stark_net;
pub mod r#struct;
pub mod uint128;
pub mod uint128_mul_guarantee;
pub mod uint16;
pub mod uint32;
pub mod uint64;
pub mod uint8;
pub mod uninitialized;

pub trait ValueBuilder<TType, TLibfunc>
where
    TType: GenericType<Concrete = Self>,
    TLibfunc: GenericLibfunc,
{
    type Deserializer<'a>: ValueDeserializer<'a, TType, TLibfunc>;
    type Serializer<'a>: ValueSerializer<'a, TType, TLibfunc>;

    type Error: Error;

    fn is_complex(&self) -> bool;

    unsafe fn debug_fmt(
        &self,
        f: &mut fmt::Formatter,
        id: &ConcreteTypeId,
        registry: &ProgramRegistry<TType, TLibfunc>,
        ptr: NonNull<()>,
    ) -> fmt::Result;
}

pub trait ValueDeserializer<'a, TType, TLibfunc>
where
    Self: for<'de> DeserializeSeed<'de, Value = NonNull<()>>,
    TType: GenericType,
    TLibfunc: GenericLibfunc,
{
    fn new(
        arena: &'a Bump,
        registry: &'a ProgramRegistry<TType, TLibfunc>,
        info: &'a <TType as GenericType>::Concrete,
    ) -> Self;
}

pub trait ValueSerializer<'a, TType, TLibfunc>
where
    Self: Serialize,
    TType: GenericType,
    TLibfunc: GenericLibfunc,
{
    fn new(
        ptr: NonNull<()>,
        registry: &'a ProgramRegistry<TType, TLibfunc>,
        info: &'a <TType as GenericType>::Concrete,
    ) -> Self;
}

impl ValueBuilder<CoreType, CoreLibfunc> for CoreTypeConcrete {
    type Deserializer<'a> = CoreTypeDeserializer<'a, CoreType, CoreLibfunc>;
    type Serializer<'a> = CoreTypeSerializer<'a, CoreType, CoreLibfunc>;

    type Error = std::convert::Infallible;

    fn is_complex(&self) -> bool {
        match self {
            CoreTypeConcrete::Array(_) => true,
            CoreTypeConcrete::Bitwise(_) => false,
            CoreTypeConcrete::Box(_) => todo!(),
            CoreTypeConcrete::EcOp(_) => false,
            CoreTypeConcrete::EcPoint(_) => true,
            CoreTypeConcrete::EcState(_) => true,
            CoreTypeConcrete::Felt252(_) => false,
            CoreTypeConcrete::GasBuiltin(_) => false,
            CoreTypeConcrete::BuiltinCosts(_) => todo!(),
            CoreTypeConcrete::Uint8(_) => false,
            CoreTypeConcrete::Uint16(_) => false,
            CoreTypeConcrete::Uint32(_) => false,
            CoreTypeConcrete::Uint64(_) => false,
            CoreTypeConcrete::Uint128(_) => false,
            CoreTypeConcrete::Uint128MulGuarantee(_) => todo!(),
            CoreTypeConcrete::NonZero(_) => todo!(),
            CoreTypeConcrete::Nullable(_) => false,
            CoreTypeConcrete::RangeCheck(_) => false,
            CoreTypeConcrete::Uninitialized(_) => todo!(),
            CoreTypeConcrete::Enum(_) => true,
            CoreTypeConcrete::Struct(_) => true,
            CoreTypeConcrete::Felt252Dict(_) => false,
            CoreTypeConcrete::Felt252DictEntry(_) => true,
            CoreTypeConcrete::SquashedFelt252Dict(_) => false,
            CoreTypeConcrete::Pedersen(_) => false,
            CoreTypeConcrete::Poseidon(_) => todo!(),
            CoreTypeConcrete::Span(_) => todo!(),
            CoreTypeConcrete::StarkNet(selector) => match selector {
                StarkNetTypeConcrete::ClassHash(_) => false,
                StarkNetTypeConcrete::ContractAddress(_) => false,
                StarkNetTypeConcrete::StorageBaseAddress(_) => false,
                StarkNetTypeConcrete::StorageAddress(_) => false,
                StarkNetTypeConcrete::System(_) => false,
                StarkNetTypeConcrete::Secp256Point(_) => todo!(),
            },
            CoreTypeConcrete::SegmentArena(_) => false,
            CoreTypeConcrete::Snapshot(_) => todo!(),
        }
    }

    unsafe fn debug_fmt(
        &self,
        _f: &mut fmt::Formatter,
        _id: &ConcreteTypeId,
        _registry: &ProgramRegistry<CoreType, CoreLibfunc>,
        _ptr: NonNull<()>,
    ) -> fmt::Result {
        todo!()
        // match self {
        //     CoreTypeConcrete::Array(_) => todo!(),
        //     CoreTypeConcrete::Bitwise(_) => todo!(),
        //     CoreTypeConcrete::Box(_) => todo!(),
        //     CoreTypeConcrete::EcOp(_) => todo!(),
        //     CoreTypeConcrete::EcPoint(_) => todo!(),
        //     CoreTypeConcrete::EcState(_) => todo!(),
        //     CoreTypeConcrete::Felt252(info) => self::felt252::debug_fmt(f, id, registry, ptr, info),
        //     CoreTypeConcrete::GasBuiltin(_) => todo!(),
        //     CoreTypeConcrete::BuiltinCosts(_) => todo!(),
        //     CoreTypeConcrete::Uint8(info) => self::uint8::debug_fmt(f, id, registry, ptr, info),
        //     CoreTypeConcrete::Uint16(info) => self::uint16::debug_fmt(f, id, registry, ptr, info),
        //     CoreTypeConcrete::Uint32(info) => self::uint32::debug_fmt(f, id, registry, ptr, info),
        //     CoreTypeConcrete::Uint64(info) => self::uint64::debug_fmt(f, id, registry, ptr, info),
        //     CoreTypeConcrete::Uint128(_) => todo!(),
        //     CoreTypeConcrete::Uint128MulGuarantee(_) => todo!(),
        //     CoreTypeConcrete::NonZero(_) => todo!(),
        //     CoreTypeConcrete::Nullable(_) => todo!(),
        //     CoreTypeConcrete::RangeCheck(_) => todo!(),
        //     CoreTypeConcrete::Uninitialized(_) => todo!(),
        //     CoreTypeConcrete::Enum(_) => todo!(),
        //     CoreTypeConcrete::Struct(info) => self::r#struct::debug_fmt(f, id, registry, ptr, info),
        //     CoreTypeConcrete::Felt252Dict(_) => todo!(),
        //     CoreTypeConcrete::Felt252DictEntry(_) => todo!(),
        //     CoreTypeConcrete::SquashedFelt252Dict(_) => todo!(),
        //     CoreTypeConcrete::Pedersen(_) => todo!(),
        //     CoreTypeConcrete::Poseidon(_) => todo!(),
        //     CoreTypeConcrete::Span(_) => todo!(),
        //     CoreTypeConcrete::StarkNet(_) => todo!(),
        //     CoreTypeConcrete::SegmentArena(_) => todo!(),
        //     CoreTypeConcrete::Snapshot(_) => todo!(),
        // }
    }
}

pub struct CoreTypeDeserializer<'a, TType, TLibfunc>
where
    TType: GenericType,
    TLibfunc: GenericLibfunc,
{
    arena: &'a Bump,
    registry: &'a ProgramRegistry<TType, TLibfunc>,
    info: &'a <TType as GenericType>::Concrete,
}

impl<'a> ValueDeserializer<'a, CoreType, CoreLibfunc>
    for CoreTypeDeserializer<'a, CoreType, CoreLibfunc>
{
    fn new(
        arena: &'a Bump,
        registry: &'a ProgramRegistry<CoreType, CoreLibfunc>,
        info: &'a CoreTypeConcrete,
    ) -> Self {
        Self {
            arena,
            registry,
            info,
        }
    }
}

impl<'a, 'de> DeserializeSeed<'de> for CoreTypeDeserializer<'a, CoreType, CoreLibfunc> {
    type Value = NonNull<()>;

    fn deserialize<D>(self, deserializer: D) -> Result<Self::Value, D::Error>
    where
        D: serde::Deserializer<'de>,
    {
        unsafe {
            match self.info {
                CoreTypeConcrete::Array(info) => {
                    self::array::deserialize(deserializer, self.arena, self.registry, info)
                }
                CoreTypeConcrete::Bitwise(info) => {
                    self::bitwise::deserialize(deserializer, self.arena, self.registry, info)
                }
                CoreTypeConcrete::Box(_) => todo!(),
                CoreTypeConcrete::EcOp(info) => {
                    self::ec_op::deserialize(deserializer, self.arena, self.registry, info)
                }
                CoreTypeConcrete::EcPoint(info) => {
                    self::ec_point::deserialize(deserializer, self.arena, self.registry, info)
                }
                CoreTypeConcrete::EcState(info) => {
                    self::ec_state::deserialize(deserializer, self.arena, self.registry, info)
                }
                CoreTypeConcrete::Felt252(info) => {
                    self::felt252::deserialize(deserializer, self.arena, self.registry, info)
                }
                CoreTypeConcrete::GasBuiltin(info) => {
                    self::gas_builtin::deserialize(deserializer, self.arena, self.registry, info)
                }
                CoreTypeConcrete::BuiltinCosts(_) => todo!(),
                CoreTypeConcrete::Uint8(info) => {
                    self::uint8::deserialize(deserializer, self.arena, self.registry, info)
                }
                CoreTypeConcrete::Uint16(info) => {
                    self::uint16::deserialize(deserializer, self.arena, self.registry, info)
                }
                CoreTypeConcrete::Uint32(info) => {
                    self::uint32::deserialize(deserializer, self.arena, self.registry, info)
                }
                CoreTypeConcrete::Uint64(info) => {
                    self::uint64::deserialize(deserializer, self.arena, self.registry, info)
                }
                CoreTypeConcrete::Uint128(info) => {
                    self::uint128::deserialize(deserializer, self.arena, self.registry, info)
                }
                CoreTypeConcrete::Uint128MulGuarantee(_) => todo!(),
<<<<<<< HEAD
                CoreTypeConcrete::NonZero(_) => todo!(),
                CoreTypeConcrete::Nullable(info) => {
                    self::nullable::deserialize(deserializer, self.arena, self.registry, info)
                }
=======
                CoreTypeConcrete::NonZero(info) => {
                    self::non_zero::deserialize(deserializer, self.arena, self.registry, info)
                }
                CoreTypeConcrete::Nullable(_) => todo!(),
>>>>>>> fa16090f
                CoreTypeConcrete::RangeCheck(info) => {
                    self::range_check::deserialize(deserializer, self.arena, self.registry, info)
                }
                CoreTypeConcrete::Uninitialized(_) => todo!(),
                CoreTypeConcrete::Enum(info) => {
                    self::r#enum::deserialize(deserializer, self.arena, self.registry, info)
                }
                CoreTypeConcrete::Struct(info) => {
                    self::r#struct::deserialize(deserializer, self.arena, self.registry, info)
                }
                CoreTypeConcrete::Felt252Dict(info) => {
                    self::felt252_dict::deserialize(deserializer, self.arena, self.registry, info)
                }
                CoreTypeConcrete::Felt252DictEntry(_) => todo!(),
                CoreTypeConcrete::SquashedFelt252Dict(info) => {
                    self::squashed_felt252_dict::deserialize(
                        deserializer,
                        self.arena,
                        self.registry,
                        info,
                    )
                }
                CoreTypeConcrete::Pedersen(info) => {
                    self::pedersen::deserialize(deserializer, self.arena, self.registry, info)
                }
                CoreTypeConcrete::Poseidon(_) => todo!(),
                CoreTypeConcrete::Span(_) => todo!(),
                CoreTypeConcrete::StarkNet(selector) => match selector {
                    StarkNetTypeConcrete::ClassHash(info) => self::stark_net::deserialize_address(
                        deserializer,
                        self.arena,
                        self.registry,
                        info,
                    ),
                    StarkNetTypeConcrete::ContractAddress(info) => {
                        self::stark_net::deserialize_address(
                            deserializer,
                            self.arena,
                            self.registry,
                            info,
                        )
                    }
                    StarkNetTypeConcrete::StorageBaseAddress(info) => {
                        self::stark_net::deserialize_address(
                            deserializer,
                            self.arena,
                            self.registry,
                            info,
                        )
                    }
                    StarkNetTypeConcrete::StorageAddress(info) => {
                        self::stark_net::deserialize_address(
                            deserializer,
                            self.arena,
                            self.registry,
                            info,
                        )
                    }
                    StarkNetTypeConcrete::System(info) => self::stark_net::deserialize_system(
                        deserializer,
                        self.arena,
                        self.registry,
                        info,
                    ),
                    StarkNetTypeConcrete::Secp256Point(_) => todo!(),
                },
                CoreTypeConcrete::SegmentArena(info) => {
                    self::segment_arena::deserialize(deserializer, self.arena, self.registry, info)
                }
                CoreTypeConcrete::Snapshot(_) => todo!(),
            }
        }
    }
}

pub struct CoreTypeSerializer<'a, TType, TLibfunc>
where
    TType: GenericType,
    TLibfunc: GenericLibfunc,
{
    ptr: NonNull<()>,
    registry: &'a ProgramRegistry<TType, TLibfunc>,
    info: &'a <TType as GenericType>::Concrete,
}

impl<'a> ValueSerializer<'a, CoreType, CoreLibfunc>
    for CoreTypeSerializer<'a, CoreType, CoreLibfunc>
{
    fn new(
        ptr: NonNull<()>,
        registry: &'a ProgramRegistry<CoreType, CoreLibfunc>,
        info: &'a <CoreType as GenericType>::Concrete,
    ) -> Self {
        Self {
            ptr,
            registry,
            info,
        }
    }
}

impl<'a> Serialize for CoreTypeSerializer<'a, CoreType, CoreLibfunc> {
    fn serialize<S>(&self, serializer: S) -> Result<S::Ok, S::Error>
    where
        S: serde::Serializer,
    {
        match self.info {
            CoreTypeConcrete::Array(info) => unsafe {
                self::array::serialize(serializer, self.registry, self.ptr, info)
            },
            CoreTypeConcrete::Bitwise(info) => unsafe {
                self::bitwise::serialize(serializer, self.registry, self.ptr, info)
            },
            CoreTypeConcrete::Box(_) => todo!(),
            CoreTypeConcrete::EcOp(info) => unsafe {
                self::ec_op::serialize(serializer, self.registry, self.ptr, info)
            },
            CoreTypeConcrete::EcPoint(info) => unsafe {
                self::ec_point::serialize(serializer, self.registry, self.ptr, info)
            },
            CoreTypeConcrete::EcState(info) => unsafe {
                self::ec_state::serialize(serializer, self.registry, self.ptr, info)
            },
            CoreTypeConcrete::Felt252(info) => unsafe {
                self::felt252::serialize(serializer, self.registry, self.ptr, info)
            },
            CoreTypeConcrete::GasBuiltin(info) => unsafe {
                self::gas_builtin::serialize(serializer, self.registry, self.ptr, info)
            },
            CoreTypeConcrete::BuiltinCosts(_) => todo!(),
            CoreTypeConcrete::Uint8(info) => unsafe {
                self::uint8::serialize(serializer, self.registry, self.ptr, info)
            },
            CoreTypeConcrete::Uint16(info) => unsafe {
                self::uint16::serialize(serializer, self.registry, self.ptr, info)
            },
            CoreTypeConcrete::Uint32(info) => unsafe {
                self::uint32::serialize(serializer, self.registry, self.ptr, info)
            },
            CoreTypeConcrete::Uint64(info) => unsafe {
                self::uint64::serialize(serializer, self.registry, self.ptr, info)
            },
            CoreTypeConcrete::Uint128(info) => unsafe {
                self::uint128::serialize(serializer, self.registry, self.ptr, info)
            },
            CoreTypeConcrete::Uint128MulGuarantee(_) => todo!(),
<<<<<<< HEAD
            CoreTypeConcrete::NonZero(_) => todo!(),
            CoreTypeConcrete::Nullable(info) => unsafe {
                self::nullable::serialize(serializer, self.registry, self.ptr, info)
            },
=======
            CoreTypeConcrete::NonZero(info) => unsafe {
                self::non_zero::serialize(serializer, self.registry, self.ptr, info)
            },
            CoreTypeConcrete::Nullable(_) => todo!(),
>>>>>>> fa16090f
            CoreTypeConcrete::RangeCheck(info) => unsafe {
                self::range_check::serialize(serializer, self.registry, self.ptr, info)
            },
            CoreTypeConcrete::Uninitialized(_) => todo!(),
            CoreTypeConcrete::Enum(info) => unsafe {
                self::r#enum::serialize(serializer, self.registry, self.ptr, info)
            },
            CoreTypeConcrete::Struct(info) => unsafe {
                self::r#struct::serialize(serializer, self.registry, self.ptr, info)
            },
            CoreTypeConcrete::Felt252Dict(info) => unsafe {
                self::felt252_dict::serialize(serializer, self.registry, self.ptr, info)
            },
            CoreTypeConcrete::Felt252DictEntry(_) => todo!(),
            CoreTypeConcrete::SquashedFelt252Dict(info) => unsafe {
                self::squashed_felt252_dict::serialize(serializer, self.registry, self.ptr, info)
            },
            CoreTypeConcrete::Pedersen(info) => unsafe {
                self::pedersen::serialize(serializer, self.registry, self.ptr, info)
            },
            CoreTypeConcrete::Poseidon(_) => todo!(),
            CoreTypeConcrete::Span(_) => todo!(),
            CoreTypeConcrete::StarkNet(selector) => match selector {
                StarkNetTypeConcrete::ClassHash(info) => unsafe {
                    self::stark_net::serialize_address(serializer, self.registry, self.ptr, info)
                },
                StarkNetTypeConcrete::ContractAddress(info) => unsafe {
                    self::stark_net::serialize_address(serializer, self.registry, self.ptr, info)
                },
                StarkNetTypeConcrete::StorageBaseAddress(info) => unsafe {
                    self::stark_net::serialize_address(serializer, self.registry, self.ptr, info)
                },
                StarkNetTypeConcrete::StorageAddress(info) => unsafe {
                    self::stark_net::serialize_address(serializer, self.registry, self.ptr, info)
                },
                StarkNetTypeConcrete::System(info) => unsafe {
                    self::stark_net::serialize_system(serializer, self.registry, self.ptr, info)
                },
                StarkNetTypeConcrete::Secp256Point(_) => todo!(),
            },
            CoreTypeConcrete::SegmentArena(info) => unsafe {
                self::segment_arena::serialize(serializer, self.registry, self.ptr, info)
            },
            CoreTypeConcrete::Snapshot(_) => todo!(),
        }
    }
}<|MERGE_RESOLUTION|>--- conflicted
+++ resolved
@@ -253,17 +253,12 @@
                     self::uint128::deserialize(deserializer, self.arena, self.registry, info)
                 }
                 CoreTypeConcrete::Uint128MulGuarantee(_) => todo!(),
-<<<<<<< HEAD
-                CoreTypeConcrete::NonZero(_) => todo!(),
+                CoreTypeConcrete::NonZero(info) => {
+                    self::non_zero::deserialize(deserializer, self.arena, self.registry, info)
+                }
                 CoreTypeConcrete::Nullable(info) => {
                     self::nullable::deserialize(deserializer, self.arena, self.registry, info)
                 }
-=======
-                CoreTypeConcrete::NonZero(info) => {
-                    self::non_zero::deserialize(deserializer, self.arena, self.registry, info)
-                }
-                CoreTypeConcrete::Nullable(_) => todo!(),
->>>>>>> fa16090f
                 CoreTypeConcrete::RangeCheck(info) => {
                     self::range_check::deserialize(deserializer, self.arena, self.registry, info)
                 }
@@ -410,17 +405,12 @@
                 self::uint128::serialize(serializer, self.registry, self.ptr, info)
             },
             CoreTypeConcrete::Uint128MulGuarantee(_) => todo!(),
-<<<<<<< HEAD
-            CoreTypeConcrete::NonZero(_) => todo!(),
+            CoreTypeConcrete::NonZero(info) => unsafe {
+                self::non_zero::serialize(serializer, self.registry, self.ptr, info)
+            },
             CoreTypeConcrete::Nullable(info) => unsafe {
                 self::nullable::serialize(serializer, self.registry, self.ptr, info)
             },
-=======
-            CoreTypeConcrete::NonZero(info) => unsafe {
-                self::non_zero::serialize(serializer, self.registry, self.ptr, info)
-            },
-            CoreTypeConcrete::Nullable(_) => todo!(),
->>>>>>> fa16090f
             CoreTypeConcrete::RangeCheck(info) => unsafe {
                 self::range_check::serialize(serializer, self.registry, self.ptr, info)
             },
