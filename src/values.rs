--- conflicted
+++ resolved
@@ -5,11 +5,7 @@
 use crate::{
     error::{CompilerError, Error},
     types::{felt252::PRIME, TypeBuilder},
-<<<<<<< HEAD
     utils::{felt252_bigint, get_integer_layout, layout_repeat, RangeExt},
-=======
-    utils::{felt252_bigint, get_integer_layout, layout_repeat, next_multiple_of_usize, RangeExt},
->>>>>>> 44d42081
 };
 use bumpalo::Bump;
 use cairo_lang_sierra::{
@@ -23,17 +19,10 @@
 };
 use cairo_native_runtime::FeltDict;
 use educe::Educe;
-<<<<<<< HEAD
 use num_bigint::{BigInt, BigUint, Sign};
 use num_traits::{Euclid, One};
 use starknet_types_core::felt::Felt;
 use std::{alloc::Layout, collections::HashMap, ptr::NonNull, slice};
-=======
-use num_bigint::{BigInt, BigUint, Sign, ToBigInt};
-use num_traits::{Euclid, One};
-use starknet_types_core::felt::Felt;
-use std::{alloc::Layout, collections::HashMap, ops::Neg, ptr::NonNull, slice};
->>>>>>> 44d42081
 
 /// A JitValue is a value that can be passed to the JIT engine as an argument or received as a result.
 ///
@@ -205,8 +194,8 @@
                 Self::Felt252(value) => {
                     let ptr = arena.alloc_layout(get_integer_layout(252)).cast();
 
-                    let data = felt252_bigint(value.to_bigint());
-                    ptr.cast::<[u32; 8]>().as_mut().copy_from_slice(&data);
+                    let data = felt252_bigint(value.to_bigint()).to_bytes_le();
+                    ptr.cast::<[u8; 32]>().as_mut().copy_from_slice(&data);
                     ptr
                 }
                 Self::BoundedInt {
@@ -239,8 +228,8 @@
                     }
 
                     let ptr = arena.alloc_layout(get_integer_layout(252)).cast();
-                    let data = felt252_bigint(value);
-                    ptr.cast::<[u32; 8]>().as_mut().copy_from_slice(&data);
+                    let data = felt252_bigint(value).to_bytes_le();
+                    ptr.cast::<[u8; 32]>().as_mut().copy_from_slice(&data);
                     ptr
                 }
 
@@ -496,11 +485,11 @@
                         .alloc_layout(layout_repeat(&get_integer_layout(252), 2)?.0.pad_to_align())
                         .cast();
 
-                    let a = felt252_bigint(a.to_bigint());
-                    let b = felt252_bigint(b.to_bigint());
+                    let a = felt252_bigint(a.to_bigint()).to_bytes_le();
+                    let b = felt252_bigint(b.to_bigint()).to_bytes_le();
                     let data = [a, b];
 
-                    ptr.cast::<[[u32; 8]; 2]>().as_mut().copy_from_slice(&data);
+                    ptr.cast::<[[u8; 32]; 2]>().as_mut().copy_from_slice(&data);
 
                     ptr
                 }
@@ -509,13 +498,13 @@
                         .alloc_layout(layout_repeat(&get_integer_layout(252), 4)?.0.pad_to_align())
                         .cast();
 
-                    let a = felt252_bigint(a.to_bigint());
-                    let b = felt252_bigint(b.to_bigint());
-                    let c = felt252_bigint(c.to_bigint());
-                    let d = felt252_bigint(d.to_bigint());
+                    let a = felt252_bigint(a.to_bigint()).to_bytes_le();
+                    let b = felt252_bigint(b.to_bigint()).to_bytes_le();
+                    let c = felt252_bigint(c.to_bigint()).to_bytes_le();
+                    let d = felt252_bigint(d.to_bigint()).to_bytes_le();
                     let data = [a, b, c, d];
 
-                    ptr.cast::<[[u32; 8]; 4]>().as_mut().copy_from_slice(&data);
+                    ptr.cast::<[[u8; 32]; 4]>().as_mut().copy_from_slice(&data);
 
                     ptr
                 }
@@ -769,7 +758,6 @@
 
                 CoreTypeConcrete::Const(_) => todo!(),
                 CoreTypeConcrete::BoundedInt(info) => {
-<<<<<<< HEAD
                     let mut data = BigInt::from_biguint(
                         Sign::Plus,
                         BigUint::from_bytes_le(slice::from_raw_parts(
@@ -777,14 +765,6 @@
                             (info.range.offset_bit_width().next_multiple_of(8) >> 3) as usize,
                         )),
                     );
-=======
-                    let mut data = BigUint::from_bytes_le(slice::from_raw_parts(
-                        ptr.cast::<u8>().as_ptr(),
-                        (info.range.offset_bit_width().next_multiple_of(8) >> 3) as usize,
-                    ))
-                    .to_bigint()
-                    .unwrap();
->>>>>>> 44d42081
 
                     data &= (BigInt::one() << info.range.offset_bit_width()) - BigInt::one();
                     data += &info.range.lower;
@@ -964,7 +944,6 @@
         let registry = ProgramRegistry::<CoreType, CoreLibfunc>::new(&program).unwrap();
 
         assert_eq!(
-<<<<<<< HEAD
             JitValue::resolve_type(&ty, &registry)
                 .unwrap()
                 .integer_range(&registry)
@@ -973,13 +952,6 @@
                 lower: BigInt::from(u128::MIN),
                 upper: BigInt::from(u128::MAX) + BigInt::one(),
             }
-=======
-            JitValue::resolve_type(&ty, &registry).integer_range(&registry),
-            Some(Range {
-                lower: BigInt::from(u128::MIN),
-                upper: BigInt::from(u128::MAX) + BigInt::one(),
-            })
->>>>>>> 44d42081
         );
     }
 
