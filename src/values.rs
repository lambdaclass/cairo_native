//! # Params and return values de/serialization
//!
//! A Rusty interface to provide parameters to cairo-native entry point calls.

use crate::{
    error::{panic::ToNativeAssertError, CompilerError, Error},
    native_assert, native_panic,
    starknet::{Secp256k1Point, Secp256r1Point},
    types::TypeBuilder,
    utils::{
        felt252_bigint, get_integer_layout, layout_repeat, libc_free, libc_malloc, RangeExt, PRIME,
    },
};
use bumpalo::Bump;
use cairo_lang_sierra::{
    extensions::{
        core::{CoreLibfunc, CoreType, CoreTypeConcrete},
        starknet::{secp256::Secp256PointTypeConcrete, StarkNetTypeConcrete},
        utils::Range,
    },
    ids::ConcreteTypeId,
    program_registry::ProgramRegistry,
};
use cairo_native_runtime::FeltDict;
use educe::Educe;
use num_bigint::{BigInt, BigUint, Sign};
use num_traits::{Euclid, One};
use starknet_types_core::felt::Felt;
use std::{alloc::Layout, collections::HashMap, ptr::NonNull, slice};

/// A Value is a value that can be passed to either the JIT engine or a compiled program as an argument or received as a result.
///
/// They map to the cairo/sierra types.
///
/// The debug_name field on some variants is `Some` when receiving a [`Value`] as a result.
///
/// A Boxed value or a non-null Nullable value is returned with it's inner value.
#[derive(Clone, Educe, serde::Serialize, serde::Deserialize)]
#[educe(Debug, Eq, PartialEq)]
pub enum Value {
    Felt252(#[educe(Debug(method(std::fmt::Display::fmt)))] Felt),
    Bytes31([u8; 31]),
    /// all elements need to be same type
    Array(Vec<Self>),
    Struct {
        fields: Vec<Self>,
        #[educe(PartialEq(ignore))]
        debug_name: Option<String>,
    }, // element types can differ
    Enum {
        tag: usize,
        value: Box<Self>,
        #[educe(PartialEq(ignore))]
        debug_name: Option<String>,
    },
    Felt252Dict {
        value: HashMap<Felt, Self>,
        #[educe(PartialEq(ignore))]
        debug_name: Option<String>,
    },
    Uint8(u8),
    Uint16(u16),
    Uint32(u32),
    Uint64(u64),
    Uint128(u128),
    Sint8(i8),
    Sint16(i16),
    Sint32(i32),
    Sint64(i64),
    Sint128(i128),
    EcPoint(Felt, Felt),
    EcState(Felt, Felt, Felt, Felt),
    Secp256K1Point(Secp256k1Point),
    Secp256R1Point(Secp256r1Point),
    BoundedInt {
        value: Felt,
        #[serde(with = "range_serde")]
        range: Range,
    },
    IntRange {
        x: Box<Value>,
        y: Box<Value>,
    },
    /// Used as return value for Nullables that are null.
    Null,
}

// Conversions

impl From<Felt> for Value {
    fn from(value: Felt) -> Self {
        Self::Felt252(value)
    }
}

impl From<u8> for Value {
    fn from(value: u8) -> Self {
        Self::Uint8(value)
    }
}

impl From<u16> for Value {
    fn from(value: u16) -> Self {
        Self::Uint16(value)
    }
}

impl From<u32> for Value {
    fn from(value: u32) -> Self {
        Self::Uint32(value)
    }
}

impl From<u64> for Value {
    fn from(value: u64) -> Self {
        Self::Uint64(value)
    }
}

impl From<u128> for Value {
    fn from(value: u128) -> Self {
        Self::Uint128(value)
    }
}

impl From<i8> for Value {
    fn from(value: i8) -> Self {
        Self::Sint8(value)
    }
}

impl From<i16> for Value {
    fn from(value: i16) -> Self {
        Self::Sint16(value)
    }
}

impl From<i32> for Value {
    fn from(value: i32) -> Self {
        Self::Sint32(value)
    }
}

impl From<i64> for Value {
    fn from(value: i64) -> Self {
        Self::Sint64(value)
    }
}

impl From<i128> for Value {
    fn from(value: i128) -> Self {
        Self::Sint128(value)
    }
}

impl<T: Into<Value> + Clone> From<&[T]> for Value {
    fn from(value: &[T]) -> Self {
        Self::Array(value.iter().map(|x| x.clone().into()).collect())
    }
}

impl<T: Into<Value>> From<Vec<T>> for Value {
    fn from(value: Vec<T>) -> Self {
        Self::Array(value.into_iter().map(Into::into).collect())
    }
}

impl<T: Into<Value>, const N: usize> From<[T; N]> for Value {
    fn from(value: [T; N]) -> Self {
        Self::Array(value.into_iter().map(Into::into).collect())
    }
}

impl Value {
    pub(crate) fn resolve_type<'a>(
        ty: &'a CoreTypeConcrete,
        registry: &'a ProgramRegistry<CoreType, CoreLibfunc>,
    ) -> Result<&'a CoreTypeConcrete, Error> {
        Ok(match ty {
            CoreTypeConcrete::Snapshot(info) => registry.get_type(&info.ty)?,
            x => x,
        })
    }

    /// Allocates the value in the given arena so it can be passed to the JIT engine or a compiled program.
    pub(crate) fn to_ptr(
        &self,
        arena: &Bump,
        registry: &ProgramRegistry<CoreType, CoreLibfunc>,
        type_id: &ConcreteTypeId,
    ) -> Result<NonNull<()>, Error> {
        let ty = registry.get_type(type_id)?;

        Ok(unsafe {
            match self {
                Self::Felt252(value) => {
                    let ptr = arena.alloc_layout(get_integer_layout(252)).cast();

                    let data = felt252_bigint(value.to_bigint()).to_bytes_le();
                    ptr.cast::<[u8; 32]>().as_mut().copy_from_slice(&data);
                    ptr
                }
                Self::BoundedInt {
                    value,
                    range: Range { lower, upper },
                } => {
                    let value = value.to_bigint();

                    if lower >= upper {
                        // If lower bound is greater than or equal to upper bound
                        // Should not happen with correct range definition
                        return Err(CompilerError::BoundedIntOutOfRange {
                            value: Box::new(value),
                            range: Box::new((lower.clone(), upper.clone())),
                        }
                        .into());
                    }

                    let prime = BigInt::from_biguint(Sign::Plus, PRIME.clone());
                    let lower = lower.rem_euclid(&prime);
                    let upper = upper.rem_euclid(&prime);

                    // Check if value is within the valid range
                    if !(lower <= value && value < upper) {
                        return Err(CompilerError::BoundedIntOutOfRange {
                            value: Box::new(value),
                            range: Box::new((lower, upper)),
                        }
                        .into());
                    }

                    let ptr = arena.alloc_layout(get_integer_layout(252)).cast();
                    let data = felt252_bigint(value).to_bytes_le();
                    ptr.cast::<[u8; 32]>().as_mut().copy_from_slice(&data);
                    ptr
                }

                Self::Bytes31(_) => todo!(),
                Self::Array(data) => {
                    if let CoreTypeConcrete::Array(info) = Self::resolve_type(ty, registry)? {
                        let elem_ty = registry.get_type(&info.ty)?;
                        let elem_layout = elem_ty.layout(registry)?.pad_to_align();

                        let refcount_offset = get_integer_layout(32)
                            .align_to(elem_layout.align())
                            .unwrap()
                            .pad_to_align()
                            .size();
                        let ptr = match elem_layout.size() * data.len() {
                            0 => std::ptr::null_mut(),
                            len => {
                                let ptr: *mut () = libc_malloc(len + refcount_offset).cast();

                                // Write reference count.
                                ptr.cast::<u32>().write(1);

                                ptr.byte_add(refcount_offset)
                            }
                        };
                        let len: u32 = data
                            .len()
                            .try_into()
                            .map_err(|_| Error::IntegerConversion)?;

                        // Write the data.
                        for (idx, elem) in data.iter().enumerate() {
                            let elem = elem.to_ptr(arena, registry, &info.ty)?;

                            std::ptr::copy_nonoverlapping(
                                elem.cast::<u8>().as_ptr(),
                                ptr.byte_add(idx * elem_layout.size()).cast::<u8>(),
                                elem_layout.size(),
                            );
                        }

                        let target = arena
                            .alloc_layout(
                                Layout::new::<*mut ()>() // ptr
                                    .extend(Layout::new::<u32>())? // start
                                    .0
                                    .extend(Layout::new::<u32>())? // end
                                    .0
                                    .extend(Layout::new::<u32>())? // capacity
                                    .0
                                    .pad_to_align(),
                            )
                            .as_ptr();

                        *target.cast::<*mut ()>() = ptr;

                        let (layout, offset) =
                            Layout::new::<*mut NonNull<()>>().extend(Layout::new::<u32>())?;
                        *target.byte_add(offset).cast::<u32>() = 0;

                        let (layout, offset) = layout.extend(Layout::new::<u32>())?;
                        *target.byte_add(offset).cast::<u32>() = len;

                        let (_, offset) = layout.extend(Layout::new::<u32>())?;
                        *target.byte_add(offset).cast::<u32>() = len;
                        NonNull::new_unchecked(target).cast()
                    } else {
                        Err(Error::UnexpectedValue(format!(
                            "expected value of type {:?} but got an array",
                            type_id.debug_name
                        )))?
                    }
                }
                Self::Struct {
                    fields: members, ..
                } => {
                    if let CoreTypeConcrete::Struct(info) = Self::resolve_type(ty, registry)? {
                        let mut layout: Option<Layout> = None;
                        let mut data = Vec::with_capacity(info.members.len());

                        let mut is_memory_allocated = false;
                        for (member_type_id, member) in info.members.iter().zip(members) {
                            let member_ty = registry.get_type(member_type_id)?;
                            let member_layout = member_ty.layout(registry)?;

                            let (new_layout, offset) = match layout {
                                Some(layout) => layout.extend(member_layout)?,
                                None => (member_layout, 0),
                            };
                            layout = Some(new_layout);

                            let member_ptr = member.to_ptr(arena, registry, member_type_id)?;
                            data.push((
                                member_layout,
                                offset,
                                if member_ty.is_memory_allocated(registry)? {
                                    is_memory_allocated = true;

                                    // Undo the wrapper pointer added because the member's memory
                                    // allocated flag.
                                    *member_ptr.cast::<NonNull<()>>().as_ref()
                                } else {
                                    member_ptr
                                },
                            ));
                        }

                        let ptr = arena
                            .alloc_layout(layout.unwrap_or(Layout::new::<()>()).pad_to_align())
                            .as_ptr();

                        for (layout, offset, member_ptr) in data {
                            std::ptr::copy_nonoverlapping(
                                member_ptr.cast::<u8>().as_ptr(),
                                ptr.byte_add(offset),
                                layout.size(),
                            );
                        }

                        if is_memory_allocated {
                            // alloc returns a ref, so its never null
                            NonNull::new_unchecked(arena.alloc(ptr) as *mut _).cast()
                        } else {
                            NonNull::new_unchecked(ptr).cast()
                        }
                    } else {
                        Err(Error::UnexpectedValue(format!(
                            "expected value of type {:?} but got a struct",
                            type_id.debug_name
                        )))?
                    }
                }
                Self::Enum { tag, value, .. } => {
                    if let CoreTypeConcrete::Enum(info) = Self::resolve_type(ty, registry)? {
                        native_assert!(*tag < info.variants.len(), "Variant index out of range.");

                        let payload_type_id = &info.variants[*tag];
                        let payload = value.to_ptr(arena, registry, payload_type_id)?;

                        let (layout, tag_layout, variant_layouts) =
                            crate::types::r#enum::get_layout_for_variants(
                                registry,
                                &info.variants,
                            )?;
                        let ptr = arena.alloc_layout(layout).cast::<()>().as_ptr();

                        match tag_layout.size() {
                            0 => native_panic!("An enum without variants cannot be instantiated."),
                            1 => *ptr.cast::<u8>() = *tag as u8,
                            2 => *ptr.cast::<u16>() = *tag as u16,
                            4 => *ptr.cast::<u32>() = *tag as u32,
                            8 => *ptr.cast::<u64>() = *tag as u64,
                            _ => native_panic!("reached the maximum size for an enum"),
                        }

                        std::ptr::copy_nonoverlapping(
                            payload.cast::<u8>().as_ptr(),
                            ptr.byte_add(tag_layout.extend(variant_layouts[*tag])?.1)
                                .cast(),
                            variant_layouts[*tag].size(),
                        );

                        // alloc returns a reference so its never null
                        NonNull::new_unchecked(arena.alloc(ptr) as *mut _).cast()
                    } else {
                        Err(Error::UnexpectedValue(format!(
                            "expected value of type {:?} but got an enum value",
                            type_id.debug_name
                        )))?
                    }
                }
                Self::Felt252Dict { value: map, .. } => {
                    if let CoreTypeConcrete::Felt252Dict(info) = Self::resolve_type(ty, registry)? {
                        let elem_ty = registry.get_type(&info.ty)?;
                        let elem_layout = elem_ty.layout(registry)?.pad_to_align();

                        let mut value_map = Box::new(FeltDict {
                            inner: HashMap::default(),
                            count: 0,
                            free_fn: crate::utils::libc_free,
                        });

                        // next key must be called before next_value

                        for (key, value) in map.iter() {
                            let key = key.to_bytes_le();
                            let value = value.to_ptr(arena, registry, &info.ty)?;

                            let value_malloc_ptr = libc_malloc(elem_layout.size());
                            std::ptr::copy_nonoverlapping(
                                value.cast::<u8>().as_ptr(),
                                value_malloc_ptr.cast(),
                                elem_layout.size(),
                            );

                            value_map.inner.insert(key, value_malloc_ptr);
                        }

                        NonNull::new_unchecked(Box::into_raw(value_map)).cast()
                    } else {
                        Err(Error::UnexpectedValue(format!(
                            "expected value of type {:?} but got a felt dict",
                            type_id.debug_name
                        )))?
                    }
                }
                Self::Uint8(value) => {
                    let ptr = arena.alloc_layout(Layout::new::<u8>()).cast();
                    *ptr.cast::<u8>().as_mut() = *value;

                    ptr
                }
                Self::Uint16(value) => {
                    let ptr = arena.alloc_layout(Layout::new::<u16>()).cast();
                    *ptr.cast::<u16>().as_mut() = *value;

                    ptr
                }
                Self::Uint32(value) => {
                    let ptr = arena.alloc_layout(Layout::new::<u32>()).cast();
                    *ptr.cast::<u32>().as_mut() = *value;

                    ptr
                }
                Self::Uint64(value) => {
                    let ptr = arena.alloc_layout(Layout::new::<u64>()).cast();
                    *ptr.cast::<u64>().as_mut() = *value;

                    ptr
                }
                Self::Uint128(value) => {
                    let ptr = arena.alloc_layout(Layout::new::<u128>()).cast();
                    *ptr.cast::<u128>().as_mut() = *value;

                    ptr
                }
                Self::Sint8(value) => {
                    let ptr = arena.alloc_layout(Layout::new::<i8>()).cast();
                    *ptr.cast::<i8>().as_mut() = *value;

                    ptr
                }
                Self::Sint16(value) => {
                    let ptr = arena.alloc_layout(Layout::new::<i16>()).cast();
                    *ptr.cast::<i16>().as_mut() = *value;

                    ptr
                }
                Self::Sint32(value) => {
                    let ptr = arena.alloc_layout(Layout::new::<i32>()).cast();
                    *ptr.cast::<i32>().as_mut() = *value;

                    ptr
                }
                Self::Sint64(value) => {
                    let ptr = arena.alloc_layout(Layout::new::<i64>()).cast();
                    *ptr.cast::<i64>().as_mut() = *value;

                    ptr
                }
                Self::Sint128(value) => {
                    let ptr = arena.alloc_layout(Layout::new::<i128>()).cast();
                    *ptr.cast::<i128>().as_mut() = *value;

                    ptr
                }
                Self::EcPoint(a, b) => {
                    let ptr = arena
                        .alloc_layout(layout_repeat(&get_integer_layout(252), 2)?.0.pad_to_align())
                        .cast();

                    let a = felt252_bigint(a.to_bigint()).to_bytes_le();
                    let b = felt252_bigint(b.to_bigint()).to_bytes_le();
                    let data = [a, b];

                    ptr.cast::<[[u8; 32]; 2]>().as_mut().copy_from_slice(&data);

                    ptr
                }
                Self::EcState(a, b, c, d) => {
                    let ptr = arena
                        .alloc_layout(layout_repeat(&get_integer_layout(252), 4)?.0.pad_to_align())
                        .cast();

                    let a = felt252_bigint(a.to_bigint()).to_bytes_le();
                    let b = felt252_bigint(b.to_bigint()).to_bytes_le();
                    let c = felt252_bigint(c.to_bigint()).to_bytes_le();
                    let d = felt252_bigint(d.to_bigint()).to_bytes_le();
                    let data = [a, b, c, d];

                    ptr.cast::<[[u8; 32]; 4]>().as_mut().copy_from_slice(&data);

                    ptr
                }
                Self::Secp256K1Point { .. } => todo!(),
                Self::Secp256R1Point { .. } => todo!(),
                Self::Null => {
                    native_panic!(
                        "unimplemented: null is meant as return value for nullable for now"
                    )
                }
                Self::IntRange { x, y } => {
                    if let CoreTypeConcrete::IntRange(info) = Self::resolve_type(ty, registry)? {
                        let inner = registry.get_type(&info.ty)?;
                        let inner_layout = inner.layout(registry)?;

                        let x_ptr = x.to_ptr(arena, registry, &info.ty)?;

                        let (struct_layout, y_offset) = inner_layout.extend(inner_layout)?;

                        let y_ptr = y.to_ptr(arena, registry, &info.ty)?;

                        let ptr = arena.alloc_layout(struct_layout.pad_to_align()).as_ptr();

                        std::ptr::copy_nonoverlapping(
                            x_ptr.cast::<u8>().as_ptr(),
                            ptr,
                            inner_layout.size(),
                        );

                        std::ptr::copy_nonoverlapping(
                            y_ptr.cast::<u8>().as_ptr(),
                            ptr.byte_add(y_offset),
                            inner_layout.size(),
                        );

                        NonNull::new_unchecked(ptr).cast()
                    } else {
                        native_panic!(
                            "an IntRange value should always have an IntRange CoreTypeConcrete"
                        )
                    }
                }
            }
        })
    }

    /// From the given pointer acquired from the either the JIT / compiled program outputs, convert it to a [`Self`]
    pub(crate) fn from_ptr(
        ptr: NonNull<()>,
        type_id: &ConcreteTypeId,
        registry: &ProgramRegistry<CoreType, CoreLibfunc>,
        should_drop: bool,
    ) -> Result<Self, Error> {
        let ty = registry.get_type(type_id)?;

        Ok(unsafe {
            match ty {
                CoreTypeConcrete::Array(info) => {
                    let elem_ty = registry.get_type(&info.ty)?;

                    let elem_layout = elem_ty.layout(registry)?;
                    let elem_stride = elem_layout.pad_to_align().size();

                    let ptr_layout = Layout::new::<*mut ()>();
                    let len_layout = crate::utils::get_integer_layout(32);

                    let (ptr_layout, offset) = ptr_layout.extend(len_layout)?;
                    let start_offset_value = *NonNull::new(ptr.as_ptr().byte_add(offset))
                        .to_native_assert_error("tried to make a non-null ptr out of a null one")?
                        .cast::<u32>()
                        .as_ref();
                    let (_, offset) = ptr_layout.extend(len_layout)?;
                    let end_offset_value = *NonNull::new(ptr.as_ptr().byte_add(offset))
                        .to_native_assert_error("tried to make a non-null ptr out of a null one")?
                        .cast::<u32>()
                        .as_ref();

                    // This pointer can be null if the array is empty.
                    let init_data_ptr = *ptr.cast::<*mut ()>().as_ref();
                    let data_ptr =
                        init_data_ptr.byte_add(elem_stride * start_offset_value as usize);

<<<<<<< HEAD
                    let refcount_offset = get_integer_layout(32)
                        .align_to(elem_layout.align())
                        .unwrap()
                        .pad_to_align()
                        .size();
                    let should_drop = if !init_data_ptr.is_null()
                        && init_data_ptr.byte_sub(refcount_offset).cast::<u32>().read() == 1
                    {
                        should_drop
                    } else {
                        if !init_data_ptr.is_null() && should_drop {
                            *init_data_ptr
                                .byte_sub(refcount_offset)
                                .cast::<u32>()
                                .as_mut()
                                .unwrap() -= 1;
                        }

                        false
                    };

                    assert!(end_offset_value >= start_offset_value);
=======
                    native_assert!(
                        end_offset_value >= start_offset_value,
                        "can't have an array with negative length"
                    );
>>>>>>> 2b945fc5
                    let num_elems = (end_offset_value - start_offset_value) as usize;
                    let mut array_value = Vec::with_capacity(num_elems);

                    for i in 0..num_elems {
                        // safe to create a NonNull because if the array has elements, the init_data_ptr can't be null.
                        let cur_elem_ptr = NonNull::new(data_ptr.byte_add(elem_stride * i))
                            .to_native_assert_error(
                                "tried to make a non-null ptr out of a null one",
                            )?;

                        array_value.push(Self::from_ptr(
                            cur_elem_ptr,
                            &info.ty,
                            registry,
                            should_drop,
                        )?);
                    }

                    if should_drop && !init_data_ptr.is_null() {
                        libc_free(init_data_ptr.byte_sub(refcount_offset).cast());
                    }

                    Self::Array(array_value)
                }
                CoreTypeConcrete::Box(info) => {
                    let inner = *ptr.cast::<NonNull<()>>().as_ptr();
                    let value = Self::from_ptr(inner, &info.ty, registry, should_drop)?;

                    if should_drop {
                        libc_free(inner.as_ptr().cast());
                    }

                    value
                }
                CoreTypeConcrete::EcPoint(_) => {
                    let data = ptr.cast::<[[u8; 32]; 2]>().as_mut();

                    data[0][31] &= 0x0F; // Filter out first 4 bits (they're outside an i252).
                    data[1][31] &= 0x0F; // Filter out first 4 bits (they're outside an i252).

                    Self::EcPoint(Felt::from_bytes_le(&data[0]), Felt::from_bytes_le(&data[1]))
                }
                CoreTypeConcrete::EcState(_) => {
                    let data = ptr.cast::<[[u8; 32]; 4]>().as_mut();

                    data[0][31] &= 0x0F; // Filter out first 4 bits (they're outside an i252).
                    data[1][31] &= 0x0F; // Filter out first 4 bits (they're outside an i252).
                    data[2][31] &= 0x0F; // Filter out first 4 bits (they're outside an i252).
                    data[3][31] &= 0x0F; // Filter out first 4 bits (they're outside an i252).

                    Self::EcState(
                        Felt::from_bytes_le(&data[0]),
                        Felt::from_bytes_le(&data[1]),
                        Felt::from_bytes_le(&data[2]),
                        Felt::from_bytes_le(&data[3]),
                    )
                }
                CoreTypeConcrete::Felt252(_) => {
                    let data = ptr.cast::<[u8; 32]>().as_mut();
                    data[31] &= 0x0F; // Filter out first 4 bits (they're outside an i252).
                    let data = Felt::from_bytes_le_slice(data);
                    Self::Felt252(data)
                }
                CoreTypeConcrete::Uint8(_) => Self::Uint8(*ptr.cast::<u8>().as_ref()),
                CoreTypeConcrete::Uint16(_) => Self::Uint16(*ptr.cast::<u16>().as_ref()),
                CoreTypeConcrete::Uint32(_) => Self::Uint32(*ptr.cast::<u32>().as_ref()),
                CoreTypeConcrete::Uint64(_) => Self::Uint64(*ptr.cast::<u64>().as_ref()),
                CoreTypeConcrete::Uint128(_) => Self::Uint128(*ptr.cast::<u128>().as_ref()),
                CoreTypeConcrete::Uint128MulGuarantee(_) => todo!(),
                CoreTypeConcrete::Sint8(_) => Self::Sint8(*ptr.cast::<i8>().as_ref()),
                CoreTypeConcrete::Sint16(_) => Self::Sint16(*ptr.cast::<i16>().as_ref()),
                CoreTypeConcrete::Sint32(_) => Self::Sint32(*ptr.cast::<i32>().as_ref()),
                CoreTypeConcrete::Sint64(_) => Self::Sint64(*ptr.cast::<i64>().as_ref()),
                CoreTypeConcrete::Sint128(_) => Self::Sint128(*ptr.cast::<i128>().as_ref()),
                CoreTypeConcrete::NonZero(info) => {
                    Self::from_ptr(ptr, &info.ty, registry, should_drop)?
                }
                CoreTypeConcrete::Nullable(info) => {
                    let inner_ptr = *ptr.cast::<*mut ()>().as_ptr();
                    if inner_ptr.is_null() {
                        Self::Null
                    } else {
                        let value = Self::from_ptr(
                            NonNull::new_unchecked(inner_ptr).cast(),
                            &info.ty,
                            registry,
                            should_drop,
                        )?;

                        if should_drop {
                            libc_free(inner_ptr.cast());
                        }

                        value
                    }
                }
                CoreTypeConcrete::Uninitialized(_) => {
                    todo!("implement uninit from_ptr or ignore the return value")
                }
                CoreTypeConcrete::Enum(info) => {
                    let tag_layout = crate::utils::get_integer_layout(match info.variants.len() {
                        0 | 1 => 0,
                        num_variants => (num_variants.next_power_of_two().next_multiple_of(8) >> 3)
                            .try_into()
                            .map_err(|_| Error::IntegerConversion)?,
                    });
                    let tag_value = match info.variants.len() {
                        0 => {
                            // An enum without variants is basically the `!` (never) type in Rust.
                            native_panic!("An enum without variants is not a valid type.")
                        }
                        1 => 0,
                        _ => match tag_layout.size() {
                            1 => *ptr.cast::<u8>().as_ref() as usize,
                            2 => *ptr.cast::<u16>().as_ref() as usize,
                            4 => *ptr.cast::<u32>().as_ref() as usize,
                            8 => *ptr.cast::<u64>().as_ref() as usize,
                            _ => native_panic!("reached the maximum size for an enum"),
                        },
                    };

                    // Filter out bits that are not part of the enum's tag.
                    let tag_value = tag_value
                        & 1usize
                            .wrapping_shl(info.variants.len().next_power_of_two().trailing_zeros())
                            .wrapping_sub(1);

                    let payload_ty = registry.get_type(&info.variants[tag_value])?;
                    let payload_layout = payload_ty.layout(registry)?;

<<<<<<< HEAD
                    let payload_ptr =
                        NonNull::new(ptr.as_ptr().byte_add(tag_layout.extend(payload_layout)?.1))
                            .unwrap();
                    let payload = Self::from_ptr(
                        payload_ptr,
                        &info.variants[tag_value],
                        registry,
                        should_drop,
                    )?;
=======
                    let payload_ptr = NonNull::new(
                        ptr.as_ptr().byte_add(tag_layout.extend(payload_layout)?.1),
                    )
                    .to_native_assert_error("tried to make a non-null ptr out of a null one")?;
                    let payload = Self::from_ptr(payload_ptr, &info.variants[tag_value], registry)?;
>>>>>>> 2b945fc5

                    Self::Enum {
                        tag: tag_value,
                        value: Box::new(payload),
                        debug_name: type_id.debug_name.as_ref().map(|x| x.to_string()),
                    }
                }
                CoreTypeConcrete::Struct(info) => {
                    let mut layout: Option<Layout> = None;
                    let mut members = Vec::with_capacity(info.members.len());

                    for member_ty in &info.members {
                        let member = registry.get_type(member_ty)?;
                        let member_layout = member.layout(registry)?;

                        let (new_layout, offset) = match layout {
                            Some(layout) => layout.extend(member_layout)?,
                            None => (member_layout, 0),
                        };
                        layout = Some(new_layout);

                        members.push(Self::from_ptr(
                            NonNull::new(ptr.as_ptr().byte_add(offset)).to_native_assert_error(
                                "tried to make a non-null ptr out of a null one",
                            )?,
                            member_ty,
                            registry,
                            should_drop,
                        )?);
                    }

                    Self::Struct {
                        fields: members,
                        debug_name: type_id.debug_name.as_ref().map(|x| x.to_string()),
                    }
                }
                CoreTypeConcrete::Felt252Dict(info)
                | CoreTypeConcrete::SquashedFelt252Dict(info) => {
                    let inner = &ptr
                        .cast::<NonNull<()>>()
                        .as_ref()
                        .cast::<FeltDict>()
                        .as_ref()
                        .inner;

                    let mut output_map = HashMap::with_capacity(inner.len());
                    for (&key, &val_ptr) in inner.iter() {
                        if val_ptr.is_null() {
                            continue;
                        }

                        let mut key = key;
                        key[31] &= 0x0F; // Filter out first 4 bits (they're outside an i252).

                        let key = Felt::from_bytes_le(&key);
                        output_map.insert(
                            key,
                            Self::from_ptr(
                                NonNull::new(val_ptr)
                                    .to_native_assert_error(
                                        "tried to make a non-null ptr out of a null one",
                                    )?
                                    .cast(),
                                &info.ty,
                                registry,
                                should_drop,
                            )?,
                        );

                        if should_drop {
                            libc_free(val_ptr);
                        }
                    }

                    if should_drop {
                        drop(Box::from_raw(
                            ptr.cast::<NonNull<()>>()
                                .as_ref()
                                .cast::<FeltDict>()
                                .as_ptr(),
                        ));
                    }

                    Self::Felt252Dict {
                        value: output_map,
                        debug_name: type_id.debug_name.as_ref().map(|x| x.to_string()),
                    }
                }
                CoreTypeConcrete::Felt252DictEntry(_) => {
                    native_panic!("unimplemented: shouldn't be possible to return")
                }
                CoreTypeConcrete::Pedersen(_)
                | CoreTypeConcrete::Poseidon(_)
                | CoreTypeConcrete::Bitwise(_)
                | CoreTypeConcrete::BuiltinCosts(_)
                | CoreTypeConcrete::RangeCheck(_)
                | CoreTypeConcrete::EcOp(_)
                | CoreTypeConcrete::GasBuiltin(_)
                | CoreTypeConcrete::SegmentArena(_) => {
                    native_panic!("handled before: {:?}", type_id)
                }
                // Does it make sense for programs to return this? Should it be implemented
                CoreTypeConcrete::StarkNet(selector) => match selector {
                    StarkNetTypeConcrete::ClassHash(_)
                    | StarkNetTypeConcrete::ContractAddress(_)
                    | StarkNetTypeConcrete::StorageBaseAddress(_)
                    | StarkNetTypeConcrete::StorageAddress(_) => {
                        // felt values
                        let data = ptr.cast::<[u8; 32]>().as_mut();
                        data[31] &= 0x0F; // Filter out first 4 bits (they're outside an i252).
                        let data = Felt::from_bytes_le(data);
                        Self::Felt252(data)
                    }
                    StarkNetTypeConcrete::System(_) => {
                        native_panic!("should be handled before")
                    }
                    StarkNetTypeConcrete::Secp256Point(info) => match info {
                        Secp256PointTypeConcrete::K1(_) => {
                            let data = ptr.cast::<Secp256k1Point>().as_ref();
                            Self::Secp256K1Point(*data)
                        }
                        Secp256PointTypeConcrete::R1(_) => {
                            let data = ptr.cast::<Secp256r1Point>().as_ref();
                            Self::Secp256R1Point(*data)
                        }
                    },
                    StarkNetTypeConcrete::Sha256StateHandle(_) => todo!(),
                },
                CoreTypeConcrete::Span(_) => todo!("implement span from_ptr"),
                CoreTypeConcrete::Snapshot(info) => {
                    Self::from_ptr(ptr, &info.ty, registry, should_drop)?
                }
                CoreTypeConcrete::Bytes31(_) => {
                    let data = *ptr.cast::<[u8; 31]>().as_ref();
                    Self::Bytes31(data)
                }

                CoreTypeConcrete::Const(_) => todo!(),
                CoreTypeConcrete::BoundedInt(info) => {
                    let mut data = BigInt::from_biguint(
                        Sign::Plus,
                        BigUint::from_bytes_le(slice::from_raw_parts(
                            ptr.cast::<u8>().as_ptr(),
                            (info.range.offset_bit_width().next_multiple_of(8) >> 3) as usize,
                        )),
                    );

                    data &= (BigInt::one() << info.range.offset_bit_width()) - BigInt::one();
                    data += &info.range.lower;

                    Self::BoundedInt {
                        value: data.into(),
                        range: info.range.clone(),
                    }
                }
                CoreTypeConcrete::Coupon(_)
                | CoreTypeConcrete::Circuit(_)
                | CoreTypeConcrete::RangeCheck96(_) => todo!(),
                CoreTypeConcrete::IntRange(info) => {
                    let member = registry.get_type(&info.ty)?;
                    let member_layout = member.layout(registry)?;

                    let x = Self::from_ptr(
                        NonNull::new(ptr.as_ptr()).unwrap(),
                        &info.ty,
                        registry,
                        should_drop,
                    )?;

                    let y = Self::from_ptr(
                        NonNull::new(
                            ptr.as_ptr()
                                .byte_add(member_layout.extend(member_layout)?.1),
                        )
                        .unwrap(),
                        &info.ty,
                        registry,
                        should_drop,
                    )?;

                    Self::IntRange {
                        x: x.into(),
                        y: y.into(),
                    }
                }
            }
        })
    }
}

#[cfg(test)]
mod test {
    use super::*;
    use bumpalo::Bump;
    use cairo_lang_sierra::extensions::types::{InfoAndTypeConcreteType, TypeInfo};
    use cairo_lang_sierra::program::ConcreteTypeLongId;
    use cairo_lang_sierra::program::Program;
    use cairo_lang_sierra::program::TypeDeclaration;
    use cairo_lang_sierra::ProgramParser;

    #[test]
    fn test_jit_value_conversion_felt() {
        let felt_value: Felt = 42.into();
        let jit_value: Value = felt_value.into();
        assert_eq!(jit_value, Value::Felt252(Felt::from(42)));
    }

    #[test]
    fn test_jit_value_conversion_u8() {
        let u8_value: u8 = 10;
        let jit_value: Value = u8_value.into();
        assert_eq!(jit_value, Value::Uint8(10));
    }

    #[test]
    fn test_jit_value_conversion_u16() {
        let u8_value: u16 = 10;
        let jit_value: Value = u8_value.into();
        assert_eq!(jit_value, Value::Uint16(10));
    }

    #[test]
    fn test_jit_value_conversion_u32() {
        let u32_value: u32 = 10;
        let jit_value: Value = u32_value.into();
        assert_eq!(jit_value, Value::Uint32(10));
    }

    #[test]
    fn test_jit_value_conversion_u64() {
        let u64_value: u64 = 10;
        let jit_value: Value = u64_value.into();
        assert_eq!(jit_value, Value::Uint64(10));
    }

    #[test]
    fn test_jit_value_conversion_u128() {
        let u128_value: u128 = 10;
        let jit_value: Value = u128_value.into();
        assert_eq!(jit_value, Value::Uint128(10));
    }

    #[test]
    fn test_jit_value_conversion_i8() {
        let i8_value: i8 = -10;
        let jit_value: Value = i8_value.into();
        assert_eq!(jit_value, Value::Sint8(-10));
    }

    #[test]
    fn test_jit_value_conversion_i16() {
        let i16_value: i16 = -10;
        let jit_value: Value = i16_value.into();
        assert_eq!(jit_value, Value::Sint16(-10));
    }

    #[test]
    fn test_jit_value_conversion_i32() {
        let i32_value: i32 = -10;
        let jit_value: Value = i32_value.into();
        assert_eq!(jit_value, Value::Sint32(-10));
    }

    #[test]
    fn test_jit_value_conversion_i64() {
        let i64_value: i64 = -10;
        let jit_value: Value = i64_value.into();
        assert_eq!(jit_value, Value::Sint64(-10));
    }

    #[test]
    fn test_jit_value_conversion_i128() {
        let i128_value: i128 = -10;
        let jit_value: Value = i128_value.into();
        assert_eq!(jit_value, Value::Sint128(-10));
    }

    #[test]
    fn test_jit_value_conversion_array_from_slice() {
        let array_slice: &[u8] = &[1, 2, 3];
        let jit_value: Value = array_slice.into();
        assert_eq!(
            jit_value,
            Value::Array(vec![Value::Uint8(1), Value::Uint8(2), Value::Uint8(3)])
        );
    }

    #[test]
    fn test_jit_value_conversion_array_from_vec() {
        let array_vec: Vec<u8> = vec![1, 2, 3];
        let jit_value: Value = array_vec.into();
        assert_eq!(
            jit_value,
            Value::Array(vec![Value::Uint8(1), Value::Uint8(2), Value::Uint8(3)])
        );
    }

    #[test]
    fn test_jit_value_conversion_array_from_fixed_size_array() {
        let array_fixed: [u8; 3] = [1, 2, 3];
        let jit_value: Value = array_fixed.into();
        assert_eq!(
            jit_value,
            Value::Array(vec![Value::Uint8(1), Value::Uint8(2), Value::Uint8(3)])
        );
    }

    #[test]
    fn test_resolve_type_snapshot() {
        let ty = CoreTypeConcrete::Snapshot(InfoAndTypeConcreteType {
            info: TypeInfo {
                long_id: ConcreteTypeLongId {
                    generic_id: "generic_type_id".into(),
                    generic_args: vec![],
                },
                storable: false,
                droppable: false,
                duplicatable: false,
                zero_sized: false,
            },
            ty: "test_id".into(),
        });

        let program = Program {
            type_declarations: vec![TypeDeclaration {
                id: "test_id".into(),
                long_id: ConcreteTypeLongId {
                    generic_id: "u128".into(),
                    generic_args: vec![],
                },
                declared_type_info: None,
            }],
            libfunc_declarations: vec![],
            statements: vec![],
            funcs: vec![],
        };

        let registry = ProgramRegistry::<CoreType, CoreLibfunc>::new(&program).unwrap();

        assert_eq!(
            Value::resolve_type(&ty, &registry)
                .unwrap()
                .integer_range(&registry)
                .unwrap(),
            Range {
                lower: BigInt::from(u128::MIN),
                upper: BigInt::from(u128::MAX) + BigInt::one(),
            }
        );
    }

    #[test]
    fn test_to_jit_felt252() {
        let program = ProgramParser::new()
            .parse("type felt252 = felt252;")
            .unwrap();

        let registry = ProgramRegistry::<CoreType, CoreLibfunc>::new(&program).unwrap();

        assert_eq!(
            unsafe {
                *Value::Felt252(Felt::from(42))
                    .to_ptr(&Bump::new(), &registry, &program.type_declarations[0].id)
                    .unwrap()
                    .cast::<[u32; 8]>()
                    .as_ptr()
            },
            [42, 0, 0, 0, 0, 0, 0, 0]
        );

        assert_eq!(
            unsafe {
                *Value::Felt252(Felt::MAX)
                    .to_ptr(&Bump::new(), &registry, &program.type_declarations[0].id)
                    .unwrap()
                    .cast::<[u32; 8]>()
                    .as_ptr()
            },
            // 0x800000000000011000000000000000000000000000000000000000000000001 - 1
            [0, 0, 0, 0, 0, 0, 17, 134217728]
        );

        assert_eq!(
            unsafe {
                *Value::Felt252(Felt::MAX + Felt::ONE)
                    .to_ptr(&Bump::new(), &registry, &program.type_declarations[0].id)
                    .unwrap()
                    .cast::<[u32; 8]>()
                    .as_ptr()
            },
            [0, 0, 0, 0, 0, 0, 0, 0]
        );
    }

    #[test]
    fn test_to_jit_uint8() {
        let program = ProgramParser::new().parse("type u8 = u8;").unwrap();

        let registry = ProgramRegistry::<CoreType, CoreLibfunc>::new(&program).unwrap();

        assert_eq!(
            unsafe {
                *Value::Uint8(9)
                    .to_ptr(&Bump::new(), &registry, &program.type_declarations[0].id)
                    .unwrap()
                    .cast::<u8>()
                    .as_ptr()
            },
            9
        );
    }

    #[test]
    fn test_to_jit_uint16() {
        let program = ProgramParser::new().parse("type u16 = u16;").unwrap();

        let registry = ProgramRegistry::<CoreType, CoreLibfunc>::new(&program).unwrap();

        assert_eq!(
            unsafe {
                *Value::Uint16(17)
                    .to_ptr(&Bump::new(), &registry, &program.type_declarations[0].id)
                    .unwrap()
                    .cast::<u16>()
                    .as_ptr()
            },
            17
        );
    }

    #[test]
    fn test_to_jit_uint32() {
        let program = ProgramParser::new().parse("type u32 = u32;").unwrap();

        let registry = ProgramRegistry::<CoreType, CoreLibfunc>::new(&program).unwrap();

        assert_eq!(
            unsafe {
                *Value::Uint32(33)
                    .to_ptr(&Bump::new(), &registry, &program.type_declarations[0].id)
                    .unwrap()
                    .cast::<u32>()
                    .as_ptr()
            },
            33
        );
    }

    #[test]
    fn test_to_jit_uint64() {
        let program = ProgramParser::new().parse("type u64 = u64;").unwrap();

        let registry = ProgramRegistry::<CoreType, CoreLibfunc>::new(&program).unwrap();

        assert_eq!(
            unsafe {
                *Value::Uint64(65)
                    .to_ptr(&Bump::new(), &registry, &program.type_declarations[0].id)
                    .unwrap()
                    .cast::<u64>()
                    .as_ptr()
            },
            65
        );
    }

    #[test]
    fn test_to_jit_uint128() {
        let program = ProgramParser::new().parse("type u128 = u128;").unwrap();

        let registry = ProgramRegistry::<CoreType, CoreLibfunc>::new(&program).unwrap();

        assert_eq!(
            unsafe {
                *Value::Uint128(129)
                    .to_ptr(&Bump::new(), &registry, &program.type_declarations[0].id)
                    .unwrap()
                    .cast::<u128>()
                    .as_ptr()
            },
            129
        );
    }

    #[test]
    fn test_to_jit_sint8() {
        let program = ProgramParser::new().parse("type i8 = i8;").unwrap();

        let registry = ProgramRegistry::<CoreType, CoreLibfunc>::new(&program).unwrap();

        assert_eq!(
            unsafe {
                *Value::Sint8(-9)
                    .to_ptr(&Bump::new(), &registry, &program.type_declarations[0].id)
                    .unwrap()
                    .cast::<i8>()
                    .as_ptr()
            },
            -9
        );
    }

    #[test]
    fn test_to_jit_sint16() {
        let program = ProgramParser::new().parse("type i16 = i16;").unwrap();

        let registry = ProgramRegistry::<CoreType, CoreLibfunc>::new(&program).unwrap();

        assert_eq!(
            unsafe {
                *Value::Sint16(-17)
                    .to_ptr(&Bump::new(), &registry, &program.type_declarations[0].id)
                    .unwrap()
                    .cast::<i16>()
                    .as_ptr()
            },
            -17
        );
    }

    #[test]
    fn test_to_jit_sint32() {
        let program = ProgramParser::new().parse("type i32 = i32;").unwrap();

        let registry = ProgramRegistry::<CoreType, CoreLibfunc>::new(&program).unwrap();

        assert_eq!(
            unsafe {
                *Value::Sint32(-33)
                    .to_ptr(&Bump::new(), &registry, &program.type_declarations[0].id)
                    .unwrap()
                    .cast::<i32>()
                    .as_ptr()
            },
            -33
        );
    }

    #[test]
    fn test_to_jit_sint64() {
        let program = ProgramParser::new().parse("type i64 = i64;").unwrap();

        let registry = ProgramRegistry::<CoreType, CoreLibfunc>::new(&program).unwrap();

        assert_eq!(
            unsafe {
                *Value::Sint64(-65)
                    .to_ptr(&Bump::new(), &registry, &program.type_declarations[0].id)
                    .unwrap()
                    .cast::<i64>()
                    .as_ptr()
            },
            -65
        );
    }

    #[test]
    fn test_to_jit_sint128() {
        let program = ProgramParser::new().parse("type i128 = i128;").unwrap();

        let registry = ProgramRegistry::<CoreType, CoreLibfunc>::new(&program).unwrap();

        assert_eq!(
            unsafe {
                *Value::Sint128(-129)
                    .to_ptr(&Bump::new(), &registry, &program.type_declarations[0].id)
                    .unwrap()
                    .cast::<i128>()
                    .as_ptr()
            },
            -129
        );
    }

    #[test]
    fn test_to_jit_ec_point() {
        let program = ProgramParser::new()
            .parse("type EcPoint = EcPoint;")
            .unwrap();

        let registry = ProgramRegistry::<CoreType, CoreLibfunc>::new(&program).unwrap();

        assert_eq!(
            unsafe {
                *Value::EcPoint(Felt::from(1234), Felt::from(4321))
                    .to_ptr(&Bump::new(), &registry, &program.type_declarations[0].id)
                    .unwrap()
                    .cast::<[[u32; 8]; 2]>()
                    .as_ptr()
            },
            [[1234, 0, 0, 0, 0, 0, 0, 0], [4321, 0, 0, 0, 0, 0, 0, 0]]
        );
    }

    #[test]
    fn test_to_jit_ec_state() {
        let program = ProgramParser::new()
            .parse("type EcState = EcState;")
            .unwrap();

        let registry = ProgramRegistry::<CoreType, CoreLibfunc>::new(&program).unwrap();

        assert_eq!(
            unsafe {
                *Value::EcState(
                    Felt::from(1234),
                    Felt::from(4321),
                    Felt::from(3333),
                    Felt::from(4444),
                )
                .to_ptr(&Bump::new(), &registry, &program.type_declarations[0].id)
                .unwrap()
                .cast::<[[u32; 8]; 4]>()
                .as_ptr()
            },
            [
                [1234, 0, 0, 0, 0, 0, 0, 0],
                [4321, 0, 0, 0, 0, 0, 0, 0],
                [3333, 0, 0, 0, 0, 0, 0, 0],
                [4444, 0, 0, 0, 0, 0, 0, 0]
            ]
        );
    }

    #[test]
    fn test_to_jit_enum() {
        // Parse the program
        let program = ProgramParser::new()
            .parse(
                "type u8 = u8;
                type MyEnum = Enum<ut@MyEnum, u8, u8>;",
            )
            .unwrap();

        // Create the registry for the program
        let registry = ProgramRegistry::<CoreType, CoreLibfunc>::new(&program).unwrap();

        // Call to_jit to get the value of the enum
        let result = Value::Enum {
            tag: 0,
            value: Box::new(Value::Uint8(10)),
            debug_name: None,
        }
        .to_ptr(&Bump::new(), &registry, &program.type_declarations[1].id);

        // Assertion to verify that the value returned by to_jit is not NULL
        assert!(result.is_ok());
    }

    #[test]
    fn test_to_jit_bounded_int_valid() {
        // Parse the program
        let program = ProgramParser::new()
            .parse(
                "type felt252 = felt252;
            type BoundedInt = BoundedInt<10, 510>;",
            )
            .unwrap();

        // Create the registry for the program
        let registry = ProgramRegistry::<CoreType, CoreLibfunc>::new(&program).unwrap();

        // Valid case
        assert_eq!(
            unsafe {
                *Value::BoundedInt {
                    value: Felt::from(16),
                    range: Range {
                        lower: BigInt::from(10),
                        upper: BigInt::from(510),
                    },
                }
                .to_ptr(&Bump::new(), &registry, &program.type_declarations[1].id)
                .unwrap()
                .cast::<[u32; 8]>()
                .as_ptr()
            },
            [16, 0, 0, 0, 0, 0, 0, 0]
        );
    }

    #[test]
    fn test_to_jit_bounded_int_lower_bound_greater_than_upper() {
        // Parse the program
        let program = ProgramParser::new()
            .parse(
                "type felt252 = felt252;
            type BoundedInt = BoundedInt<10, 510>;", // Note: lower > upper
            )
            .unwrap();

        // Create the registry for the program
        let registry = ProgramRegistry::<CoreType, CoreLibfunc>::new(&program).unwrap();

        // Error case: lower bound greater than upper bound
        let result = Value::BoundedInt {
            value: Felt::from(16),
            range: Range {
                lower: BigInt::from(510),
                upper: BigInt::from(10),
            },
        }
        .to_ptr(&Bump::new(), &registry, &program.type_declarations[1].id);

        assert!(matches!(
            result,
            Err(Error::Compiler(CompilerError::BoundedIntOutOfRange { .. }))
        ));
    }

    #[test]
    fn test_to_jit_bounded_int_value_less_than_lower_bound() {
        // Parse the program
        let program = ProgramParser::new()
            .parse(
                "type felt252 = felt252;
            type BoundedInt = BoundedInt<10, 510>;",
            )
            .unwrap();

        // Create the registry for the program
        let registry = ProgramRegistry::<CoreType, CoreLibfunc>::new(&program).unwrap();

        // Error case: value less than lower bound
        let result = Value::BoundedInt {
            value: Felt::from(9),
            range: Range {
                lower: BigInt::from(10),
                upper: BigInt::from(510),
            },
        }
        .to_ptr(&Bump::new(), &registry, &program.type_declarations[1].id);

        assert!(matches!(
            result,
            Err(Error::Compiler(CompilerError::BoundedIntOutOfRange { .. }))
        ));
    }

    #[test]
    fn test_to_jit_bounded_int_value_greater_than_or_equal_to_upper_bound() {
        // Parse the program
        let program = ProgramParser::new()
            .parse(
                "type felt252 = felt252;
            type BoundedInt = BoundedInt<10, 510>;",
            )
            .unwrap();

        // Create the registry for the program
        let registry = ProgramRegistry::<CoreType, CoreLibfunc>::new(&program).unwrap();

        // Error case: value greater than or equal to upper bound
        let result = Value::BoundedInt {
            value: Felt::from(512),
            range: Range {
                lower: BigInt::from(10),
                upper: BigInt::from(510),
            },
        }
        .to_ptr(&Bump::new(), &registry, &program.type_declarations[1].id);

        assert!(matches!(
            result,
            Err(Error::Compiler(CompilerError::BoundedIntOutOfRange { .. }))
        ));
    }

    #[test]
    fn test_to_jit_bounded_int_equal_bounds_and_value() {
        // Parse the program
        let program = ProgramParser::new()
            .parse(
                "type felt252 = felt252;
            type BoundedInt = BoundedInt<10, 10>;", // Note: lower = upper
            )
            .unwrap();

        // Create the registry for the program
        let registry = ProgramRegistry::<CoreType, CoreLibfunc>::new(&program).unwrap();

        // Error case: value equals lower and upper bound (upper bound is exclusive)
        let result = Value::BoundedInt {
            value: Felt::from(10),
            range: Range {
                lower: BigInt::from(10),
                upper: BigInt::from(10),
            },
        }
        .to_ptr(&Bump::new(), &registry, &program.type_declarations[1].id);

        assert!(matches!(
            result,
            Err(Error::Compiler(CompilerError::BoundedIntOutOfRange { .. }))
        ));
    }

    #[test]
    fn test_to_jit_enum_variant_out_of_range() {
        // Parse the program
        let program = ProgramParser::new()
            .parse(
                "type u8 = u8;
            type MyEnum = Enum<ut@MyEnum, u8, u8>;",
            )
            .unwrap();

        // Create the registry for the program
        let registry = ProgramRegistry::<CoreType, CoreLibfunc>::new(&program).unwrap();

        // Call to_jit to get the value of the enum with tag value out of range
        let result = Value::Enum {
            tag: 2,
            value: Box::new(Value::Uint8(10)),
            debug_name: None,
        }
        .to_ptr(&Bump::new(), &registry, &program.type_declarations[1].id)
        .unwrap_err();

        let error = result.to_string().clone();
        let error_msg = error.split("\n").collect::<Vec<&str>>()[0];

        assert_eq!(error_msg, "Variant index out of range.");
    }

    #[test]
    fn test_to_jit_enum_no_variant() {
        let program = ProgramParser::new()
            .parse(
                "type u8 = u8;
                type MyEnum = Enum<ut@MyEnum, u8>;",
            )
            .unwrap();

        let registry = ProgramRegistry::<CoreType, CoreLibfunc>::new(&program).unwrap();

        let result = Value::Enum {
            tag: 0,
            value: Box::new(Value::Uint8(10)),
            debug_name: None,
        }
        .to_ptr(&Bump::new(), &registry, &program.type_declarations[1].id)
        .unwrap_err();

        let error = result.to_string().clone();
        let error_msg = error.split("\n").collect::<Vec<&str>>()[0];

        assert_eq!(
            error_msg,
            "An enum without variants cannot be instantiated."
        );
    }

    #[test]
    fn test_to_jit_enum_type_error() {
        // Parse the program
        let program = ProgramParser::new()
            .parse(
                "type felt252 = felt252;
                type MyEnum = Enum<ut@MyEnum, felt252, felt252>;",
            )
            .unwrap();

        // Creating a registry for the program.
        let registry = ProgramRegistry::<CoreType, CoreLibfunc>::new(&program).unwrap();

        // Invoking to_jit method on a JitValue::Enum to convert it to a JIT representation.
        // Generating an error by providing an enum value instead of the expected type.
        let result = Value::Enum {
            tag: 0,
            value: Box::new(Value::Struct {
                fields: vec![Value::from(2u32)],
                debug_name: None,
            }),
            debug_name: None,
        }
        .to_ptr(&Bump::new(), &registry, &program.type_declarations[0].id)
        .unwrap_err(); // Unwrapping the error

        // Matching the error result to verify the error type and message.
        match result {
            Error::UnexpectedValue(expected_msg) => {
                // Asserting that the error message matches the expected message.
                assert_eq!(
                    expected_msg,
                    format!(
                        "expected value of type {:?} but got an enum value",
                        program.type_declarations[0].id.debug_name
                    )
                );
            }
            _ => panic!("Unexpected error type: {:?}", result),
        }
    }

    #[test]
    fn test_to_jit_struct_type_error() {
        // Parse the program
        let program = ProgramParser::new()
            .parse(
                "type felt252 = felt252;
                type MyEnum = Enum<ut@MyEnum, felt252, felt252>;",
            )
            .unwrap();

        // Creating a registry for the program.
        let registry = ProgramRegistry::<CoreType, CoreLibfunc>::new(&program).unwrap();

        // Invoking to_jit method on a JitValue::Struct to convert it to a JIT representation.
        // Generating an error by providing a struct value instead of the expected type.
        let result = Value::Struct {
            fields: vec![Value::from(2u32)],
            debug_name: None,
        }
        .to_ptr(&Bump::new(), &registry, &program.type_declarations[0].id)
        .unwrap_err(); // Unwrapping the error

        // Matching the error result to verify the error type and message.
        match result {
            Error::UnexpectedValue(expected_msg) => {
                // Asserting that the error message matches the expected message.
                assert_eq!(
                    expected_msg,
                    format!(
                        "expected value of type {:?} but got a struct",
                        program.type_declarations[0].id.debug_name
                    )
                );
            }
            _ => panic!("Unexpected error type: {:?}", result),
        }
    }
}

mod range_serde {
    use std::fmt;

    use cairo_lang_sierra::extensions::utils::Range;
    use serde::{
        de::{self, Visitor},
        ser::SerializeStruct,
        Deserializer, Serializer,
    };

    pub fn serialize<S>(range: &Range, ser: S) -> Result<S::Ok, S::Error>
    where
        S: Serializer,
    {
        let mut state = ser.serialize_struct("Range", 2)?;

        state.serialize_field("lower", &range.lower)?;
        state.serialize_field("upper", &range.upper)?;

        state.end()
    }

    pub fn deserialize<'de, D>(de: D) -> Result<Range, D::Error>
    where
        D: Deserializer<'de>,
    {
        struct RangeVisitor;

        impl<'de> Visitor<'de> for RangeVisitor {
            type Value = Range;

            fn expecting(&self, formatter: &mut fmt::Formatter) -> fmt::Result {
                formatter.write_str("an integer between -2^31 and 2^31")
            }

            fn visit_seq<A>(self, mut seq: A) -> Result<Self::Value, A::Error>
            where
                A: de::SeqAccess<'de>,
            {
                let lower = seq
                    .next_element()?
                    .ok_or_else(|| de::Error::invalid_length(0, &self))?;
                let upper = seq
                    .next_element()?
                    .ok_or_else(|| de::Error::invalid_length(1, &self))?;

                Ok(Range { lower, upper })
            }

            fn visit_map<A>(self, mut map: A) -> Result<Self::Value, A::Error>
            where
                A: de::MapAccess<'de>,
            {
                let mut lower = None;
                let mut upper = None;

                while let Some((field, value)) = map.next_entry()? {
                    match field {
                        "lower" => {
                            lower = Some(value);
                        }
                        "upper" => {
                            upper = Some(value);
                        }
                        _ => return Err(de::Error::unknown_field(field, &["lower", "upper"])),
                    }
                }

                Ok(Range {
                    lower: lower.ok_or_else(|| de::Error::missing_field("lower"))?,
                    upper: upper.ok_or_else(|| de::Error::missing_field("upper"))?,
                })
            }
        }

        de.deserialize_struct("Range", &["lower", "upper"], RangeVisitor)
    }
}<|MERGE_RESOLUTION|>--- conflicted
+++ resolved
@@ -605,7 +605,6 @@
                     let data_ptr =
                         init_data_ptr.byte_add(elem_stride * start_offset_value as usize);
 
-<<<<<<< HEAD
                     let refcount_offset = get_integer_layout(32)
                         .align_to(elem_layout.align())
                         .unwrap()
@@ -627,13 +626,10 @@
                         false
                     };
 
-                    assert!(end_offset_value >= start_offset_value);
-=======
                     native_assert!(
                         end_offset_value >= start_offset_value,
                         "can't have an array with negative length"
                     );
->>>>>>> 2b945fc5
                     let num_elems = (end_offset_value - start_offset_value) as usize;
                     let mut array_value = Vec::with_capacity(num_elems);
 
@@ -764,23 +760,16 @@
                     let payload_ty = registry.get_type(&info.variants[tag_value])?;
                     let payload_layout = payload_ty.layout(registry)?;
 
-<<<<<<< HEAD
-                    let payload_ptr =
-                        NonNull::new(ptr.as_ptr().byte_add(tag_layout.extend(payload_layout)?.1))
-                            .unwrap();
+                    let payload_ptr = NonNull::new(
+                        ptr.as_ptr().byte_add(tag_layout.extend(payload_layout)?.1),
+                    )
+                    .to_native_assert_error("tried to make a non-null ptr out of a null one")?;
                     let payload = Self::from_ptr(
                         payload_ptr,
                         &info.variants[tag_value],
                         registry,
                         should_drop,
                     )?;
-=======
-                    let payload_ptr = NonNull::new(
-                        ptr.as_ptr().byte_add(tag_layout.extend(payload_layout)?.1),
-                    )
-                    .to_native_assert_error("tried to make a non-null ptr out of a null one")?;
-                    let payload = Self::from_ptr(payload_ptr, &info.variants[tag_value], registry)?;
->>>>>>> 2b945fc5
 
                     Self::Enum {
                         tag: tag_value,
