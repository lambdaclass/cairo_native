//! # JIT params and return values de/serialization

//! A Rusty interface to provide parameters to JIT calls.

use crate::{
    error::jit_engine::{make_type_builder_error, ErrorImpl, RunnerError},
    types::{felt252::PRIME, TypeBuilder},
    utils::{felt252_bigint, get_integer_layout, layout_repeat, next_multiple_of_usize},
};
use bumpalo::Bump;
use cairo_lang_sierra::{
    extensions::{
        core::{CoreLibfunc, CoreType, CoreTypeConcrete},
        starknet::StarkNetTypeConcrete,
    },
    ids::ConcreteTypeId,
    program_registry::ProgramRegistry,
};
use educe::Educe;
use num_bigint::{BigInt, Sign};
<<<<<<< HEAD
use starknet_types_core::felt::Felt;
=======
use starknet_types_core::felt::{biguint_to_felt, felt_to_bigint, Felt};
use std::{alloc::Layout, collections::HashMap, ops::Neg, ptr::NonNull};
>>>>>>> 6b244ff2

/// A JitValue is a value that can be passed to the JIT engine as an argument or received as a result.
///
/// They map to the cairo/sierra types.
///
/// The debug_name field on some variants is `Some` when receiving a [`JitValue`] as a result.
///
/// A Boxed value or a non-null Nullable value is returned with it's inner value.
#[derive(Clone, Educe)]
#[educe(Debug, Eq, PartialEq)]
pub enum JitValue {
    Felt252(#[educe(Debug(method(std::fmt::Display::fmt)))] Felt),
    /// all elements need to be same type
    Array(Vec<Self>),
    Struct {
        fields: Vec<Self>,
        #[educe(PartialEq(ignore))]
        debug_name: Option<String>,
    }, // element types can differ
    Enum {
        tag: usize,
        value: Box<Self>,
        #[educe(PartialEq(ignore))]
        debug_name: Option<String>,
    },
    Felt252Dict {
        value: HashMap<Felt, Self>,
        #[educe(PartialEq(ignore))]
        debug_name: Option<String>,
    },
    Uint8(u8),
    Uint16(u16),
    Uint32(u32),
    Uint64(u64),
    Uint128(u128),
    Sint8(i8),
    Sint16(i16),
    Sint32(i32),
    Sint64(i64),
    Sint128(i128),
    EcPoint(Felt, Felt),
    EcState(Felt, Felt, Felt, Felt),
    /// Used as return value for Nullables that are null.
    Null,
}

// Conversions

impl From<Felt> for JitValue {
    fn from(value: Felt) -> Self {
        Self::Felt252(value)
    }
}

impl From<u8> for JitValue {
    fn from(value: u8) -> Self {
        Self::Uint8(value)
    }
}

impl From<u16> for JitValue {
    fn from(value: u16) -> Self {
        Self::Uint16(value)
    }
}

impl From<u32> for JitValue {
    fn from(value: u32) -> Self {
        Self::Uint32(value)
    }
}

impl From<u64> for JitValue {
    fn from(value: u64) -> Self {
        Self::Uint64(value)
    }
}

impl From<u128> for JitValue {
    fn from(value: u128) -> Self {
        Self::Uint128(value)
    }
}

impl From<i8> for JitValue {
    fn from(value: i8) -> Self {
        Self::Sint8(value)
    }
}

impl From<i16> for JitValue {
    fn from(value: i16) -> Self {
        Self::Sint16(value)
    }
}

impl From<i32> for JitValue {
    fn from(value: i32) -> Self {
        Self::Sint32(value)
    }
}

impl From<i64> for JitValue {
    fn from(value: i64) -> Self {
        Self::Sint64(value)
    }
}

impl From<i128> for JitValue {
    fn from(value: i128) -> Self {
        Self::Sint128(value)
    }
}

impl<T: Into<JitValue> + Clone> From<&[T]> for JitValue {
    fn from(value: &[T]) -> Self {
        Self::Array(value.iter().map(|x| x.clone().into()).collect())
    }
}

impl<T: Into<JitValue>> From<Vec<T>> for JitValue {
    fn from(value: Vec<T>) -> Self {
        Self::Array(value.into_iter().map(|x| x.into()).collect())
    }
}

impl<T: Into<JitValue>, const N: usize> From<[T; N]> for JitValue {
    fn from(value: [T; N]) -> Self {
        Self::Array(value.into_iter().map(|x| x.into()).collect())
    }
}

impl JitValue {
    pub(crate) fn resolve_type<'a>(
        ty: &'a CoreTypeConcrete,
        registry: &'a ProgramRegistry<CoreType, CoreLibfunc>,
    ) -> &'a CoreTypeConcrete {
        match ty {
            CoreTypeConcrete::Snapshot(info) => registry.get_type(&info.ty).unwrap(),
            x => x,
        }
    }

    /// Allocates the value in the given arena so it can be passed to the JIT engine.
    pub(crate) fn to_jit(
        &self,
        arena: &Bump,
        registry: &ProgramRegistry<CoreType, CoreLibfunc>,
        type_id: &ConcreteTypeId,
    ) -> Result<NonNull<()>, RunnerError> {
        let ty = registry.get_type(type_id)?;

        Ok(unsafe {
            match self {
                Self::Felt252(value) => {
                    let ptr = arena.alloc_layout(get_integer_layout(252)).cast();

                    let data = felt252_bigint(value.to_bigint());
                    ptr.cast::<[u32; 8]>().as_mut().copy_from_slice(&data);
                    ptr
                }
                Self::Array(data) => {
                    if let CoreTypeConcrete::Array(info) = Self::resolve_type(ty, registry) {
                        let elem_ty = registry.get_type(&info.ty)?;
                        let elem_layout = elem_ty
                            .layout(registry)
                            .map_err(make_type_builder_error(type_id))?
                            .pad_to_align();

                        let ptr: *mut NonNull<()> =
                            libc::malloc(elem_layout.size() * data.len()).cast();
                        let mut len: u32 = 0;
                        let cap: u32 = data.len().try_into().unwrap();

                        for elem in data {
                            let elem = elem.to_jit(arena, registry, &info.ty)?;

                            std::ptr::copy_nonoverlapping(
                                elem.cast::<u8>().as_ptr(),
                                NonNull::new(
                                    ((NonNull::new_unchecked(ptr).as_ptr() as usize)
                                        + len as usize * elem_layout.size())
                                        as *mut u8,
                                )
                                .unwrap()
                                .cast()
                                .as_ptr(),
                                elem_layout.size(),
                            );

                            len += 1;
                        }

                        let target = arena.alloc_layout(
                            Layout::new::<*mut NonNull<()>>()
                                .extend(Layout::new::<u32>())?
                                .0
                                .extend(Layout::new::<u32>())?
                                .0,
                        );

                        *target.cast::<*mut NonNull<()>>().as_mut() = ptr;

                        let (layout, offset) =
                            Layout::new::<*mut NonNull<()>>().extend(Layout::new::<u32>())?;

                        *NonNull::new(((target.as_ptr() as usize) + offset) as *mut u32)
                            .unwrap()
                            .cast()
                            .as_mut() = len;

                        let (_, offset) = layout.extend(Layout::new::<u32>())?;

                        *NonNull::new(((target.as_ptr() as usize) + offset) as *mut u32)
                            .unwrap()
                            .cast()
                            .as_mut() = cap;
                        target.cast()
                    } else {
                        Err(ErrorImpl::UnexpectedValue(format!(
                            "expected value of type {:?} but got an array",
                            type_id.debug_name
                        )))?
                    }
                }
                Self::Struct {
                    fields: members, ..
                } => {
                    if let CoreTypeConcrete::Struct(info) = Self::resolve_type(ty, registry) {
                        let mut layout: Option<Layout> = None;
                        let mut data = Vec::with_capacity(info.members.len());

                        let mut is_memory_allocated = false;
                        for (member_type_id, member) in info.members.iter().zip(members) {
                            let member_ty = registry.get_type(member_type_id)?;
                            let member_layout = member_ty
                                .layout(registry)
                                .map_err(make_type_builder_error(type_id))?;

                            let (new_layout, offset) = match layout {
                                Some(layout) => layout.extend(member_layout)?,
                                None => (member_layout, 0),
                            };
                            layout = Some(new_layout);

                            let member_ptr = member.to_jit(arena, registry, member_type_id)?;
                            data.push((
                                member_layout,
                                offset,
                                if member_ty.is_memory_allocated(registry) {
                                    is_memory_allocated = true;

                                    // Undo the wrapper pointer added because the member's memory
                                    // allocated flag.
                                    *member_ptr.cast::<NonNull<()>>().as_ref()
                                } else {
                                    member_ptr
                                },
                            ));
                        }

                        let ptr = arena
                            .alloc_layout(layout.unwrap_or(Layout::new::<()>()))
                            .cast();

                        for (layout, offset, member_ptr) in data {
                            std::ptr::copy_nonoverlapping(
                                member_ptr.cast::<u8>().as_ptr(),
                                NonNull::new(((ptr.as_ptr() as usize) + offset) as *mut u8)
                                    .unwrap()
                                    .cast()
                                    .as_ptr(),
                                layout.size(),
                            );
                        }

                        if is_memory_allocated {
                            NonNull::new(arena.alloc(ptr.as_ptr()) as *mut _)
                                .unwrap()
                                .cast()
                        } else {
                            ptr
                        }
                    } else {
                        Err(ErrorImpl::UnexpectedValue(format!(
                            "expected value of type {:?} but got a struct",
                            type_id.debug_name
                        )))?
                    }
                }
                Self::Enum { tag, value, .. } => {
                    if let CoreTypeConcrete::Enum(info) = Self::resolve_type(ty, registry) {
                        assert!(*tag <= info.variants.len(), "Variant index out of range.");

                        let payload_type_id = &info.variants[*tag];
                        let payload = value.to_jit(arena, registry, payload_type_id)?;

                        let (layout, tag_layout, variant_layouts) =
                            crate::types::r#enum::get_layout_for_variants(registry, &info.variants)
                                .unwrap();
                        let ptr = arena.alloc_layout(layout).cast::<()>();

                        match tag_layout.size() {
                            0 => panic!("An enum without variants cannot be instantiated."),
                            1 => *ptr.cast::<u8>().as_mut() = *tag as u8,
                            2 => *ptr.cast::<u16>().as_mut() = *tag as u16,
                            4 => *ptr.cast::<u32>().as_mut() = *tag as u32,
                            8 => *ptr.cast::<u64>().as_mut() = *tag as u64,
                            _ => unreachable!(),
                        }

                        std::ptr::copy_nonoverlapping(
                            payload.cast::<u8>().as_ptr(),
                            NonNull::new(
                                ((ptr.as_ptr() as usize)
                                    + tag_layout.extend(variant_layouts[*tag]).unwrap().1)
                                    as *mut u8,
                            )
                            .unwrap()
                            .cast()
                            .as_ptr(),
                            variant_layouts[*tag].size(),
                        );

                        NonNull::new(arena.alloc(ptr.as_ptr()) as *mut _)
                            .unwrap()
                            .cast()
                    } else {
                        Err(ErrorImpl::UnexpectedValue(format!(
                            "expected value of type {:?} but got an enum value",
                            type_id.debug_name
                        )))?
                    }
                }
                Self::Felt252Dict { value: map, .. } => {
                    if let CoreTypeConcrete::Felt252Dict(info) = Self::resolve_type(ty, registry) {
                        let elem_ty = registry.get_type(&info.ty).unwrap();
                        let elem_layout = elem_ty.layout(registry).unwrap().pad_to_align();

                        let mut value_map = HashMap::<[u8; 32], NonNull<std::ffi::c_void>>::new();

                        // next key must be called before next_value

                        for (key, value) in map.iter() {
                            let key = key.to_bytes_le();
                            let value = value.to_jit(arena, registry, &info.ty)?;

                            let value_malloc_ptr =
                                NonNull::new(libc::malloc(elem_layout.size())).unwrap();

                            std::ptr::copy_nonoverlapping(
                                value.cast::<u8>().as_ptr(),
                                value_malloc_ptr.cast().as_ptr(),
                                elem_layout.size(),
                            );

                            value_map.insert(key, value_malloc_ptr);
                        }

                        NonNull::new_unchecked(Box::into_raw(Box::new(value_map))).cast()
                    } else {
                        Err(ErrorImpl::UnexpectedValue(format!(
                            "expected value of type {:?} but got a felt dict",
                            type_id.debug_name
                        )))?
                    }
                }
                Self::Uint8(value) => {
                    let ptr = arena.alloc_layout(Layout::new::<u8>()).cast();
                    *ptr.cast::<u8>().as_mut() = *value;

                    ptr
                }
                Self::Uint16(value) => {
                    let ptr = arena.alloc_layout(Layout::new::<u16>()).cast();
                    *ptr.cast::<u16>().as_mut() = *value;

                    ptr
                }
                Self::Uint32(value) => {
                    let ptr = arena.alloc_layout(Layout::new::<u32>()).cast();
                    *ptr.cast::<u32>().as_mut() = *value;

                    ptr
                }
                Self::Uint64(value) => {
                    let ptr = arena.alloc_layout(Layout::new::<u64>()).cast();
                    *ptr.cast::<u64>().as_mut() = *value;

                    ptr
                }
                Self::Uint128(value) => {
                    let ptr = arena.alloc_layout(Layout::new::<u128>()).cast();
                    *ptr.cast::<u128>().as_mut() = *value;

                    ptr
                }
                Self::Sint8(value) => {
                    let ptr = arena.alloc_layout(Layout::new::<i8>()).cast();
                    *ptr.cast::<i8>().as_mut() = *value;

                    ptr
                }
                Self::Sint16(value) => {
                    let ptr = arena.alloc_layout(Layout::new::<i16>()).cast();
                    *ptr.cast::<i16>().as_mut() = *value;

                    ptr
                }
                Self::Sint32(value) => {
                    let ptr = arena.alloc_layout(Layout::new::<i32>()).cast();
                    *ptr.cast::<i32>().as_mut() = *value;

                    ptr
                }
                Self::Sint64(value) => {
                    let ptr = arena.alloc_layout(Layout::new::<i64>()).cast();
                    *ptr.cast::<i64>().as_mut() = *value;

                    ptr
                }
                Self::Sint128(value) => {
                    let ptr = arena.alloc_layout(Layout::new::<i128>()).cast();
                    *ptr.cast::<i128>().as_mut() = *value;

                    ptr
                }
                Self::EcPoint(a, b) => {
                    let ptr = arena
                        .alloc_layout(layout_repeat(&get_integer_layout(252), 2).unwrap().0)
                        .cast();

                    let a = felt252_bigint(a.to_bigint());
                    let b = felt252_bigint(b.to_bigint());
                    let data = [a, b];

                    ptr.cast::<[[u32; 8]; 2]>().as_mut().copy_from_slice(&data);

                    ptr
                }
                Self::EcState(a, b, c, d) => {
                    let ptr = arena
                        .alloc_layout(layout_repeat(&get_integer_layout(252), 4).unwrap().0)
                        .cast();

                    let a = felt252_bigint(a.to_bigint());
                    let b = felt252_bigint(b.to_bigint());
                    let c = felt252_bigint(c.to_bigint());
                    let d = felt252_bigint(d.to_bigint());
                    let data = [a, b, c, d];

                    ptr.cast::<[[u32; 8]; 4]>().as_mut().copy_from_slice(&data);

                    ptr
                }
                Self::Null => {
                    unimplemented!("null is meant as return value for nullable for now")
                }
            }
        })
    }

    /// From the given pointer acquired from the JIT outputs, convert it to a [`Self`]
    pub(crate) fn from_jit(
        ptr: NonNull<()>,
        type_id: &ConcreteTypeId,
        registry: &ProgramRegistry<CoreType, CoreLibfunc>,
    ) -> Self {
        let ty = registry.get_type(type_id).unwrap();

        unsafe {
            match ty {
                CoreTypeConcrete::Array(info) => {
                    let elem_ty = registry.get_type(&info.ty).unwrap();

                    let elem_layout = elem_ty.layout(registry).unwrap();
                    let elem_stride = elem_layout.pad_to_align().size();

                    let ptr_layout = Layout::new::<*mut ()>();
                    let len_layout = crate::utils::get_integer_layout(32);

                    let len_value = *NonNull::new(
                        ((ptr.as_ptr() as usize) + ptr_layout.extend(len_layout).unwrap().1)
                            as *mut (),
                    )
                    .unwrap()
                    .cast::<u32>()
                    .as_ref();

                    let data_ptr = *ptr.cast::<NonNull<()>>().as_ref();
                    let mut array_value = Vec::new();

                    for i in 0..(len_value as usize) {
                        let cur_elem_ptr = NonNull::new(
                            ((data_ptr.as_ptr() as usize) + elem_stride * i) as *mut (),
                        )
                        .unwrap();

                        array_value.push(Self::from_jit(cur_elem_ptr, &info.ty, registry));
                    }

                    libc::free(data_ptr.as_ptr().cast());

                    Self::Array(array_value)
                }
                CoreTypeConcrete::Box(info) => {
                    let inner = *ptr.cast::<NonNull<()>>().as_ptr();
                    let value = Self::from_jit(inner, &info.ty, registry);
                    libc::free(inner.as_ptr().cast());
                    value
                }
                CoreTypeConcrete::EcPoint(_) => {
                    let data = ptr.cast::<[[u8; 32]; 2]>().as_ref();

                    Self::EcPoint(Felt::from_bytes_le(&data[0]), Felt::from_bytes_le(&data[1]))
                }
                CoreTypeConcrete::EcState(_) => {
                    let data = ptr.cast::<[[u8; 32]; 4]>().as_ref();

                    Self::EcState(
                        Felt::from_bytes_le(&data[0]),
                        Felt::from_bytes_le(&data[1]),
                        Felt::from_bytes_le(&data[2]),
                        Felt::from_bytes_le(&data[3]),
                    )
                }
                CoreTypeConcrete::Felt252(_) => {
                    let data = ptr.cast::<[u8; 32]>().as_ref();
                    let data = Felt::from_bytes_le(data);
                    Self::Felt252(data)
                }
                CoreTypeConcrete::Uint8(_) => Self::Uint8(*ptr.cast::<u8>().as_ref()),
                CoreTypeConcrete::Uint16(_) => Self::Uint16(*ptr.cast::<u16>().as_ref()),
                CoreTypeConcrete::Uint32(_) => Self::Uint32(*ptr.cast::<u32>().as_ref()),
                CoreTypeConcrete::Uint64(_) => Self::Uint64(*ptr.cast::<u64>().as_ref()),
                CoreTypeConcrete::Uint128(_) => Self::Uint128(*ptr.cast::<u128>().as_ref()),
                CoreTypeConcrete::Uint128MulGuarantee(_) => todo!(),
                CoreTypeConcrete::Sint8(_) => Self::Sint8(*ptr.cast::<i8>().as_ref()),
                CoreTypeConcrete::Sint16(_) => Self::Sint16(*ptr.cast::<i16>().as_ref()),
                CoreTypeConcrete::Sint32(_) => Self::Sint32(*ptr.cast::<i32>().as_ref()),
                CoreTypeConcrete::Sint64(_) => Self::Sint64(*ptr.cast::<i64>().as_ref()),
                CoreTypeConcrete::Sint128(_) => Self::Sint128(*ptr.cast::<i128>().as_ref()),
                CoreTypeConcrete::NonZero(info) => Self::from_jit(ptr, &info.ty, registry),
                CoreTypeConcrete::Nullable(info) => {
                    let inner_ptr = *ptr.cast::<*mut ()>().as_ptr();
                    if inner_ptr.is_null() {
                        Self::Null
                    } else {
                        let value = Self::from_jit(
                            NonNull::new_unchecked(inner_ptr).cast(),
                            &info.ty,
                            registry,
                        );
                        libc::free(inner_ptr.cast());
                        value
                    }
                }
                CoreTypeConcrete::Uninitialized(_) => {
                    todo!("implement uninit from_jit or ignore the return value")
                }
                CoreTypeConcrete::Enum(info) => {
                    let tag_layout = crate::utils::get_integer_layout(match info.variants.len() {
                        0 | 1 => 0,
                        num_variants => {
                            (next_multiple_of_usize(num_variants.next_power_of_two(), 8) >> 3)
                                .try_into()
                                .unwrap()
                        }
                    });
                    let tag_value = match info.variants.len() {
                        0 => {
                            // An enum without variants is basically the `!` (never) type in Rust.
                            panic!("An enum without variants is not a valid type.")
                        }
                        1 => 0,
                        _ => match tag_layout.size() {
                            1 => *ptr.cast::<u8>().as_ref() as usize,
                            2 => *ptr.cast::<u16>().as_ref() as usize,
                            4 => *ptr.cast::<u32>().as_ref() as usize,
                            8 => *ptr.cast::<u64>().as_ref() as usize,
                            _ => unreachable!(),
                        },
                    };

                    let payload_ty = registry.get_type(&info.variants[tag_value]).unwrap();
                    let payload_layout = payload_ty.layout(registry).unwrap();

                    let payload_ptr = NonNull::new(
                        ((ptr.as_ptr() as usize) + tag_layout.extend(payload_layout).unwrap().1)
                            as *mut _,
                    )
                    .unwrap();
                    let payload =
                        JitValue::from_jit(payload_ptr, &info.variants[tag_value], registry);

                    JitValue::Enum {
                        tag: tag_value,
                        value: Box::new(payload),
                        debug_name: type_id.debug_name.as_ref().map(|x| x.to_string()),
                    }
                }
                CoreTypeConcrete::Struct(info) => {
                    let mut layout: Option<Layout> = None;
                    let mut members = Vec::with_capacity(info.members.len());

                    for member_ty in &info.members {
                        let member = registry.get_type(member_ty).unwrap();
                        let member_layout = member.layout(registry).unwrap();

                        let (new_layout, offset) = match layout {
                            Some(layout) => layout.extend(member_layout).unwrap(),
                            None => (member_layout, 0),
                        };
                        layout = Some(new_layout);

                        members.push(Self::from_jit(
                            NonNull::new(((ptr.as_ptr() as usize) + offset) as *mut ()).unwrap(),
                            member_ty,
                            registry,
                        ));
                    }

                    JitValue::Struct {
                        fields: members,
                        debug_name: type_id.debug_name.as_ref().map(|x| x.to_string()),
                    }
                }
                CoreTypeConcrete::Felt252Dict(info)
                | CoreTypeConcrete::SquashedFelt252Dict(info) => {
                    let map = Box::from_raw(
                        ptr.cast::<HashMap<[u8; 32], NonNull<std::ffi::c_void>>>()
                            .as_ptr(),
                    );

                    let mut output_map = HashMap::with_capacity(map.len());

                    for (key, val_ptr) in map.iter() {
                        let key = Felt::from_bytes_le(key);
                        output_map.insert(key, Self::from_jit(val_ptr.cast(), &info.ty, registry));
                    }

                    JitValue::Felt252Dict {
                        value: output_map,
                        debug_name: type_id.debug_name.as_ref().map(|x| x.to_string()),
                    }
                }
                CoreTypeConcrete::Felt252DictEntry(_) => {
                    unimplemented!("shouldn't be possible to return")
                }
                CoreTypeConcrete::Pedersen(_)
                | CoreTypeConcrete::Poseidon(_)
                | CoreTypeConcrete::Bitwise(_)
                | CoreTypeConcrete::BuiltinCosts(_)
                | CoreTypeConcrete::RangeCheck(_)
                | CoreTypeConcrete::EcOp(_)
                | CoreTypeConcrete::GasBuiltin(_)
                | CoreTypeConcrete::SegmentArena(_) => {
                    unimplemented!("handled before: {:?}", type_id)
                }
                // Does it make sense for programs to return this? Should it be implemented
                CoreTypeConcrete::StarkNet(selector) => match selector {
                    StarkNetTypeConcrete::ClassHash(_)
                    | StarkNetTypeConcrete::ContractAddress(_)
                    | StarkNetTypeConcrete::StorageBaseAddress(_)
                    | StarkNetTypeConcrete::StorageAddress(_) => {
                        // felt values
                        let data = ptr.cast::<[u8; 32]>().as_ref();
                        let data = Felt::from_bytes_le(data);
                        JitValue::Felt252(data)
                    }
                    StarkNetTypeConcrete::System(_) => {
                        unimplemented!("should be handled before")
                    }
                    StarkNetTypeConcrete::Secp256Point(_) => todo!(),
                },
                CoreTypeConcrete::Span(_) => todo!("implement span from_jit"),
                CoreTypeConcrete::Snapshot(info) => Self::from_jit(ptr, &info.ty, registry),
                CoreTypeConcrete::Bytes31(_) => todo!("implement bytes31 from_jit"),
            }
        }
    }

    /// String to felt
    pub fn felt_str(value: &str) -> Self {
        let value = value.parse::<BigInt>().unwrap();
        let value = match value.sign() {
            Sign::Minus => &*PRIME - value.neg().to_biguint().unwrap(),
            _ => value.to_biguint().unwrap(),
        };

        Self::Felt252(Felt::from(&value))
    }
}<|MERGE_RESOLUTION|>--- conflicted
+++ resolved
@@ -18,12 +18,8 @@
 };
 use educe::Educe;
 use num_bigint::{BigInt, Sign};
-<<<<<<< HEAD
 use starknet_types_core::felt::Felt;
-=======
-use starknet_types_core::felt::{biguint_to_felt, felt_to_bigint, Felt};
 use std::{alloc::Layout, collections::HashMap, ops::Neg, ptr::NonNull};
->>>>>>> 6b244ff2
 
 /// A JitValue is a value that can be passed to the JIT engine as an argument or received as a result.
 ///
