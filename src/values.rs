--- conflicted
+++ resolved
@@ -243,18 +243,10 @@
                         *target.cast::<*mut NonNull<()>>().as_mut() = ptr;
 
                         let (layout, offset) =
-<<<<<<< HEAD
                             llvmptr_layout(context, module).extend(crate::ffi::get_mlir_layout(
                                 module,
                                 IntegerType::new(context, 32).into(),
                             ))?;
-=======
-                            Layout::new::<*mut NonNull<()>>().extend(Layout::new::<u32>())?;
-                        *NonNull::new(((target.as_ptr() as usize) + offset) as *mut u32)
-                            .unwrap()
-                            .cast()
-                            .as_mut() = 0;
->>>>>>> 7a7fe478
 
                         let (layout, offset) = layout.extend(Layout::new::<u32>())?;
                         *NonNull::new(((target.as_ptr() as usize) + offset) as *mut u32)
@@ -262,15 +254,11 @@
                             .cast()
                             .as_mut() = len;
 
-<<<<<<< HEAD
                         let (_, offset) = layout.extend(crate::ffi::get_mlir_layout(
                             module,
                             IntegerType::new(context, 32).into(),
                         ))?;
 
-=======
-                        let (_, offset) = layout.extend(Layout::new::<u32>())?;
->>>>>>> 7a7fe478
                         *NonNull::new(((target.as_ptr() as usize) + offset) as *mut u32)
                             .unwrap()
                             .cast()
