//! # Params and return values de/serialization
//!
//! A Rusty interface to provide parameters to cairo-native entry point calls.

use crate::{
    error::{panic::ToNativeAssertError, CompilerError, Error},
    native_assert, native_panic,
    starknet::{Secp256k1Point, Secp256r1Point},
    types::TypeBuilder,
    utils::{
        felt252_bigint, get_integer_layout, layout_repeat, libc_free, libc_malloc, RangeExt, PRIME,
    },
};
use bumpalo::Bump;
use cairo_lang_sierra::{
    extensions::{
        core::{CoreLibfunc, CoreType, CoreTypeConcrete},
        starknet::{secp256::Secp256PointTypeConcrete, StarkNetTypeConcrete},
        utils::Range,
    },
    ids::ConcreteTypeId,
    program_registry::ProgramRegistry,
};
use cairo_native_runtime::FeltDict;
use educe::Educe;
use num_bigint::{BigInt, BigUint, Sign};
use num_traits::{Euclid, One};
use starknet_types_core::felt::Felt;
use std::{alloc::Layout, collections::HashMap, ptr::NonNull, slice};

/// A Value is a value that can be passed to either the JIT engine or a compiled program as an argument or received as a result.
///
/// They map to the cairo/sierra types.
///
/// The debug_name field on some variants is `Some` when receiving a [`Value`] as a result.
///
/// A Boxed value or a non-null Nullable value is returned with it's inner value.
#[derive(Clone, Educe, serde::Serialize, serde::Deserialize)]
#[educe(Debug, Eq, PartialEq)]
pub enum Value {
    Felt252(#[educe(Debug(method(std::fmt::Display::fmt)))] Felt),
    Bytes31([u8; 31]),
    /// all elements need to be same type
    Array(Vec<Self>),
    Struct {
        fields: Vec<Self>,
        #[educe(PartialEq(ignore))]
        debug_name: Option<String>,
    }, // element types can differ
    Enum {
        tag: usize,
        value: Box<Self>,
        #[educe(PartialEq(ignore))]
        debug_name: Option<String>,
    },
    Felt252Dict {
        value: HashMap<Felt, Self>,
        #[educe(PartialEq(ignore))]
        debug_name: Option<String>,
    },
    Uint8(u8),
    Uint16(u16),
    Uint32(u32),
    Uint64(u64),
    Uint128(u128),
    Sint8(i8),
    Sint16(i16),
    Sint32(i32),
    Sint64(i64),
    Sint128(i128),
    EcPoint(Felt, Felt),
    EcState(Felt, Felt, Felt, Felt),
    Secp256K1Point(Secp256k1Point),
    Secp256R1Point(Secp256r1Point),
    BoundedInt {
        value: Felt,
        #[serde(with = "range_serde")]
        range: Range,
    },
    IntRange {
        x: Box<Value>,
        y: Box<Value>,
    },
    /// Used as return value for Nullables that are null.
    Null,
}

// Conversions

impl From<Felt> for Value {
    fn from(value: Felt) -> Self {
        Self::Felt252(value)
    }
}

impl From<u8> for Value {
    fn from(value: u8) -> Self {
        Self::Uint8(value)
    }
}

impl From<u16> for Value {
    fn from(value: u16) -> Self {
        Self::Uint16(value)
    }
}

impl From<u32> for Value {
    fn from(value: u32) -> Self {
        Self::Uint32(value)
    }
}

impl From<u64> for Value {
    fn from(value: u64) -> Self {
        Self::Uint64(value)
    }
}

impl From<u128> for Value {
    fn from(value: u128) -> Self {
        Self::Uint128(value)
    }
}

impl From<i8> for Value {
    fn from(value: i8) -> Self {
        Self::Sint8(value)
    }
}

impl From<i16> for Value {
    fn from(value: i16) -> Self {
        Self::Sint16(value)
    }
}

impl From<i32> for Value {
    fn from(value: i32) -> Self {
        Self::Sint32(value)
    }
}

impl From<i64> for Value {
    fn from(value: i64) -> Self {
        Self::Sint64(value)
    }
}

impl From<i128> for Value {
    fn from(value: i128) -> Self {
        Self::Sint128(value)
    }
}

impl<T: Into<Value> + Clone> From<&[T]> for Value {
    fn from(value: &[T]) -> Self {
        Self::Array(value.iter().map(|x| x.clone().into()).collect())
    }
}

impl<T: Into<Value>> From<Vec<T>> for Value {
    fn from(value: Vec<T>) -> Self {
        Self::Array(value.into_iter().map(Into::into).collect())
    }
}

impl<T: Into<Value>, const N: usize> From<[T; N]> for Value {
    fn from(value: [T; N]) -> Self {
        Self::Array(value.into_iter().map(Into::into).collect())
    }
}

impl Value {
    pub(crate) fn resolve_type<'a>(
        ty: &'a CoreTypeConcrete,
        registry: &'a ProgramRegistry<CoreType, CoreLibfunc>,
    ) -> Result<&'a CoreTypeConcrete, Error> {
        Ok(match ty {
            CoreTypeConcrete::Snapshot(info) => registry.get_type(&info.ty)?,
            x => x,
        })
    }

    /// Allocates the value in the given arena so it can be passed to the JIT engine or a compiled program.
    pub(crate) fn to_ptr(
        &self,
        arena: &Bump,
        registry: &ProgramRegistry<CoreType, CoreLibfunc>,
        type_id: &ConcreteTypeId,
    ) -> Result<NonNull<()>, Error> {
        let ty = registry.get_type(type_id)?;

        Ok(unsafe {
            match self {
                Self::Felt252(value) => {
                    let ptr = arena.alloc_layout(get_integer_layout(252)).cast();

                    let data = felt252_bigint(value.to_bigint()).to_bytes_le();
                    ptr.cast::<[u8; 32]>().as_mut().copy_from_slice(&data);
                    ptr
                }
                Self::BoundedInt {
                    value,
                    range: Range { lower, upper },
                } => {
                    let value = value.to_bigint();

                    if lower >= upper {
                        // If lower bound is greater than or equal to upper bound
                        // Should not happen with correct range definition
                        return Err(CompilerError::BoundedIntOutOfRange {
                            value: Box::new(value),
                            range: Box::new((lower.clone(), upper.clone())),
                        }
                        .into());
                    }

                    let prime = BigInt::from_biguint(Sign::Plus, PRIME.clone());
                    let lower = lower.rem_euclid(&prime);
                    let upper = upper.rem_euclid(&prime);

                    // Check if value is within the valid range
                    if !(lower <= value && value < upper) {
                        return Err(CompilerError::BoundedIntOutOfRange {
                            value: Box::new(value),
                            range: Box::new((lower, upper)),
                        }
                        .into());
                    }

                    let ptr = arena.alloc_layout(get_integer_layout(252)).cast();
                    let data = felt252_bigint(value).to_bytes_le();
                    ptr.cast::<[u8; 32]>().as_mut().copy_from_slice(&data);
                    ptr
                }

                Self::Bytes31(_) => native_panic!("todo: allocate type Bytes31"),
                Self::Array(data) => {
                    if let CoreTypeConcrete::Array(info) = Self::resolve_type(ty, registry)? {
                        let elem_ty = registry.get_type(&info.ty)?;
                        let elem_layout = elem_ty.layout(registry)?.pad_to_align();

                        let refcount_offset = get_integer_layout(32)
                            .align_to(elem_layout.align())
                            .unwrap()
                            .pad_to_align()
                            .size();
                        let ptr = match elem_layout.size() * data.len() {
                            0 => std::ptr::null_mut(),
                            len => {
                                let ptr: *mut () = libc_malloc(len + refcount_offset).cast();

                                // Write reference count.
                                ptr.cast::<u32>().write(1);

                                ptr.byte_add(refcount_offset)
                            }
                        };
                        let len: u32 = data
                            .len()
                            .try_into()
                            .map_err(|_| Error::IntegerConversion)?;

                        // Write the data.
                        for (idx, elem) in data.iter().enumerate() {
                            let elem = elem.to_ptr(arena, registry, &info.ty)?;

                            std::ptr::copy_nonoverlapping(
                                elem.cast::<u8>().as_ptr(),
                                ptr.byte_add(idx * elem_layout.size()).cast::<u8>(),
                                elem_layout.size(),
                            );
                        }

                        let target = arena
                            .alloc_layout(
                                Layout::new::<*mut ()>() // ptr
                                    .extend(Layout::new::<u32>())? // start
                                    .0
                                    .extend(Layout::new::<u32>())? // end
                                    .0
                                    .extend(Layout::new::<u32>())? // capacity
                                    .0
                                    .pad_to_align(),
                            )
                            .as_ptr();

                        *target.cast::<*mut ()>() = ptr;

                        let (layout, offset) =
                            Layout::new::<*mut NonNull<()>>().extend(Layout::new::<u32>())?;
                        *target.byte_add(offset).cast::<u32>() = 0;

                        let (layout, offset) = layout.extend(Layout::new::<u32>())?;
                        *target.byte_add(offset).cast::<u32>() = len;

                        let (_, offset) = layout.extend(Layout::new::<u32>())?;
                        *target.byte_add(offset).cast::<u32>() = len;
                        NonNull::new_unchecked(target).cast()
                    } else {
                        Err(Error::UnexpectedValue(format!(
                            "expected value of type {:?} but got an array",
                            type_id.debug_name
                        )))?
                    }
                }
                Self::Struct {
                    fields: members, ..
                } => {
                    if let CoreTypeConcrete::Struct(info) = Self::resolve_type(ty, registry)? {
                        let mut layout: Option<Layout> = None;
                        let mut data = Vec::with_capacity(info.members.len());

                        let mut is_memory_allocated = false;
                        for (member_type_id, member) in info.members.iter().zip(members) {
                            let member_ty = registry.get_type(member_type_id)?;
                            let member_layout = member_ty.layout(registry)?;

                            let (new_layout, offset) = match layout {
                                Some(layout) => layout.extend(member_layout)?,
                                None => (member_layout, 0),
                            };
                            layout = Some(new_layout);

                            let member_ptr = member.to_ptr(arena, registry, member_type_id)?;
                            data.push((
                                member_layout,
                                offset,
                                if member_ty.is_memory_allocated(registry)? {
                                    is_memory_allocated = true;

                                    // Undo the wrapper pointer added because the member's memory
                                    // allocated flag.
                                    *member_ptr.cast::<NonNull<()>>().as_ref()
                                } else {
                                    member_ptr
                                },
                            ));
                        }

                        let ptr = arena
                            .alloc_layout(layout.unwrap_or(Layout::new::<()>()).pad_to_align())
                            .as_ptr();

                        for (layout, offset, member_ptr) in data {
                            std::ptr::copy_nonoverlapping(
                                member_ptr.cast::<u8>().as_ptr(),
                                ptr.byte_add(offset),
                                layout.size(),
                            );
                        }

                        if is_memory_allocated {
                            // alloc returns a ref, so its never null
                            NonNull::new_unchecked(arena.alloc(ptr) as *mut _).cast()
                        } else {
                            NonNull::new_unchecked(ptr).cast()
                        }
                    } else {
                        Err(Error::UnexpectedValue(format!(
                            "expected value of type {:?} but got a struct",
                            type_id.debug_name
                        )))?
                    }
                }
                Self::Enum { tag, value, .. } => {
                    if let CoreTypeConcrete::Enum(info) = Self::resolve_type(ty, registry)? {
                        native_assert!(*tag < info.variants.len(), "Variant index out of range.");

                        let payload_type_id = &info.variants[*tag];
                        let payload = value.to_ptr(arena, registry, payload_type_id)?;

                        let (layout, tag_layout, variant_layouts) =
                            crate::types::r#enum::get_layout_for_variants(
                                registry,
                                &info.variants,
                            )?;
                        let ptr = arena.alloc_layout(layout).cast::<()>().as_ptr();

                        match tag_layout.size() {
                            0 => native_panic!("An enum without variants cannot be instantiated."),
                            1 => *ptr.cast::<u8>() = *tag as u8,
                            2 => *ptr.cast::<u16>() = *tag as u16,
                            4 => *ptr.cast::<u32>() = *tag as u32,
                            8 => *ptr.cast::<u64>() = *tag as u64,
                            _ => native_panic!("reached the maximum size for an enum"),
                        }

                        std::ptr::copy_nonoverlapping(
                            payload.cast::<u8>().as_ptr(),
                            ptr.byte_add(tag_layout.extend(variant_layouts[*tag])?.1)
                                .cast(),
                            variant_layouts[*tag].size(),
                        );

                        // alloc returns a reference so its never null
                        NonNull::new_unchecked(arena.alloc(ptr) as *mut _).cast()
                    } else {
                        Err(Error::UnexpectedValue(format!(
                            "expected value of type {:?} but got an enum value",
                            type_id.debug_name
                        )))?
                    }
                }
                Self::Felt252Dict { value: map, .. } => {
                    if let CoreTypeConcrete::Felt252Dict(info) = Self::resolve_type(ty, registry)? {
                        let elem_ty = registry.get_type(&info.ty)?;
                        let elem_layout = elem_ty.layout(registry)?.pad_to_align();

                        let mut value_map = Box::new(FeltDict {
                            inner: HashMap::default(),
                            count: 0,
                            free_fn: crate::utils::libc_free,
                        });

                        // next key must be called before next_value

                        for (key, value) in map.iter() {
                            let key = key.to_bytes_le();
                            let value = value.to_ptr(arena, registry, &info.ty)?;

                            let value_malloc_ptr = libc_malloc(elem_layout.size());
                            std::ptr::copy_nonoverlapping(
                                value.cast::<u8>().as_ptr(),
                                value_malloc_ptr.cast(),
                                elem_layout.size(),
                            );

                            value_map.inner.insert(key, value_malloc_ptr);
                        }

                        NonNull::new_unchecked(Box::into_raw(value_map)).cast()
                    } else {
                        Err(Error::UnexpectedValue(format!(
                            "expected value of type {:?} but got a felt dict",
                            type_id.debug_name
                        )))?
                    }
                }
                Self::Uint8(value) => {
                    let ptr = arena.alloc_layout(Layout::new::<u8>()).cast();
                    *ptr.cast::<u8>().as_mut() = *value;

                    ptr
                }
                Self::Uint16(value) => {
                    let ptr = arena.alloc_layout(Layout::new::<u16>()).cast();
                    *ptr.cast::<u16>().as_mut() = *value;

                    ptr
                }
                Self::Uint32(value) => {
                    let ptr = arena.alloc_layout(Layout::new::<u32>()).cast();
                    *ptr.cast::<u32>().as_mut() = *value;

                    ptr
                }
                Self::Uint64(value) => {
                    let ptr = arena.alloc_layout(Layout::new::<u64>()).cast();
                    *ptr.cast::<u64>().as_mut() = *value;

                    ptr
                }
                Self::Uint128(value) => {
                    let ptr = arena.alloc_layout(Layout::new::<u128>()).cast();
                    *ptr.cast::<u128>().as_mut() = *value;

                    ptr
                }
                Self::Sint8(value) => {
                    let ptr = arena.alloc_layout(Layout::new::<i8>()).cast();
                    *ptr.cast::<i8>().as_mut() = *value;

                    ptr
                }
                Self::Sint16(value) => {
                    let ptr = arena.alloc_layout(Layout::new::<i16>()).cast();
                    *ptr.cast::<i16>().as_mut() = *value;

                    ptr
                }
                Self::Sint32(value) => {
                    let ptr = arena.alloc_layout(Layout::new::<i32>()).cast();
                    *ptr.cast::<i32>().as_mut() = *value;

                    ptr
                }
                Self::Sint64(value) => {
                    let ptr = arena.alloc_layout(Layout::new::<i64>()).cast();
                    *ptr.cast::<i64>().as_mut() = *value;

                    ptr
                }
                Self::Sint128(value) => {
                    let ptr = arena.alloc_layout(Layout::new::<i128>()).cast();
                    *ptr.cast::<i128>().as_mut() = *value;

                    ptr
                }
                Self::EcPoint(a, b) => {
                    let ptr = arena
                        .alloc_layout(layout_repeat(&get_integer_layout(252), 2)?.0.pad_to_align())
                        .cast();

                    let a = felt252_bigint(a.to_bigint()).to_bytes_le();
                    let b = felt252_bigint(b.to_bigint()).to_bytes_le();
                    let data = [a, b];

                    ptr.cast::<[[u8; 32]; 2]>().as_mut().copy_from_slice(&data);

                    ptr
                }
                Self::EcState(a, b, c, d) => {
                    let ptr = arena
                        .alloc_layout(layout_repeat(&get_integer_layout(252), 4)?.0.pad_to_align())
                        .cast();

                    let a = felt252_bigint(a.to_bigint()).to_bytes_le();
                    let b = felt252_bigint(b.to_bigint()).to_bytes_le();
                    let c = felt252_bigint(c.to_bigint()).to_bytes_le();
                    let d = felt252_bigint(d.to_bigint()).to_bytes_le();
                    let data = [a, b, c, d];

                    ptr.cast::<[[u8; 32]; 4]>().as_mut().copy_from_slice(&data);

                    ptr
                }
                Self::Secp256K1Point { .. } => native_panic!("todo: allocate type Secp256K1Point"),
                Self::Secp256R1Point { .. } => native_panic!("todo: allocate type Secp256R1Point"),
                Self::Null => {
                    native_panic!(
                        "unimplemented: null is meant as return value for nullable for now"
                    )
                }
                Self::IntRange { x, y } => {
                    if let CoreTypeConcrete::IntRange(info) = Self::resolve_type(ty, registry)? {
                        let inner = registry.get_type(&info.ty)?;
                        let inner_layout = inner.layout(registry)?;

                        let x_ptr = x.to_ptr(arena, registry, &info.ty)?;

                        let (struct_layout, y_offset) = inner_layout.extend(inner_layout)?;

                        let y_ptr = y.to_ptr(arena, registry, &info.ty)?;

                        let ptr = arena.alloc_layout(struct_layout.pad_to_align()).as_ptr();

                        std::ptr::copy_nonoverlapping(
                            x_ptr.cast::<u8>().as_ptr(),
                            ptr,
                            inner_layout.size(),
                        );

                        std::ptr::copy_nonoverlapping(
                            y_ptr.cast::<u8>().as_ptr(),
                            ptr.byte_add(y_offset),
                            inner_layout.size(),
                        );

                        NonNull::new_unchecked(ptr).cast()
                    } else {
                        native_panic!(
                            "an IntRange value should always have an IntRange CoreTypeConcrete"
                        )
                    }
                }
            }
        })
    }

    /// From the given pointer acquired from the either the JIT / compiled program outputs, convert it to a [`Self`]
    pub(crate) fn from_ptr(
        ptr: NonNull<()>,
        type_id: &ConcreteTypeId,
        registry: &ProgramRegistry<CoreType, CoreLibfunc>,
        should_drop: bool,
    ) -> Result<Self, Error> {
        let ty = registry.get_type(type_id)?;

        Ok(unsafe {
            match ty {
                CoreTypeConcrete::Array(info) => {
                    let elem_ty = registry.get_type(&info.ty)?;

                    let elem_layout = elem_ty.layout(registry)?;
                    let elem_stride = elem_layout.pad_to_align().size();

                    let ptr_layout = Layout::new::<*mut ()>();
                    let len_layout = crate::utils::get_integer_layout(32);

                    let (ptr_layout, offset) = ptr_layout.extend(len_layout)?;
                    let start_offset_value = *NonNull::new(ptr.as_ptr().byte_add(offset))
                        .to_native_assert_error("tried to make a non-null ptr out of a null one")?
                        .cast::<u32>()
                        .as_ref();
                    let (_, offset) = ptr_layout.extend(len_layout)?;
                    let end_offset_value = *NonNull::new(ptr.as_ptr().byte_add(offset))
                        .to_native_assert_error("tried to make a non-null ptr out of a null one")?
                        .cast::<u32>()
                        .as_ref();

                    // This pointer can be null if the array is empty.
                    let init_data_ptr = *ptr.cast::<*mut ()>().as_ref();
                    let data_ptr =
                        init_data_ptr.byte_add(elem_stride * start_offset_value as usize);

                    let refcount_offset = get_integer_layout(32)
                        .align_to(elem_layout.align())
                        .unwrap()
                        .pad_to_align()
                        .size();
                    let should_drop = if !init_data_ptr.is_null()
                        && init_data_ptr.byte_sub(refcount_offset).cast::<u32>().read() == 1
                    {
                        should_drop
                    } else {
                        if !init_data_ptr.is_null() && should_drop {
                            *init_data_ptr
                                .byte_sub(refcount_offset)
                                .cast::<u32>()
                                .as_mut()
                                .unwrap() -= 1;
                        }

                        false
                    };

                    native_assert!(
                        end_offset_value >= start_offset_value,
                        "can't have an array with negative length"
                    );
                    let num_elems = (end_offset_value - start_offset_value) as usize;
                    let mut array_value = Vec::with_capacity(num_elems);

                    for i in 0..num_elems {
                        // safe to create a NonNull because if the array has elements, the init_data_ptr can't be null.
                        let cur_elem_ptr = NonNull::new(data_ptr.byte_add(elem_stride * i))
                            .to_native_assert_error(
                                "tried to make a non-null ptr out of a null one",
                            )?;

                        array_value.push(Self::from_ptr(
                            cur_elem_ptr,
                            &info.ty,
                            registry,
                            should_drop,
                        )?);
                    }

                    if should_drop && !init_data_ptr.is_null() {
                        libc_free(init_data_ptr.byte_sub(refcount_offset).cast());
                    }

                    Self::Array(array_value)
                }
                CoreTypeConcrete::Box(info) => {
                    let inner = *ptr.cast::<NonNull<()>>().as_ptr();
                    let value = Self::from_ptr(inner, &info.ty, registry, should_drop)?;

                    if should_drop {
                        libc_free(inner.as_ptr().cast());
                    }

                    value
                }
                CoreTypeConcrete::EcPoint(_) => {
                    let data = ptr.cast::<[[u8; 32]; 2]>().as_mut();

                    data[0][31] &= 0x0F; // Filter out first 4 bits (they're outside an i252).
                    data[1][31] &= 0x0F; // Filter out first 4 bits (they're outside an i252).

                    Self::EcPoint(Felt::from_bytes_le(&data[0]), Felt::from_bytes_le(&data[1]))
                }
                CoreTypeConcrete::EcState(_) => {
                    let data = ptr.cast::<[[u8; 32]; 4]>().as_mut();

                    data[0][31] &= 0x0F; // Filter out first 4 bits (they're outside an i252).
                    data[1][31] &= 0x0F; // Filter out first 4 bits (they're outside an i252).
                    data[2][31] &= 0x0F; // Filter out first 4 bits (they're outside an i252).
                    data[3][31] &= 0x0F; // Filter out first 4 bits (they're outside an i252).

                    Self::EcState(
                        Felt::from_bytes_le(&data[0]),
                        Felt::from_bytes_le(&data[1]),
                        Felt::from_bytes_le(&data[2]),
                        Felt::from_bytes_le(&data[3]),
                    )
                }
                CoreTypeConcrete::Felt252(_) => {
                    let data = ptr.cast::<[u8; 32]>().as_mut();
                    data[31] &= 0x0F; // Filter out first 4 bits (they're outside an i252).
                    let data = Felt::from_bytes_le_slice(data);
                    Self::Felt252(data)
                }
                CoreTypeConcrete::Uint8(_) => Self::Uint8(*ptr.cast::<u8>().as_ref()),
                CoreTypeConcrete::Uint16(_) => Self::Uint16(*ptr.cast::<u16>().as_ref()),
                CoreTypeConcrete::Uint32(_) => Self::Uint32(*ptr.cast::<u32>().as_ref()),
                CoreTypeConcrete::Uint64(_) => Self::Uint64(*ptr.cast::<u64>().as_ref()),
                CoreTypeConcrete::Uint128(_) => Self::Uint128(*ptr.cast::<u128>().as_ref()),
                CoreTypeConcrete::Uint128MulGuarantee(_) => {
                    native_panic!("todo: implement uint128mulguarantee from_ptr")
                }
                CoreTypeConcrete::Sint8(_) => Self::Sint8(*ptr.cast::<i8>().as_ref()),
                CoreTypeConcrete::Sint16(_) => Self::Sint16(*ptr.cast::<i16>().as_ref()),
                CoreTypeConcrete::Sint32(_) => Self::Sint32(*ptr.cast::<i32>().as_ref()),
                CoreTypeConcrete::Sint64(_) => Self::Sint64(*ptr.cast::<i64>().as_ref()),
                CoreTypeConcrete::Sint128(_) => Self::Sint128(*ptr.cast::<i128>().as_ref()),
                CoreTypeConcrete::NonZero(info) => {
                    Self::from_ptr(ptr, &info.ty, registry, should_drop)?
                }
                CoreTypeConcrete::Nullable(info) => {
                    let inner_ptr = *ptr.cast::<*mut ()>().as_ptr();
                    if inner_ptr.is_null() {
                        Self::Null
                    } else {
                        let value = Self::from_ptr(
                            NonNull::new_unchecked(inner_ptr).cast(),
                            &info.ty,
                            registry,
                            should_drop,
                        )?;

                        if should_drop {
                            libc_free(inner_ptr.cast());
                        }

                        value
                    }
                }
                CoreTypeConcrete::Uninitialized(_) => {
                    native_panic!("todo: implement uninit from_ptr or ignore the return value")
                }
                CoreTypeConcrete::Enum(info) => {
                    let tag_layout = crate::utils::get_integer_layout(match info.variants.len() {
                        0 | 1 => 0,
                        num_variants => (num_variants.next_power_of_two().next_multiple_of(8) >> 3)
                            .try_into()
                            .map_err(|_| Error::IntegerConversion)?,
                    });
                    let tag_value = match info.variants.len() {
                        0 => {
                            // An enum without variants is basically the `!` (never) type in Rust.
                            native_panic!("An enum without variants is not a valid type.")
                        }
                        1 => 0,
                        _ => match tag_layout.size() {
                            1 => *ptr.cast::<u8>().as_ref() as usize,
                            2 => *ptr.cast::<u16>().as_ref() as usize,
                            4 => *ptr.cast::<u32>().as_ref() as usize,
                            8 => *ptr.cast::<u64>().as_ref() as usize,
                            _ => native_panic!("reached the maximum size for an enum"),
                        },
                    };

                    // Filter out bits that are not part of the enum's tag.
                    let tag_value = tag_value
                        & 1usize
                            .wrapping_shl(info.variants.len().next_power_of_two().trailing_zeros())
                            .wrapping_sub(1);

                    let payload_ty = registry.get_type(&info.variants[tag_value])?;
                    let payload_layout = payload_ty.layout(registry)?;

                    let payload_ptr = NonNull::new(
                        ptr.as_ptr().byte_add(tag_layout.extend(payload_layout)?.1),
                    )
                    .to_native_assert_error("tried to make a non-null ptr out of a null one")?;
                    let payload = Self::from_ptr(
                        payload_ptr,
                        &info.variants[tag_value],
                        registry,
                        should_drop,
                    )?;

                    Self::Enum {
                        tag: tag_value,
                        value: Box::new(payload),
                        debug_name: type_id.debug_name.as_ref().map(|x| x.to_string()),
                    }
                }
                CoreTypeConcrete::Struct(info) => {
                    let mut layout: Option<Layout> = None;
                    let mut members = Vec::with_capacity(info.members.len());

                    for member_ty in &info.members {
                        let member = registry.get_type(member_ty)?;
                        let member_layout = member.layout(registry)?;

                        let (new_layout, offset) = match layout {
                            Some(layout) => layout.extend(member_layout)?,
                            None => (member_layout, 0),
                        };
                        layout = Some(new_layout);

                        members.push(Self::from_ptr(
                            NonNull::new(ptr.as_ptr().byte_add(offset)).to_native_assert_error(
                                "tried to make a non-null ptr out of a null one",
                            )?,
                            member_ty,
                            registry,
                            should_drop,
                        )?);
                    }

                    Self::Struct {
                        fields: members,
                        debug_name: type_id.debug_name.as_ref().map(|x| x.to_string()),
                    }
                }
                CoreTypeConcrete::Felt252Dict(info)
                | CoreTypeConcrete::SquashedFelt252Dict(info) => {
                    let inner = &ptr
                        .cast::<NonNull<()>>()
                        .as_ref()
                        .cast::<FeltDict>()
                        .as_ref()
                        .inner;

                    let mut output_map = HashMap::with_capacity(inner.len());
                    for (&key, &val_ptr) in inner.iter() {
                        if val_ptr.is_null() {
                            continue;
                        }

                        let mut key = key;
                        key[31] &= 0x0F; // Filter out first 4 bits (they're outside an i252).

                        let key = Felt::from_bytes_le(&key);
                        output_map.insert(
                            key,
                            Self::from_ptr(
                                NonNull::new(val_ptr)
                                    .to_native_assert_error(
                                        "tried to make a non-null ptr out of a null one",
                                    )?
                                    .cast(),
                                &info.ty,
                                registry,
                                should_drop,
                            )?,
                        );

                        if should_drop {
                            libc_free(val_ptr);
                        }
                    }

                    if should_drop {
                        drop(Box::from_raw(
                            ptr.cast::<NonNull<()>>()
                                .as_ref()
                                .cast::<FeltDict>()
                                .as_ptr(),
                        ));
                    }

                    Self::Felt252Dict {
                        value: output_map,
                        debug_name: type_id.debug_name.as_ref().map(|x| x.to_string()),
                    }
                }
                CoreTypeConcrete::Felt252DictEntry(_) => {
                    native_panic!("unimplemented: shouldn't be possible to return")
                }
                CoreTypeConcrete::Pedersen(_)
                | CoreTypeConcrete::Poseidon(_)
                | CoreTypeConcrete::Bitwise(_)
                | CoreTypeConcrete::BuiltinCosts(_)
                | CoreTypeConcrete::RangeCheck(_)
                | CoreTypeConcrete::EcOp(_)
                | CoreTypeConcrete::GasBuiltin(_)
                | CoreTypeConcrete::SegmentArena(_) => {
                    native_panic!("handled before: {:?}", type_id)
                }
                // Does it make sense for programs to return this? Should it be implemented
                CoreTypeConcrete::StarkNet(selector) => match selector {
                    StarkNetTypeConcrete::ClassHash(_)
                    | StarkNetTypeConcrete::ContractAddress(_)
                    | StarkNetTypeConcrete::StorageBaseAddress(_)
                    | StarkNetTypeConcrete::StorageAddress(_) => {
                        // felt values
                        let data = ptr.cast::<[u8; 32]>().as_mut();
                        data[31] &= 0x0F; // Filter out first 4 bits (they're outside an i252).
                        let data = Felt::from_bytes_le(data);
                        Self::Felt252(data)
                    }
                    StarkNetTypeConcrete::System(_) => {
                        native_panic!("should be handled before")
                    }
                    StarkNetTypeConcrete::Secp256Point(info) => match info {
                        Secp256PointTypeConcrete::K1(_) => {
                            let data = ptr.cast::<Secp256k1Point>().as_ref();
                            Self::Secp256K1Point(*data)
                        }
                        Secp256PointTypeConcrete::R1(_) => {
                            let data = ptr.cast::<Secp256r1Point>().as_ref();
                            Self::Secp256R1Point(*data)
                        }
                    },
                    StarkNetTypeConcrete::Sha256StateHandle(_) => {
                        native_panic!("todo: implement Sha256StateHandle from_ptr")
                    }
                },
<<<<<<< HEAD
                CoreTypeConcrete::Span(_) => todo!("implement span from_ptr"),
                CoreTypeConcrete::Snapshot(info) => {
                    Self::from_ptr(ptr, &info.ty, registry, should_drop)?
                }
=======
                CoreTypeConcrete::Span(_) => native_panic!("todo: implement span from_ptr"),
                CoreTypeConcrete::Snapshot(info) => Self::from_ptr(ptr, &info.ty, registry)?,
>>>>>>> 2bad480b
                CoreTypeConcrete::Bytes31(_) => {
                    let data = *ptr.cast::<[u8; 31]>().as_ref();
                    Self::Bytes31(data)
                }

                CoreTypeConcrete::Const(_) => native_panic!("implement const from_ptr"),
                CoreTypeConcrete::BoundedInt(info) => {
                    let mut data = BigInt::from_biguint(
                        Sign::Plus,
                        BigUint::from_bytes_le(slice::from_raw_parts(
                            ptr.cast::<u8>().as_ptr(),
                            (info.range.offset_bit_width().next_multiple_of(8) >> 3) as usize,
                        )),
                    );

                    data &= (BigInt::one() << info.range.offset_bit_width()) - BigInt::one();
                    data += &info.range.lower;

                    Self::BoundedInt {
                        value: data.into(),
                        range: info.range.clone(),
                    }
                }
                CoreTypeConcrete::Coupon(_)
                | CoreTypeConcrete::Circuit(_)
                | CoreTypeConcrete::RangeCheck96(_) => native_panic!("implement from_ptr"),
                CoreTypeConcrete::IntRange(info) => {
                    let member = registry.get_type(&info.ty)?;
                    let member_layout = member.layout(registry)?;

                    let x = Self::from_ptr(
<<<<<<< HEAD
                        NonNull::new(ptr.as_ptr()).unwrap(),
                        &info.ty,
                        registry,
                        should_drop,
=======
                        NonNull::new(ptr.as_ptr()).to_native_assert_error(
                            "tried to make a non-null ptr out of a null one",
                        )?,
                        &info.ty,
                        registry,
>>>>>>> 2bad480b
                    )?;

                    let y = Self::from_ptr(
                        NonNull::new(
                            ptr.as_ptr()
                                .byte_add(member_layout.extend(member_layout)?.1),
                        )
                        .to_native_assert_error("tried to make a non-null ptr out of a null one")?,
                        &info.ty,
                        registry,
                        should_drop,
                    )?;

                    Self::IntRange {
                        x: x.into(),
                        y: y.into(),
                    }
                }
            }
        })
    }
}

#[cfg(test)]
mod test {
    use super::*;
    use bumpalo::Bump;
    use cairo_lang_sierra::extensions::types::{InfoAndTypeConcreteType, TypeInfo};
    use cairo_lang_sierra::program::ConcreteTypeLongId;
    use cairo_lang_sierra::program::Program;
    use cairo_lang_sierra::program::TypeDeclaration;
    use cairo_lang_sierra::ProgramParser;

    #[test]
    fn test_jit_value_conversion_felt() {
        let felt_value: Felt = 42.into();
        let jit_value: Value = felt_value.into();
        assert_eq!(jit_value, Value::Felt252(Felt::from(42)));
    }

    #[test]
    fn test_jit_value_conversion_u8() {
        let u8_value: u8 = 10;
        let jit_value: Value = u8_value.into();
        assert_eq!(jit_value, Value::Uint8(10));
    }

    #[test]
    fn test_jit_value_conversion_u16() {
        let u8_value: u16 = 10;
        let jit_value: Value = u8_value.into();
        assert_eq!(jit_value, Value::Uint16(10));
    }

    #[test]
    fn test_jit_value_conversion_u32() {
        let u32_value: u32 = 10;
        let jit_value: Value = u32_value.into();
        assert_eq!(jit_value, Value::Uint32(10));
    }

    #[test]
    fn test_jit_value_conversion_u64() {
        let u64_value: u64 = 10;
        let jit_value: Value = u64_value.into();
        assert_eq!(jit_value, Value::Uint64(10));
    }

    #[test]
    fn test_jit_value_conversion_u128() {
        let u128_value: u128 = 10;
        let jit_value: Value = u128_value.into();
        assert_eq!(jit_value, Value::Uint128(10));
    }

    #[test]
    fn test_jit_value_conversion_i8() {
        let i8_value: i8 = -10;
        let jit_value: Value = i8_value.into();
        assert_eq!(jit_value, Value::Sint8(-10));
    }

    #[test]
    fn test_jit_value_conversion_i16() {
        let i16_value: i16 = -10;
        let jit_value: Value = i16_value.into();
        assert_eq!(jit_value, Value::Sint16(-10));
    }

    #[test]
    fn test_jit_value_conversion_i32() {
        let i32_value: i32 = -10;
        let jit_value: Value = i32_value.into();
        assert_eq!(jit_value, Value::Sint32(-10));
    }

    #[test]
    fn test_jit_value_conversion_i64() {
        let i64_value: i64 = -10;
        let jit_value: Value = i64_value.into();
        assert_eq!(jit_value, Value::Sint64(-10));
    }

    #[test]
    fn test_jit_value_conversion_i128() {
        let i128_value: i128 = -10;
        let jit_value: Value = i128_value.into();
        assert_eq!(jit_value, Value::Sint128(-10));
    }

    #[test]
    fn test_jit_value_conversion_array_from_slice() {
        let array_slice: &[u8] = &[1, 2, 3];
        let jit_value: Value = array_slice.into();
        assert_eq!(
            jit_value,
            Value::Array(vec![Value::Uint8(1), Value::Uint8(2), Value::Uint8(3)])
        );
    }

    #[test]
    fn test_jit_value_conversion_array_from_vec() {
        let array_vec: Vec<u8> = vec![1, 2, 3];
        let jit_value: Value = array_vec.into();
        assert_eq!(
            jit_value,
            Value::Array(vec![Value::Uint8(1), Value::Uint8(2), Value::Uint8(3)])
        );
    }

    #[test]
    fn test_jit_value_conversion_array_from_fixed_size_array() {
        let array_fixed: [u8; 3] = [1, 2, 3];
        let jit_value: Value = array_fixed.into();
        assert_eq!(
            jit_value,
            Value::Array(vec![Value::Uint8(1), Value::Uint8(2), Value::Uint8(3)])
        );
    }

    #[test]
    fn test_resolve_type_snapshot() {
        let ty = CoreTypeConcrete::Snapshot(InfoAndTypeConcreteType {
            info: TypeInfo {
                long_id: ConcreteTypeLongId {
                    generic_id: "generic_type_id".into(),
                    generic_args: vec![],
                },
                storable: false,
                droppable: false,
                duplicatable: false,
                zero_sized: false,
            },
            ty: "test_id".into(),
        });

        let program = Program {
            type_declarations: vec![TypeDeclaration {
                id: "test_id".into(),
                long_id: ConcreteTypeLongId {
                    generic_id: "u128".into(),
                    generic_args: vec![],
                },
                declared_type_info: None,
            }],
            libfunc_declarations: vec![],
            statements: vec![],
            funcs: vec![],
        };

        let registry = ProgramRegistry::<CoreType, CoreLibfunc>::new(&program).unwrap();

        assert_eq!(
            Value::resolve_type(&ty, &registry)
                .unwrap()
                .integer_range(&registry)
                .unwrap(),
            Range {
                lower: BigInt::from(u128::MIN),
                upper: BigInt::from(u128::MAX) + BigInt::one(),
            }
        );
    }

    #[test]
    fn test_to_jit_felt252() {
        let program = ProgramParser::new()
            .parse("type felt252 = felt252;")
            .unwrap();

        let registry = ProgramRegistry::<CoreType, CoreLibfunc>::new(&program).unwrap();

        assert_eq!(
            unsafe {
                *Value::Felt252(Felt::from(42))
                    .to_ptr(&Bump::new(), &registry, &program.type_declarations[0].id)
                    .unwrap()
                    .cast::<[u32; 8]>()
                    .as_ptr()
            },
            [42, 0, 0, 0, 0, 0, 0, 0]
        );

        assert_eq!(
            unsafe {
                *Value::Felt252(Felt::MAX)
                    .to_ptr(&Bump::new(), &registry, &program.type_declarations[0].id)
                    .unwrap()
                    .cast::<[u32; 8]>()
                    .as_ptr()
            },
            // 0x800000000000011000000000000000000000000000000000000000000000001 - 1
            [0, 0, 0, 0, 0, 0, 17, 134217728]
        );

        assert_eq!(
            unsafe {
                *Value::Felt252(Felt::MAX + Felt::ONE)
                    .to_ptr(&Bump::new(), &registry, &program.type_declarations[0].id)
                    .unwrap()
                    .cast::<[u32; 8]>()
                    .as_ptr()
            },
            [0, 0, 0, 0, 0, 0, 0, 0]
        );
    }

    #[test]
    fn test_to_jit_uint8() {
        let program = ProgramParser::new().parse("type u8 = u8;").unwrap();

        let registry = ProgramRegistry::<CoreType, CoreLibfunc>::new(&program).unwrap();

        assert_eq!(
            unsafe {
                *Value::Uint8(9)
                    .to_ptr(&Bump::new(), &registry, &program.type_declarations[0].id)
                    .unwrap()
                    .cast::<u8>()
                    .as_ptr()
            },
            9
        );
    }

    #[test]
    fn test_to_jit_uint16() {
        let program = ProgramParser::new().parse("type u16 = u16;").unwrap();

        let registry = ProgramRegistry::<CoreType, CoreLibfunc>::new(&program).unwrap();

        assert_eq!(
            unsafe {
                *Value::Uint16(17)
                    .to_ptr(&Bump::new(), &registry, &program.type_declarations[0].id)
                    .unwrap()
                    .cast::<u16>()
                    .as_ptr()
            },
            17
        );
    }

    #[test]
    fn test_to_jit_uint32() {
        let program = ProgramParser::new().parse("type u32 = u32;").unwrap();

        let registry = ProgramRegistry::<CoreType, CoreLibfunc>::new(&program).unwrap();

        assert_eq!(
            unsafe {
                *Value::Uint32(33)
                    .to_ptr(&Bump::new(), &registry, &program.type_declarations[0].id)
                    .unwrap()
                    .cast::<u32>()
                    .as_ptr()
            },
            33
        );
    }

    #[test]
    fn test_to_jit_uint64() {
        let program = ProgramParser::new().parse("type u64 = u64;").unwrap();

        let registry = ProgramRegistry::<CoreType, CoreLibfunc>::new(&program).unwrap();

        assert_eq!(
            unsafe {
                *Value::Uint64(65)
                    .to_ptr(&Bump::new(), &registry, &program.type_declarations[0].id)
                    .unwrap()
                    .cast::<u64>()
                    .as_ptr()
            },
            65
        );
    }

    #[test]
    fn test_to_jit_uint128() {
        let program = ProgramParser::new().parse("type u128 = u128;").unwrap();

        let registry = ProgramRegistry::<CoreType, CoreLibfunc>::new(&program).unwrap();

        assert_eq!(
            unsafe {
                *Value::Uint128(129)
                    .to_ptr(&Bump::new(), &registry, &program.type_declarations[0].id)
                    .unwrap()
                    .cast::<u128>()
                    .as_ptr()
            },
            129
        );
    }

    #[test]
    fn test_to_jit_sint8() {
        let program = ProgramParser::new().parse("type i8 = i8;").unwrap();

        let registry = ProgramRegistry::<CoreType, CoreLibfunc>::new(&program).unwrap();

        assert_eq!(
            unsafe {
                *Value::Sint8(-9)
                    .to_ptr(&Bump::new(), &registry, &program.type_declarations[0].id)
                    .unwrap()
                    .cast::<i8>()
                    .as_ptr()
            },
            -9
        );
    }

    #[test]
    fn test_to_jit_sint16() {
        let program = ProgramParser::new().parse("type i16 = i16;").unwrap();

        let registry = ProgramRegistry::<CoreType, CoreLibfunc>::new(&program).unwrap();

        assert_eq!(
            unsafe {
                *Value::Sint16(-17)
                    .to_ptr(&Bump::new(), &registry, &program.type_declarations[0].id)
                    .unwrap()
                    .cast::<i16>()
                    .as_ptr()
            },
            -17
        );
    }

    #[test]
    fn test_to_jit_sint32() {
        let program = ProgramParser::new().parse("type i32 = i32;").unwrap();

        let registry = ProgramRegistry::<CoreType, CoreLibfunc>::new(&program).unwrap();

        assert_eq!(
            unsafe {
                *Value::Sint32(-33)
                    .to_ptr(&Bump::new(), &registry, &program.type_declarations[0].id)
                    .unwrap()
                    .cast::<i32>()
                    .as_ptr()
            },
            -33
        );
    }

    #[test]
    fn test_to_jit_sint64() {
        let program = ProgramParser::new().parse("type i64 = i64;").unwrap();

        let registry = ProgramRegistry::<CoreType, CoreLibfunc>::new(&program).unwrap();

        assert_eq!(
            unsafe {
                *Value::Sint64(-65)
                    .to_ptr(&Bump::new(), &registry, &program.type_declarations[0].id)
                    .unwrap()
                    .cast::<i64>()
                    .as_ptr()
            },
            -65
        );
    }

    #[test]
    fn test_to_jit_sint128() {
        let program = ProgramParser::new().parse("type i128 = i128;").unwrap();

        let registry = ProgramRegistry::<CoreType, CoreLibfunc>::new(&program).unwrap();

        assert_eq!(
            unsafe {
                *Value::Sint128(-129)
                    .to_ptr(&Bump::new(), &registry, &program.type_declarations[0].id)
                    .unwrap()
                    .cast::<i128>()
                    .as_ptr()
            },
            -129
        );
    }

    #[test]
    fn test_to_jit_ec_point() {
        let program = ProgramParser::new()
            .parse("type EcPoint = EcPoint;")
            .unwrap();

        let registry = ProgramRegistry::<CoreType, CoreLibfunc>::new(&program).unwrap();

        assert_eq!(
            unsafe {
                *Value::EcPoint(Felt::from(1234), Felt::from(4321))
                    .to_ptr(&Bump::new(), &registry, &program.type_declarations[0].id)
                    .unwrap()
                    .cast::<[[u32; 8]; 2]>()
                    .as_ptr()
            },
            [[1234, 0, 0, 0, 0, 0, 0, 0], [4321, 0, 0, 0, 0, 0, 0, 0]]
        );
    }

    #[test]
    fn test_to_jit_ec_state() {
        let program = ProgramParser::new()
            .parse("type EcState = EcState;")
            .unwrap();

        let registry = ProgramRegistry::<CoreType, CoreLibfunc>::new(&program).unwrap();

        assert_eq!(
            unsafe {
                *Value::EcState(
                    Felt::from(1234),
                    Felt::from(4321),
                    Felt::from(3333),
                    Felt::from(4444),
                )
                .to_ptr(&Bump::new(), &registry, &program.type_declarations[0].id)
                .unwrap()
                .cast::<[[u32; 8]; 4]>()
                .as_ptr()
            },
            [
                [1234, 0, 0, 0, 0, 0, 0, 0],
                [4321, 0, 0, 0, 0, 0, 0, 0],
                [3333, 0, 0, 0, 0, 0, 0, 0],
                [4444, 0, 0, 0, 0, 0, 0, 0]
            ]
        );
    }

    #[test]
    fn test_to_jit_enum() {
        // Parse the program
        let program = ProgramParser::new()
            .parse(
                "type u8 = u8;
                type MyEnum = Enum<ut@MyEnum, u8, u8>;",
            )
            .unwrap();

        // Create the registry for the program
        let registry = ProgramRegistry::<CoreType, CoreLibfunc>::new(&program).unwrap();

        // Call to_jit to get the value of the enum
        let result = Value::Enum {
            tag: 0,
            value: Box::new(Value::Uint8(10)),
            debug_name: None,
        }
        .to_ptr(&Bump::new(), &registry, &program.type_declarations[1].id);

        // Assertion to verify that the value returned by to_jit is not NULL
        assert!(result.is_ok());
    }

    #[test]
    fn test_to_jit_bounded_int_valid() {
        // Parse the program
        let program = ProgramParser::new()
            .parse(
                "type felt252 = felt252;
            type BoundedInt = BoundedInt<10, 510>;",
            )
            .unwrap();

        // Create the registry for the program
        let registry = ProgramRegistry::<CoreType, CoreLibfunc>::new(&program).unwrap();

        // Valid case
        assert_eq!(
            unsafe {
                *Value::BoundedInt {
                    value: Felt::from(16),
                    range: Range {
                        lower: BigInt::from(10),
                        upper: BigInt::from(510),
                    },
                }
                .to_ptr(&Bump::new(), &registry, &program.type_declarations[1].id)
                .unwrap()
                .cast::<[u32; 8]>()
                .as_ptr()
            },
            [16, 0, 0, 0, 0, 0, 0, 0]
        );
    }

    #[test]
    fn test_to_jit_bounded_int_lower_bound_greater_than_upper() {
        // Parse the program
        let program = ProgramParser::new()
            .parse(
                "type felt252 = felt252;
            type BoundedInt = BoundedInt<10, 510>;", // Note: lower > upper
            )
            .unwrap();

        // Create the registry for the program
        let registry = ProgramRegistry::<CoreType, CoreLibfunc>::new(&program).unwrap();

        // Error case: lower bound greater than upper bound
        let result = Value::BoundedInt {
            value: Felt::from(16),
            range: Range {
                lower: BigInt::from(510),
                upper: BigInt::from(10),
            },
        }
        .to_ptr(&Bump::new(), &registry, &program.type_declarations[1].id);

        assert!(matches!(
            result,
            Err(Error::Compiler(CompilerError::BoundedIntOutOfRange { .. }))
        ));
    }

    #[test]
    fn test_to_jit_bounded_int_value_less_than_lower_bound() {
        // Parse the program
        let program = ProgramParser::new()
            .parse(
                "type felt252 = felt252;
            type BoundedInt = BoundedInt<10, 510>;",
            )
            .unwrap();

        // Create the registry for the program
        let registry = ProgramRegistry::<CoreType, CoreLibfunc>::new(&program).unwrap();

        // Error case: value less than lower bound
        let result = Value::BoundedInt {
            value: Felt::from(9),
            range: Range {
                lower: BigInt::from(10),
                upper: BigInt::from(510),
            },
        }
        .to_ptr(&Bump::new(), &registry, &program.type_declarations[1].id);

        assert!(matches!(
            result,
            Err(Error::Compiler(CompilerError::BoundedIntOutOfRange { .. }))
        ));
    }

    #[test]
    fn test_to_jit_bounded_int_value_greater_than_or_equal_to_upper_bound() {
        // Parse the program
        let program = ProgramParser::new()
            .parse(
                "type felt252 = felt252;
            type BoundedInt = BoundedInt<10, 510>;",
            )
            .unwrap();

        // Create the registry for the program
        let registry = ProgramRegistry::<CoreType, CoreLibfunc>::new(&program).unwrap();

        // Error case: value greater than or equal to upper bound
        let result = Value::BoundedInt {
            value: Felt::from(512),
            range: Range {
                lower: BigInt::from(10),
                upper: BigInt::from(510),
            },
        }
        .to_ptr(&Bump::new(), &registry, &program.type_declarations[1].id);

        assert!(matches!(
            result,
            Err(Error::Compiler(CompilerError::BoundedIntOutOfRange { .. }))
        ));
    }

    #[test]
    fn test_to_jit_bounded_int_equal_bounds_and_value() {
        // Parse the program
        let program = ProgramParser::new()
            .parse(
                "type felt252 = felt252;
            type BoundedInt = BoundedInt<10, 10>;", // Note: lower = upper
            )
            .unwrap();

        // Create the registry for the program
        let registry = ProgramRegistry::<CoreType, CoreLibfunc>::new(&program).unwrap();

        // Error case: value equals lower and upper bound (upper bound is exclusive)
        let result = Value::BoundedInt {
            value: Felt::from(10),
            range: Range {
                lower: BigInt::from(10),
                upper: BigInt::from(10),
            },
        }
        .to_ptr(&Bump::new(), &registry, &program.type_declarations[1].id);

        assert!(matches!(
            result,
            Err(Error::Compiler(CompilerError::BoundedIntOutOfRange { .. }))
        ));
    }

    #[test]
    fn test_to_jit_enum_variant_out_of_range() {
        // Parse the program
        let program = ProgramParser::new()
            .parse(
                "type u8 = u8;
            type MyEnum = Enum<ut@MyEnum, u8, u8>;",
            )
            .unwrap();

        // Create the registry for the program
        let registry = ProgramRegistry::<CoreType, CoreLibfunc>::new(&program).unwrap();

        // Call to_jit to get the value of the enum with tag value out of range
        let result = Value::Enum {
            tag: 2,
            value: Box::new(Value::Uint8(10)),
            debug_name: None,
        }
        .to_ptr(&Bump::new(), &registry, &program.type_declarations[1].id)
        .unwrap_err();

        let error = result.to_string().clone();
        let error_msg = error.split("\n").collect::<Vec<&str>>()[0];

        assert_eq!(error_msg, "Variant index out of range.");
    }

    #[test]
    fn test_to_jit_enum_no_variant() {
        let program = ProgramParser::new()
            .parse(
                "type u8 = u8;
                type MyEnum = Enum<ut@MyEnum, u8>;",
            )
            .unwrap();

        let registry = ProgramRegistry::<CoreType, CoreLibfunc>::new(&program).unwrap();

        let result = Value::Enum {
            tag: 0,
            value: Box::new(Value::Uint8(10)),
            debug_name: None,
        }
        .to_ptr(&Bump::new(), &registry, &program.type_declarations[1].id)
        .unwrap_err();

        let error = result.to_string().clone();
        let error_msg = error.split("\n").collect::<Vec<&str>>()[0];

        assert_eq!(
            error_msg,
            "An enum without variants cannot be instantiated."
        );
    }

    #[test]
    fn test_to_jit_enum_type_error() {
        // Parse the program
        let program = ProgramParser::new()
            .parse(
                "type felt252 = felt252;
                type MyEnum = Enum<ut@MyEnum, felt252, felt252>;",
            )
            .unwrap();

        // Creating a registry for the program.
        let registry = ProgramRegistry::<CoreType, CoreLibfunc>::new(&program).unwrap();

        // Invoking to_jit method on a JitValue::Enum to convert it to a JIT representation.
        // Generating an error by providing an enum value instead of the expected type.
        let result = Value::Enum {
            tag: 0,
            value: Box::new(Value::Struct {
                fields: vec![Value::from(2u32)],
                debug_name: None,
            }),
            debug_name: None,
        }
        .to_ptr(&Bump::new(), &registry, &program.type_declarations[0].id)
        .unwrap_err(); // Unwrapping the error

        // Matching the error result to verify the error type and message.
        match result {
            Error::UnexpectedValue(expected_msg) => {
                // Asserting that the error message matches the expected message.
                assert_eq!(
                    expected_msg,
                    format!(
                        "expected value of type {:?} but got an enum value",
                        program.type_declarations[0].id.debug_name
                    )
                );
            }
            _ => panic!("Unexpected error type: {:?}", result),
        }
    }

    #[test]
    fn test_to_jit_struct_type_error() {
        // Parse the program
        let program = ProgramParser::new()
            .parse(
                "type felt252 = felt252;
                type MyEnum = Enum<ut@MyEnum, felt252, felt252>;",
            )
            .unwrap();

        // Creating a registry for the program.
        let registry = ProgramRegistry::<CoreType, CoreLibfunc>::new(&program).unwrap();

        // Invoking to_jit method on a JitValue::Struct to convert it to a JIT representation.
        // Generating an error by providing a struct value instead of the expected type.
        let result = Value::Struct {
            fields: vec![Value::from(2u32)],
            debug_name: None,
        }
        .to_ptr(&Bump::new(), &registry, &program.type_declarations[0].id)
        .unwrap_err(); // Unwrapping the error

        // Matching the error result to verify the error type and message.
        match result {
            Error::UnexpectedValue(expected_msg) => {
                // Asserting that the error message matches the expected message.
                assert_eq!(
                    expected_msg,
                    format!(
                        "expected value of type {:?} but got a struct",
                        program.type_declarations[0].id.debug_name
                    )
                );
            }
            _ => panic!("Unexpected error type: {:?}", result),
        }
    }
}

mod range_serde {
    use std::fmt;

    use cairo_lang_sierra::extensions::utils::Range;
    use serde::{
        de::{self, Visitor},
        ser::SerializeStruct,
        Deserializer, Serializer,
    };

    pub fn serialize<S>(range: &Range, ser: S) -> Result<S::Ok, S::Error>
    where
        S: Serializer,
    {
        let mut state = ser.serialize_struct("Range", 2)?;

        state.serialize_field("lower", &range.lower)?;
        state.serialize_field("upper", &range.upper)?;

        state.end()
    }

    pub fn deserialize<'de, D>(de: D) -> Result<Range, D::Error>
    where
        D: Deserializer<'de>,
    {
        struct RangeVisitor;

        impl<'de> Visitor<'de> for RangeVisitor {
            type Value = Range;

            fn expecting(&self, formatter: &mut fmt::Formatter) -> fmt::Result {
                formatter.write_str("an integer between -2^31 and 2^31")
            }

            fn visit_seq<A>(self, mut seq: A) -> Result<Self::Value, A::Error>
            where
                A: de::SeqAccess<'de>,
            {
                let lower = seq
                    .next_element()?
                    .ok_or_else(|| de::Error::invalid_length(0, &self))?;
                let upper = seq
                    .next_element()?
                    .ok_or_else(|| de::Error::invalid_length(1, &self))?;

                Ok(Range { lower, upper })
            }

            fn visit_map<A>(self, mut map: A) -> Result<Self::Value, A::Error>
            where
                A: de::MapAccess<'de>,
            {
                let mut lower = None;
                let mut upper = None;

                while let Some((field, value)) = map.next_entry()? {
                    match field {
                        "lower" => {
                            lower = Some(value);
                        }
                        "upper" => {
                            upper = Some(value);
                        }
                        _ => return Err(de::Error::unknown_field(field, &["lower", "upper"])),
                    }
                }

                Ok(Range {
                    lower: lower.ok_or_else(|| de::Error::missing_field("lower"))?,
                    upper: upper.ok_or_else(|| de::Error::missing_field("upper"))?,
                })
            }
        }

        de.deserialize_struct("Range", &["lower", "upper"], RangeVisitor)
    }
}<|MERGE_RESOLUTION|>--- conflicted
+++ resolved
@@ -902,15 +902,10 @@
                         native_panic!("todo: implement Sha256StateHandle from_ptr")
                     }
                 },
-<<<<<<< HEAD
-                CoreTypeConcrete::Span(_) => todo!("implement span from_ptr"),
+                CoreTypeConcrete::Span(_) => native_panic!("implement span from_ptr"),
                 CoreTypeConcrete::Snapshot(info) => {
                     Self::from_ptr(ptr, &info.ty, registry, should_drop)?
                 }
-=======
-                CoreTypeConcrete::Span(_) => native_panic!("todo: implement span from_ptr"),
-                CoreTypeConcrete::Snapshot(info) => Self::from_ptr(ptr, &info.ty, registry)?,
->>>>>>> 2bad480b
                 CoreTypeConcrete::Bytes31(_) => {
                     let data = *ptr.cast::<[u8; 31]>().as_ref();
                     Self::Bytes31(data)
@@ -942,18 +937,12 @@
                     let member_layout = member.layout(registry)?;
 
                     let x = Self::from_ptr(
-<<<<<<< HEAD
-                        NonNull::new(ptr.as_ptr()).unwrap(),
-                        &info.ty,
-                        registry,
-                        should_drop,
-=======
                         NonNull::new(ptr.as_ptr()).to_native_assert_error(
                             "tried to make a non-null ptr out of a null one",
                         )?,
                         &info.ty,
                         registry,
->>>>>>> 2bad480b
+                        should_drop,
                     )?;
 
                     let y = Self::from_ptr(
