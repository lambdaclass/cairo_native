//! # Params and return values de/serialization
//!
//! A Rusty interface to provide parameters to cairo-native entry point calls.

use crate::{
    error::{panic::ToNativeAssertError, CompilerError, Error},
    native_assert, native_panic,
    starknet::{Secp256k1Point, Secp256r1Point},
    types::TypeBuilder,
    utils::{
        felt252_bigint, get_integer_layout, layout_repeat, libc_free, libc_malloc, RangeExt, PRIME,
    },
};
use bumpalo::Bump;
use cairo_lang_sierra::{
    extensions::{
        core::{CoreLibfunc, CoreType, CoreTypeConcrete},
        starknet::{secp256::Secp256PointTypeConcrete, StarkNetTypeConcrete},
        utils::Range,
    },
    ids::ConcreteTypeId,
    program_registry::ProgramRegistry,
};
use educe::Educe;
use num_bigint::{BigInt, BigUint, Sign};
use num_traits::{Euclid, One};
use starknet_types_core::felt::Felt;
<<<<<<< HEAD
use std::{
    alloc::{alloc, Layout},
    collections::HashMap,
    ffi::c_void,
    mem::forget,
    ptr::{null_mut, NonNull},
    rc::Rc,
    slice,
=======
use std::{alloc::Layout, collections::HashMap, ptr::NonNull, slice};
#[cfg(feature = "with-runtime")]
use {
    cairo_native_runtime::FeltDict,
    std::{
        alloc::{alloc, dealloc},
        ptr::null_mut,
    },
>>>>>>> 1b3e7c18
};

/// A Value is a value that can be passed to either the JIT engine or a compiled program as an argument or received as a result.
///
/// They map to the cairo/sierra types.
///
/// The debug_name field on some variants is `Some` when receiving a [`Value`] as a result.
///
/// A Boxed value or a non-null Nullable value is returned with it's inner value.
#[derive(Clone, Educe, serde::Serialize, serde::Deserialize)]
#[educe(Debug, Eq, PartialEq)]
pub enum Value {
    Felt252(#[educe(Debug(method(std::fmt::Display::fmt)))] Felt),
    Bytes31([u8; 31]),
    /// all elements need to be same type
    Array(Vec<Self>),
    Struct {
        fields: Vec<Self>,
        #[educe(PartialEq(ignore))]
        debug_name: Option<String>,
    }, // element types can differ
    Enum {
        tag: usize,
        value: Box<Self>,
        #[educe(PartialEq(ignore))]
        debug_name: Option<String>,
    },
    Felt252Dict {
        value: HashMap<Felt, Self>,
        #[educe(PartialEq(ignore))]
        debug_name: Option<String>,
    },
    Uint8(u8),
    Uint16(u16),
    Uint32(u32),
    Uint64(u64),
    Uint128(u128),
    Sint8(i8),
    Sint16(i16),
    Sint32(i32),
    Sint64(i64),
    Sint128(i128),
    EcPoint(Felt, Felt),
    EcState(Felt, Felt, Felt, Felt),
    Secp256K1Point(Secp256k1Point),
    Secp256R1Point(Secp256r1Point),
    BoundedInt {
        value: Felt,
        #[serde(with = "range_serde")]
        range: Range,
    },
    IntRange {
        x: Box<Value>,
        y: Box<Value>,
    },
    /// Used as return value for Nullables that are null.
    Null,
}

// Conversions

macro_rules! impl_conversions {
    ( $( $t:ty as $i:ident ; )+ ) => { $(
        impl From<$t> for Value {
            fn from(value: $t) -> Self {
                Self::$i(value)
            }
        }

        impl TryFrom<Value> for $t {
            type Error = Value;

            fn try_from(value: Value) -> Result<Self, Self::Error> {
                match value {
                    Value::$i(value) => Ok(value),
                    _ => Err(value),
                }
            }
        }
    )+ };
}

impl_conversions! {
    Felt as Felt252;
    u8   as Uint8;
    u16  as Uint16;
    u32  as Uint32;
    u64  as Uint64;
    u128 as Uint128;
    i8   as Sint8;
    i16  as Sint16;
    i32  as Sint32;
    i64  as Sint64;
    i128 as Sint128;
}

impl<T: Into<Value> + Clone> From<&[T]> for Value {
    fn from(value: &[T]) -> Self {
        Self::Array(value.iter().map(|x| x.clone().into()).collect())
    }
}

impl<T: Into<Value>> From<Vec<T>> for Value {
    fn from(value: Vec<T>) -> Self {
        Self::Array(value.into_iter().map(Into::into).collect())
    }
}

impl<T: Into<Value>, const N: usize> From<[T; N]> for Value {
    fn from(value: [T; N]) -> Self {
        Self::Array(value.into_iter().map(Into::into).collect())
    }
}

impl Value {
    pub(crate) fn resolve_type<'a>(
        ty: &'a CoreTypeConcrete,
        registry: &'a ProgramRegistry<CoreType, CoreLibfunc>,
    ) -> Result<&'a CoreTypeConcrete, Error> {
        Ok(match ty {
            CoreTypeConcrete::Snapshot(info) => registry.get_type(&info.ty)?,
            x => x,
        })
    }

    /// Allocates the value in the given arena so it can be passed to the JIT engine or a compiled program.
    pub(crate) fn to_ptr(
        &self,
        arena: &Bump,
        registry: &ProgramRegistry<CoreType, CoreLibfunc>,
        type_id: &ConcreteTypeId,
        find_dict_overrides: impl Copy
            + Fn(
                &ConcreteTypeId,
            ) -> (
                Option<extern "C" fn(*mut c_void, *mut c_void)>,
                Option<extern "C" fn(*mut c_void)>,
            ),
    ) -> Result<NonNull<()>, Error> {
        let ty = registry.get_type(type_id)?;

        Ok(unsafe {
            match self {
                Self::Felt252(value) => {
                    let ptr = arena.alloc_layout(get_integer_layout(252)).cast();

                    let data = felt252_bigint(value.to_bigint()).to_bytes_le();
                    ptr.cast::<[u8; 32]>().as_mut().copy_from_slice(&data);
                    ptr
                }
                Self::BoundedInt {
                    value,
                    range: Range { lower, upper },
                } => {
                    let value = value.to_bigint();

                    if lower >= upper {
                        // If lower bound is greater than or equal to upper bound
                        // Should not happen with correct range definition
                        return Err(CompilerError::BoundedIntOutOfRange {
                            value: Box::new(value),
                            range: Box::new((lower.clone(), upper.clone())),
                        }
                        .into());
                    }

                    let prime = BigInt::from_biguint(Sign::Plus, PRIME.clone());
                    let lower = lower.rem_euclid(&prime);
                    let upper = upper.rem_euclid(&prime);

                    // Check if value is within the valid range
                    if !(lower <= value && value < upper) {
                        return Err(CompilerError::BoundedIntOutOfRange {
                            value: Box::new(value),
                            range: Box::new((lower, upper)),
                        }
                        .into());
                    }

                    let ptr = arena.alloc_layout(get_integer_layout(252)).cast();
                    let data = felt252_bigint(value).to_bytes_le();
                    ptr.cast::<[u8; 32]>().as_mut().copy_from_slice(&data);
                    ptr
                }

                Self::Bytes31(_) => native_panic!("todo: allocate type Bytes31"),
                Self::Array(data) => {
                    if let CoreTypeConcrete::Array(info) = Self::resolve_type(ty, registry)? {
                        let elem_ty = registry.get_type(&info.ty)?;
                        let elem_layout = elem_ty.layout(registry)?.pad_to_align();

                        let refcount_offset = get_integer_layout(32)
                            .align_to(elem_layout.align())
                            .unwrap()
                            .pad_to_align()
                            .size();
                        let ptr = match elem_layout.size() * data.len() {
                            0 => std::ptr::null_mut(),
                            len => {
                                let ptr: *mut () = libc_malloc(len + refcount_offset).cast();

                                // Write reference count.
                                ptr.cast::<u32>().write(1);

                                ptr.byte_add(refcount_offset)
                            }
                        };
                        let len: u32 = data
                            .len()
                            .try_into()
                            .map_err(|_| Error::IntegerConversion)?;

                        // Write the data.
                        for (idx, elem) in data.iter().enumerate() {
                            let elem =
                                elem.to_ptr(arena, registry, &info.ty, find_dict_overrides)?;

                            std::ptr::copy_nonoverlapping(
                                elem.cast::<u8>().as_ptr(),
                                ptr.byte_add(idx * elem_layout.size()).cast::<u8>(),
                                elem_layout.size(),
                            );
                        }

                        let target = arena
                            .alloc_layout(
                                Layout::new::<*mut ()>() // ptr
                                    .extend(Layout::new::<u32>())? // start
                                    .0
                                    .extend(Layout::new::<u32>())? // end
                                    .0
                                    .extend(Layout::new::<u32>())? // capacity
                                    .0
                                    .pad_to_align(),
                            )
                            .as_ptr();

                        *target.cast::<*mut ()>() = ptr;

                        let (layout, offset) =
                            Layout::new::<*mut NonNull<()>>().extend(Layout::new::<u32>())?;
                        *target.byte_add(offset).cast::<u32>() = 0;

                        let (layout, offset) = layout.extend(Layout::new::<u32>())?;
                        *target.byte_add(offset).cast::<u32>() = len;

                        let (_, offset) = layout.extend(Layout::new::<u32>())?;
                        *target.byte_add(offset).cast::<u32>() = len;
                        NonNull::new_unchecked(target).cast()
                    } else {
                        Err(Error::UnexpectedValue(format!(
                            "expected value of type {:?} but got an array",
                            type_id.debug_name
                        )))?
                    }
                }
                Self::Struct {
                    fields: members, ..
                } => {
                    if let CoreTypeConcrete::Struct(info) = Self::resolve_type(ty, registry)? {
                        let mut layout: Option<Layout> = None;
                        let mut data = Vec::with_capacity(info.members.len());

                        let mut is_memory_allocated = false;
                        for (member_type_id, member) in info.members.iter().zip(members) {
                            let member_ty = registry.get_type(member_type_id)?;
                            let member_layout = member_ty.layout(registry)?;

                            let (new_layout, offset) = match layout {
                                Some(layout) => layout.extend(member_layout)?,
                                None => (member_layout, 0),
                            };
                            layout = Some(new_layout);

                            let member_ptr = member.to_ptr(
                                arena,
                                registry,
                                member_type_id,
                                find_dict_overrides,
                            )?;
                            data.push((
                                member_layout,
                                offset,
                                if member_ty.is_memory_allocated(registry)? {
                                    is_memory_allocated = true;

                                    // Undo the wrapper pointer added because the member's memory
                                    // allocated flag.
                                    *member_ptr.cast::<NonNull<()>>().as_ref()
                                } else {
                                    member_ptr
                                },
                            ));
                        }

                        let ptr = arena
                            .alloc_layout(layout.unwrap_or(Layout::new::<()>()).pad_to_align())
                            .as_ptr();

                        for (layout, offset, member_ptr) in data {
                            std::ptr::copy_nonoverlapping(
                                member_ptr.cast::<u8>().as_ptr(),
                                ptr.byte_add(offset),
                                layout.size(),
                            );
                        }

                        if is_memory_allocated {
                            // alloc returns a ref, so its never null
                            NonNull::new_unchecked(arena.alloc(ptr) as *mut _).cast()
                        } else {
                            NonNull::new_unchecked(ptr).cast()
                        }
                    } else {
                        Err(Error::UnexpectedValue(format!(
                            "expected value of type {:?} but got a struct",
                            type_id.debug_name
                        )))?
                    }
                }
                Self::Enum { tag, value, .. } => {
                    if let CoreTypeConcrete::Enum(info) = Self::resolve_type(ty, registry)? {
                        native_assert!(*tag < info.variants.len(), "Variant index out of range.");

                        let payload_type_id = &info.variants[*tag];
                        let payload =
                            value.to_ptr(arena, registry, payload_type_id, find_dict_overrides)?;

                        let (layout, tag_layout, variant_layouts) =
                            crate::types::r#enum::get_layout_for_variants(
                                registry,
                                &info.variants,
                            )?;
                        let ptr = arena.alloc_layout(layout).cast::<()>().as_ptr();

                        match tag_layout.size() {
                            0 => native_panic!("An enum without variants cannot be instantiated."),
                            1 => *ptr.cast::<u8>() = *tag as u8,
                            2 => *ptr.cast::<u16>() = *tag as u16,
                            4 => *ptr.cast::<u32>() = *tag as u32,
                            8 => *ptr.cast::<u64>() = *tag as u64,
                            _ => native_panic!("reached the maximum size for an enum"),
                        }

                        std::ptr::copy_nonoverlapping(
                            payload.cast::<u8>().as_ptr(),
                            ptr.byte_add(tag_layout.extend(variant_layouts[*tag])?.1)
                                .cast(),
                            variant_layouts[*tag].size(),
                        );

                        // alloc returns a reference so its never null
                        NonNull::new_unchecked(arena.alloc(ptr) as *mut _).cast()
                    } else {
                        Err(Error::UnexpectedValue(format!(
                            "expected value of type {:?} but got an enum value",
                            type_id.debug_name
                        )))?
                    }
                }
                #[cfg(feature = "with-runtime")]
                Self::Felt252Dict { value: map, .. } => {
                    if let CoreTypeConcrete::Felt252Dict(info) = Self::resolve_type(ty, registry)? {
                        let elem_ty = registry.get_type(&info.ty)?;
                        let elem_layout = elem_ty.layout(registry)?.pad_to_align();

                        // We need `find_dict_overrides` to obtain the function pointers of the dup and drop
                        // implementations (if any) for the value type. This is required to be able to clone and drop
                        // the dictionary automatically when their reference count drops to zero.
                        let (dup_fn, drop_fn) = find_dict_overrides(&info.ty);
                        let mut value_map = FeltDict {
                            mappings: HashMap::with_capacity(map.len()),

                            layout: elem_layout,
                            elements: if map.is_empty() {
                                null_mut()
                            } else {
                                alloc(Layout::from_size_align_unchecked(
                                    elem_layout.pad_to_align().size() * map.len(),
                                    elem_layout.align(),
                                ))
                                .cast()
                            },

                            dup_fn,
                            drop_fn,

                            count: 0,
                        };

                        // next key must be called before next_value

                        for (key, value) in map.iter() {
                            let key = key.to_bytes_le();
                            let value =
                                value.to_ptr(arena, registry, &info.ty, find_dict_overrides)?;

                            let index = value_map.mappings.len();
                            value_map.mappings.insert(key, index);

                            std::ptr::copy_nonoverlapping(
                                value.cast::<u8>().as_ptr(),
                                value_map
                                    .elements
                                    .byte_add(elem_layout.pad_to_align().size() * index)
                                    .cast(),
                                elem_layout.size(),
                            );
                        }

                        NonNull::new_unchecked(Rc::into_raw(Rc::new(value_map)) as *mut ()).cast()
                    } else {
                        Err(Error::UnexpectedValue(format!(
                            "expected value of type {:?} but got a felt dict",
                            type_id.debug_name
                        )))?
                    }
                }
                #[cfg(not(feature = "with-runtime"))]
                Self::Felt252Dict { .. } => {
                    native_panic!("runtime is disabled, dicts are not available");
                }
                Self::Uint8(value) => {
                    let ptr = arena.alloc_layout(Layout::new::<u8>()).cast();
                    *ptr.cast::<u8>().as_mut() = *value;

                    ptr
                }
                Self::Uint16(value) => {
                    let ptr = arena.alloc_layout(Layout::new::<u16>()).cast();
                    *ptr.cast::<u16>().as_mut() = *value;

                    ptr
                }
                Self::Uint32(value) => {
                    let ptr = arena.alloc_layout(Layout::new::<u32>()).cast();
                    *ptr.cast::<u32>().as_mut() = *value;

                    ptr
                }
                Self::Uint64(value) => {
                    let ptr = arena.alloc_layout(Layout::new::<u64>()).cast();
                    *ptr.cast::<u64>().as_mut() = *value;

                    ptr
                }
                Self::Uint128(value) => {
                    let ptr = arena.alloc_layout(Layout::new::<u128>()).cast();
                    *ptr.cast::<u128>().as_mut() = *value;

                    ptr
                }
                Self::Sint8(value) => {
                    let ptr = arena.alloc_layout(Layout::new::<i8>()).cast();
                    *ptr.cast::<i8>().as_mut() = *value;

                    ptr
                }
                Self::Sint16(value) => {
                    let ptr = arena.alloc_layout(Layout::new::<i16>()).cast();
                    *ptr.cast::<i16>().as_mut() = *value;

                    ptr
                }
                Self::Sint32(value) => {
                    let ptr = arena.alloc_layout(Layout::new::<i32>()).cast();
                    *ptr.cast::<i32>().as_mut() = *value;

                    ptr
                }
                Self::Sint64(value) => {
                    let ptr = arena.alloc_layout(Layout::new::<i64>()).cast();
                    *ptr.cast::<i64>().as_mut() = *value;

                    ptr
                }
                Self::Sint128(value) => {
                    let ptr = arena.alloc_layout(Layout::new::<i128>()).cast();
                    *ptr.cast::<i128>().as_mut() = *value;

                    ptr
                }
                Self::EcPoint(a, b) => {
                    let ptr = arena
                        .alloc_layout(layout_repeat(&get_integer_layout(252), 2)?.0.pad_to_align())
                        .cast();

                    let a = felt252_bigint(a.to_bigint()).to_bytes_le();
                    let b = felt252_bigint(b.to_bigint()).to_bytes_le();
                    let data = [a, b];

                    ptr.cast::<[[u8; 32]; 2]>().as_mut().copy_from_slice(&data);

                    ptr
                }
                Self::EcState(a, b, c, d) => {
                    let ptr = arena
                        .alloc_layout(layout_repeat(&get_integer_layout(252), 4)?.0.pad_to_align())
                        .cast();

                    let a = felt252_bigint(a.to_bigint()).to_bytes_le();
                    let b = felt252_bigint(b.to_bigint()).to_bytes_le();
                    let c = felt252_bigint(c.to_bigint()).to_bytes_le();
                    let d = felt252_bigint(d.to_bigint()).to_bytes_le();
                    let data = [a, b, c, d];

                    ptr.cast::<[[u8; 32]; 4]>().as_mut().copy_from_slice(&data);

                    ptr
                }
                Self::Secp256K1Point { .. } => native_panic!("todo: allocate type Secp256K1Point"),
                Self::Secp256R1Point { .. } => native_panic!("todo: allocate type Secp256R1Point"),
                Self::Null => {
                    native_panic!(
                        "unimplemented: null is meant as return value for nullable for now"
                    )
                }
                Self::IntRange { x, y } => {
                    if let CoreTypeConcrete::IntRange(info) = Self::resolve_type(ty, registry)? {
                        let inner = registry.get_type(&info.ty)?;
                        let inner_layout = inner.layout(registry)?;

                        let x_ptr = x.to_ptr(arena, registry, &info.ty, find_dict_overrides)?;

                        let (struct_layout, y_offset) = inner_layout.extend(inner_layout)?;

                        let y_ptr = y.to_ptr(arena, registry, &info.ty, find_dict_overrides)?;

                        let ptr = arena.alloc_layout(struct_layout.pad_to_align()).as_ptr();

                        std::ptr::copy_nonoverlapping(
                            x_ptr.cast::<u8>().as_ptr(),
                            ptr,
                            inner_layout.size(),
                        );

                        std::ptr::copy_nonoverlapping(
                            y_ptr.cast::<u8>().as_ptr(),
                            ptr.byte_add(y_offset),
                            inner_layout.size(),
                        );

                        NonNull::new_unchecked(ptr).cast()
                    } else {
                        native_panic!(
                            "an IntRange value should always have an IntRange CoreTypeConcrete"
                        )
                    }
                }
            }
        })
    }

    /// From the given pointer acquired from the either the JIT / compiled program outputs, convert it to a [`Self`]
    pub(crate) fn from_ptr(
        ptr: NonNull<()>,
        type_id: &ConcreteTypeId,
        registry: &ProgramRegistry<CoreType, CoreLibfunc>,
        should_drop: bool,
    ) -> Result<Self, Error> {
        let ty = registry.get_type(type_id)?;

        Ok(unsafe {
            match ty {
                CoreTypeConcrete::Array(info) => {
                    let elem_ty = registry.get_type(&info.ty)?;

                    let elem_layout = elem_ty.layout(registry)?;
                    let elem_stride = elem_layout.pad_to_align().size();

                    let ptr_layout = Layout::new::<*mut ()>();
                    let len_layout = crate::utils::get_integer_layout(32);

                    let (ptr_layout, offset) = ptr_layout.extend(len_layout)?;
                    let start_offset_value = *NonNull::new(ptr.as_ptr().byte_add(offset))
                        .to_native_assert_error("tried to make a non-null ptr out of a null one")?
                        .cast::<u32>()
                        .as_ref();
                    let (_, offset) = ptr_layout.extend(len_layout)?;
                    let end_offset_value = *NonNull::new(ptr.as_ptr().byte_add(offset))
                        .to_native_assert_error("tried to make a non-null ptr out of a null one")?
                        .cast::<u32>()
                        .as_ref();

                    // This pointer can be null if the array is empty.
                    let init_data_ptr = *ptr.cast::<*mut ()>().as_ref();
                    let data_ptr =
                        init_data_ptr.byte_add(elem_stride * start_offset_value as usize);

                    let refcount_offset = get_integer_layout(32)
                        .align_to(elem_layout.align())
                        .unwrap()
                        .pad_to_align()
                        .size();
                    let should_drop = if !init_data_ptr.is_null()
                        && init_data_ptr.byte_sub(refcount_offset).cast::<u32>().read() == 1
                    {
                        should_drop
                    } else {
                        if !init_data_ptr.is_null() && should_drop {
                            *init_data_ptr
                                .byte_sub(refcount_offset)
                                .cast::<u32>()
                                .as_mut()
                                .unwrap() -= 1;
                        }

                        false
                    };

                    native_assert!(
                        end_offset_value >= start_offset_value,
                        "can't have an array with negative length"
                    );
                    let num_elems = (end_offset_value - start_offset_value) as usize;
                    let mut array_value = Vec::with_capacity(num_elems);

                    for i in 0..num_elems {
                        // safe to create a NonNull because if the array has elements, the init_data_ptr can't be null.
                        let cur_elem_ptr = NonNull::new(data_ptr.byte_add(elem_stride * i))
                            .to_native_assert_error(
                                "tried to make a non-null ptr out of a null one",
                            )?;

                        array_value.push(Self::from_ptr(
                            cur_elem_ptr,
                            &info.ty,
                            registry,
                            should_drop,
                        )?);
                    }

                    if should_drop && !init_data_ptr.is_null() {
                        libc_free(init_data_ptr.byte_sub(refcount_offset).cast());
                    }

                    Self::Array(array_value)
                }
                CoreTypeConcrete::Box(info) => {
                    let inner = *ptr.cast::<NonNull<()>>().as_ptr();
                    let value = Self::from_ptr(inner, &info.ty, registry, should_drop)?;

                    if should_drop {
                        libc_free(inner.as_ptr().cast());
                    }

                    value
                }
                CoreTypeConcrete::EcPoint(_) => {
                    let data = ptr.cast::<[[u8; 32]; 2]>().as_mut();

                    data[0][31] &= 0x0F; // Filter out first 4 bits (they're outside an i252).
                    data[1][31] &= 0x0F; // Filter out first 4 bits (they're outside an i252).

                    Self::EcPoint(Felt::from_bytes_le(&data[0]), Felt::from_bytes_le(&data[1]))
                }
                CoreTypeConcrete::EcState(_) => {
                    let data = ptr.cast::<[[u8; 32]; 4]>().as_mut();

                    data[0][31] &= 0x0F; // Filter out first 4 bits (they're outside an i252).
                    data[1][31] &= 0x0F; // Filter out first 4 bits (they're outside an i252).
                    data[2][31] &= 0x0F; // Filter out first 4 bits (they're outside an i252).
                    data[3][31] &= 0x0F; // Filter out first 4 bits (they're outside an i252).

                    Self::EcState(
                        Felt::from_bytes_le(&data[0]),
                        Felt::from_bytes_le(&data[1]),
                        Felt::from_bytes_le(&data[2]),
                        Felt::from_bytes_le(&data[3]),
                    )
                }
                CoreTypeConcrete::Felt252(_) => {
                    let data = ptr.cast::<[u8; 32]>().as_mut();
                    data[31] &= 0x0F; // Filter out first 4 bits (they're outside an i252).
                    let data = Felt::from_bytes_le_slice(data);
                    Self::Felt252(data)
                }
                CoreTypeConcrete::Uint8(_) => Self::Uint8(*ptr.cast::<u8>().as_ref()),
                CoreTypeConcrete::Uint16(_) => Self::Uint16(*ptr.cast::<u16>().as_ref()),
                CoreTypeConcrete::Uint32(_) => Self::Uint32(*ptr.cast::<u32>().as_ref()),
                CoreTypeConcrete::Uint64(_) => Self::Uint64(*ptr.cast::<u64>().as_ref()),
                CoreTypeConcrete::Uint128(_) => Self::Uint128(*ptr.cast::<u128>().as_ref()),
                CoreTypeConcrete::Uint128MulGuarantee(_) => {
                    native_panic!("todo: implement uint128mulguarantee from_ptr")
                }
                CoreTypeConcrete::Sint8(_) => Self::Sint8(*ptr.cast::<i8>().as_ref()),
                CoreTypeConcrete::Sint16(_) => Self::Sint16(*ptr.cast::<i16>().as_ref()),
                CoreTypeConcrete::Sint32(_) => Self::Sint32(*ptr.cast::<i32>().as_ref()),
                CoreTypeConcrete::Sint64(_) => Self::Sint64(*ptr.cast::<i64>().as_ref()),
                CoreTypeConcrete::Sint128(_) => Self::Sint128(*ptr.cast::<i128>().as_ref()),
                CoreTypeConcrete::NonZero(info) => {
                    Self::from_ptr(ptr, &info.ty, registry, should_drop)?
                }
                CoreTypeConcrete::Nullable(info) => {
                    let inner_ptr = *ptr.cast::<*mut ()>().as_ptr();
                    if inner_ptr.is_null() {
                        Self::Null
                    } else {
                        let value = Self::from_ptr(
                            NonNull::new_unchecked(inner_ptr).cast(),
                            &info.ty,
                            registry,
                            should_drop,
                        )?;

                        if should_drop {
                            libc_free(inner_ptr.cast());
                        }

                        value
                    }
                }
                CoreTypeConcrete::Uninitialized(_) => {
                    native_panic!("todo: implement uninit from_ptr or ignore the return value")
                }
                CoreTypeConcrete::Enum(info) => {
                    let tag_layout = crate::utils::get_integer_layout(match info.variants.len() {
                        0 | 1 => 0,
                        num_variants => (num_variants.next_power_of_two().next_multiple_of(8) >> 3)
                            .try_into()
                            .map_err(|_| Error::IntegerConversion)?,
                    });
                    let tag_value = match info.variants.len() {
                        0 => {
                            // An enum without variants is basically the `!` (never) type in Rust.
                            native_panic!("An enum without variants is not a valid type.")
                        }
                        1 => 0,
                        _ => match tag_layout.size() {
                            1 => *ptr.cast::<u8>().as_ref() as usize,
                            2 => *ptr.cast::<u16>().as_ref() as usize,
                            4 => *ptr.cast::<u32>().as_ref() as usize,
                            8 => *ptr.cast::<u64>().as_ref() as usize,
                            _ => native_panic!("reached the maximum size for an enum"),
                        },
                    };

                    // Filter out bits that are not part of the enum's tag.
                    let tag_value = tag_value
                        & 1usize
                            .wrapping_shl(info.variants.len().next_power_of_two().trailing_zeros())
                            .wrapping_sub(1);

                    let payload_ty = registry.get_type(&info.variants[tag_value])?;
                    let payload_layout = payload_ty.layout(registry)?;

                    let payload_ptr = NonNull::new(
                        ptr.as_ptr().byte_add(tag_layout.extend(payload_layout)?.1),
                    )
                    .to_native_assert_error("tried to make a non-null ptr out of a null one")?;
                    let payload = Self::from_ptr(
                        payload_ptr,
                        &info.variants[tag_value],
                        registry,
                        should_drop,
                    )?;

                    Self::Enum {
                        tag: tag_value,
                        value: Box::new(payload),
                        debug_name: type_id.debug_name.as_ref().map(|x| x.to_string()),
                    }
                }
                CoreTypeConcrete::Struct(info) => {
                    let mut layout: Option<Layout> = None;
                    let mut members = Vec::with_capacity(info.members.len());

                    for member_ty in &info.members {
                        let member = registry.get_type(member_ty)?;
                        let member_layout = member.layout(registry)?;

                        let (new_layout, offset) = match layout {
                            Some(layout) => layout.extend(member_layout)?,
                            None => (member_layout, 0),
                        };
                        layout = Some(new_layout);

                        members.push(Self::from_ptr(
                            NonNull::new(ptr.as_ptr().byte_add(offset)).to_native_assert_error(
                                "tried to make a non-null ptr out of a null one",
                            )?,
                            member_ty,
                            registry,
                            should_drop,
                        )?);
                    }

                    Self::Struct {
                        fields: members,
                        debug_name: type_id.debug_name.as_ref().map(|x| x.to_string()),
                    }
                }
                #[cfg(feature = "with-runtime")]
                CoreTypeConcrete::Felt252Dict(info)
                | CoreTypeConcrete::SquashedFelt252Dict(info) => {
                    let dict = Rc::from_raw(ptr.cast::<*const FeltDict>().read());

                    let mut output_map = HashMap::with_capacity(dict.mappings.len());
                    for (&key, &index) in dict.mappings.iter() {
                        let mut key = key;
                        key[31] &= 0x0F; // Filter out first 4 bits (they're outside an i252).

                        let key = Felt::from_bytes_le(&key);
                        // The dictionary items are not being dropped here. They'll be dropped along
                        // with the dictionary (if requested using `should_drop`).
                        output_map.insert(
                            key,
                            Self::from_ptr(
                                NonNull::new(
                                    dict.elements
                                        .byte_add(dict.layout.pad_to_align().size() * index),
                                )
                                .to_native_assert_error(
                                    "tried to make a non-null ptr out of a null one",
                                )?
                                .cast(),
                                &info.ty,
                                registry,
                                false,
                            )?,
                        );
                    }

                    if should_drop {
                        drop(dict);
                    } else {
                        forget(dict);
                    }

                    Self::Felt252Dict {
                        value: output_map,
                        debug_name: type_id.debug_name.as_ref().map(|x| x.to_string()),
                    }
                }
                #[cfg(not(feature = "with-runtime"))]
                CoreTypeConcrete::Felt252Dict(_) | CoreTypeConcrete::SquashedFelt252Dict(_) => {
                    native_panic!("runtime is disabled, dicts are not available")
                }
                CoreTypeConcrete::Felt252DictEntry(_) => {
                    native_panic!("unimplemented: should be impossible to return")
                }
                CoreTypeConcrete::Pedersen(_)
                | CoreTypeConcrete::Poseidon(_)
                | CoreTypeConcrete::Bitwise(_)
                | CoreTypeConcrete::BuiltinCosts(_)
                | CoreTypeConcrete::RangeCheck(_)
                | CoreTypeConcrete::EcOp(_)
                | CoreTypeConcrete::GasBuiltin(_)
                | CoreTypeConcrete::SegmentArena(_) => {
                    native_panic!("handled before: {:?}", type_id)
                }
                // Does it make sense for programs to return this? Should it be implemented
                CoreTypeConcrete::StarkNet(selector) => match selector {
                    StarkNetTypeConcrete::ClassHash(_)
                    | StarkNetTypeConcrete::ContractAddress(_)
                    | StarkNetTypeConcrete::StorageBaseAddress(_)
                    | StarkNetTypeConcrete::StorageAddress(_) => {
                        // felt values
                        let data = ptr.cast::<[u8; 32]>().as_mut();
                        data[31] &= 0x0F; // Filter out first 4 bits (they're outside an i252).
                        let data = Felt::from_bytes_le(data);
                        Self::Felt252(data)
                    }
                    StarkNetTypeConcrete::System(_) => {
                        native_panic!("should be handled before")
                    }
                    StarkNetTypeConcrete::Secp256Point(info) => match info {
                        Secp256PointTypeConcrete::K1(_) => {
                            let data = ptr.cast::<Secp256k1Point>().as_ref();
                            Self::Secp256K1Point(*data)
                        }
                        Secp256PointTypeConcrete::R1(_) => {
                            let data = ptr.cast::<Secp256r1Point>().as_ref();
                            Self::Secp256R1Point(*data)
                        }
                    },
                    StarkNetTypeConcrete::Sha256StateHandle(_) => {
                        native_panic!("todo: implement Sha256StateHandle from_ptr")
                    }
                },
                CoreTypeConcrete::Span(_) => native_panic!("implement span from_ptr"),
                CoreTypeConcrete::Snapshot(info) => {
                    Self::from_ptr(ptr, &info.ty, registry, should_drop)?
                }
                CoreTypeConcrete::Bytes31(_) => {
                    let data = *ptr.cast::<[u8; 31]>().as_ref();
                    Self::Bytes31(data)
                }

                CoreTypeConcrete::Const(_) => native_panic!("implement const from_ptr"),
                CoreTypeConcrete::BoundedInt(info) => {
                    let mut data = BigInt::from_biguint(
                        Sign::Plus,
                        BigUint::from_bytes_le(slice::from_raw_parts(
                            ptr.cast::<u8>().as_ptr(),
                            (info.range.offset_bit_width().next_multiple_of(8) >> 3) as usize,
                        )),
                    );

                    data &= (BigInt::one() << info.range.offset_bit_width()) - BigInt::one();
                    data += &info.range.lower;

                    Self::BoundedInt {
                        value: data.into(),
                        range: info.range.clone(),
                    }
                }
                CoreTypeConcrete::Coupon(_)
                | CoreTypeConcrete::Circuit(_)
                | CoreTypeConcrete::RangeCheck96(_) => native_panic!("implement from_ptr"),
                CoreTypeConcrete::IntRange(info) => {
                    let member = registry.get_type(&info.ty)?;
                    let member_layout = member.layout(registry)?;

                    let x = Self::from_ptr(
                        NonNull::new(ptr.as_ptr()).to_native_assert_error(
                            "tried to make a non-null ptr out of a null one",
                        )?,
                        &info.ty,
                        registry,
                        should_drop,
                    )?;

                    let y = Self::from_ptr(
                        NonNull::new(
                            ptr.as_ptr()
                                .byte_add(member_layout.extend(member_layout)?.1),
                        )
                        .to_native_assert_error("tried to make a non-null ptr out of a null one")?,
                        &info.ty,
                        registry,
                        should_drop,
                    )?;

                    Self::IntRange {
                        x: x.into(),
                        y: y.into(),
                    }
                }
            }
        })
    }
}

#[cfg(test)]
mod test {
    use super::*;
    use bumpalo::Bump;
    use cairo_lang_sierra::extensions::types::{InfoAndTypeConcreteType, TypeInfo};
    use cairo_lang_sierra::program::ConcreteTypeLongId;
    use cairo_lang_sierra::program::Program;
    use cairo_lang_sierra::program::TypeDeclaration;
    use cairo_lang_sierra::ProgramParser;

    #[test]
    fn test_jit_value_conversion_felt() {
        let felt_value: Felt = 42.into();
        let jit_value: Value = felt_value.into();
        assert_eq!(jit_value, Value::Felt252(Felt::from(42)));
    }

    #[test]
    fn test_jit_value_conversion_u8() {
        let u8_value: u8 = 10;
        let jit_value: Value = u8_value.into();
        assert_eq!(jit_value, Value::Uint8(10));
    }

    #[test]
    fn test_jit_value_conversion_u16() {
        let u8_value: u16 = 10;
        let jit_value: Value = u8_value.into();
        assert_eq!(jit_value, Value::Uint16(10));
    }

    #[test]
    fn test_jit_value_conversion_u32() {
        let u32_value: u32 = 10;
        let jit_value: Value = u32_value.into();
        assert_eq!(jit_value, Value::Uint32(10));
    }

    #[test]
    fn test_jit_value_conversion_u64() {
        let u64_value: u64 = 10;
        let jit_value: Value = u64_value.into();
        assert_eq!(jit_value, Value::Uint64(10));
    }

    #[test]
    fn test_jit_value_conversion_u128() {
        let u128_value: u128 = 10;
        let jit_value: Value = u128_value.into();
        assert_eq!(jit_value, Value::Uint128(10));
    }

    #[test]
    fn test_jit_value_conversion_i8() {
        let i8_value: i8 = -10;
        let jit_value: Value = i8_value.into();
        assert_eq!(jit_value, Value::Sint8(-10));
    }

    #[test]
    fn test_jit_value_conversion_i16() {
        let i16_value: i16 = -10;
        let jit_value: Value = i16_value.into();
        assert_eq!(jit_value, Value::Sint16(-10));
    }

    #[test]
    fn test_jit_value_conversion_i32() {
        let i32_value: i32 = -10;
        let jit_value: Value = i32_value.into();
        assert_eq!(jit_value, Value::Sint32(-10));
    }

    #[test]
    fn test_jit_value_conversion_i64() {
        let i64_value: i64 = -10;
        let jit_value: Value = i64_value.into();
        assert_eq!(jit_value, Value::Sint64(-10));
    }

    #[test]
    fn test_jit_value_conversion_i128() {
        let i128_value: i128 = -10;
        let jit_value: Value = i128_value.into();
        assert_eq!(jit_value, Value::Sint128(-10));
    }

    #[test]
    fn test_jit_value_conversion_array_from_slice() {
        let array_slice: &[u8] = &[1, 2, 3];
        let jit_value: Value = array_slice.into();
        assert_eq!(
            jit_value,
            Value::Array(vec![Value::Uint8(1), Value::Uint8(2), Value::Uint8(3)])
        );
    }

    #[test]
    fn test_jit_value_conversion_array_from_vec() {
        let array_vec: Vec<u8> = vec![1, 2, 3];
        let jit_value: Value = array_vec.into();
        assert_eq!(
            jit_value,
            Value::Array(vec![Value::Uint8(1), Value::Uint8(2), Value::Uint8(3)])
        );
    }

    #[test]
    fn test_jit_value_conversion_array_from_fixed_size_array() {
        let array_fixed: [u8; 3] = [1, 2, 3];
        let jit_value: Value = array_fixed.into();
        assert_eq!(
            jit_value,
            Value::Array(vec![Value::Uint8(1), Value::Uint8(2), Value::Uint8(3)])
        );
    }

    #[test]
    fn test_resolve_type_snapshot() {
        let ty = CoreTypeConcrete::Snapshot(InfoAndTypeConcreteType {
            info: TypeInfo {
                long_id: ConcreteTypeLongId {
                    generic_id: "generic_type_id".into(),
                    generic_args: vec![],
                },
                storable: false,
                droppable: false,
                duplicatable: false,
                zero_sized: false,
            },
            ty: "test_id".into(),
        });

        let program = Program {
            type_declarations: vec![TypeDeclaration {
                id: "test_id".into(),
                long_id: ConcreteTypeLongId {
                    generic_id: "u128".into(),
                    generic_args: vec![],
                },
                declared_type_info: None,
            }],
            libfunc_declarations: vec![],
            statements: vec![],
            funcs: vec![],
        };

        let registry = ProgramRegistry::<CoreType, CoreLibfunc>::new(&program).unwrap();

        assert_eq!(
            Value::resolve_type(&ty, &registry)
                .unwrap()
                .integer_range(&registry)
                .unwrap(),
            Range {
                lower: BigInt::from(u128::MIN),
                upper: BigInt::from(u128::MAX) + BigInt::one(),
            }
        );
    }

    #[test]
    fn test_to_jit_felt252() {
        let program = ProgramParser::new()
            .parse("type felt252 = felt252;")
            .unwrap();

        let registry = ProgramRegistry::<CoreType, CoreLibfunc>::new(&program).unwrap();

        assert_eq!(
            unsafe {
                *Value::Felt252(Felt::from(42))
                    .to_ptr(
                        &Bump::new(),
                        &registry,
                        &program.type_declarations[0].id,
                        |_| todo!(),
                    )
                    .unwrap()
                    .cast::<[u32; 8]>()
                    .as_ptr()
            },
            [42, 0, 0, 0, 0, 0, 0, 0]
        );

        assert_eq!(
            unsafe {
                *Value::Felt252(Felt::MAX)
                    .to_ptr(
                        &Bump::new(),
                        &registry,
                        &program.type_declarations[0].id,
                        |_| todo!(),
                    )
                    .unwrap()
                    .cast::<[u32; 8]>()
                    .as_ptr()
            },
            // 0x800000000000011000000000000000000000000000000000000000000000001 - 1
            [0, 0, 0, 0, 0, 0, 17, 134217728]
        );

        assert_eq!(
            unsafe {
                *Value::Felt252(Felt::MAX + Felt::ONE)
                    .to_ptr(
                        &Bump::new(),
                        &registry,
                        &program.type_declarations[0].id,
                        |_| todo!(),
                    )
                    .unwrap()
                    .cast::<[u32; 8]>()
                    .as_ptr()
            },
            [0, 0, 0, 0, 0, 0, 0, 0]
        );
    }

    #[test]
    fn test_to_jit_uint8() {
        let program = ProgramParser::new().parse("type u8 = u8;").unwrap();

        let registry = ProgramRegistry::<CoreType, CoreLibfunc>::new(&program).unwrap();

        assert_eq!(
            unsafe {
                *Value::Uint8(9)
                    .to_ptr(
                        &Bump::new(),
                        &registry,
                        &program.type_declarations[0].id,
                        |_| todo!(),
                    )
                    .unwrap()
                    .cast::<u8>()
                    .as_ptr()
            },
            9
        );
    }

    #[test]
    fn test_to_jit_uint16() {
        let program = ProgramParser::new().parse("type u16 = u16;").unwrap();

        let registry = ProgramRegistry::<CoreType, CoreLibfunc>::new(&program).unwrap();

        assert_eq!(
            unsafe {
                *Value::Uint16(17)
                    .to_ptr(
                        &Bump::new(),
                        &registry,
                        &program.type_declarations[0].id,
                        |_| todo!(),
                    )
                    .unwrap()
                    .cast::<u16>()
                    .as_ptr()
            },
            17
        );
    }

    #[test]
    fn test_to_jit_uint32() {
        let program = ProgramParser::new().parse("type u32 = u32;").unwrap();

        let registry = ProgramRegistry::<CoreType, CoreLibfunc>::new(&program).unwrap();

        assert_eq!(
            unsafe {
                *Value::Uint32(33)
                    .to_ptr(
                        &Bump::new(),
                        &registry,
                        &program.type_declarations[0].id,
                        |_| todo!(),
                    )
                    .unwrap()
                    .cast::<u32>()
                    .as_ptr()
            },
            33
        );
    }

    #[test]
    fn test_to_jit_uint64() {
        let program = ProgramParser::new().parse("type u64 = u64;").unwrap();

        let registry = ProgramRegistry::<CoreType, CoreLibfunc>::new(&program).unwrap();

        assert_eq!(
            unsafe {
                *Value::Uint64(65)
                    .to_ptr(
                        &Bump::new(),
                        &registry,
                        &program.type_declarations[0].id,
                        |_| todo!(),
                    )
                    .unwrap()
                    .cast::<u64>()
                    .as_ptr()
            },
            65
        );
    }

    #[test]
    fn test_to_jit_uint128() {
        let program = ProgramParser::new().parse("type u128 = u128;").unwrap();

        let registry = ProgramRegistry::<CoreType, CoreLibfunc>::new(&program).unwrap();

        assert_eq!(
            unsafe {
                *Value::Uint128(129)
                    .to_ptr(
                        &Bump::new(),
                        &registry,
                        &program.type_declarations[0].id,
                        |_| todo!(),
                    )
                    .unwrap()
                    .cast::<u128>()
                    .as_ptr()
            },
            129
        );
    }

    #[test]
    fn test_to_jit_sint8() {
        let program = ProgramParser::new().parse("type i8 = i8;").unwrap();

        let registry = ProgramRegistry::<CoreType, CoreLibfunc>::new(&program).unwrap();

        assert_eq!(
            unsafe {
                *Value::Sint8(-9)
                    .to_ptr(
                        &Bump::new(),
                        &registry,
                        &program.type_declarations[0].id,
                        |_| todo!(),
                    )
                    .unwrap()
                    .cast::<i8>()
                    .as_ptr()
            },
            -9
        );
    }

    #[test]
    fn test_to_jit_sint16() {
        let program = ProgramParser::new().parse("type i16 = i16;").unwrap();

        let registry = ProgramRegistry::<CoreType, CoreLibfunc>::new(&program).unwrap();

        assert_eq!(
            unsafe {
                *Value::Sint16(-17)
                    .to_ptr(
                        &Bump::new(),
                        &registry,
                        &program.type_declarations[0].id,
                        |_| todo!(),
                    )
                    .unwrap()
                    .cast::<i16>()
                    .as_ptr()
            },
            -17
        );
    }

    #[test]
    fn test_to_jit_sint32() {
        let program = ProgramParser::new().parse("type i32 = i32;").unwrap();

        let registry = ProgramRegistry::<CoreType, CoreLibfunc>::new(&program).unwrap();

        assert_eq!(
            unsafe {
                *Value::Sint32(-33)
                    .to_ptr(
                        &Bump::new(),
                        &registry,
                        &program.type_declarations[0].id,
                        |_| todo!(),
                    )
                    .unwrap()
                    .cast::<i32>()
                    .as_ptr()
            },
            -33
        );
    }

    #[test]
    fn test_to_jit_sint64() {
        let program = ProgramParser::new().parse("type i64 = i64;").unwrap();

        let registry = ProgramRegistry::<CoreType, CoreLibfunc>::new(&program).unwrap();

        assert_eq!(
            unsafe {
                *Value::Sint64(-65)
                    .to_ptr(
                        &Bump::new(),
                        &registry,
                        &program.type_declarations[0].id,
                        |_| todo!(),
                    )
                    .unwrap()
                    .cast::<i64>()
                    .as_ptr()
            },
            -65
        );
    }

    #[test]
    fn test_to_jit_sint128() {
        let program = ProgramParser::new().parse("type i128 = i128;").unwrap();

        let registry = ProgramRegistry::<CoreType, CoreLibfunc>::new(&program).unwrap();

        assert_eq!(
            unsafe {
                *Value::Sint128(-129)
                    .to_ptr(
                        &Bump::new(),
                        &registry,
                        &program.type_declarations[0].id,
                        |_| todo!(),
                    )
                    .unwrap()
                    .cast::<i128>()
                    .as_ptr()
            },
            -129
        );
    }

    #[test]
    fn test_to_jit_ec_point() {
        let program = ProgramParser::new()
            .parse("type EcPoint = EcPoint;")
            .unwrap();

        let registry = ProgramRegistry::<CoreType, CoreLibfunc>::new(&program).unwrap();

        assert_eq!(
            unsafe {
                *Value::EcPoint(Felt::from(1234), Felt::from(4321))
                    .to_ptr(
                        &Bump::new(),
                        &registry,
                        &program.type_declarations[0].id,
                        |_| todo!(),
                    )
                    .unwrap()
                    .cast::<[[u32; 8]; 2]>()
                    .as_ptr()
            },
            [[1234, 0, 0, 0, 0, 0, 0, 0], [4321, 0, 0, 0, 0, 0, 0, 0]]
        );
    }

    #[test]
    fn test_to_jit_ec_state() {
        let program = ProgramParser::new()
            .parse("type EcState = EcState;")
            .unwrap();

        let registry = ProgramRegistry::<CoreType, CoreLibfunc>::new(&program).unwrap();

        assert_eq!(
            unsafe {
                *Value::EcState(
                    Felt::from(1234),
                    Felt::from(4321),
                    Felt::from(3333),
                    Felt::from(4444),
                )
                .to_ptr(
                    &Bump::new(),
                    &registry,
                    &program.type_declarations[0].id,
                    |_| todo!(),
                )
                .unwrap()
                .cast::<[[u32; 8]; 4]>()
                .as_ptr()
            },
            [
                [1234, 0, 0, 0, 0, 0, 0, 0],
                [4321, 0, 0, 0, 0, 0, 0, 0],
                [3333, 0, 0, 0, 0, 0, 0, 0],
                [4444, 0, 0, 0, 0, 0, 0, 0]
            ]
        );
    }

    #[test]
    fn test_to_jit_enum() {
        // Parse the program
        let program = ProgramParser::new()
            .parse(
                "type u8 = u8;
                type MyEnum = Enum<ut@MyEnum, u8, u8>;",
            )
            .unwrap();

        // Create the registry for the program
        let registry = ProgramRegistry::<CoreType, CoreLibfunc>::new(&program).unwrap();

        // Call to_jit to get the value of the enum
        let result = Value::Enum {
            tag: 0,
            value: Box::new(Value::Uint8(10)),
            debug_name: None,
        }
        .to_ptr(
            &Bump::new(),
            &registry,
            &program.type_declarations[1].id,
            |_| todo!(),
        );

        // Assertion to verify that the value returned by to_jit is not NULL
        assert!(result.is_ok());
    }

    #[test]
    fn test_to_jit_bounded_int_valid() {
        // Parse the program
        let program = ProgramParser::new()
            .parse(
                "type felt252 = felt252;
            type BoundedInt = BoundedInt<10, 510>;",
            )
            .unwrap();

        // Create the registry for the program
        let registry = ProgramRegistry::<CoreType, CoreLibfunc>::new(&program).unwrap();

        // Valid case
        assert_eq!(
            unsafe {
                *Value::BoundedInt {
                    value: Felt::from(16),
                    range: Range {
                        lower: BigInt::from(10),
                        upper: BigInt::from(510),
                    },
                }
                .to_ptr(
                    &Bump::new(),
                    &registry,
                    &program.type_declarations[1].id,
                    |_| todo!(),
                )
                .unwrap()
                .cast::<[u32; 8]>()
                .as_ptr()
            },
            [16, 0, 0, 0, 0, 0, 0, 0]
        );
    }

    #[test]
    fn test_to_jit_bounded_int_lower_bound_greater_than_upper() {
        // Parse the program
        let program = ProgramParser::new()
            .parse(
                "type felt252 = felt252;
            type BoundedInt = BoundedInt<10, 510>;", // Note: lower > upper
            )
            .unwrap();

        // Create the registry for the program
        let registry = ProgramRegistry::<CoreType, CoreLibfunc>::new(&program).unwrap();

        // Error case: lower bound greater than upper bound
        let result = Value::BoundedInt {
            value: Felt::from(16),
            range: Range {
                lower: BigInt::from(510),
                upper: BigInt::from(10),
            },
        }
        .to_ptr(
            &Bump::new(),
            &registry,
            &program.type_declarations[1].id,
            |_| todo!(),
        );

        assert!(matches!(
            result,
            Err(Error::Compiler(CompilerError::BoundedIntOutOfRange { .. }))
        ));
    }

    #[test]
    fn test_to_jit_bounded_int_value_less_than_lower_bound() {
        // Parse the program
        let program = ProgramParser::new()
            .parse(
                "type felt252 = felt252;
            type BoundedInt = BoundedInt<10, 510>;",
            )
            .unwrap();

        // Create the registry for the program
        let registry = ProgramRegistry::<CoreType, CoreLibfunc>::new(&program).unwrap();

        // Error case: value less than lower bound
        let result = Value::BoundedInt {
            value: Felt::from(9),
            range: Range {
                lower: BigInt::from(10),
                upper: BigInt::from(510),
            },
        }
        .to_ptr(
            &Bump::new(),
            &registry,
            &program.type_declarations[1].id,
            |_| todo!(),
        );

        assert!(matches!(
            result,
            Err(Error::Compiler(CompilerError::BoundedIntOutOfRange { .. }))
        ));
    }

    #[test]
    fn test_to_jit_bounded_int_value_greater_than_or_equal_to_upper_bound() {
        // Parse the program
        let program = ProgramParser::new()
            .parse(
                "type felt252 = felt252;
            type BoundedInt = BoundedInt<10, 510>;",
            )
            .unwrap();

        // Create the registry for the program
        let registry = ProgramRegistry::<CoreType, CoreLibfunc>::new(&program).unwrap();

        // Error case: value greater than or equal to upper bound
        let result = Value::BoundedInt {
            value: Felt::from(512),
            range: Range {
                lower: BigInt::from(10),
                upper: BigInt::from(510),
            },
        }
        .to_ptr(
            &Bump::new(),
            &registry,
            &program.type_declarations[1].id,
            |_| todo!(),
        );

        assert!(matches!(
            result,
            Err(Error::Compiler(CompilerError::BoundedIntOutOfRange { .. }))
        ));
    }

    #[test]
    fn test_to_jit_bounded_int_equal_bounds_and_value() {
        // Parse the program
        let program = ProgramParser::new()
            .parse(
                "type felt252 = felt252;
            type BoundedInt = BoundedInt<10, 10>;", // Note: lower = upper
            )
            .unwrap();

        // Create the registry for the program
        let registry = ProgramRegistry::<CoreType, CoreLibfunc>::new(&program).unwrap();

        // Error case: value equals lower and upper bound (upper bound is exclusive)
        let result = Value::BoundedInt {
            value: Felt::from(10),
            range: Range {
                lower: BigInt::from(10),
                upper: BigInt::from(10),
            },
        }
        .to_ptr(
            &Bump::new(),
            &registry,
            &program.type_declarations[1].id,
            |_| todo!(),
        );

        assert!(matches!(
            result,
            Err(Error::Compiler(CompilerError::BoundedIntOutOfRange { .. }))
        ));
    }

    #[test]
    fn test_to_jit_enum_variant_out_of_range() {
        // Parse the program
        let program = ProgramParser::new()
            .parse(
                "type u8 = u8;
            type MyEnum = Enum<ut@MyEnum, u8, u8>;",
            )
            .unwrap();

        // Create the registry for the program
        let registry = ProgramRegistry::<CoreType, CoreLibfunc>::new(&program).unwrap();

        // Call to_jit to get the value of the enum with tag value out of range
        let result = Value::Enum {
            tag: 2,
            value: Box::new(Value::Uint8(10)),
            debug_name: None,
        }
        .to_ptr(
            &Bump::new(),
            &registry,
            &program.type_declarations[1].id,
            |_| todo!(),
        )
        .unwrap_err();

        let error = result.to_string().clone();
        let error_msg = error.split("\n").collect::<Vec<&str>>()[0];

        assert_eq!(error_msg, "Variant index out of range.");
    }

    #[test]
    fn test_to_jit_enum_no_variant() {
        let program = ProgramParser::new()
            .parse(
                "type u8 = u8;
                type MyEnum = Enum<ut@MyEnum, u8>;",
            )
            .unwrap();

        let registry = ProgramRegistry::<CoreType, CoreLibfunc>::new(&program).unwrap();

        let result = Value::Enum {
            tag: 0,
            value: Box::new(Value::Uint8(10)),
            debug_name: None,
        }
        .to_ptr(
            &Bump::new(),
            &registry,
            &program.type_declarations[1].id,
            |_| todo!(),
        )
        .unwrap_err();

        let error = result.to_string().clone();
        let error_msg = error.split("\n").collect::<Vec<&str>>()[0];

        assert_eq!(
            error_msg,
            "An enum without variants cannot be instantiated."
        );
    }

    #[test]
    fn test_to_jit_enum_type_error() {
        // Parse the program
        let program = ProgramParser::new()
            .parse(
                "type felt252 = felt252;
                type MyEnum = Enum<ut@MyEnum, felt252, felt252>;",
            )
            .unwrap();

        // Creating a registry for the program.
        let registry = ProgramRegistry::<CoreType, CoreLibfunc>::new(&program).unwrap();

        // Invoking to_jit method on a JitValue::Enum to convert it to a JIT representation.
        // Generating an error by providing an enum value instead of the expected type.
        let result = Value::Enum {
            tag: 0,
            value: Box::new(Value::Struct {
                fields: vec![Value::from(2u32)],
                debug_name: None,
            }),
            debug_name: None,
        }
        .to_ptr(
            &Bump::new(),
            &registry,
            &program.type_declarations[0].id,
            |_| todo!(),
        )
        .unwrap_err(); // Unwrapping the error

        // Matching the error result to verify the error type and message.
        match result {
            Error::UnexpectedValue(expected_msg) => {
                // Asserting that the error message matches the expected message.
                assert_eq!(
                    expected_msg,
                    format!(
                        "expected value of type {:?} but got an enum value",
                        program.type_declarations[0].id.debug_name
                    )
                );
            }
            _ => panic!("Unexpected error type: {:?}", result),
        }
    }

    #[test]
    fn test_to_jit_struct_type_error() {
        // Parse the program
        let program = ProgramParser::new()
            .parse(
                "type felt252 = felt252;
                type MyEnum = Enum<ut@MyEnum, felt252, felt252>;",
            )
            .unwrap();

        // Creating a registry for the program.
        let registry = ProgramRegistry::<CoreType, CoreLibfunc>::new(&program).unwrap();

        // Invoking to_jit method on a JitValue::Struct to convert it to a JIT representation.
        // Generating an error by providing a struct value instead of the expected type.
        let result = Value::Struct {
            fields: vec![Value::from(2u32)],
            debug_name: None,
        }
        .to_ptr(
            &Bump::new(),
            &registry,
            &program.type_declarations[0].id,
            |_| todo!(),
        )
        .unwrap_err(); // Unwrapping the error

        // Matching the error result to verify the error type and message.
        match result {
            Error::UnexpectedValue(expected_msg) => {
                // Asserting that the error message matches the expected message.
                assert_eq!(
                    expected_msg,
                    format!(
                        "expected value of type {:?} but got a struct",
                        program.type_declarations[0].id.debug_name
                    )
                );
            }
            _ => panic!("Unexpected error type: {:?}", result),
        }
    }
}

mod range_serde {
    use std::fmt;

    use cairo_lang_sierra::extensions::utils::Range;
    use serde::{
        de::{self, Visitor},
        ser::SerializeStruct,
        Deserializer, Serializer,
    };

    pub fn serialize<S>(range: &Range, ser: S) -> Result<S::Ok, S::Error>
    where
        S: Serializer,
    {
        let mut state = ser.serialize_struct("Range", 2)?;

        state.serialize_field("lower", &range.lower)?;
        state.serialize_field("upper", &range.upper)?;

        state.end()
    }

    pub fn deserialize<'de, D>(de: D) -> Result<Range, D::Error>
    where
        D: Deserializer<'de>,
    {
        struct RangeVisitor;

        impl<'de> Visitor<'de> for RangeVisitor {
            type Value = Range;

            fn expecting(&self, formatter: &mut fmt::Formatter) -> fmt::Result {
                formatter.write_str("an integer between -2^31 and 2^31")
            }

            fn visit_seq<A>(self, mut seq: A) -> Result<Self::Value, A::Error>
            where
                A: de::SeqAccess<'de>,
            {
                let lower = seq
                    .next_element()?
                    .ok_or_else(|| de::Error::invalid_length(0, &self))?;
                let upper = seq
                    .next_element()?
                    .ok_or_else(|| de::Error::invalid_length(1, &self))?;

                Ok(Range { lower, upper })
            }

            fn visit_map<A>(self, mut map: A) -> Result<Self::Value, A::Error>
            where
                A: de::MapAccess<'de>,
            {
                let mut lower = None;
                let mut upper = None;

                while let Some((field, value)) = map.next_entry()? {
                    match field {
                        "lower" => {
                            lower = Some(value);
                        }
                        "upper" => {
                            upper = Some(value);
                        }
                        _ => return Err(de::Error::unknown_field(field, &["lower", "upper"])),
                    }
                }

                Ok(Range {
                    lower: lower.ok_or_else(|| de::Error::missing_field("lower"))?,
                    upper: upper.ok_or_else(|| de::Error::missing_field("upper"))?,
                })
            }
        }

        de.deserialize_struct("Range", &["lower", "upper"], RangeVisitor)
    }
}<|MERGE_RESOLUTION|>--- conflicted
+++ resolved
@@ -25,26 +25,17 @@
 use num_bigint::{BigInt, BigUint, Sign};
 use num_traits::{Euclid, One};
 use starknet_types_core::felt::Felt;
-<<<<<<< HEAD
 use std::{
-    alloc::{alloc, Layout},
+    alloc::Layout,
     collections::HashMap,
     ffi::c_void,
     mem::forget,
     ptr::{null_mut, NonNull},
     rc::Rc,
     slice,
-=======
-use std::{alloc::Layout, collections::HashMap, ptr::NonNull, slice};
+};
 #[cfg(feature = "with-runtime")]
-use {
-    cairo_native_runtime::FeltDict,
-    std::{
-        alloc::{alloc, dealloc},
-        ptr::null_mut,
-    },
->>>>>>> 1b3e7c18
-};
+use {cairo_native_runtime::FeltDict, std::alloc::alloc};
 
 /// A Value is a value that can be passed to either the JIT engine or a compiled program as an argument or received as a result.
 ///
