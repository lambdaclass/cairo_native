//! # Params and return values de/serialization
//!
//! A Rusty interface to provide parameters to cairo-native entry point calls.

use crate::{
    error::{panic::ToNativeAssertError, CompilerError, Error},
    native_assert, native_panic,
    runtime::FeltDict,
    starknet::{Secp256k1Point, Secp256r1Point},
    types::TypeBuilder,
    utils::{
        felt252_bigint, get_integer_layout, layout_repeat, libc_free, libc_malloc, RangeExt, PRIME,
    },
};
use bumpalo::Bump;
use cairo_lang_sierra::{
    extensions::{
        core::{CoreLibfunc, CoreType, CoreTypeConcrete},
        starknet::{secp256::Secp256PointTypeConcrete, StarkNetTypeConcrete},
        utils::Range,
    },
    ids::ConcreteTypeId,
    program_registry::ProgramRegistry,
};
use educe::Educe;
use num_bigint::{BigInt, BigUint, Sign};
use num_traits::{Euclid, One};
use starknet_types_core::felt::Felt;
use std::{
    alloc::{alloc, Layout},
    collections::HashMap,
    ffi::c_void,
    mem::forget,
    ptr::{null_mut, NonNull},
    rc::Rc,
    slice,
};

/// A Value is a value that can be passed to either the JIT engine or a compiled program as an argument or received as a result.
///
/// They map to the cairo/sierra types.
///
/// The debug_name field on some variants is `Some` when receiving a [`Value`] as a result.
///
/// A Boxed value or a non-null Nullable value is returned with it's inner value.
#[derive(Clone, Educe, serde::Serialize, serde::Deserialize)]
#[educe(Debug, Eq, PartialEq)]
pub enum Value {
    Felt252(#[educe(Debug(method(std::fmt::Display::fmt)))] Felt),
    Bytes31([u8; 31]),
    /// all elements need to be same type
    Array(Vec<Self>),
    Struct {
        fields: Vec<Self>,
        #[educe(PartialEq(ignore))]
        debug_name: Option<String>,
    }, // element types can differ
    Enum {
        tag: usize,
        value: Box<Self>,
        #[educe(PartialEq(ignore))]
        debug_name: Option<String>,
    },
    Felt252Dict {
        value: HashMap<Felt, Self>,
        #[educe(PartialEq(ignore))]
        debug_name: Option<String>,
    },
    Uint8(u8),
    Uint16(u16),
    Uint32(u32),
    Uint64(u64),
    Uint128(u128),
    Sint8(i8),
    Sint16(i16),
    Sint32(i32),
    Sint64(i64),
    Sint128(i128),
    EcPoint(Felt, Felt),
    EcState(Felt, Felt, Felt, Felt),
    Secp256K1Point(Secp256k1Point),
    Secp256R1Point(Secp256r1Point),
    BoundedInt {
        value: Felt,
        #[serde(with = "range_serde")]
        range: Range,
    },
    IntRange {
        x: Box<Value>,
        y: Box<Value>,
    },
    /// Used as return value for Nullables that are null.
    Null,
}

// Conversions

macro_rules! impl_conversions {
    ( $( $t:ty as $i:ident ; )+ ) => { $(
        impl From<$t> for Value {
            fn from(value: $t) -> Self {
                Self::$i(value)
            }
        }

        impl TryFrom<Value> for $t {
            type Error = Value;

            fn try_from(value: Value) -> Result<Self, Self::Error> {
                match value {
                    Value::$i(value) => Ok(value),
                    _ => Err(value),
                }
            }
        }
    )+ };
}

impl_conversions! {
    Felt as Felt252;
    u8   as Uint8;
    u16  as Uint16;
    u32  as Uint32;
    u64  as Uint64;
    u128 as Uint128;
    i8   as Sint8;
    i16  as Sint16;
    i32  as Sint32;
    i64  as Sint64;
    i128 as Sint128;
}

impl<T: Into<Value> + Clone> From<&[T]> for Value {
    fn from(value: &[T]) -> Self {
        Self::Array(value.iter().map(|x| x.clone().into()).collect())
    }
}

impl<T: Into<Value>> From<Vec<T>> for Value {
    fn from(value: Vec<T>) -> Self {
        Self::Array(value.into_iter().map(Into::into).collect())
    }
}

impl<T: Into<Value>, const N: usize> From<[T; N]> for Value {
    fn from(value: [T; N]) -> Self {
        Self::Array(value.into_iter().map(Into::into).collect())
    }
}

impl Value {
    pub(crate) fn resolve_type<'a>(
        ty: &'a CoreTypeConcrete,
        registry: &'a ProgramRegistry<CoreType, CoreLibfunc>,
    ) -> Result<&'a CoreTypeConcrete, Error> {
        Ok(match ty {
            CoreTypeConcrete::Snapshot(info) => registry.get_type(&info.ty)?,
            x => x,
        })
    }

    /// Allocates the value in the given arena so it can be passed to the JIT engine or a compiled program.
    pub(crate) fn to_ptr(
        &self,
        arena: &Bump,
        registry: &ProgramRegistry<CoreType, CoreLibfunc>,
        type_id: &ConcreteTypeId,
        find_dict_overrides: impl Copy
            + Fn(
                &ConcreteTypeId,
            ) -> (
                Option<extern "C" fn(*mut c_void, *mut c_void)>,
                Option<extern "C" fn(*mut c_void)>,
            ),
    ) -> Result<NonNull<()>, Error> {
        let ty = registry.get_type(type_id)?;

        Ok(unsafe {
            match self {
                Self::Felt252(value) => {
                    let ptr = arena.alloc_layout(get_integer_layout(252)).cast();

                    let data = felt252_bigint(value.to_bigint()).to_bytes_le();
                    ptr.cast::<[u8; 32]>().as_mut().copy_from_slice(&data);
                    ptr
                }
                Self::BoundedInt {
                    value,
                    range: Range { lower, upper },
                } => {
                    let value = value.to_bigint();

                    if lower >= upper {
                        // If lower bound is greater than or equal to upper bound
                        // Should not happen with correct range definition
                        return Err(CompilerError::BoundedIntOutOfRange {
                            value: Box::new(value),
                            range: Box::new((lower.clone(), upper.clone())),
                        }
                        .into());
                    }

                    let prime = BigInt::from_biguint(Sign::Plus, PRIME.clone());
                    let lower = lower.rem_euclid(&prime);
                    let upper = upper.rem_euclid(&prime);

                    // Check if value is within the valid range
                    if !(lower <= value && value < upper) {
                        return Err(CompilerError::BoundedIntOutOfRange {
                            value: Box::new(value),
                            range: Box::new((lower, upper)),
                        }
                        .into());
                    }

                    let ptr = arena.alloc_layout(get_integer_layout(252)).cast();
                    let data = felt252_bigint(value).to_bytes_le();
                    ptr.cast::<[u8; 32]>().as_mut().copy_from_slice(&data);
                    ptr
                }

                Self::Bytes31(_) => native_panic!("todo: allocate type Bytes31"),
                Self::Array(data) => {
                    if let CoreTypeConcrete::Array(info) = Self::resolve_type(ty, registry)? {
                        let elem_ty = registry.get_type(&info.ty)?;
                        let elem_layout = elem_ty.layout(registry)?.pad_to_align();

<<<<<<< HEAD
                        let refcount_offset = get_integer_layout(32)
                            .align_to(elem_layout.align())?
                            .pad_to_align()
                            .size();
                        let ptr = match elem_layout.size() * data.len() {
=======
                        let refcount_offset =
                            crate::types::array::calc_data_prefix_offset(elem_layout);
                        let len: u32 = data
                            .len()
                            .try_into()
                            .map_err(|_| Error::IntegerConversion)?;
                        let ptr: *mut () = match len {
>>>>>>> 390bd917
                            0 => std::ptr::null_mut(),
                            _ => {
                                let ptr: *mut () =
                                    libc_malloc(elem_layout.size() * data.len() + refcount_offset)
                                        .cast();

                                // Write reference count.
                                ptr.cast::<(u32, u32)>().write((1, len));
                                ptr.byte_add(refcount_offset).cast()
                            }
                        };

                        // Write the data.
                        for (idx, elem) in data.iter().enumerate() {
                            let elem =
                                elem.to_ptr(arena, registry, &info.ty, find_dict_overrides)?;

                            std::ptr::copy_nonoverlapping(
                                elem.cast::<u8>().as_ptr(),
                                ptr.byte_add(idx * elem_layout.size()).cast::<u8>(),
                                elem_layout.size(),
                            );
                        }

                        // Make double pointer.
                        let ptr_ptr = if ptr.is_null() {
                            null_mut()
                        } else {
                            let ptr_ptr: *mut *mut () = libc_malloc(8).cast();
                            ptr_ptr.write(ptr);
                            ptr_ptr
                        };

                        let target = arena
                            .alloc_layout(
                                Layout::new::<*mut ()>() // ptr
                                    .extend(Layout::new::<u32>())? // start
                                    .0
                                    .extend(Layout::new::<u32>())? // end
                                    .0
                                    .extend(Layout::new::<u32>())? // capacity
                                    .0
                                    .pad_to_align(),
                            )
                            .as_ptr();

                        *target.cast::<*mut ()>() = ptr_ptr.cast();

                        let (layout, offset) =
                            Layout::new::<*mut NonNull<()>>().extend(Layout::new::<u32>())?;
                        *target.byte_add(offset).cast::<u32>() = 0;

                        let (layout, offset) = layout.extend(Layout::new::<u32>())?;
                        *target.byte_add(offset).cast::<u32>() = len;

                        let (_, offset) = layout.extend(Layout::new::<u32>())?;
                        *target.byte_add(offset).cast::<u32>() = len;
                        NonNull::new_unchecked(target).cast()
                    } else {
                        Err(Error::UnexpectedValue(format!(
                            "expected value of type {:?} but got an array",
                            type_id.debug_name
                        )))?
                    }
                }
                Self::Struct {
                    fields: members, ..
                } => {
                    if let CoreTypeConcrete::Struct(info) = Self::resolve_type(ty, registry)? {
                        let mut layout: Option<Layout> = None;
                        let mut data = Vec::with_capacity(info.members.len());

                        let mut is_memory_allocated = false;
                        for (member_type_id, member) in info.members.iter().zip(members) {
                            let member_ty = registry.get_type(member_type_id)?;
                            let member_layout = member_ty.layout(registry)?;

                            let (new_layout, offset) = match layout {
                                Some(layout) => layout.extend(member_layout)?,
                                None => (member_layout, 0),
                            };
                            layout = Some(new_layout);

                            let member_ptr = member.to_ptr(
                                arena,
                                registry,
                                member_type_id,
                                find_dict_overrides,
                            )?;
                            data.push((
                                member_layout,
                                offset,
                                if member_ty.is_memory_allocated(registry)? {
                                    is_memory_allocated = true;

                                    // Undo the wrapper pointer added because the member's memory
                                    // allocated flag.
                                    *member_ptr.cast::<NonNull<()>>().as_ref()
                                } else {
                                    member_ptr
                                },
                            ));
                        }

                        let ptr = arena
                            .alloc_layout(layout.unwrap_or(Layout::new::<()>()).pad_to_align())
                            .as_ptr();

                        for (layout, offset, member_ptr) in data {
                            std::ptr::copy_nonoverlapping(
                                member_ptr.cast::<u8>().as_ptr(),
                                ptr.byte_add(offset),
                                layout.size(),
                            );
                        }

                        if is_memory_allocated {
                            // alloc returns a ref, so its never null
                            NonNull::new_unchecked(arena.alloc(ptr) as *mut _).cast()
                        } else {
                            NonNull::new_unchecked(ptr).cast()
                        }
                    } else {
                        Err(Error::UnexpectedValue(format!(
                            "expected value of type {:?} but got a struct",
                            type_id.debug_name
                        )))?
                    }
                }
                Self::Enum { tag, value, .. } => {
                    if let CoreTypeConcrete::Enum(info) = Self::resolve_type(ty, registry)? {
                        native_assert!(*tag < info.variants.len(), "Variant index out of range.");

                        let payload_type_id = &info.variants[*tag];
                        let payload =
                            value.to_ptr(arena, registry, payload_type_id, find_dict_overrides)?;

                        let (layout, tag_layout, variant_layouts) =
                            crate::types::r#enum::get_layout_for_variants(
                                registry,
                                &info.variants,
                            )?;
                        let ptr = arena.alloc_layout(layout).cast::<()>().as_ptr();

                        match tag_layout.size() {
                            0 => native_panic!("An enum without variants cannot be instantiated."),
                            1 => *ptr.cast::<u8>() = *tag as u8,
                            2 => *ptr.cast::<u16>() = *tag as u16,
                            4 => *ptr.cast::<u32>() = *tag as u32,
                            8 => *ptr.cast::<u64>() = *tag as u64,
                            _ => native_panic!("reached the maximum size for an enum"),
                        }

                        std::ptr::copy_nonoverlapping(
                            payload.cast::<u8>().as_ptr(),
                            ptr.byte_add(tag_layout.extend(variant_layouts[*tag])?.1)
                                .cast(),
                            variant_layouts[*tag].size(),
                        );

                        // alloc returns a reference so its never null
                        NonNull::new_unchecked(arena.alloc(ptr) as *mut _).cast()
                    } else {
                        Err(Error::UnexpectedValue(format!(
                            "expected value of type {:?} but got an enum value",
                            type_id.debug_name
                        )))?
                    }
                }
                Self::Felt252Dict { value: map, .. } => {
                    if let CoreTypeConcrete::Felt252Dict(info) = Self::resolve_type(ty, registry)? {
                        let elem_ty = registry.get_type(&info.ty)?;
                        let elem_layout = elem_ty.layout(registry)?.pad_to_align();

                        // We need `find_dict_overrides` to obtain the function pointers of the dup and drop
                        // implementations (if any) for the value type. This is required to be able to clone and drop
                        // the dictionary automatically when their reference count drops to zero.
                        let (dup_fn, drop_fn) = find_dict_overrides(&info.ty);
                        let mut value_map = FeltDict {
                            mappings: HashMap::with_capacity(map.len()),

                            layout: elem_layout,
                            elements: if map.is_empty() {
                                null_mut()
                            } else {
                                alloc(Layout::from_size_align_unchecked(
                                    elem_layout.pad_to_align().size() * map.len(),
                                    elem_layout.align(),
                                ))
                                .cast()
                            },

                            dup_fn,
                            drop_fn,

                            count: 0,
                        };

                        // next key must be called before next_value

                        for (key, value) in map.iter() {
                            let key = key.to_bytes_le();
                            let value =
                                value.to_ptr(arena, registry, &info.ty, find_dict_overrides)?;

                            let index = value_map.mappings.len();
                            value_map.mappings.insert(key, index);

                            std::ptr::copy_nonoverlapping(
                                value.cast::<u8>().as_ptr(),
                                value_map
                                    .elements
                                    .byte_add(elem_layout.pad_to_align().size() * index)
                                    .cast(),
                                elem_layout.size(),
                            );
                        }

                        NonNull::new_unchecked(Rc::into_raw(Rc::new(value_map)) as *mut ()).cast()
                    } else {
                        Err(Error::UnexpectedValue(format!(
                            "expected value of type {:?} but got a felt dict",
                            type_id.debug_name
                        )))?
                    }
                }
                Self::Uint8(value) => {
                    let ptr = arena.alloc_layout(Layout::new::<u8>()).cast();
                    *ptr.cast::<u8>().as_mut() = *value;

                    ptr
                }
                Self::Uint16(value) => {
                    let ptr = arena.alloc_layout(Layout::new::<u16>()).cast();
                    *ptr.cast::<u16>().as_mut() = *value;

                    ptr
                }
                Self::Uint32(value) => {
                    let ptr = arena.alloc_layout(Layout::new::<u32>()).cast();
                    *ptr.cast::<u32>().as_mut() = *value;

                    ptr
                }
                Self::Uint64(value) => {
                    let ptr = arena.alloc_layout(Layout::new::<u64>()).cast();
                    *ptr.cast::<u64>().as_mut() = *value;

                    ptr
                }
                Self::Uint128(value) => {
                    let ptr = arena.alloc_layout(Layout::new::<u128>()).cast();
                    *ptr.cast::<u128>().as_mut() = *value;

                    ptr
                }
                Self::Sint8(value) => {
                    let ptr = arena.alloc_layout(Layout::new::<i8>()).cast();
                    *ptr.cast::<i8>().as_mut() = *value;

                    ptr
                }
                Self::Sint16(value) => {
                    let ptr = arena.alloc_layout(Layout::new::<i16>()).cast();
                    *ptr.cast::<i16>().as_mut() = *value;

                    ptr
                }
                Self::Sint32(value) => {
                    let ptr = arena.alloc_layout(Layout::new::<i32>()).cast();
                    *ptr.cast::<i32>().as_mut() = *value;

                    ptr
                }
                Self::Sint64(value) => {
                    let ptr = arena.alloc_layout(Layout::new::<i64>()).cast();
                    *ptr.cast::<i64>().as_mut() = *value;

                    ptr
                }
                Self::Sint128(value) => {
                    let ptr = arena.alloc_layout(Layout::new::<i128>()).cast();
                    *ptr.cast::<i128>().as_mut() = *value;

                    ptr
                }
                Self::EcPoint(a, b) => {
                    let ptr = arena
                        .alloc_layout(layout_repeat(&get_integer_layout(252), 2)?.0.pad_to_align())
                        .cast();

                    let a = felt252_bigint(a.to_bigint()).to_bytes_le();
                    let b = felt252_bigint(b.to_bigint()).to_bytes_le();
                    let data = [a, b];

                    ptr.cast::<[[u8; 32]; 2]>().as_mut().copy_from_slice(&data);

                    ptr
                }
                Self::EcState(a, b, c, d) => {
                    let ptr = arena
                        .alloc_layout(layout_repeat(&get_integer_layout(252), 4)?.0.pad_to_align())
                        .cast();

                    let a = felt252_bigint(a.to_bigint()).to_bytes_le();
                    let b = felt252_bigint(b.to_bigint()).to_bytes_le();
                    let c = felt252_bigint(c.to_bigint()).to_bytes_le();
                    let d = felt252_bigint(d.to_bigint()).to_bytes_le();
                    let data = [a, b, c, d];

                    ptr.cast::<[[u8; 32]; 4]>().as_mut().copy_from_slice(&data);

                    ptr
                }
                Self::Secp256K1Point { .. } => native_panic!("todo: allocate type Secp256K1Point"),
                Self::Secp256R1Point { .. } => native_panic!("todo: allocate type Secp256R1Point"),
                Self::Null => {
                    native_panic!(
                        "unimplemented: null is meant as return value for nullable for now"
                    )
                }
                Self::IntRange { x, y } => {
                    if let CoreTypeConcrete::IntRange(info) = Self::resolve_type(ty, registry)? {
                        let inner = registry.get_type(&info.ty)?;
                        let inner_layout = inner.layout(registry)?;

                        let x_ptr = x.to_ptr(arena, registry, &info.ty, find_dict_overrides)?;

                        let (struct_layout, y_offset) = inner_layout.extend(inner_layout)?;

                        let y_ptr = y.to_ptr(arena, registry, &info.ty, find_dict_overrides)?;

                        let ptr = arena.alloc_layout(struct_layout.pad_to_align()).as_ptr();

                        std::ptr::copy_nonoverlapping(
                            x_ptr.cast::<u8>().as_ptr(),
                            ptr,
                            inner_layout.size(),
                        );

                        std::ptr::copy_nonoverlapping(
                            y_ptr.cast::<u8>().as_ptr(),
                            ptr.byte_add(y_offset),
                            inner_layout.size(),
                        );

                        NonNull::new_unchecked(ptr).cast()
                    } else {
                        native_panic!(
                            "an IntRange value should always have an IntRange CoreTypeConcrete"
                        )
                    }
                }
            }
        })
    }

    /// From the given pointer acquired from the either the JIT / compiled program outputs, convert it to a [`Self`]
    pub(crate) fn from_ptr(
        ptr: NonNull<()>,
        type_id: &ConcreteTypeId,
        registry: &ProgramRegistry<CoreType, CoreLibfunc>,
        should_drop: bool,
    ) -> Result<Self, Error> {
        let ty = registry.get_type(type_id)?;

        Ok(unsafe {
            match ty {
                CoreTypeConcrete::Array(info) => {
                    let elem_ty = registry.get_type(&info.ty)?;

                    let elem_layout = elem_ty.layout(registry)?;
                    let elem_stride = elem_layout.pad_to_align().size();

                    let ptr_layout = Layout::new::<*mut ()>();
                    let len_layout = crate::utils::get_integer_layout(32);

                    let (ptr_layout, offset) = ptr_layout.extend(len_layout)?;
                    let start_offset_value = *NonNull::new(ptr.as_ptr().byte_add(offset))
                        .to_native_assert_error("tried to make a non-null ptr out of a null one")?
                        .cast::<u32>()
                        .as_ref();
                    let (_, offset) = ptr_layout.extend(len_layout)?;
                    let end_offset_value = *NonNull::new(ptr.as_ptr().byte_add(offset))
                        .to_native_assert_error("tried to make a non-null ptr out of a null one")?
                        .cast::<u32>()
                        .as_ref();

                    // This pointer can be null if the array is empty.
<<<<<<< HEAD
                    let init_data_ptr = *ptr.cast::<*mut ()>().as_ref();
                    let data_ptr =
                        init_data_ptr.byte_add(elem_stride * start_offset_value as usize);

                    let refcount_offset = get_integer_layout(32)
                        .align_to(elem_layout.align())?
                        .pad_to_align()
                        .size();
                    let should_drop = if !init_data_ptr.is_null()
                        && init_data_ptr.byte_sub(refcount_offset).cast::<u32>().read() == 1
                    {
                        should_drop
                    } else {
                        if !init_data_ptr.is_null() && should_drop {
                            let ref_count_ptr =
                                init_data_ptr.byte_sub(refcount_offset).cast::<u32>();
                            *ref_count_ptr -= 1;
=======
                    let array_ptr_ptr = *ptr.cast::<*mut *mut ()>().as_ref();

                    let refcount_offset = crate::types::array::calc_data_prefix_offset(elem_layout);
                    let array_value = if array_ptr_ptr.is_null() {
                        Vec::new()
                    } else {
                        let array_ptr = array_ptr_ptr.read();
                        let ref_count = array_ptr
                            .byte_sub(refcount_offset)
                            .cast::<u32>()
                            .as_mut()
                            .unwrap();
                        if should_drop {
                            *ref_count -= 1;
>>>>>>> 390bd917
                        }

                        native_assert!(
                            end_offset_value >= start_offset_value,
                            "can't have an array with negative length"
                        );
                        let num_elems = (end_offset_value - start_offset_value) as usize;

                        if *ref_count == 0 {
                            // Drop prefix elements.
                            for i in 0..start_offset_value {
                                let cur_elem_ptr =
                                    NonNull::new(array_ptr.byte_add(elem_stride * i as usize))
                                        .to_native_assert_error(
                                            "tried to make a non-null ptr out of a null one",
                                        )?;
                                drop(Self::from_ptr(
                                    cur_elem_ptr,
                                    &info.ty,
                                    registry,
                                    should_drop,
                                )?);
                            }
                        }

                        let mut array_value = Vec::with_capacity(num_elems);
                        for i in start_offset_value..end_offset_value {
                            let cur_elem_ptr =
                                NonNull::new(array_ptr.byte_add(elem_stride * i as usize))
                                    .to_native_assert_error(
                                        "tried to make a non-null ptr out of a null one",
                                    )?;
                            array_value.push(Self::from_ptr(
                                cur_elem_ptr,
                                &info.ty,
                                registry,
                                *ref_count == 0,
                            )?);
                        }

                        if *ref_count == 0 {
                            // Drop suffix elements.
                            let array_max_len = array_ptr
                                .byte_sub(refcount_offset - size_of::<u32>())
                                .cast::<u32>()
                                .read();
                            for i in end_offset_value..array_max_len {
                                let cur_elem_ptr =
                                    NonNull::new(array_ptr.byte_add(elem_stride * i as usize))
                                        .to_native_assert_error(
                                            "tried to make a non-null ptr out of a null one",
                                        )?;
                                drop(Self::from_ptr(
                                    cur_elem_ptr,
                                    &info.ty,
                                    registry,
                                    should_drop,
                                )?);
                            }

                            // Free array storage.
                            libc_free(array_ptr.byte_sub(refcount_offset).cast());
                            libc_free(array_ptr_ptr.cast());
                        }

                        array_value
                    };

                    Self::Array(array_value)
                }
                CoreTypeConcrete::Box(info) => {
                    let inner = *ptr.cast::<NonNull<()>>().as_ptr();
                    let value = Self::from_ptr(inner, &info.ty, registry, should_drop)?;

                    if should_drop {
                        libc_free(inner.as_ptr().cast());
                    }

                    value
                }
                CoreTypeConcrete::EcPoint(_) => {
                    let data = ptr.cast::<[[u8; 32]; 2]>().as_mut();

                    data[0][31] &= 0x0F; // Filter out first 4 bits (they're outside an i252).
                    data[1][31] &= 0x0F; // Filter out first 4 bits (they're outside an i252).

                    Self::EcPoint(Felt::from_bytes_le(&data[0]), Felt::from_bytes_le(&data[1]))
                }
                CoreTypeConcrete::EcState(_) => {
                    let data = ptr.cast::<[[u8; 32]; 4]>().as_mut();

                    data[0][31] &= 0x0F; // Filter out first 4 bits (they're outside an i252).
                    data[1][31] &= 0x0F; // Filter out first 4 bits (they're outside an i252).
                    data[2][31] &= 0x0F; // Filter out first 4 bits (they're outside an i252).
                    data[3][31] &= 0x0F; // Filter out first 4 bits (they're outside an i252).

                    Self::EcState(
                        Felt::from_bytes_le(&data[0]),
                        Felt::from_bytes_le(&data[1]),
                        Felt::from_bytes_le(&data[2]),
                        Felt::from_bytes_le(&data[3]),
                    )
                }
                CoreTypeConcrete::Felt252(_) => {
                    let data = ptr.cast::<[u8; 32]>().as_mut();
                    data[31] &= 0x0F; // Filter out first 4 bits (they're outside an i252).
                    let data = Felt::from_bytes_le_slice(data);
                    Self::Felt252(data)
                }
                CoreTypeConcrete::Uint8(_) => Self::Uint8(*ptr.cast::<u8>().as_ref()),
                CoreTypeConcrete::Uint16(_) => Self::Uint16(*ptr.cast::<u16>().as_ref()),
                CoreTypeConcrete::Uint32(_) => Self::Uint32(*ptr.cast::<u32>().as_ref()),
                CoreTypeConcrete::Uint64(_) => Self::Uint64(*ptr.cast::<u64>().as_ref()),
                CoreTypeConcrete::Uint128(_) => Self::Uint128(*ptr.cast::<u128>().as_ref()),
                CoreTypeConcrete::Uint128MulGuarantee(_) => {
                    native_panic!("todo: implement uint128mulguarantee from_ptr")
                }
                CoreTypeConcrete::Sint8(_) => Self::Sint8(*ptr.cast::<i8>().as_ref()),
                CoreTypeConcrete::Sint16(_) => Self::Sint16(*ptr.cast::<i16>().as_ref()),
                CoreTypeConcrete::Sint32(_) => Self::Sint32(*ptr.cast::<i32>().as_ref()),
                CoreTypeConcrete::Sint64(_) => Self::Sint64(*ptr.cast::<i64>().as_ref()),
                CoreTypeConcrete::Sint128(_) => Self::Sint128(*ptr.cast::<i128>().as_ref()),
                CoreTypeConcrete::NonZero(info) => {
                    Self::from_ptr(ptr, &info.ty, registry, should_drop)?
                }
                CoreTypeConcrete::Nullable(info) => {
                    let inner_ptr = *ptr.cast::<*mut ()>().as_ptr();
                    if inner_ptr.is_null() {
                        Self::Null
                    } else {
                        let value = Self::from_ptr(
                            NonNull::new_unchecked(inner_ptr).cast(),
                            &info.ty,
                            registry,
                            should_drop,
                        )?;

                        if should_drop {
                            libc_free(inner_ptr.cast());
                        }

                        value
                    }
                }
                CoreTypeConcrete::Uninitialized(_) => {
                    native_panic!("todo: implement uninit from_ptr or ignore the return value")
                }
                CoreTypeConcrete::Enum(info) => {
                    let tag_layout = crate::utils::get_integer_layout(match info.variants.len() {
                        0 | 1 => 0,
                        num_variants => (num_variants.next_power_of_two().next_multiple_of(8) >> 3)
                            .try_into()
                            .map_err(|_| Error::IntegerConversion)?,
                    });
                    let tag_value = match info.variants.len() {
                        0 => {
                            // An enum without variants is basically the `!` (never) type in Rust.
                            native_panic!("An enum without variants is not a valid type.")
                        }
                        1 => 0,
                        _ => match tag_layout.size() {
                            1 => *ptr.cast::<u8>().as_ref() as usize,
                            2 => *ptr.cast::<u16>().as_ref() as usize,
                            4 => *ptr.cast::<u32>().as_ref() as usize,
                            8 => *ptr.cast::<u64>().as_ref() as usize,
                            _ => native_panic!("reached the maximum size for an enum"),
                        },
                    };

                    // Filter out bits that are not part of the enum's tag.
                    let tag_value = tag_value
                        & 1usize
                            .wrapping_shl(info.variants.len().next_power_of_two().trailing_zeros())
                            .wrapping_sub(1);

                    let payload_ty = registry.get_type(&info.variants[tag_value])?;
                    let payload_layout = payload_ty.layout(registry)?;

                    let payload_ptr = NonNull::new(
                        ptr.as_ptr().byte_add(tag_layout.extend(payload_layout)?.1),
                    )
                    .to_native_assert_error("tried to make a non-null ptr out of a null one")?;
                    let payload = Self::from_ptr(
                        payload_ptr,
                        &info.variants[tag_value],
                        registry,
                        should_drop,
                    )?;

                    Self::Enum {
                        tag: tag_value,
                        value: Box::new(payload),
                        debug_name: type_id.debug_name.as_ref().map(|x| x.to_string()),
                    }
                }
                CoreTypeConcrete::Struct(info) => {
                    let mut layout: Option<Layout> = None;
                    let mut members = Vec::with_capacity(info.members.len());

                    for member_ty in &info.members {
                        let member = registry.get_type(member_ty)?;
                        let member_layout = member.layout(registry)?;

                        let (new_layout, offset) = match layout {
                            Some(layout) => layout.extend(member_layout)?,
                            None => (member_layout, 0),
                        };
                        layout = Some(new_layout);

                        members.push(Self::from_ptr(
                            NonNull::new(ptr.as_ptr().byte_add(offset)).to_native_assert_error(
                                "tried to make a non-null ptr out of a null one",
                            )?,
                            member_ty,
                            registry,
                            should_drop,
                        )?);
                    }

                    Self::Struct {
                        fields: members,
                        debug_name: type_id.debug_name.as_ref().map(|x| x.to_string()),
                    }
                }
                CoreTypeConcrete::Felt252Dict(info)
                | CoreTypeConcrete::SquashedFelt252Dict(info) => {
                    let dict = Rc::from_raw(ptr.cast::<*const FeltDict>().read());

                    let mut output_map = HashMap::with_capacity(dict.mappings.len());
                    for (&key, &index) in dict.mappings.iter() {
                        let mut key = key;
                        key[31] &= 0x0F; // Filter out first 4 bits (they're outside an i252).

                        let key = Felt::from_bytes_le(&key);
                        // The dictionary items are not being dropped here. They'll be dropped along
                        // with the dictionary (if requested using `should_drop`).
                        output_map.insert(
                            key,
                            Self::from_ptr(
                                NonNull::new(
                                    dict.elements
                                        .byte_add(dict.layout.pad_to_align().size() * index),
                                )
                                .to_native_assert_error(
                                    "tried to make a non-null ptr out of a null one",
                                )?
                                .cast(),
                                &info.ty,
                                registry,
                                false,
                            )?,
                        );
                    }

                    if should_drop {
                        drop(dict);
                    } else {
                        forget(dict);
                    }

                    Self::Felt252Dict {
                        value: output_map,
                        debug_name: type_id.debug_name.as_ref().map(|x| x.to_string()),
                    }
                }
                CoreTypeConcrete::Felt252DictEntry(_) => {
                    native_panic!("unimplemented: should be impossible to return")
                }
                CoreTypeConcrete::Pedersen(_)
                | CoreTypeConcrete::Poseidon(_)
                | CoreTypeConcrete::Bitwise(_)
                | CoreTypeConcrete::BuiltinCosts(_)
                | CoreTypeConcrete::RangeCheck(_)
                | CoreTypeConcrete::EcOp(_)
                | CoreTypeConcrete::GasBuiltin(_)
                | CoreTypeConcrete::SegmentArena(_) => {
                    native_panic!("handled before: {:?}", type_id)
                }
                // Does it make sense for programs to return this? Should it be implemented
                CoreTypeConcrete::StarkNet(selector) => match selector {
                    StarkNetTypeConcrete::ClassHash(_)
                    | StarkNetTypeConcrete::ContractAddress(_)
                    | StarkNetTypeConcrete::StorageBaseAddress(_)
                    | StarkNetTypeConcrete::StorageAddress(_) => {
                        // felt values
                        let data = ptr.cast::<[u8; 32]>().as_mut();
                        data[31] &= 0x0F; // Filter out first 4 bits (they're outside an i252).
                        let data = Felt::from_bytes_le(data);
                        Self::Felt252(data)
                    }
                    StarkNetTypeConcrete::System(_) => {
                        native_panic!("should be handled before")
                    }
                    StarkNetTypeConcrete::Secp256Point(info) => match info {
                        Secp256PointTypeConcrete::K1(_) => {
                            let data = ptr.cast::<Secp256k1Point>().as_ref();
                            Self::Secp256K1Point(*data)
                        }
                        Secp256PointTypeConcrete::R1(_) => {
                            let data = ptr.cast::<Secp256r1Point>().as_ref();
                            Self::Secp256R1Point(*data)
                        }
                    },
                    StarkNetTypeConcrete::Sha256StateHandle(_) => {
                        native_panic!("todo: implement Sha256StateHandle from_ptr")
                    }
                },
                CoreTypeConcrete::Span(_) => native_panic!("implement span from_ptr"),
                CoreTypeConcrete::Snapshot(info) => {
                    Self::from_ptr(ptr, &info.ty, registry, should_drop)?
                }
                CoreTypeConcrete::Bytes31(_) => {
                    let data = *ptr.cast::<[u8; 31]>().as_ref();
                    Self::Bytes31(data)
                }

                CoreTypeConcrete::Const(_) => native_panic!("implement const from_ptr"),
                CoreTypeConcrete::BoundedInt(info) => {
                    let mut data = BigInt::from_biguint(
                        Sign::Plus,
                        BigUint::from_bytes_le(slice::from_raw_parts(
                            ptr.cast::<u8>().as_ptr(),
                            (info.range.offset_bit_width().next_multiple_of(8) >> 3) as usize,
                        )),
                    );

                    data &= (BigInt::one() << info.range.offset_bit_width()) - BigInt::one();
                    data += &info.range.lower;

                    Self::BoundedInt {
                        value: data.into(),
                        range: info.range.clone(),
                    }
                }
                CoreTypeConcrete::Coupon(_)
                | CoreTypeConcrete::Circuit(_)
                | CoreTypeConcrete::RangeCheck96(_) => native_panic!("implement from_ptr"),
                CoreTypeConcrete::IntRange(info) => {
                    let member = registry.get_type(&info.ty)?;
                    let member_layout = member.layout(registry)?;

                    let x = Self::from_ptr(
                        NonNull::new(ptr.as_ptr()).to_native_assert_error(
                            "tried to make a non-null ptr out of a null one",
                        )?,
                        &info.ty,
                        registry,
                        should_drop,
                    )?;

                    let y = Self::from_ptr(
                        NonNull::new(
                            ptr.as_ptr()
                                .byte_add(member_layout.extend(member_layout)?.1),
                        )
                        .to_native_assert_error("tried to make a non-null ptr out of a null one")?,
                        &info.ty,
                        registry,
                        should_drop,
                    )?;

                    Self::IntRange {
                        x: x.into(),
                        y: y.into(),
                    }
                }
            }
        })
    }
}

#[cfg(test)]
mod test {
    use super::*;
    use bumpalo::Bump;
    use cairo_lang_sierra::extensions::types::{InfoAndTypeConcreteType, TypeInfo};
    use cairo_lang_sierra::program::ConcreteTypeLongId;
    use cairo_lang_sierra::program::Program;
    use cairo_lang_sierra::program::TypeDeclaration;
    use cairo_lang_sierra::ProgramParser;

    #[test]
    fn test_jit_value_conversion_felt() {
        let felt_value: Felt = 42.into();
        let jit_value: Value = felt_value.into();
        assert_eq!(jit_value, Value::Felt252(Felt::from(42)));
    }

    #[test]
    fn test_jit_value_conversion_u8() {
        let u8_value: u8 = 10;
        let jit_value: Value = u8_value.into();
        assert_eq!(jit_value, Value::Uint8(10));
    }

    #[test]
    fn test_jit_value_conversion_u16() {
        let u8_value: u16 = 10;
        let jit_value: Value = u8_value.into();
        assert_eq!(jit_value, Value::Uint16(10));
    }

    #[test]
    fn test_jit_value_conversion_u32() {
        let u32_value: u32 = 10;
        let jit_value: Value = u32_value.into();
        assert_eq!(jit_value, Value::Uint32(10));
    }

    #[test]
    fn test_jit_value_conversion_u64() {
        let u64_value: u64 = 10;
        let jit_value: Value = u64_value.into();
        assert_eq!(jit_value, Value::Uint64(10));
    }

    #[test]
    fn test_jit_value_conversion_u128() {
        let u128_value: u128 = 10;
        let jit_value: Value = u128_value.into();
        assert_eq!(jit_value, Value::Uint128(10));
    }

    #[test]
    fn test_jit_value_conversion_i8() {
        let i8_value: i8 = -10;
        let jit_value: Value = i8_value.into();
        assert_eq!(jit_value, Value::Sint8(-10));
    }

    #[test]
    fn test_jit_value_conversion_i16() {
        let i16_value: i16 = -10;
        let jit_value: Value = i16_value.into();
        assert_eq!(jit_value, Value::Sint16(-10));
    }

    #[test]
    fn test_jit_value_conversion_i32() {
        let i32_value: i32 = -10;
        let jit_value: Value = i32_value.into();
        assert_eq!(jit_value, Value::Sint32(-10));
    }

    #[test]
    fn test_jit_value_conversion_i64() {
        let i64_value: i64 = -10;
        let jit_value: Value = i64_value.into();
        assert_eq!(jit_value, Value::Sint64(-10));
    }

    #[test]
    fn test_jit_value_conversion_i128() {
        let i128_value: i128 = -10;
        let jit_value: Value = i128_value.into();
        assert_eq!(jit_value, Value::Sint128(-10));
    }

    #[test]
    fn test_jit_value_conversion_array_from_slice() {
        let array_slice: &[u8] = &[1, 2, 3];
        let jit_value: Value = array_slice.into();
        assert_eq!(
            jit_value,
            Value::Array(vec![Value::Uint8(1), Value::Uint8(2), Value::Uint8(3)])
        );
    }

    #[test]
    fn test_jit_value_conversion_array_from_vec() {
        let array_vec: Vec<u8> = vec![1, 2, 3];
        let jit_value: Value = array_vec.into();
        assert_eq!(
            jit_value,
            Value::Array(vec![Value::Uint8(1), Value::Uint8(2), Value::Uint8(3)])
        );
    }

    #[test]
    fn test_jit_value_conversion_array_from_fixed_size_array() {
        let array_fixed: [u8; 3] = [1, 2, 3];
        let jit_value: Value = array_fixed.into();
        assert_eq!(
            jit_value,
            Value::Array(vec![Value::Uint8(1), Value::Uint8(2), Value::Uint8(3)])
        );
    }

    #[test]
    fn test_resolve_type_snapshot() {
        let ty = CoreTypeConcrete::Snapshot(InfoAndTypeConcreteType {
            info: TypeInfo {
                long_id: ConcreteTypeLongId {
                    generic_id: "generic_type_id".into(),
                    generic_args: vec![],
                },
                storable: false,
                droppable: false,
                duplicatable: false,
                zero_sized: false,
            },
            ty: "test_id".into(),
        });

        let program = Program {
            type_declarations: vec![TypeDeclaration {
                id: "test_id".into(),
                long_id: ConcreteTypeLongId {
                    generic_id: "u128".into(),
                    generic_args: vec![],
                },
                declared_type_info: None,
            }],
            libfunc_declarations: vec![],
            statements: vec![],
            funcs: vec![],
        };

        let registry = ProgramRegistry::<CoreType, CoreLibfunc>::new(&program).unwrap();

        assert_eq!(
            Value::resolve_type(&ty, &registry)
                .unwrap()
                .integer_range(&registry)
                .unwrap(),
            Range {
                lower: BigInt::from(u128::MIN),
                upper: BigInt::from(u128::MAX) + BigInt::one(),
            }
        );
    }

    #[test]
    fn test_to_jit_felt252() {
        let program = ProgramParser::new()
            .parse("type felt252 = felt252;")
            .unwrap();

        let registry = ProgramRegistry::<CoreType, CoreLibfunc>::new(&program).unwrap();

        assert_eq!(
            unsafe {
                *Value::Felt252(Felt::from(42))
                    .to_ptr(
                        &Bump::new(),
                        &registry,
                        &program.type_declarations[0].id,
                        |_| todo!(),
                    )
                    .unwrap()
                    .cast::<[u32; 8]>()
                    .as_ptr()
            },
            [42, 0, 0, 0, 0, 0, 0, 0]
        );

        assert_eq!(
            unsafe {
                *Value::Felt252(Felt::MAX)
                    .to_ptr(
                        &Bump::new(),
                        &registry,
                        &program.type_declarations[0].id,
                        |_| todo!(),
                    )
                    .unwrap()
                    .cast::<[u32; 8]>()
                    .as_ptr()
            },
            // 0x800000000000011000000000000000000000000000000000000000000000001 - 1
            [0, 0, 0, 0, 0, 0, 17, 134217728]
        );

        assert_eq!(
            unsafe {
                *Value::Felt252(Felt::MAX + Felt::ONE)
                    .to_ptr(
                        &Bump::new(),
                        &registry,
                        &program.type_declarations[0].id,
                        |_| todo!(),
                    )
                    .unwrap()
                    .cast::<[u32; 8]>()
                    .as_ptr()
            },
            [0, 0, 0, 0, 0, 0, 0, 0]
        );
    }

    #[test]
    fn test_to_jit_uint8() {
        let program = ProgramParser::new().parse("type u8 = u8;").unwrap();

        let registry = ProgramRegistry::<CoreType, CoreLibfunc>::new(&program).unwrap();

        assert_eq!(
            unsafe {
                *Value::Uint8(9)
                    .to_ptr(
                        &Bump::new(),
                        &registry,
                        &program.type_declarations[0].id,
                        |_| todo!(),
                    )
                    .unwrap()
                    .cast::<u8>()
                    .as_ptr()
            },
            9
        );
    }

    #[test]
    fn test_to_jit_uint16() {
        let program = ProgramParser::new().parse("type u16 = u16;").unwrap();

        let registry = ProgramRegistry::<CoreType, CoreLibfunc>::new(&program).unwrap();

        assert_eq!(
            unsafe {
                *Value::Uint16(17)
                    .to_ptr(
                        &Bump::new(),
                        &registry,
                        &program.type_declarations[0].id,
                        |_| todo!(),
                    )
                    .unwrap()
                    .cast::<u16>()
                    .as_ptr()
            },
            17
        );
    }

    #[test]
    fn test_to_jit_uint32() {
        let program = ProgramParser::new().parse("type u32 = u32;").unwrap();

        let registry = ProgramRegistry::<CoreType, CoreLibfunc>::new(&program).unwrap();

        assert_eq!(
            unsafe {
                *Value::Uint32(33)
                    .to_ptr(
                        &Bump::new(),
                        &registry,
                        &program.type_declarations[0].id,
                        |_| todo!(),
                    )
                    .unwrap()
                    .cast::<u32>()
                    .as_ptr()
            },
            33
        );
    }

    #[test]
    fn test_to_jit_uint64() {
        let program = ProgramParser::new().parse("type u64 = u64;").unwrap();

        let registry = ProgramRegistry::<CoreType, CoreLibfunc>::new(&program).unwrap();

        assert_eq!(
            unsafe {
                *Value::Uint64(65)
                    .to_ptr(
                        &Bump::new(),
                        &registry,
                        &program.type_declarations[0].id,
                        |_| todo!(),
                    )
                    .unwrap()
                    .cast::<u64>()
                    .as_ptr()
            },
            65
        );
    }

    #[test]
    fn test_to_jit_uint128() {
        let program = ProgramParser::new().parse("type u128 = u128;").unwrap();

        let registry = ProgramRegistry::<CoreType, CoreLibfunc>::new(&program).unwrap();

        assert_eq!(
            unsafe {
                *Value::Uint128(129)
                    .to_ptr(
                        &Bump::new(),
                        &registry,
                        &program.type_declarations[0].id,
                        |_| todo!(),
                    )
                    .unwrap()
                    .cast::<u128>()
                    .as_ptr()
            },
            129
        );
    }

    #[test]
    fn test_to_jit_sint8() {
        let program = ProgramParser::new().parse("type i8 = i8;").unwrap();

        let registry = ProgramRegistry::<CoreType, CoreLibfunc>::new(&program).unwrap();

        assert_eq!(
            unsafe {
                *Value::Sint8(-9)
                    .to_ptr(
                        &Bump::new(),
                        &registry,
                        &program.type_declarations[0].id,
                        |_| todo!(),
                    )
                    .unwrap()
                    .cast::<i8>()
                    .as_ptr()
            },
            -9
        );
    }

    #[test]
    fn test_to_jit_sint16() {
        let program = ProgramParser::new().parse("type i16 = i16;").unwrap();

        let registry = ProgramRegistry::<CoreType, CoreLibfunc>::new(&program).unwrap();

        assert_eq!(
            unsafe {
                *Value::Sint16(-17)
                    .to_ptr(
                        &Bump::new(),
                        &registry,
                        &program.type_declarations[0].id,
                        |_| todo!(),
                    )
                    .unwrap()
                    .cast::<i16>()
                    .as_ptr()
            },
            -17
        );
    }

    #[test]
    fn test_to_jit_sint32() {
        let program = ProgramParser::new().parse("type i32 = i32;").unwrap();

        let registry = ProgramRegistry::<CoreType, CoreLibfunc>::new(&program).unwrap();

        assert_eq!(
            unsafe {
                *Value::Sint32(-33)
                    .to_ptr(
                        &Bump::new(),
                        &registry,
                        &program.type_declarations[0].id,
                        |_| todo!(),
                    )
                    .unwrap()
                    .cast::<i32>()
                    .as_ptr()
            },
            -33
        );
    }

    #[test]
    fn test_to_jit_sint64() {
        let program = ProgramParser::new().parse("type i64 = i64;").unwrap();

        let registry = ProgramRegistry::<CoreType, CoreLibfunc>::new(&program).unwrap();

        assert_eq!(
            unsafe {
                *Value::Sint64(-65)
                    .to_ptr(
                        &Bump::new(),
                        &registry,
                        &program.type_declarations[0].id,
                        |_| todo!(),
                    )
                    .unwrap()
                    .cast::<i64>()
                    .as_ptr()
            },
            -65
        );
    }

    #[test]
    fn test_to_jit_sint128() {
        let program = ProgramParser::new().parse("type i128 = i128;").unwrap();

        let registry = ProgramRegistry::<CoreType, CoreLibfunc>::new(&program).unwrap();

        assert_eq!(
            unsafe {
                *Value::Sint128(-129)
                    .to_ptr(
                        &Bump::new(),
                        &registry,
                        &program.type_declarations[0].id,
                        |_| todo!(),
                    )
                    .unwrap()
                    .cast::<i128>()
                    .as_ptr()
            },
            -129
        );
    }

    #[test]
    fn test_to_jit_ec_point() {
        let program = ProgramParser::new()
            .parse("type EcPoint = EcPoint;")
            .unwrap();

        let registry = ProgramRegistry::<CoreType, CoreLibfunc>::new(&program).unwrap();

        assert_eq!(
            unsafe {
                *Value::EcPoint(Felt::from(1234), Felt::from(4321))
                    .to_ptr(
                        &Bump::new(),
                        &registry,
                        &program.type_declarations[0].id,
                        |_| todo!(),
                    )
                    .unwrap()
                    .cast::<[[u32; 8]; 2]>()
                    .as_ptr()
            },
            [[1234, 0, 0, 0, 0, 0, 0, 0], [4321, 0, 0, 0, 0, 0, 0, 0]]
        );
    }

    #[test]
    fn test_to_jit_ec_state() {
        let program = ProgramParser::new()
            .parse("type EcState = EcState;")
            .unwrap();

        let registry = ProgramRegistry::<CoreType, CoreLibfunc>::new(&program).unwrap();

        assert_eq!(
            unsafe {
                *Value::EcState(
                    Felt::from(1234),
                    Felt::from(4321),
                    Felt::from(3333),
                    Felt::from(4444),
                )
                .to_ptr(
                    &Bump::new(),
                    &registry,
                    &program.type_declarations[0].id,
                    |_| todo!(),
                )
                .unwrap()
                .cast::<[[u32; 8]; 4]>()
                .as_ptr()
            },
            [
                [1234, 0, 0, 0, 0, 0, 0, 0],
                [4321, 0, 0, 0, 0, 0, 0, 0],
                [3333, 0, 0, 0, 0, 0, 0, 0],
                [4444, 0, 0, 0, 0, 0, 0, 0]
            ]
        );
    }

    #[test]
    fn test_to_jit_enum() {
        // Parse the program
        let program = ProgramParser::new()
            .parse(
                "type u8 = u8;
                type MyEnum = Enum<ut@MyEnum, u8, u8>;",
            )
            .unwrap();

        // Create the registry for the program
        let registry = ProgramRegistry::<CoreType, CoreLibfunc>::new(&program).unwrap();

        // Call to_jit to get the value of the enum
        let result = Value::Enum {
            tag: 0,
            value: Box::new(Value::Uint8(10)),
            debug_name: None,
        }
        .to_ptr(
            &Bump::new(),
            &registry,
            &program.type_declarations[1].id,
            |_| todo!(),
        );

        // Assertion to verify that the value returned by to_jit is not NULL
        assert!(result.is_ok());
    }

    #[test]
    fn test_to_jit_bounded_int_valid() {
        // Parse the program
        let program = ProgramParser::new()
            .parse(
                "type felt252 = felt252;
            type BoundedInt = BoundedInt<10, 510>;",
            )
            .unwrap();

        // Create the registry for the program
        let registry = ProgramRegistry::<CoreType, CoreLibfunc>::new(&program).unwrap();

        // Valid case
        assert_eq!(
            unsafe {
                *Value::BoundedInt {
                    value: Felt::from(16),
                    range: Range {
                        lower: BigInt::from(10),
                        upper: BigInt::from(510),
                    },
                }
                .to_ptr(
                    &Bump::new(),
                    &registry,
                    &program.type_declarations[1].id,
                    |_| todo!(),
                )
                .unwrap()
                .cast::<[u32; 8]>()
                .as_ptr()
            },
            [16, 0, 0, 0, 0, 0, 0, 0]
        );
    }

    #[test]
    fn test_to_jit_bounded_int_lower_bound_greater_than_upper() {
        // Parse the program
        let program = ProgramParser::new()
            .parse(
                "type felt252 = felt252;
            type BoundedInt = BoundedInt<10, 510>;", // Note: lower > upper
            )
            .unwrap();

        // Create the registry for the program
        let registry = ProgramRegistry::<CoreType, CoreLibfunc>::new(&program).unwrap();

        // Error case: lower bound greater than upper bound
        let result = Value::BoundedInt {
            value: Felt::from(16),
            range: Range {
                lower: BigInt::from(510),
                upper: BigInt::from(10),
            },
        }
        .to_ptr(
            &Bump::new(),
            &registry,
            &program.type_declarations[1].id,
            |_| todo!(),
        );

        assert!(matches!(
            result,
            Err(Error::Compiler(CompilerError::BoundedIntOutOfRange { .. }))
        ));
    }

    #[test]
    fn test_to_jit_bounded_int_value_less_than_lower_bound() {
        // Parse the program
        let program = ProgramParser::new()
            .parse(
                "type felt252 = felt252;
            type BoundedInt = BoundedInt<10, 510>;",
            )
            .unwrap();

        // Create the registry for the program
        let registry = ProgramRegistry::<CoreType, CoreLibfunc>::new(&program).unwrap();

        // Error case: value less than lower bound
        let result = Value::BoundedInt {
            value: Felt::from(9),
            range: Range {
                lower: BigInt::from(10),
                upper: BigInt::from(510),
            },
        }
        .to_ptr(
            &Bump::new(),
            &registry,
            &program.type_declarations[1].id,
            |_| todo!(),
        );

        assert!(matches!(
            result,
            Err(Error::Compiler(CompilerError::BoundedIntOutOfRange { .. }))
        ));
    }

    #[test]
    fn test_to_jit_bounded_int_value_greater_than_or_equal_to_upper_bound() {
        // Parse the program
        let program = ProgramParser::new()
            .parse(
                "type felt252 = felt252;
            type BoundedInt = BoundedInt<10, 510>;",
            )
            .unwrap();

        // Create the registry for the program
        let registry = ProgramRegistry::<CoreType, CoreLibfunc>::new(&program).unwrap();

        // Error case: value greater than or equal to upper bound
        let result = Value::BoundedInt {
            value: Felt::from(512),
            range: Range {
                lower: BigInt::from(10),
                upper: BigInt::from(510),
            },
        }
        .to_ptr(
            &Bump::new(),
            &registry,
            &program.type_declarations[1].id,
            |_| todo!(),
        );

        assert!(matches!(
            result,
            Err(Error::Compiler(CompilerError::BoundedIntOutOfRange { .. }))
        ));
    }

    #[test]
    fn test_to_jit_bounded_int_equal_bounds_and_value() {
        // Parse the program
        let program = ProgramParser::new()
            .parse(
                "type felt252 = felt252;
            type BoundedInt = BoundedInt<10, 10>;", // Note: lower = upper
            )
            .unwrap();

        // Create the registry for the program
        let registry = ProgramRegistry::<CoreType, CoreLibfunc>::new(&program).unwrap();

        // Error case: value equals lower and upper bound (upper bound is exclusive)
        let result = Value::BoundedInt {
            value: Felt::from(10),
            range: Range {
                lower: BigInt::from(10),
                upper: BigInt::from(10),
            },
        }
        .to_ptr(
            &Bump::new(),
            &registry,
            &program.type_declarations[1].id,
            |_| todo!(),
        );

        assert!(matches!(
            result,
            Err(Error::Compiler(CompilerError::BoundedIntOutOfRange { .. }))
        ));
    }

    #[test]
    fn test_to_jit_enum_variant_out_of_range() {
        // Parse the program
        let program = ProgramParser::new()
            .parse(
                "type u8 = u8;
            type MyEnum = Enum<ut@MyEnum, u8, u8>;",
            )
            .unwrap();

        // Create the registry for the program
        let registry = ProgramRegistry::<CoreType, CoreLibfunc>::new(&program).unwrap();

        // Call to_jit to get the value of the enum with tag value out of range
        let result = Value::Enum {
            tag: 2,
            value: Box::new(Value::Uint8(10)),
            debug_name: None,
        }
        .to_ptr(
            &Bump::new(),
            &registry,
            &program.type_declarations[1].id,
            |_| todo!(),
        )
        .unwrap_err();

        let error = result.to_string().clone();
        let error_msg = error.split("\n").collect::<Vec<&str>>()[0];

        assert_eq!(error_msg, "Variant index out of range.");
    }

    #[test]
    fn test_to_jit_enum_no_variant() {
        let program = ProgramParser::new()
            .parse(
                "type u8 = u8;
                type MyEnum = Enum<ut@MyEnum, u8>;",
            )
            .unwrap();

        let registry = ProgramRegistry::<CoreType, CoreLibfunc>::new(&program).unwrap();

        let result = Value::Enum {
            tag: 0,
            value: Box::new(Value::Uint8(10)),
            debug_name: None,
        }
        .to_ptr(
            &Bump::new(),
            &registry,
            &program.type_declarations[1].id,
            |_| todo!(),
        )
        .unwrap_err();

        let error = result.to_string().clone();
        let error_msg = error.split("\n").collect::<Vec<&str>>()[0];

        assert_eq!(
            error_msg,
            "An enum without variants cannot be instantiated."
        );
    }

    #[test]
    fn test_to_jit_enum_type_error() {
        // Parse the program
        let program = ProgramParser::new()
            .parse(
                "type felt252 = felt252;
                type MyEnum = Enum<ut@MyEnum, felt252, felt252>;",
            )
            .unwrap();

        // Creating a registry for the program.
        let registry = ProgramRegistry::<CoreType, CoreLibfunc>::new(&program).unwrap();

        // Invoking to_jit method on a JitValue::Enum to convert it to a JIT representation.
        // Generating an error by providing an enum value instead of the expected type.
        let result = Value::Enum {
            tag: 0,
            value: Box::new(Value::Struct {
                fields: vec![Value::from(2u32)],
                debug_name: None,
            }),
            debug_name: None,
        }
        .to_ptr(
            &Bump::new(),
            &registry,
            &program.type_declarations[0].id,
            |_| todo!(),
        )
        .unwrap_err(); // Unwrapping the error

        // Matching the error result to verify the error type and message.
        match result {
            Error::UnexpectedValue(expected_msg) => {
                // Asserting that the error message matches the expected message.
                assert_eq!(
                    expected_msg,
                    format!(
                        "expected value of type {:?} but got an enum value",
                        program.type_declarations[0].id.debug_name
                    )
                );
            }
            _ => panic!("Unexpected error type: {:?}", result),
        }
    }

    #[test]
    fn test_to_jit_struct_type_error() {
        // Parse the program
        let program = ProgramParser::new()
            .parse(
                "type felt252 = felt252;
                type MyEnum = Enum<ut@MyEnum, felt252, felt252>;",
            )
            .unwrap();

        // Creating a registry for the program.
        let registry = ProgramRegistry::<CoreType, CoreLibfunc>::new(&program).unwrap();

        // Invoking to_jit method on a JitValue::Struct to convert it to a JIT representation.
        // Generating an error by providing a struct value instead of the expected type.
        let result = Value::Struct {
            fields: vec![Value::from(2u32)],
            debug_name: None,
        }
        .to_ptr(
            &Bump::new(),
            &registry,
            &program.type_declarations[0].id,
            |_| todo!(),
        )
        .unwrap_err(); // Unwrapping the error

        // Matching the error result to verify the error type and message.
        match result {
            Error::UnexpectedValue(expected_msg) => {
                // Asserting that the error message matches the expected message.
                assert_eq!(
                    expected_msg,
                    format!(
                        "expected value of type {:?} but got a struct",
                        program.type_declarations[0].id.debug_name
                    )
                );
            }
            _ => panic!("Unexpected error type: {:?}", result),
        }
    }
}

mod range_serde {
    use std::fmt;

    use cairo_lang_sierra::extensions::utils::Range;
    use serde::{
        de::{self, Visitor},
        ser::SerializeStruct,
        Deserializer, Serializer,
    };

    pub fn serialize<S>(range: &Range, ser: S) -> Result<S::Ok, S::Error>
    where
        S: Serializer,
    {
        let mut state = ser.serialize_struct("Range", 2)?;

        state.serialize_field("lower", &range.lower)?;
        state.serialize_field("upper", &range.upper)?;

        state.end()
    }

    pub fn deserialize<'de, D>(de: D) -> Result<Range, D::Error>
    where
        D: Deserializer<'de>,
    {
        struct RangeVisitor;

        impl<'de> Visitor<'de> for RangeVisitor {
            type Value = Range;

            fn expecting(&self, formatter: &mut fmt::Formatter) -> fmt::Result {
                formatter.write_str("an integer between -2^31 and 2^31")
            }

            fn visit_seq<A>(self, mut seq: A) -> Result<Self::Value, A::Error>
            where
                A: de::SeqAccess<'de>,
            {
                let lower = seq
                    .next_element()?
                    .ok_or_else(|| de::Error::invalid_length(0, &self))?;
                let upper = seq
                    .next_element()?
                    .ok_or_else(|| de::Error::invalid_length(1, &self))?;

                Ok(Range { lower, upper })
            }

            fn visit_map<A>(self, mut map: A) -> Result<Self::Value, A::Error>
            where
                A: de::MapAccess<'de>,
            {
                let mut lower = None;
                let mut upper = None;

                while let Some((field, value)) = map.next_entry()? {
                    match field {
                        "lower" => {
                            lower = Some(value);
                        }
                        "upper" => {
                            upper = Some(value);
                        }
                        _ => return Err(de::Error::unknown_field(field, &["lower", "upper"])),
                    }
                }

                Ok(Range {
                    lower: lower.ok_or_else(|| de::Error::missing_field("lower"))?,
                    upper: upper.ok_or_else(|| de::Error::missing_field("upper"))?,
                })
            }
        }

        de.deserialize_struct("Range", &["lower", "upper"], RangeVisitor)
    }
}<|MERGE_RESOLUTION|>--- conflicted
+++ resolved
@@ -225,13 +225,6 @@
                         let elem_ty = registry.get_type(&info.ty)?;
                         let elem_layout = elem_ty.layout(registry)?.pad_to_align();
 
-<<<<<<< HEAD
-                        let refcount_offset = get_integer_layout(32)
-                            .align_to(elem_layout.align())?
-                            .pad_to_align()
-                            .size();
-                        let ptr = match elem_layout.size() * data.len() {
-=======
                         let refcount_offset =
                             crate::types::array::calc_data_prefix_offset(elem_layout);
                         let len: u32 = data
@@ -239,7 +232,6 @@
                             .try_into()
                             .map_err(|_| Error::IntegerConversion)?;
                         let ptr: *mut () = match len {
->>>>>>> 390bd917
                             0 => std::ptr::null_mut(),
                             _ => {
                                 let ptr: *mut () =
@@ -629,25 +621,6 @@
                         .as_ref();
 
                     // This pointer can be null if the array is empty.
-<<<<<<< HEAD
-                    let init_data_ptr = *ptr.cast::<*mut ()>().as_ref();
-                    let data_ptr =
-                        init_data_ptr.byte_add(elem_stride * start_offset_value as usize);
-
-                    let refcount_offset = get_integer_layout(32)
-                        .align_to(elem_layout.align())?
-                        .pad_to_align()
-                        .size();
-                    let should_drop = if !init_data_ptr.is_null()
-                        && init_data_ptr.byte_sub(refcount_offset).cast::<u32>().read() == 1
-                    {
-                        should_drop
-                    } else {
-                        if !init_data_ptr.is_null() && should_drop {
-                            let ref_count_ptr =
-                                init_data_ptr.byte_sub(refcount_offset).cast::<u32>();
-                            *ref_count_ptr -= 1;
-=======
                     let array_ptr_ptr = *ptr.cast::<*mut *mut ()>().as_ref();
 
                     let refcount_offset = crate::types::array::calc_data_prefix_offset(elem_layout);
@@ -662,7 +635,6 @@
                             .unwrap();
                         if should_drop {
                             *ref_count -= 1;
->>>>>>> 390bd917
                         }
 
                         native_assert!(
