//! # JIT params and return values de/serialization

//! A Rusty interface to provide parameters to JIT calls.

use crate::{
    error::jit_engine::{make_type_builder_error, ErrorImpl, RunnerError},
    types::{felt252::PRIME, TypeBuilder},
    utils::{felt252_bigint, get_integer_layout, layout_repeat, next_multiple_of_usize},
};
use bumpalo::Bump;
use cairo_lang_sierra::{
    extensions::{
        core::{CoreLibfunc, CoreType, CoreTypeConcrete},
        starknet::StarkNetTypeConcrete,
    },
    ids::ConcreteTypeId,
    program_registry::ProgramRegistry,
};
use educe::Educe;
use num_bigint::{BigInt, Sign};
use starknet_types_core::felt::{biguint_to_felt, felt_to_bigint, Felt};
use std::{alloc::Layout, collections::HashMap, ops::Neg, ptr::NonNull};

/// A JitValue is a value that can be passed to the JIT engine as an argument or received as a result.
///
/// They map to the cairo/sierra types.
///
/// The debug_name field on some variants is `Some` when receiving a [`JitValue`] as a result.
///
/// A Boxed value or a non-null Nullable value is returned with it's inner value.
#[derive(Clone, Educe)]
#[educe(Debug, Eq, PartialEq)]
pub enum JitValue {
    Felt252(#[educe(Debug(method(std::fmt::Display::fmt)))] Felt),
    /// all elements need to be same type
    Array(Vec<Self>),
    Struct {
        fields: Vec<Self>,
        #[educe(PartialEq(ignore))]
        debug_name: Option<String>,
    }, // element types can differ
    Enum {
        tag: usize,
        value: Box<Self>,
        #[educe(PartialEq(ignore))]
        debug_name: Option<String>,
    },
    Felt252Dict {
        value: HashMap<Felt, Self>,
        #[educe(PartialEq(ignore))]
        debug_name: Option<String>,
    },
    Uint8(u8),
    Uint16(u16),
    Uint32(u32),
    Uint64(u64),
    Uint128(u128),
    Sint8(i8),
    Sint16(i16),
    Sint32(i32),
    Sint64(i64),
    Sint128(i128),
    EcPoint(Felt, Felt),
    EcState(Felt, Felt, Felt, Felt),
    /// Used as return value for Nullables that are null.
    Null,
}

// Conversions

impl From<Felt> for JitValue {
    fn from(value: Felt) -> Self {
        Self::Felt252(value)
    }
}

impl From<u8> for JitValue {
    fn from(value: u8) -> Self {
        Self::Uint8(value)
    }
}

impl From<u16> for JitValue {
    fn from(value: u16) -> Self {
        Self::Uint16(value)
    }
}

impl From<u32> for JitValue {
    fn from(value: u32) -> Self {
        Self::Uint32(value)
    }
}

impl From<u64> for JitValue {
    fn from(value: u64) -> Self {
        Self::Uint64(value)
    }
}

impl From<u128> for JitValue {
    fn from(value: u128) -> Self {
        Self::Uint128(value)
    }
}

impl From<i8> for JitValue {
    fn from(value: i8) -> Self {
        Self::Sint8(value)
    }
}

impl From<i16> for JitValue {
    fn from(value: i16) -> Self {
        Self::Sint16(value)
    }
}

impl From<i32> for JitValue {
    fn from(value: i32) -> Self {
        Self::Sint32(value)
    }
}

impl From<i64> for JitValue {
    fn from(value: i64) -> Self {
        Self::Sint64(value)
    }
}

impl From<i128> for JitValue {
    fn from(value: i128) -> Self {
        Self::Sint128(value)
    }
}

impl<T: Into<JitValue> + Clone> From<&[T]> for JitValue {
    fn from(value: &[T]) -> Self {
        Self::Array(value.iter().map(|x| x.clone().into()).collect())
    }
}

impl<T: Into<JitValue>> From<Vec<T>> for JitValue {
    fn from(value: Vec<T>) -> Self {
        Self::Array(value.into_iter().map(|x| x.into()).collect())
    }
}

impl<T: Into<JitValue>, const N: usize> From<[T; N]> for JitValue {
    fn from(value: [T; N]) -> Self {
        Self::Array(value.into_iter().map(|x| x.into()).collect())
    }
}

impl JitValue {
    pub(crate) fn resolve_type<'a>(
        ty: &'a CoreTypeConcrete,
        registry: &'a ProgramRegistry<CoreType, CoreLibfunc>,
    ) -> &'a CoreTypeConcrete {
        match ty {
            CoreTypeConcrete::Snapshot(info) => registry.get_type(&info.ty).unwrap(),
            x => x,
        }
    }

    /// Allocates the value in the given arena so it can be passed to the JIT engine.
    pub(crate) fn to_jit(
        &self,
        arena: &Bump,
        registry: &ProgramRegistry<CoreType, CoreLibfunc>,
        type_id: &ConcreteTypeId,
    ) -> Result<NonNull<()>, RunnerError> {
        let ty = registry.get_type(type_id)?;

        Ok(unsafe {
            match self {
                Self::Felt252(value) => {
                    let ptr = arena.alloc_layout(get_integer_layout(252)).cast();

                    let data = felt252_bigint(felt_to_bigint(*value));
                    ptr.cast::<[u32; 8]>().as_mut().copy_from_slice(&data);
                    ptr
                }
                Self::Array(data) => {
                    if let CoreTypeConcrete::Array(info) = Self::resolve_type(ty, registry) {
                        let elem_ty = registry.get_type(&info.ty)?;
                        let elem_layout = elem_ty
                            .layout(registry)
                            .map_err(make_type_builder_error(type_id))?
                            .pad_to_align();

                        let ptr: *mut NonNull<()> =
                            libc::malloc(elem_layout.size() * data.len()).cast();
                        let mut len: u32 = 0;
                        let cap: u32 = data.len().try_into().unwrap();

                        for elem in data {
                            let elem = elem.to_jit(arena, registry, &info.ty)?;

                            std::ptr::copy_nonoverlapping(
                                elem.cast::<u8>().as_ptr(),
                                NonNull::new(
                                    ((NonNull::new_unchecked(ptr).as_ptr() as usize)
                                        + len as usize * elem_layout.size())
                                        as *mut u8,
                                )
                                .unwrap()
                                .cast()
                                .as_ptr(),
                                elem_layout.size(),
                            );

                            len += 1;
                        }

                        let target = arena.alloc_layout(
                            Layout::new::<*mut NonNull<()>>()
                                .extend(Layout::new::<u32>())?
                                .0
                                .extend(Layout::new::<u32>())?
                                .0,
                        );

                        *target.cast::<*mut NonNull<()>>().as_mut() = ptr;

                        let (layout, offset) =
                            Layout::new::<*mut NonNull<()>>().extend(Layout::new::<u32>())?;

                        *NonNull::new(((target.as_ptr() as usize) + offset) as *mut u32)
                            .unwrap()
                            .cast()
                            .as_mut() = len;

                        let (_, offset) = layout.extend(Layout::new::<u32>())?;

                        *NonNull::new(((target.as_ptr() as usize) + offset) as *mut u32)
                            .unwrap()
                            .cast()
                            .as_mut() = cap;
                        target.cast()
                    } else {
                        Err(ErrorImpl::UnexpectedValue(format!(
                            "expected value of type {:?} but got an array",
                            type_id.debug_name
                        )))?
                    }
                }
                Self::Struct {
                    fields: members, ..
                } => {
                    if let CoreTypeConcrete::Struct(info) = Self::resolve_type(ty, registry) {
                        let mut layout: Option<Layout> = None;
                        let mut data = Vec::with_capacity(info.members.len());

                        let mut is_memory_allocated = false;
                        for (member_type_id, member) in info.members.iter().zip(members) {
                            let member_ty = registry.get_type(member_type_id)?;
                            let member_layout = member_ty
                                .layout(registry)
                                .map_err(make_type_builder_error(type_id))?;

                            let (new_layout, offset) = match layout {
                                Some(layout) => layout.extend(member_layout)?,
                                None => (member_layout, 0),
                            };
                            layout = Some(new_layout);

                            let member_ptr = member.to_jit(arena, registry, member_type_id)?;
                            data.push((
                                member_layout,
                                offset,
                                if member_ty.is_memory_allocated(registry) {
                                    is_memory_allocated = true;

                                    // Undo the wrapper pointer added because the member's memory
                                    // allocated flag.
                                    *member_ptr.cast::<NonNull<()>>().as_ref()
                                } else {
                                    member_ptr
                                },
                            ));
                        }

                        let ptr = arena
                            .alloc_layout(layout.unwrap_or(Layout::new::<()>()))
                            .cast();

                        for (layout, offset, member_ptr) in data {
                            std::ptr::copy_nonoverlapping(
                                member_ptr.cast::<u8>().as_ptr(),
                                NonNull::new(((ptr.as_ptr() as usize) + offset) as *mut u8)
                                    .unwrap()
                                    .cast()
                                    .as_ptr(),
                                layout.size(),
                            );
                        }

                        if is_memory_allocated {
                            NonNull::new(arena.alloc(ptr.as_ptr()) as *mut _)
                                .unwrap()
                                .cast()
                        } else {
                            ptr
                        }
                    } else {
                        Err(ErrorImpl::UnexpectedValue(format!(
                            "expected value of type {:?} but got a struct",
                            type_id.debug_name
                        )))?
                    }
                }
                Self::Enum { tag, value, .. } => {
                    if let CoreTypeConcrete::Enum(info) = Self::resolve_type(ty, registry) {
                        assert!(*tag <= info.variants.len(), "Variant index out of range.");

                        let payload_type_id = &info.variants[*tag];
                        let payload = value.to_jit(arena, registry, payload_type_id)?;

                        let (layout, tag_layout, variant_layouts) =
                            crate::types::r#enum::get_layout_for_variants(registry, &info.variants)
                                .unwrap();
                        let ptr = arena.alloc_layout(layout).cast::<()>();

                        match tag_layout.size() {
                            0 => panic!("An enum without variants cannot be instantiated."),
                            1 => *ptr.cast::<u8>().as_mut() = *tag as u8,
                            2 => *ptr.cast::<u16>().as_mut() = *tag as u16,
                            4 => *ptr.cast::<u32>().as_mut() = *tag as u32,
                            8 => *ptr.cast::<u64>().as_mut() = *tag as u64,
                            _ => unreachable!(),
                        }

                        std::ptr::copy_nonoverlapping(
                            payload.cast::<u8>().as_ptr(),
                            NonNull::new(
                                ((ptr.as_ptr() as usize)
                                    + tag_layout.extend(variant_layouts[*tag]).unwrap().1)
                                    as *mut u8,
                            )
                            .unwrap()
                            .cast()
                            .as_ptr(),
                            variant_layouts[*tag].size(),
                        );

                        NonNull::new(arena.alloc(ptr.as_ptr()) as *mut _)
                            .unwrap()
                            .cast()
                    } else {
                        Err(ErrorImpl::UnexpectedValue(format!(
                            "expected value of type {:?} but got an enum value",
                            type_id.debug_name
                        )))?
                    }
                }
                Self::Felt252Dict { value: map, .. } => {
                    if let CoreTypeConcrete::Felt252Dict(info) = Self::resolve_type(ty, registry) {
                        let elem_ty = registry.get_type(&info.ty).unwrap();
                        let elem_layout = elem_ty.layout(registry).unwrap().pad_to_align();

                        let mut value_map = HashMap::<[u8; 32], NonNull<std::ffi::c_void>>::new();

                        // next key must be called before next_value

                        for (key, value) in map.iter() {
                            let key = key.to_bytes_le();
                            let value = value.to_jit(arena, registry, &info.ty)?;

                            let value_malloc_ptr =
                                NonNull::new(libc::malloc(elem_layout.size())).unwrap();

                            std::ptr::copy_nonoverlapping(
                                value.cast::<u8>().as_ptr(),
                                value_malloc_ptr.cast().as_ptr(),
                                elem_layout.size(),
                            );

                            value_map.insert(key, value_malloc_ptr);
                        }

                        NonNull::new_unchecked(Box::into_raw(Box::new(value_map))).cast()
                    } else {
                        Err(ErrorImpl::UnexpectedValue(format!(
                            "expected value of type {:?} but got a felt dict",
                            type_id.debug_name
                        )))?
                    }
                }
                Self::Uint8(value) => {
                    let ptr = arena.alloc_layout(Layout::new::<u8>()).cast();
                    *ptr.cast::<u8>().as_mut() = *value;

                    ptr
                }
                Self::Uint16(value) => {
                    let ptr = arena.alloc_layout(Layout::new::<u16>()).cast();
                    *ptr.cast::<u16>().as_mut() = *value;

                    ptr
                }
                Self::Uint32(value) => {
                    let ptr = arena.alloc_layout(Layout::new::<u32>()).cast();
                    *ptr.cast::<u32>().as_mut() = *value;

                    ptr
                }
                Self::Uint64(value) => {
                    let ptr = arena.alloc_layout(Layout::new::<u64>()).cast();
                    *ptr.cast::<u64>().as_mut() = *value;

                    ptr
                }
                Self::Uint128(value) => {
                    let ptr = arena.alloc_layout(Layout::new::<u128>()).cast();
                    *ptr.cast::<u128>().as_mut() = *value;

                    ptr
                }
                Self::Sint8(value) => {
                    let ptr = arena.alloc_layout(Layout::new::<i8>()).cast();
                    *ptr.cast::<i8>().as_mut() = *value;

                    ptr
                }
                Self::Sint16(value) => {
                    let ptr = arena.alloc_layout(Layout::new::<i16>()).cast();
                    *ptr.cast::<i16>().as_mut() = *value;

                    ptr
                }
                Self::Sint32(value) => {
                    let ptr = arena.alloc_layout(Layout::new::<i32>()).cast();
                    *ptr.cast::<i32>().as_mut() = *value;

                    ptr
                }
                Self::Sint64(value) => {
                    let ptr = arena.alloc_layout(Layout::new::<i64>()).cast();
                    *ptr.cast::<i64>().as_mut() = *value;

                    ptr
                }
                Self::Sint128(value) => {
                    let ptr = arena.alloc_layout(Layout::new::<i128>()).cast();
                    *ptr.cast::<i128>().as_mut() = *value;

                    ptr
                }
                Self::EcPoint(a, b) => {
                    let ptr = arena
                        .alloc_layout(layout_repeat(&get_integer_layout(252), 2).unwrap().0)
                        .cast();

                    let a = felt252_bigint(felt_to_bigint(*a));
                    let b = felt252_bigint(felt_to_bigint(*b));
                    let data = [a, b];

                    ptr.cast::<[[u32; 8]; 2]>().as_mut().copy_from_slice(&data);

                    ptr
                }
                Self::EcState(a, b, c, d) => {
                    let ptr = arena
                        .alloc_layout(layout_repeat(&get_integer_layout(252), 4).unwrap().0)
                        .cast();

                    let a = felt252_bigint(felt_to_bigint(*a));
                    let b = felt252_bigint(felt_to_bigint(*b));
                    let c = felt252_bigint(felt_to_bigint(*c));
                    let d = felt252_bigint(felt_to_bigint(*d));
                    let data = [a, b, c, d];

                    ptr.cast::<[[u32; 8]; 4]>().as_mut().copy_from_slice(&data);

                    ptr
                }
                Self::Null => {
                    unimplemented!("null is meant as return value for nullable for now")
                }
            }
        })
    }

    /// From the given pointer acquired from the JIT outputs, convert it to a [`Self`]
    pub(crate) fn from_jit(
        ptr: NonNull<()>,
        type_id: &ConcreteTypeId,
        registry: &ProgramRegistry<CoreType, CoreLibfunc>,
    ) -> Self {
        let ty = registry.get_type(type_id).unwrap();

        unsafe {
            match ty {
                CoreTypeConcrete::Array(info) => {
                    let elem_ty = registry.get_type(&info.ty).unwrap();

                    let elem_layout = elem_ty.layout(registry).unwrap();
                    let elem_stride = elem_layout.pad_to_align().size();

                    let ptr_layout = Layout::new::<*mut ()>();
                    let len_layout = crate::utils::get_integer_layout(32);

                    let len_value = *NonNull::new(
                        ((ptr.as_ptr() as usize) + ptr_layout.extend(len_layout).unwrap().1)
                            as *mut (),
                    )
                    .unwrap()
                    .cast::<u32>()
                    .as_ref();

                    let data_ptr = *ptr.cast::<NonNull<()>>().as_ref();
                    let mut array_value = Vec::new();

                    for i in 0..(len_value as usize) {
                        let cur_elem_ptr = NonNull::new(
                            ((data_ptr.as_ptr() as usize) + elem_stride * i) as *mut (),
                        )
                        .unwrap();

                        array_value.push(Self::from_jit(cur_elem_ptr, &info.ty, registry));
                    }

                    libc::free(data_ptr.as_ptr().cast());

                    Self::Array(array_value)
                }
                CoreTypeConcrete::Box(info) => {
                    let inner = *ptr.cast::<NonNull<()>>().as_ptr();
                    let value = Self::from_jit(inner, &info.ty, registry);
                    libc::free(inner.as_ptr().cast());
                    value
                }
                CoreTypeConcrete::EcPoint(_) => {
                    let data = ptr.cast::<[[u8; 32]; 2]>().as_ref();

                    Self::EcPoint(Felt::from_bytes_le(&data[0]), Felt::from_bytes_le(&data[1]))
                }
                CoreTypeConcrete::EcState(_) => {
                    let data = ptr.cast::<[[u8; 32]; 4]>().as_ref();

                    Self::EcState(
                        Felt::from_bytes_le(&data[0]),
                        Felt::from_bytes_le(&data[1]),
                        Felt::from_bytes_le(&data[2]),
                        Felt::from_bytes_le(&data[3]),
                    )
                }
                CoreTypeConcrete::Felt252(_) => {
                    let data = ptr.cast::<[u8; 32]>().as_ref();
                    let data = Felt::from_bytes_le(data);
                    Self::Felt252(data)
                }
<<<<<<< HEAD
                CoreTypeConcrete::Uint8(_) => Self::Uint8(*ptr.cast::<u8>().as_ref()),
                CoreTypeConcrete::Uint16(_) => Self::Uint16(*ptr.cast::<u16>().as_ref()),
                CoreTypeConcrete::Uint32(_) => Self::Uint32(*ptr.cast::<u32>().as_ref()),
                CoreTypeConcrete::Uint64(_) => Self::Uint64(*ptr.cast::<u64>().as_ref()),
                CoreTypeConcrete::Uint128(_) => Self::Uint128(*ptr.cast::<u128>().as_ref()),
                CoreTypeConcrete::Uint128MulGuarantee(_) => todo!(),
                CoreTypeConcrete::Sint8(_) => Self::Sint8(*ptr.cast::<i8>().as_ref()),
                CoreTypeConcrete::Sint16(_) => Self::Sint16(*ptr.cast::<i16>().as_ref()),
                CoreTypeConcrete::Sint32(_) => Self::Sint32(*ptr.cast::<i32>().as_ref()),
                CoreTypeConcrete::Sint64(_) => Self::Sint64(*ptr.cast::<i64>().as_ref()),
                CoreTypeConcrete::Sint128(_) => Self::Sint128(*ptr.cast::<i128>().as_ref()),
                CoreTypeConcrete::NonZero(info) => Self::from_jit(ptr, &info.ty, registry),
=======
                CoreTypeConcrete::Uint8(_) => JITValue::Uint8(*ptr.cast::<u8>().as_ref()),
                CoreTypeConcrete::Uint16(_) => JITValue::Uint16(*ptr.cast::<u16>().as_ref()),
                CoreTypeConcrete::Uint32(_) => JITValue::Uint32(*ptr.cast::<u32>().as_ref()),
                CoreTypeConcrete::Uint64(_) => JITValue::Uint64(*ptr.cast::<u64>().as_ref()),
                CoreTypeConcrete::Uint128(_) => JITValue::Uint128(*ptr.cast::<u128>().as_ref()),
                CoreTypeConcrete::Sint8(_) => JITValue::Sint8(*ptr.cast::<i8>().as_ref()),
                CoreTypeConcrete::Sint16(_) => JITValue::Sint16(*ptr.cast::<i16>().as_ref()),
                CoreTypeConcrete::Sint32(_) => JITValue::Sint32(*ptr.cast::<i32>().as_ref()),
                CoreTypeConcrete::Sint64(_) => JITValue::Sint64(*ptr.cast::<i64>().as_ref()),
                CoreTypeConcrete::Sint128(_) => JITValue::Sint128(*ptr.cast::<i128>().as_ref()),
                CoreTypeConcrete::NonZero(info) => JITValue::from_jit(ptr, &info.ty, registry),
>>>>>>> ca9d891d
                CoreTypeConcrete::Nullable(info) => {
                    let inner_ptr = *ptr.cast::<*mut ()>().as_ptr();
                    if inner_ptr.is_null() {
                        Self::Null
                    } else {
                        let value = Self::from_jit(
                            NonNull::new_unchecked(inner_ptr).cast(),
                            &info.ty,
                            registry,
                        );
                        libc::free(inner_ptr.cast());
                        value
                    }
                }
                CoreTypeConcrete::Uninitialized(_) => {
                    todo!("implement uninit from_jit or ignore the return value")
                }
                CoreTypeConcrete::Enum(info) => {
                    let tag_layout = crate::utils::get_integer_layout(match info.variants.len() {
                        0 | 1 => 0,
                        num_variants => {
                            (next_multiple_of_usize(num_variants.next_power_of_two(), 8) >> 3)
                                .try_into()
                                .unwrap()
                        }
                    });
                    let tag_value = match info.variants.len() {
                        0 => {
                            // An enum without variants is basically the `!` (never) type in Rust.
                            panic!("An enum without variants is not a valid type.")
                        }
                        1 => 0,
                        _ => match tag_layout.size() {
                            1 => *ptr.cast::<u8>().as_ref() as usize,
                            2 => *ptr.cast::<u16>().as_ref() as usize,
                            4 => *ptr.cast::<u32>().as_ref() as usize,
                            8 => *ptr.cast::<u64>().as_ref() as usize,
                            _ => unreachable!(),
                        },
                    };

                    let payload_ty = registry.get_type(&info.variants[tag_value]).unwrap();
                    let payload_layout = payload_ty.layout(registry).unwrap();

                    let payload_ptr = NonNull::new(
                        ((ptr.as_ptr() as usize) + tag_layout.extend(payload_layout).unwrap().1)
                            as *mut _,
                    )
                    .unwrap();
                    let payload =
                        JitValue::from_jit(payload_ptr, &info.variants[tag_value], registry);

                    JitValue::Enum {
                        tag: tag_value,
                        value: Box::new(payload),
                        debug_name: type_id.debug_name.as_ref().map(|x| x.to_string()),
                    }
                }
                CoreTypeConcrete::Struct(info) => {
                    let mut layout: Option<Layout> = None;
                    let mut members = Vec::with_capacity(info.members.len());

                    for member_ty in &info.members {
                        let member = registry.get_type(member_ty).unwrap();
                        let member_layout = member.layout(registry).unwrap();

                        let (new_layout, offset) = match layout {
                            Some(layout) => layout.extend(member_layout).unwrap(),
                            None => (member_layout, 0),
                        };
                        layout = Some(new_layout);

                        members.push(Self::from_jit(
                            NonNull::new(((ptr.as_ptr() as usize) + offset) as *mut ()).unwrap(),
                            member_ty,
                            registry,
                        ));
                    }

                    JitValue::Struct {
                        fields: members,
                        debug_name: type_id.debug_name.as_ref().map(|x| x.to_string()),
                    }
                }
                CoreTypeConcrete::Felt252Dict(info)
                | CoreTypeConcrete::SquashedFelt252Dict(info) => {
                    let map = Box::from_raw(
                        ptr.cast::<HashMap<[u8; 32], NonNull<std::ffi::c_void>>>()
                            .as_ptr(),
                    );

                    let mut output_map = HashMap::with_capacity(map.len());

                    for (key, val_ptr) in map.iter() {
                        let key = Felt::from_bytes_le(key);
                        output_map.insert(key, Self::from_jit(val_ptr.cast(), &info.ty, registry));
                    }

                    JitValue::Felt252Dict {
                        value: output_map,
                        debug_name: type_id.debug_name.as_ref().map(|x| x.to_string()),
                    }
                }
                CoreTypeConcrete::Felt252DictEntry(_) => {
                    unimplemented!("shouldn't be possible to return")
                }
                CoreTypeConcrete::Pedersen(_)
                | CoreTypeConcrete::Poseidon(_)
                | CoreTypeConcrete::Bitwise(_)
                | CoreTypeConcrete::BuiltinCosts(_)
                | CoreTypeConcrete::RangeCheck(_)
                | CoreTypeConcrete::EcOp(_)
                | CoreTypeConcrete::GasBuiltin(_)
                | CoreTypeConcrete::Uint128MulGuarantee(_)
                | CoreTypeConcrete::SegmentArena(_) => {
                    unimplemented!("handled before: {:?}", type_id)
                }
                // Does it make sense for programs to return this? Should it be implemented
                CoreTypeConcrete::StarkNet(selector) => match selector {
                    StarkNetTypeConcrete::ClassHash(_)
                    | StarkNetTypeConcrete::ContractAddress(_)
                    | StarkNetTypeConcrete::StorageBaseAddress(_)
                    | StarkNetTypeConcrete::StorageAddress(_) => {
                        // felt values
                        let data = ptr.cast::<[u8; 32]>().as_ref();
                        let data = Felt::from_bytes_le(data);
                        JitValue::Felt252(data)
                    }
                    StarkNetTypeConcrete::System(_) => {
                        unimplemented!("should be handled before")
                    }
                    StarkNetTypeConcrete::Secp256Point(_) => todo!(),
                },
                CoreTypeConcrete::Span(_) => todo!("implement span from_jit"),
                CoreTypeConcrete::Snapshot(info) => Self::from_jit(ptr, &info.ty, registry),
                CoreTypeConcrete::Bytes31(_) => todo!("implement bytes31 from_jit"),
            }
        }
    }

    /// String to felt
    pub fn felt_str(value: &str) -> Self {
        let value = value.parse::<BigInt>().unwrap();
        let value = match value.sign() {
            Sign::Minus => &*PRIME - value.neg().to_biguint().unwrap(),
            _ => value.to_biguint().unwrap(),
        };

        Self::Felt252(biguint_to_felt(&value))
    }
<<<<<<< HEAD
=======
}

/// The [`ValueBuilder`] trait is implemented any de/serializable value, which is the `TType`
/// generic.
pub trait ValueBuilder {
    /// Return whether the type is considered complex or simple.
    ///
    /// Complex types are always passed by pointer (both as params and return values) and require a
    /// stack allocation. Examples of complex values include structs and enums, but not felts since
    /// LLVM considers them integers.
    fn is_complex(&self) -> bool;
}

impl ValueBuilder for CoreTypeConcrete {
    fn is_complex(&self) -> bool {
        match self {
            CoreTypeConcrete::Array(_) => true,
            CoreTypeConcrete::Bitwise(_) => false,
            CoreTypeConcrete::Box(_) => false,
            CoreTypeConcrete::EcOp(_) => false,
            CoreTypeConcrete::EcPoint(_) => true,
            CoreTypeConcrete::EcState(_) => true,
            CoreTypeConcrete::Felt252(_) => false,
            CoreTypeConcrete::GasBuiltin(_) => false,
            CoreTypeConcrete::BuiltinCosts(_) => todo!(),
            CoreTypeConcrete::Uint8(_) => false,
            CoreTypeConcrete::Uint16(_) => false,
            CoreTypeConcrete::Uint32(_) => false,
            CoreTypeConcrete::Uint64(_) => false,
            CoreTypeConcrete::Uint128(_) => false,
            CoreTypeConcrete::Uint128MulGuarantee(_) => false,
            CoreTypeConcrete::NonZero(_) => todo!(),
            CoreTypeConcrete::Nullable(_) => false,
            CoreTypeConcrete::RangeCheck(_) => false,
            CoreTypeConcrete::Uninitialized(_) => todo!(),
            CoreTypeConcrete::Enum(_) => true,
            CoreTypeConcrete::Struct(_) => true,
            CoreTypeConcrete::Felt252Dict(_) => false,
            CoreTypeConcrete::Felt252DictEntry(_) => true,
            CoreTypeConcrete::SquashedFelt252Dict(_) => false,
            CoreTypeConcrete::Pedersen(_) => false,
            CoreTypeConcrete::Poseidon(_) => false,
            CoreTypeConcrete::Span(_) => todo!(),
            CoreTypeConcrete::StarkNet(selector) => match selector {
                StarkNetTypeConcrete::ClassHash(_) => false,
                StarkNetTypeConcrete::ContractAddress(_) => false,
                StarkNetTypeConcrete::StorageBaseAddress(_) => false,
                StarkNetTypeConcrete::StorageAddress(_) => false,
                StarkNetTypeConcrete::System(_) => false,
                StarkNetTypeConcrete::Secp256Point(_) => todo!(),
            },
            CoreTypeConcrete::SegmentArena(_) => false,
            CoreTypeConcrete::Snapshot(_) => false,
            CoreTypeConcrete::Sint8(_) => false,
            CoreTypeConcrete::Sint16(_) => false,
            CoreTypeConcrete::Sint32(_) => false,
            CoreTypeConcrete::Sint64(_) => false,
            CoreTypeConcrete::Sint128(_) => false,
            CoreTypeConcrete::Bytes31(_) => false,
        }
    }
>>>>>>> ca9d891d
}<|MERGE_RESOLUTION|>--- conflicted
+++ resolved
@@ -551,7 +551,6 @@
                     let data = Felt::from_bytes_le(data);
                     Self::Felt252(data)
                 }
-<<<<<<< HEAD
                 CoreTypeConcrete::Uint8(_) => Self::Uint8(*ptr.cast::<u8>().as_ref()),
                 CoreTypeConcrete::Uint16(_) => Self::Uint16(*ptr.cast::<u16>().as_ref()),
                 CoreTypeConcrete::Uint32(_) => Self::Uint32(*ptr.cast::<u32>().as_ref()),
@@ -564,19 +563,6 @@
                 CoreTypeConcrete::Sint64(_) => Self::Sint64(*ptr.cast::<i64>().as_ref()),
                 CoreTypeConcrete::Sint128(_) => Self::Sint128(*ptr.cast::<i128>().as_ref()),
                 CoreTypeConcrete::NonZero(info) => Self::from_jit(ptr, &info.ty, registry),
-=======
-                CoreTypeConcrete::Uint8(_) => JITValue::Uint8(*ptr.cast::<u8>().as_ref()),
-                CoreTypeConcrete::Uint16(_) => JITValue::Uint16(*ptr.cast::<u16>().as_ref()),
-                CoreTypeConcrete::Uint32(_) => JITValue::Uint32(*ptr.cast::<u32>().as_ref()),
-                CoreTypeConcrete::Uint64(_) => JITValue::Uint64(*ptr.cast::<u64>().as_ref()),
-                CoreTypeConcrete::Uint128(_) => JITValue::Uint128(*ptr.cast::<u128>().as_ref()),
-                CoreTypeConcrete::Sint8(_) => JITValue::Sint8(*ptr.cast::<i8>().as_ref()),
-                CoreTypeConcrete::Sint16(_) => JITValue::Sint16(*ptr.cast::<i16>().as_ref()),
-                CoreTypeConcrete::Sint32(_) => JITValue::Sint32(*ptr.cast::<i32>().as_ref()),
-                CoreTypeConcrete::Sint64(_) => JITValue::Sint64(*ptr.cast::<i64>().as_ref()),
-                CoreTypeConcrete::Sint128(_) => JITValue::Sint128(*ptr.cast::<i128>().as_ref()),
-                CoreTypeConcrete::NonZero(info) => JITValue::from_jit(ptr, &info.ty, registry),
->>>>>>> ca9d891d
                 CoreTypeConcrete::Nullable(info) => {
                     let inner_ptr = *ptr.cast::<*mut ()>().as_ptr();
                     if inner_ptr.is_null() {
@@ -727,68 +713,4 @@
 
         Self::Felt252(biguint_to_felt(&value))
     }
-<<<<<<< HEAD
-=======
-}
-
-/// The [`ValueBuilder`] trait is implemented any de/serializable value, which is the `TType`
-/// generic.
-pub trait ValueBuilder {
-    /// Return whether the type is considered complex or simple.
-    ///
-    /// Complex types are always passed by pointer (both as params and return values) and require a
-    /// stack allocation. Examples of complex values include structs and enums, but not felts since
-    /// LLVM considers them integers.
-    fn is_complex(&self) -> bool;
-}
-
-impl ValueBuilder for CoreTypeConcrete {
-    fn is_complex(&self) -> bool {
-        match self {
-            CoreTypeConcrete::Array(_) => true,
-            CoreTypeConcrete::Bitwise(_) => false,
-            CoreTypeConcrete::Box(_) => false,
-            CoreTypeConcrete::EcOp(_) => false,
-            CoreTypeConcrete::EcPoint(_) => true,
-            CoreTypeConcrete::EcState(_) => true,
-            CoreTypeConcrete::Felt252(_) => false,
-            CoreTypeConcrete::GasBuiltin(_) => false,
-            CoreTypeConcrete::BuiltinCosts(_) => todo!(),
-            CoreTypeConcrete::Uint8(_) => false,
-            CoreTypeConcrete::Uint16(_) => false,
-            CoreTypeConcrete::Uint32(_) => false,
-            CoreTypeConcrete::Uint64(_) => false,
-            CoreTypeConcrete::Uint128(_) => false,
-            CoreTypeConcrete::Uint128MulGuarantee(_) => false,
-            CoreTypeConcrete::NonZero(_) => todo!(),
-            CoreTypeConcrete::Nullable(_) => false,
-            CoreTypeConcrete::RangeCheck(_) => false,
-            CoreTypeConcrete::Uninitialized(_) => todo!(),
-            CoreTypeConcrete::Enum(_) => true,
-            CoreTypeConcrete::Struct(_) => true,
-            CoreTypeConcrete::Felt252Dict(_) => false,
-            CoreTypeConcrete::Felt252DictEntry(_) => true,
-            CoreTypeConcrete::SquashedFelt252Dict(_) => false,
-            CoreTypeConcrete::Pedersen(_) => false,
-            CoreTypeConcrete::Poseidon(_) => false,
-            CoreTypeConcrete::Span(_) => todo!(),
-            CoreTypeConcrete::StarkNet(selector) => match selector {
-                StarkNetTypeConcrete::ClassHash(_) => false,
-                StarkNetTypeConcrete::ContractAddress(_) => false,
-                StarkNetTypeConcrete::StorageBaseAddress(_) => false,
-                StarkNetTypeConcrete::StorageAddress(_) => false,
-                StarkNetTypeConcrete::System(_) => false,
-                StarkNetTypeConcrete::Secp256Point(_) => todo!(),
-            },
-            CoreTypeConcrete::SegmentArena(_) => false,
-            CoreTypeConcrete::Snapshot(_) => false,
-            CoreTypeConcrete::Sint8(_) => false,
-            CoreTypeConcrete::Sint16(_) => false,
-            CoreTypeConcrete::Sint32(_) => false,
-            CoreTypeConcrete::Sint64(_) => false,
-            CoreTypeConcrete::Sint128(_) => false,
-            CoreTypeConcrete::Bytes31(_) => false,
-        }
-    }
->>>>>>> ca9d891d
 }