--- conflicted
+++ resolved
@@ -58,10 +58,7 @@
     Uint128(u128),
     Sint8(i8),
     Sint16(i16),
-<<<<<<< HEAD
     Sint32(i32),
-=======
->>>>>>> f1279858
     EcPoint(Felt252, Felt252),
     EcState(Felt252, Felt252, Felt252, Felt252),
 }
@@ -116,15 +113,12 @@
     }
 }
 
-<<<<<<< HEAD
 impl From<i32> for JITValue {
     fn from(value: i32) -> Self {
         JITValue::Sint32(value)
     }
 }
 
-=======
->>>>>>> f1279858
 impl<T: Into<JITValue> + Clone> From<&[T]> for JITValue {
     fn from(value: &[T]) -> Self {
         Self::Array(value.iter().map(|x| x.clone().into()).collect())
@@ -420,15 +414,12 @@
 
                     ptr
                 }
-<<<<<<< HEAD
                 JITValue::Sint32(value) => {
                     let ptr = arena.alloc_layout(Layout::new::<i32>()).cast();
                     *ptr.cast::<i32>().as_mut() = *value;
 
                     ptr
                 }
-=======
->>>>>>> f1279858
                 JITValue::EcPoint(a, b) => {
                     let ptr = arena
                         .alloc_layout(layout_repeat(&get_integer_layout(252), 2).unwrap().0)
@@ -533,11 +524,7 @@
                 CoreTypeConcrete::Uint128MulGuarantee(_) => todo!(),
                 CoreTypeConcrete::Sint8(_) => JITValue::Sint8(*ptr.cast::<i8>().as_ref()),
                 CoreTypeConcrete::Sint16(_) => JITValue::Sint16(*ptr.cast::<i16>().as_ref()),
-<<<<<<< HEAD
                 CoreTypeConcrete::Sint32(_) => JITValue::Sint32(*ptr.cast::<i32>().as_ref()),
-=======
-                CoreTypeConcrete::Sint32(_) => todo!(),
->>>>>>> f1279858
                 CoreTypeConcrete::Sint64(_) => todo!(),
                 CoreTypeConcrete::Sint128(_) => todo!(),
                 CoreTypeConcrete::NonZero(info) => JITValue::from_jit(ptr, &info.ty, registry),
@@ -732,11 +719,7 @@
             CoreTypeConcrete::Snapshot(_) => false,
             CoreTypeConcrete::Sint8(_) => false,
             CoreTypeConcrete::Sint16(_) => false,
-<<<<<<< HEAD
             CoreTypeConcrete::Sint32(_) => false,
-=======
-            CoreTypeConcrete::Sint32(_) => todo!(),
->>>>>>> f1279858
             CoreTypeConcrete::Sint64(_) => todo!(),
             CoreTypeConcrete::Sint128(_) => todo!(),
             CoreTypeConcrete::Bytes31(_) => todo!(),
