//! # JIT params and return values de/serialization
//!
//! A Rusty interface to provide parameters to JIT calls.

use crate::{
    error::{CompilerError, Error},
    starknet::{Secp256k1Point, Secp256r1Point},
    types::TypeBuilder,
    utils::{
        felt252_bigint, get_integer_layout, layout_repeat, libc_free, libc_malloc, RangeExt, PRIME,
    },
};
use bumpalo::Bump;
use cairo_lang_sierra::{
    extensions::{
        core::{CoreLibfunc, CoreType, CoreTypeConcrete},
        starknet::{secp256::Secp256PointTypeConcrete, StarkNetTypeConcrete},
        utils::Range,
    },
    ids::ConcreteTypeId,
    program_registry::ProgramRegistry,
};
use cairo_native_runtime::FeltDict;
use educe::Educe;
use num_bigint::{BigInt, BigUint, Sign};
use num_traits::{Euclid, One};
use starknet_types_core::felt::Felt;
use std::{alloc::Layout, collections::HashMap, ptr::NonNull, slice};

/// A Value is a value that can be passed to either the JIT engine or a compiled program as an argument or received as a result.
///
/// They map to the cairo/sierra types.
///
/// The debug_name field on some variants is `Some` when receiving a [`Value`] as a result.
///
/// A Boxed value or a non-null Nullable value is returned with it's inner value.
#[derive(Clone, Educe, serde::Serialize, serde::Deserialize)]
#[educe(Debug, Eq, PartialEq)]
pub enum Value {
    Felt252(#[educe(Debug(method(std::fmt::Display::fmt)))] Felt),
    Bytes31([u8; 31]),
    /// all elements need to be same type
    Array(Vec<Self>),
    Struct {
        fields: Vec<Self>,
        #[educe(PartialEq(ignore))]
        debug_name: Option<String>,
    }, // element types can differ
    Enum {
        tag: usize,
        value: Box<Self>,
        #[educe(PartialEq(ignore))]
        debug_name: Option<String>,
    },
    Felt252Dict {
        value: HashMap<Felt, Self>,
        #[educe(PartialEq(ignore))]
        debug_name: Option<String>,
    },
    Uint8(u8),
    Uint16(u16),
    Uint32(u32),
    Uint64(u64),
    Uint128(u128),
    Sint8(i8),
    Sint16(i16),
    Sint32(i32),
    Sint64(i64),
    Sint128(i128),
    EcPoint(Felt, Felt),
    EcState(Felt, Felt, Felt, Felt),
    Secp256K1Point(Secp256k1Point),
    Secp256R1Point(Secp256r1Point),
    BoundedInt {
        value: Felt,
        #[serde(with = "range_serde")]
        range: Range,
    },
    /// Used as return value for Nullables that are null.
    Null,
}

// Conversions

impl From<Felt> for Value {
    fn from(value: Felt) -> Self {
        Self::Felt252(value)
    }
}

impl From<u8> for Value {
    fn from(value: u8) -> Self {
        Self::Uint8(value)
    }
}

impl From<u16> for Value {
    fn from(value: u16) -> Self {
        Self::Uint16(value)
    }
}

impl From<u32> for Value {
    fn from(value: u32) -> Self {
        Self::Uint32(value)
    }
}

impl From<u64> for Value {
    fn from(value: u64) -> Self {
        Self::Uint64(value)
    }
}

impl From<u128> for Value {
    fn from(value: u128) -> Self {
        Self::Uint128(value)
    }
}

impl From<i8> for Value {
    fn from(value: i8) -> Self {
        Self::Sint8(value)
    }
}

impl From<i16> for Value {
    fn from(value: i16) -> Self {
        Self::Sint16(value)
    }
}

impl From<i32> for Value {
    fn from(value: i32) -> Self {
        Self::Sint32(value)
    }
}

impl From<i64> for Value {
    fn from(value: i64) -> Self {
        Self::Sint64(value)
    }
}

impl From<i128> for Value {
    fn from(value: i128) -> Self {
        Self::Sint128(value)
    }
}

impl<T: Into<Value> + Clone> From<&[T]> for Value {
    fn from(value: &[T]) -> Self {
        Self::Array(value.iter().map(|x| x.clone().into()).collect())
    }
}

impl<T: Into<Value>> From<Vec<T>> for Value {
    fn from(value: Vec<T>) -> Self {
        Self::Array(value.into_iter().map(Into::into).collect())
    }
}

impl<T: Into<Value>, const N: usize> From<[T; N]> for Value {
    fn from(value: [T; N]) -> Self {
        Self::Array(value.into_iter().map(Into::into).collect())
    }
}

impl Value {
    pub(crate) fn resolve_type<'a>(
        ty: &'a CoreTypeConcrete,
        registry: &'a ProgramRegistry<CoreType, CoreLibfunc>,
    ) -> Result<&'a CoreTypeConcrete, Error> {
        Ok(match ty {
            CoreTypeConcrete::Snapshot(info) => registry.get_type(&info.ty)?,
            x => x,
        })
    }

    /// Allocates the value in the given arena so it can be passed to the JIT engine or a compiled program.
    pub(crate) fn to_ptr(
        &self,
        arena: &Bump,
        registry: &ProgramRegistry<CoreType, CoreLibfunc>,
        type_id: &ConcreteTypeId,
    ) -> Result<NonNull<()>, Error> {
        let ty = registry.get_type(type_id)?;

        Ok(unsafe {
            match self {
                Self::Felt252(value) => {
                    let ptr = arena.alloc_layout(get_integer_layout(252)).cast();

                    let data = felt252_bigint(value.to_bigint()).to_bytes_le();
                    ptr.cast::<[u8; 32]>().as_mut().copy_from_slice(&data);
                    ptr
                }
                Self::BoundedInt {
                    value,
                    range: Range { lower, upper },
                } => {
                    let value = value.to_bigint();

                    if lower >= upper {
                        // If lower bound is greater than or equal to upper bound
                        // Should not happen with correct range definition
                        return Err(CompilerError::BoundedIntOutOfRange {
                            value: Box::new(value),
                            range: Box::new((lower.clone(), upper.clone())),
                        }
                        .into());
                    }

                    let prime = BigInt::from_biguint(Sign::Plus, PRIME.clone());
                    let lower = lower.rem_euclid(&prime);
                    let upper = upper.rem_euclid(&prime);

                    // Check if value is within the valid range
                    if !(lower <= value && value < upper) {
                        return Err(CompilerError::BoundedIntOutOfRange {
                            value: Box::new(value),
                            range: Box::new((lower, upper)),
                        }
                        .into());
                    }

                    let ptr = arena.alloc_layout(get_integer_layout(252)).cast();
                    let data = felt252_bigint(value).to_bytes_le();
                    ptr.cast::<[u8; 32]>().as_mut().copy_from_slice(&data);
                    ptr
                }

                Self::Bytes31(_) => todo!(),
                Self::Array(data) => {
                    if let CoreTypeConcrete::Array(info) = Self::resolve_type(ty, registry)? {
                        let elem_ty = registry.get_type(&info.ty)?;
                        let elem_layout = elem_ty.layout(registry)?.pad_to_align();

                        let ptr: *mut () = match elem_layout.size() * data.len() {
                            0 => std::ptr::null_mut(),
                            len => libc_malloc(len).cast(),
                        };
                        let len: u32 = data
                            .len()
                            .try_into()
                            .map_err(|_| Error::IntegerConversion)?;

                        for (idx, elem) in data.iter().enumerate() {
                            let elem = elem.to_ptr(arena, registry, &info.ty)?;

                            std::ptr::copy_nonoverlapping(
                                elem.cast::<u8>().as_ptr(),
                                ptr.byte_add(idx * elem_layout.size()).cast::<u8>(),
                                elem_layout.size(),
                            );
                        }

                        let target = arena
                            .alloc_layout(
                                Layout::new::<*mut ()>() // ptr
                                    .extend(Layout::new::<u32>())? // start
                                    .0
                                    .extend(Layout::new::<u32>())? // end
                                    .0
                                    .extend(Layout::new::<u32>())? // capacity
                                    .0
                                    .pad_to_align(),
                            )
                            .as_ptr();

                        *target.cast::<*mut ()>() = ptr;

                        let (layout, offset) =
                            Layout::new::<*mut NonNull<()>>().extend(Layout::new::<u32>())?;
                        *target.byte_add(offset).cast::<u32>() = 0;

                        let (layout, offset) = layout.extend(Layout::new::<u32>())?;
                        *target.byte_add(offset).cast::<u32>() = len;

                        let (_, offset) = layout.extend(Layout::new::<u32>())?;
                        *target.byte_add(offset).cast::<u32>() = len;
                        NonNull::new_unchecked(target).cast()
                    } else {
                        Err(Error::UnexpectedValue(format!(
                            "expected value of type {:?} but got an array",
                            type_id.debug_name
                        )))?
                    }
                }
                Self::Struct {
                    fields: members, ..
                } => {
                    if let CoreTypeConcrete::Struct(info) = Self::resolve_type(ty, registry)? {
                        let mut layout: Option<Layout> = None;
                        let mut data = Vec::with_capacity(info.members.len());

                        let mut is_memory_allocated = false;
                        for (member_type_id, member) in info.members.iter().zip(members) {
                            let member_ty = registry.get_type(member_type_id)?;
                            let member_layout = member_ty.layout(registry)?;

                            let (new_layout, offset) = match layout {
                                Some(layout) => layout.extend(member_layout)?,
                                None => (member_layout, 0),
                            };
                            layout = Some(new_layout);

                            let member_ptr = member.to_ptr(arena, registry, member_type_id)?;
                            data.push((
                                member_layout,
                                offset,
                                if member_ty.is_memory_allocated(registry)? {
                                    is_memory_allocated = true;

                                    // Undo the wrapper pointer added because the member's memory
                                    // allocated flag.
                                    *member_ptr.cast::<NonNull<()>>().as_ref()
                                } else {
                                    member_ptr
                                },
                            ));
                        }

                        let ptr = arena
                            .alloc_layout(layout.unwrap_or(Layout::new::<()>()).pad_to_align())
                            .as_ptr();

                        for (layout, offset, member_ptr) in data {
                            std::ptr::copy_nonoverlapping(
                                member_ptr.cast::<u8>().as_ptr(),
                                ptr.byte_add(offset),
                                layout.size(),
                            );
                        }

                        if is_memory_allocated {
                            // alloc returns a ref, so its never null
                            NonNull::new_unchecked(arena.alloc(ptr) as *mut _).cast()
                        } else {
                            NonNull::new_unchecked(ptr).cast()
                        }
                    } else {
                        Err(Error::UnexpectedValue(format!(
                            "expected value of type {:?} but got a struct",
                            type_id.debug_name
                        )))?
                    }
                }
                Self::Enum { tag, value, .. } => {
                    if let CoreTypeConcrete::Enum(info) = Self::resolve_type(ty, registry)? {
                        assert!(*tag < info.variants.len(), "Variant index out of range.");

                        let payload_type_id = &info.variants[*tag];
                        let payload = value.to_ptr(arena, registry, payload_type_id)?;

                        let (layout, tag_layout, variant_layouts) =
                            crate::types::r#enum::get_layout_for_variants(registry, &info.variants)
                                .unwrap();
                        let ptr = arena.alloc_layout(layout).cast::<()>().as_ptr();

                        match tag_layout.size() {
                            0 => panic!("An enum without variants cannot be instantiated."),
                            1 => *ptr.cast::<u8>() = *tag as u8,
                            2 => *ptr.cast::<u16>() = *tag as u16,
                            4 => *ptr.cast::<u32>() = *tag as u32,
                            8 => *ptr.cast::<u64>() = *tag as u64,
                            _ => unreachable!(),
                        }

                        std::ptr::copy_nonoverlapping(
                            payload.cast::<u8>().as_ptr(),
                            ptr.byte_add(tag_layout.extend(variant_layouts[*tag])?.1)
                                .cast(),
                            variant_layouts[*tag].size(),
                        );

                        // alloc returns a reference so its never null
                        NonNull::new_unchecked(arena.alloc(ptr) as *mut _).cast()
                    } else {
                        Err(Error::UnexpectedValue(format!(
                            "expected value of type {:?} but got an enum value",
                            type_id.debug_name
                        )))?
                    }
                }
                Self::Felt252Dict { value: map, .. } => {
                    if let CoreTypeConcrete::Felt252Dict(info) = Self::resolve_type(ty, registry)? {
                        let elem_ty = registry.get_type(&info.ty)?;
                        let elem_layout = elem_ty.layout(registry)?.pad_to_align();

                        let mut value_map = Box::new(FeltDict {
                            inner: HashMap::default(),
                            count: 0,
                            free_fn: crate::utils::libc_free,
                        });

                        // next key must be called before next_value

                        for (key, value) in map.iter() {
                            let key = key.to_bytes_le();
                            let value = value.to_ptr(arena, registry, &info.ty)?;

                            let value_malloc_ptr = libc_malloc(elem_layout.size());
                            std::ptr::copy_nonoverlapping(
                                value.cast::<u8>().as_ptr(),
                                value_malloc_ptr.cast(),
                                elem_layout.size(),
                            );

                            value_map.inner.insert(key, value_malloc_ptr);
                        }

                        NonNull::new_unchecked(Box::into_raw(value_map)).cast()
                    } else {
                        Err(Error::UnexpectedValue(format!(
                            "expected value of type {:?} but got a felt dict",
                            type_id.debug_name
                        )))?
                    }
                }
                Self::Uint8(value) => {
                    let ptr = arena.alloc_layout(Layout::new::<u8>()).cast();
                    *ptr.cast::<u8>().as_mut() = *value;

                    ptr
                }
                Self::Uint16(value) => {
                    let ptr = arena.alloc_layout(Layout::new::<u16>()).cast();
                    *ptr.cast::<u16>().as_mut() = *value;

                    ptr
                }
                Self::Uint32(value) => {
                    let ptr = arena.alloc_layout(Layout::new::<u32>()).cast();
                    *ptr.cast::<u32>().as_mut() = *value;

                    ptr
                }
                Self::Uint64(value) => {
                    let ptr = arena.alloc_layout(Layout::new::<u64>()).cast();
                    *ptr.cast::<u64>().as_mut() = *value;

                    ptr
                }
                Self::Uint128(value) => {
                    let ptr = arena.alloc_layout(Layout::new::<u128>()).cast();
                    *ptr.cast::<u128>().as_mut() = *value;

                    ptr
                }
                Self::Sint8(value) => {
                    let ptr = arena.alloc_layout(Layout::new::<i8>()).cast();
                    *ptr.cast::<i8>().as_mut() = *value;

                    ptr
                }
                Self::Sint16(value) => {
                    let ptr = arena.alloc_layout(Layout::new::<i16>()).cast();
                    *ptr.cast::<i16>().as_mut() = *value;

                    ptr
                }
                Self::Sint32(value) => {
                    let ptr = arena.alloc_layout(Layout::new::<i32>()).cast();
                    *ptr.cast::<i32>().as_mut() = *value;

                    ptr
                }
                Self::Sint64(value) => {
                    let ptr = arena.alloc_layout(Layout::new::<i64>()).cast();
                    *ptr.cast::<i64>().as_mut() = *value;

                    ptr
                }
                Self::Sint128(value) => {
                    let ptr = arena.alloc_layout(Layout::new::<i128>()).cast();
                    *ptr.cast::<i128>().as_mut() = *value;

                    ptr
                }
                Self::EcPoint(a, b) => {
                    let ptr = arena
                        .alloc_layout(layout_repeat(&get_integer_layout(252), 2)?.0.pad_to_align())
                        .cast();

                    let a = felt252_bigint(a.to_bigint()).to_bytes_le();
                    let b = felt252_bigint(b.to_bigint()).to_bytes_le();
                    let data = [a, b];

                    ptr.cast::<[[u8; 32]; 2]>().as_mut().copy_from_slice(&data);

                    ptr
                }
                Self::EcState(a, b, c, d) => {
                    let ptr = arena
                        .alloc_layout(layout_repeat(&get_integer_layout(252), 4)?.0.pad_to_align())
                        .cast();

                    let a = felt252_bigint(a.to_bigint()).to_bytes_le();
                    let b = felt252_bigint(b.to_bigint()).to_bytes_le();
                    let c = felt252_bigint(c.to_bigint()).to_bytes_le();
                    let d = felt252_bigint(d.to_bigint()).to_bytes_le();
                    let data = [a, b, c, d];

                    ptr.cast::<[[u8; 32]; 4]>().as_mut().copy_from_slice(&data);

                    ptr
                }
                Self::Secp256K1Point { .. } => todo!(),
                Self::Secp256R1Point { .. } => todo!(),
                Self::Null => {
                    unimplemented!("null is meant as return value for nullable for now")
                }
            }
        })
    }

    /// From the given pointer acquired from the either the JIT / compiled program outputs, convert it to a [`Self`]
    pub(crate) fn from_ptr(
        ptr: NonNull<()>,
        type_id: &ConcreteTypeId,
        registry: &ProgramRegistry<CoreType, CoreLibfunc>,
    ) -> Result<Self, Error> {
        let ty = registry.get_type(type_id)?;

        Ok(unsafe {
            match ty {
                CoreTypeConcrete::Array(info) => {
                    let elem_ty = registry.get_type(&info.ty)?;

                    let elem_layout = elem_ty.layout(registry)?;
                    let elem_stride = elem_layout.pad_to_align().size();

                    let ptr_layout = Layout::new::<*mut ()>();
                    let len_layout = crate::utils::get_integer_layout(32);

                    let (ptr_layout, offset) = ptr_layout.extend(len_layout)?;
                    let start_offset_value = *NonNull::new(ptr.as_ptr().byte_add(offset))
                        .unwrap()
                        .cast::<u32>()
                        .as_ref();
                    let (_, offset) = ptr_layout.extend(len_layout)?;
                    let end_offset_value = *NonNull::new(ptr.as_ptr().byte_add(offset))
                        .unwrap()
                        .cast::<u32>()
                        .as_ref();

                    // this pointer can be null if the array has a size of 0.
                    let init_data_ptr = *ptr.cast::<*mut ()>().as_ref();
                    let data_ptr =
                        init_data_ptr.byte_add(elem_stride * start_offset_value as usize);

                    assert!(end_offset_value >= start_offset_value);
                    let num_elems = (end_offset_value - start_offset_value) as usize;
                    let mut array_value = Vec::with_capacity(num_elems);

                    for i in 0..num_elems {
                        // safe to create a NonNull because if the array has elements, the init_data_ptr can't be null.
                        let cur_elem_ptr =
                            NonNull::new(data_ptr.byte_add(elem_stride * i)).unwrap();

                        array_value.push(Self::from_ptr(cur_elem_ptr, &info.ty, registry)?);
                    }

                    if !init_data_ptr.is_null() {
                        libc_free(init_data_ptr.cast());
                    }

                    Self::Array(array_value)
                }
                CoreTypeConcrete::Box(info) => {
                    let inner = *ptr.cast::<NonNull<()>>().as_ptr();
<<<<<<< HEAD
                    let value = Self::from_jit(inner, &info.ty, registry)?;
                    libc_free(inner.as_ptr().cast());
=======
                    let value = Self::from_ptr(inner, &info.ty, registry)?;
                    libc::free(inner.as_ptr().cast());
>>>>>>> a06fa327
                    value
                }
                CoreTypeConcrete::EcPoint(_) => {
                    let data = ptr.cast::<[[u8; 32]; 2]>().as_ref();

                    Self::EcPoint(Felt::from_bytes_le(&data[0]), Felt::from_bytes_le(&data[1]))
                }
                CoreTypeConcrete::EcState(_) => {
                    let data = ptr.cast::<[[u8; 32]; 4]>().as_ref();

                    Self::EcState(
                        Felt::from_bytes_le(&data[0]),
                        Felt::from_bytes_le(&data[1]),
                        Felt::from_bytes_le(&data[2]),
                        Felt::from_bytes_le(&data[3]),
                    )
                }
                CoreTypeConcrete::Felt252(_) => {
                    let data = ptr.cast::<[u8; 32]>().as_ref();
                    let data = Felt::from_bytes_le_slice(data);
                    Self::Felt252(data)
                }
                CoreTypeConcrete::Uint8(_) => Self::Uint8(*ptr.cast::<u8>().as_ref()),
                CoreTypeConcrete::Uint16(_) => Self::Uint16(*ptr.cast::<u16>().as_ref()),
                CoreTypeConcrete::Uint32(_) => Self::Uint32(*ptr.cast::<u32>().as_ref()),
                CoreTypeConcrete::Uint64(_) => Self::Uint64(*ptr.cast::<u64>().as_ref()),
                CoreTypeConcrete::Uint128(_) => Self::Uint128(*ptr.cast::<u128>().as_ref()),
                CoreTypeConcrete::Uint128MulGuarantee(_) => todo!(),
                CoreTypeConcrete::Sint8(_) => Self::Sint8(*ptr.cast::<i8>().as_ref()),
                CoreTypeConcrete::Sint16(_) => Self::Sint16(*ptr.cast::<i16>().as_ref()),
                CoreTypeConcrete::Sint32(_) => Self::Sint32(*ptr.cast::<i32>().as_ref()),
                CoreTypeConcrete::Sint64(_) => Self::Sint64(*ptr.cast::<i64>().as_ref()),
                CoreTypeConcrete::Sint128(_) => Self::Sint128(*ptr.cast::<i128>().as_ref()),
                CoreTypeConcrete::NonZero(info) => Self::from_ptr(ptr, &info.ty, registry)?,
                CoreTypeConcrete::Nullable(info) => {
                    let inner_ptr = *ptr.cast::<*mut ()>().as_ptr();
                    if inner_ptr.is_null() {
                        Self::Null
                    } else {
                        let value = Self::from_ptr(
                            NonNull::new_unchecked(inner_ptr).cast(),
                            &info.ty,
                            registry,
                        )?;
                        libc_free(inner_ptr.cast());
                        value
                    }
                }
                CoreTypeConcrete::Uninitialized(_) => {
                    todo!("implement uninit from_ptr or ignore the return value")
                }
                CoreTypeConcrete::Enum(info) => {
                    let tag_layout = crate::utils::get_integer_layout(match info.variants.len() {
                        0 | 1 => 0,
                        num_variants => (num_variants.next_power_of_two().next_multiple_of(8) >> 3)
                            .try_into()
                            .map_err(|_| Error::IntegerConversion)?,
                    });
                    let tag_value = match info.variants.len() {
                        0 => {
                            // An enum without variants is basically the `!` (never) type in Rust.
                            panic!("An enum without variants is not a valid type.")
                        }
                        1 => 0,
                        _ => match tag_layout.size() {
                            1 => *ptr.cast::<u8>().as_ref() as usize,
                            2 => *ptr.cast::<u16>().as_ref() as usize,
                            4 => *ptr.cast::<u32>().as_ref() as usize,
                            8 => *ptr.cast::<u64>().as_ref() as usize,
                            _ => unreachable!(),
                        },
                    };

                    let payload_ty = registry.get_type(&info.variants[tag_value])?;
                    let payload_layout = payload_ty.layout(registry)?;

                    let payload_ptr =
                        NonNull::new(ptr.as_ptr().byte_add(tag_layout.extend(payload_layout)?.1))
                            .unwrap();
                    let payload = Self::from_ptr(payload_ptr, &info.variants[tag_value], registry)?;

                    Self::Enum {
                        tag: tag_value,
                        value: Box::new(payload),
                        debug_name: type_id.debug_name.as_ref().map(|x| x.to_string()),
                    }
                }
                CoreTypeConcrete::Struct(info) => {
                    let mut layout: Option<Layout> = None;
                    let mut members = Vec::with_capacity(info.members.len());

                    for member_ty in &info.members {
                        let member = registry.get_type(member_ty)?;
                        let member_layout = member.layout(registry)?;

                        let (new_layout, offset) = match layout {
                            Some(layout) => layout.extend(member_layout)?,
                            None => (member_layout, 0),
                        };
                        layout = Some(new_layout);

                        members.push(Self::from_ptr(
                            NonNull::new(ptr.as_ptr().byte_add(offset)).unwrap(),
                            member_ty,
                            registry,
                        )?);
                    }

                    Self::Struct {
                        fields: members,
                        debug_name: type_id.debug_name.as_ref().map(|x| x.to_string()),
                    }
                }
                CoreTypeConcrete::Felt252Dict(info)
                | CoreTypeConcrete::SquashedFelt252Dict(info) => {
                    let FeltDict { inner, .. } = *Box::from_raw(
                        ptr.cast::<NonNull<()>>()
                            .as_ref()
                            .cast::<FeltDict>()
                            .as_ptr(),
                    );

                    let mut output_map = HashMap::with_capacity(inner.len());
                    for (key, val_ptr) in inner.iter() {
                        if val_ptr.is_null() {
                            continue;
                        }

                        let key = Felt::from_bytes_le(key);
<<<<<<< HEAD
                        output_map.insert(
                            key,
                            Self::from_jit(
                                NonNull::new(*val_ptr).unwrap().cast(),
                                &info.ty,
                                registry,
                            )?,
                        );
                        libc_free(*val_ptr);
=======
                        output_map.insert(key, Self::from_ptr(val_ptr.cast(), &info.ty, registry)?);
                        libc::free(val_ptr.as_ptr());
>>>>>>> a06fa327
                    }

                    Self::Felt252Dict {
                        value: output_map,
                        debug_name: type_id.debug_name.as_ref().map(|x| x.to_string()),
                    }
                }
                CoreTypeConcrete::Felt252DictEntry(_) => {
                    unimplemented!("shouldn't be possible to return")
                }
                CoreTypeConcrete::Pedersen(_)
                | CoreTypeConcrete::Poseidon(_)
                | CoreTypeConcrete::Bitwise(_)
                | CoreTypeConcrete::BuiltinCosts(_)
                | CoreTypeConcrete::RangeCheck(_)
                | CoreTypeConcrete::EcOp(_)
                | CoreTypeConcrete::GasBuiltin(_)
                | CoreTypeConcrete::SegmentArena(_) => {
                    unreachable!("handled before: {:?}", type_id)
                }
                // Does it make sense for programs to return this? Should it be implemented
                CoreTypeConcrete::StarkNet(selector) => match selector {
                    StarkNetTypeConcrete::ClassHash(_)
                    | StarkNetTypeConcrete::ContractAddress(_)
                    | StarkNetTypeConcrete::StorageBaseAddress(_)
                    | StarkNetTypeConcrete::StorageAddress(_) => {
                        // felt values
                        let data = ptr.cast::<[u8; 32]>().as_ref();
                        let data = Felt::from_bytes_le(data);
                        Self::Felt252(data)
                    }
                    StarkNetTypeConcrete::System(_) => {
                        unreachable!("should be handled before")
                    }
                    StarkNetTypeConcrete::Secp256Point(info) => match info {
                        Secp256PointTypeConcrete::K1(_) => {
                            let data = ptr.cast::<Secp256k1Point>().as_ref();
                            Self::Secp256K1Point(*data)
                        }
                        Secp256PointTypeConcrete::R1(_) => {
                            let data = ptr.cast::<Secp256r1Point>().as_ref();
                            Self::Secp256R1Point(*data)
                        }
                    },
                    StarkNetTypeConcrete::Sha256StateHandle(_) => todo!(),
                },
                CoreTypeConcrete::Span(_) => todo!("implement span from_ptr"),
                CoreTypeConcrete::Snapshot(info) => Self::from_ptr(ptr, &info.ty, registry)?,
                CoreTypeConcrete::Bytes31(_) => {
                    let data = *ptr.cast::<[u8; 31]>().as_ref();
                    Self::Bytes31(data)
                }

                CoreTypeConcrete::Const(_) => todo!(),
                CoreTypeConcrete::BoundedInt(info) => {
                    let mut data = BigInt::from_biguint(
                        Sign::Plus,
                        BigUint::from_bytes_le(slice::from_raw_parts(
                            ptr.cast::<u8>().as_ptr(),
                            (info.range.offset_bit_width().next_multiple_of(8) >> 3) as usize,
                        )),
                    );

                    data &= (BigInt::one() << info.range.offset_bit_width()) - BigInt::one();
                    data += &info.range.lower;

                    Self::BoundedInt {
                        value: data.into(),
                        range: info.range.clone(),
                    }
                }
                CoreTypeConcrete::Coupon(_)
                | CoreTypeConcrete::Circuit(_)
                | CoreTypeConcrete::RangeCheck96(_) => todo!(),
            }
        })
    }
}

#[cfg(test)]
mod test {
    use super::*;
    use bumpalo::Bump;
    use cairo_lang_sierra::extensions::types::{InfoAndTypeConcreteType, TypeInfo};
    use cairo_lang_sierra::program::ConcreteTypeLongId;
    use cairo_lang_sierra::program::Program;
    use cairo_lang_sierra::program::TypeDeclaration;
    use cairo_lang_sierra::ProgramParser;

    #[test]
    fn test_jit_value_conversion_felt() {
        let felt_value: Felt = 42.into();
        let jit_value: Value = felt_value.into();
        assert_eq!(jit_value, Value::Felt252(Felt::from(42)));
    }

    #[test]
    fn test_jit_value_conversion_u8() {
        let u8_value: u8 = 10;
        let jit_value: Value = u8_value.into();
        assert_eq!(jit_value, Value::Uint8(10));
    }

    #[test]
    fn test_jit_value_conversion_u16() {
        let u8_value: u16 = 10;
        let jit_value: Value = u8_value.into();
        assert_eq!(jit_value, Value::Uint16(10));
    }

    #[test]
    fn test_jit_value_conversion_u32() {
        let u32_value: u32 = 10;
        let jit_value: Value = u32_value.into();
        assert_eq!(jit_value, Value::Uint32(10));
    }

    #[test]
    fn test_jit_value_conversion_u64() {
        let u64_value: u64 = 10;
        let jit_value: Value = u64_value.into();
        assert_eq!(jit_value, Value::Uint64(10));
    }

    #[test]
    fn test_jit_value_conversion_u128() {
        let u128_value: u128 = 10;
        let jit_value: Value = u128_value.into();
        assert_eq!(jit_value, Value::Uint128(10));
    }

    #[test]
    fn test_jit_value_conversion_i8() {
        let i8_value: i8 = -10;
        let jit_value: Value = i8_value.into();
        assert_eq!(jit_value, Value::Sint8(-10));
    }

    #[test]
    fn test_jit_value_conversion_i16() {
        let i16_value: i16 = -10;
        let jit_value: Value = i16_value.into();
        assert_eq!(jit_value, Value::Sint16(-10));
    }

    #[test]
    fn test_jit_value_conversion_i32() {
        let i32_value: i32 = -10;
        let jit_value: Value = i32_value.into();
        assert_eq!(jit_value, Value::Sint32(-10));
    }

    #[test]
    fn test_jit_value_conversion_i64() {
        let i64_value: i64 = -10;
        let jit_value: Value = i64_value.into();
        assert_eq!(jit_value, Value::Sint64(-10));
    }

    #[test]
    fn test_jit_value_conversion_i128() {
        let i128_value: i128 = -10;
        let jit_value: Value = i128_value.into();
        assert_eq!(jit_value, Value::Sint128(-10));
    }

    #[test]
    fn test_jit_value_conversion_array_from_slice() {
        let array_slice: &[u8] = &[1, 2, 3];
        let jit_value: Value = array_slice.into();
        assert_eq!(
            jit_value,
            Value::Array(vec![Value::Uint8(1), Value::Uint8(2), Value::Uint8(3)])
        );
    }

    #[test]
    fn test_jit_value_conversion_array_from_vec() {
        let array_vec: Vec<u8> = vec![1, 2, 3];
        let jit_value: Value = array_vec.into();
        assert_eq!(
            jit_value,
            Value::Array(vec![Value::Uint8(1), Value::Uint8(2), Value::Uint8(3)])
        );
    }

    #[test]
    fn test_jit_value_conversion_array_from_fixed_size_array() {
        let array_fixed: [u8; 3] = [1, 2, 3];
        let jit_value: Value = array_fixed.into();
        assert_eq!(
            jit_value,
            Value::Array(vec![Value::Uint8(1), Value::Uint8(2), Value::Uint8(3)])
        );
    }

    #[test]
    fn test_resolve_type_snapshot() {
        let ty = CoreTypeConcrete::Snapshot(InfoAndTypeConcreteType {
            info: TypeInfo {
                long_id: ConcreteTypeLongId {
                    generic_id: "generic_type_id".into(),
                    generic_args: vec![],
                },
                storable: false,
                droppable: false,
                duplicatable: false,
                zero_sized: false,
            },
            ty: "test_id".into(),
        });

        let program = Program {
            type_declarations: vec![TypeDeclaration {
                id: "test_id".into(),
                long_id: ConcreteTypeLongId {
                    generic_id: "u128".into(),
                    generic_args: vec![],
                },
                declared_type_info: None,
            }],
            libfunc_declarations: vec![],
            statements: vec![],
            funcs: vec![],
        };

        let registry = ProgramRegistry::<CoreType, CoreLibfunc>::new(&program).unwrap();

        assert_eq!(
            Value::resolve_type(&ty, &registry)
                .unwrap()
                .integer_range(&registry)
                .unwrap(),
            Range {
                lower: BigInt::from(u128::MIN),
                upper: BigInt::from(u128::MAX) + BigInt::one(),
            }
        );
    }

    #[test]
    fn test_to_jit_felt252() {
        let program = ProgramParser::new()
            .parse("type felt252 = felt252;")
            .unwrap();

        let registry = ProgramRegistry::<CoreType, CoreLibfunc>::new(&program).unwrap();

        assert_eq!(
            unsafe {
                *Value::Felt252(Felt::from(42))
                    .to_ptr(&Bump::new(), &registry, &program.type_declarations[0].id)
                    .unwrap()
                    .cast::<[u32; 8]>()
                    .as_ptr()
            },
            [42, 0, 0, 0, 0, 0, 0, 0]
        );

        assert_eq!(
            unsafe {
                *Value::Felt252(Felt::MAX)
                    .to_ptr(&Bump::new(), &registry, &program.type_declarations[0].id)
                    .unwrap()
                    .cast::<[u32; 8]>()
                    .as_ptr()
            },
            // 0x800000000000011000000000000000000000000000000000000000000000001 - 1
            [0, 0, 0, 0, 0, 0, 17, 134217728]
        );

        assert_eq!(
            unsafe {
                *Value::Felt252(Felt::MAX + Felt::ONE)
                    .to_ptr(&Bump::new(), &registry, &program.type_declarations[0].id)
                    .unwrap()
                    .cast::<[u32; 8]>()
                    .as_ptr()
            },
            [0, 0, 0, 0, 0, 0, 0, 0]
        );
    }

    #[test]
    fn test_to_jit_uint8() {
        let program = ProgramParser::new().parse("type u8 = u8;").unwrap();

        let registry = ProgramRegistry::<CoreType, CoreLibfunc>::new(&program).unwrap();

        assert_eq!(
            unsafe {
                *Value::Uint8(9)
                    .to_ptr(&Bump::new(), &registry, &program.type_declarations[0].id)
                    .unwrap()
                    .cast::<u8>()
                    .as_ptr()
            },
            9
        );
    }

    #[test]
    fn test_to_jit_uint16() {
        let program = ProgramParser::new().parse("type u16 = u16;").unwrap();

        let registry = ProgramRegistry::<CoreType, CoreLibfunc>::new(&program).unwrap();

        assert_eq!(
            unsafe {
                *Value::Uint16(17)
                    .to_ptr(&Bump::new(), &registry, &program.type_declarations[0].id)
                    .unwrap()
                    .cast::<u16>()
                    .as_ptr()
            },
            17
        );
    }

    #[test]
    fn test_to_jit_uint32() {
        let program = ProgramParser::new().parse("type u32 = u32;").unwrap();

        let registry = ProgramRegistry::<CoreType, CoreLibfunc>::new(&program).unwrap();

        assert_eq!(
            unsafe {
                *Value::Uint32(33)
                    .to_ptr(&Bump::new(), &registry, &program.type_declarations[0].id)
                    .unwrap()
                    .cast::<u32>()
                    .as_ptr()
            },
            33
        );
    }

    #[test]
    fn test_to_jit_uint64() {
        let program = ProgramParser::new().parse("type u64 = u64;").unwrap();

        let registry = ProgramRegistry::<CoreType, CoreLibfunc>::new(&program).unwrap();

        assert_eq!(
            unsafe {
                *Value::Uint64(65)
                    .to_ptr(&Bump::new(), &registry, &program.type_declarations[0].id)
                    .unwrap()
                    .cast::<u64>()
                    .as_ptr()
            },
            65
        );
    }

    #[test]
    fn test_to_jit_uint128() {
        let program = ProgramParser::new().parse("type u128 = u128;").unwrap();

        let registry = ProgramRegistry::<CoreType, CoreLibfunc>::new(&program).unwrap();

        assert_eq!(
            unsafe {
                *Value::Uint128(129)
                    .to_ptr(&Bump::new(), &registry, &program.type_declarations[0].id)
                    .unwrap()
                    .cast::<u128>()
                    .as_ptr()
            },
            129
        );
    }

    #[test]
    fn test_to_jit_sint8() {
        let program = ProgramParser::new().parse("type i8 = i8;").unwrap();

        let registry = ProgramRegistry::<CoreType, CoreLibfunc>::new(&program).unwrap();

        assert_eq!(
            unsafe {
                *Value::Sint8(-9)
                    .to_ptr(&Bump::new(), &registry, &program.type_declarations[0].id)
                    .unwrap()
                    .cast::<i8>()
                    .as_ptr()
            },
            -9
        );
    }

    #[test]
    fn test_to_jit_sint16() {
        let program = ProgramParser::new().parse("type i16 = i16;").unwrap();

        let registry = ProgramRegistry::<CoreType, CoreLibfunc>::new(&program).unwrap();

        assert_eq!(
            unsafe {
                *Value::Sint16(-17)
                    .to_ptr(&Bump::new(), &registry, &program.type_declarations[0].id)
                    .unwrap()
                    .cast::<i16>()
                    .as_ptr()
            },
            -17
        );
    }

    #[test]
    fn test_to_jit_sint32() {
        let program = ProgramParser::new().parse("type i32 = i32;").unwrap();

        let registry = ProgramRegistry::<CoreType, CoreLibfunc>::new(&program).unwrap();

        assert_eq!(
            unsafe {
                *Value::Sint32(-33)
                    .to_ptr(&Bump::new(), &registry, &program.type_declarations[0].id)
                    .unwrap()
                    .cast::<i32>()
                    .as_ptr()
            },
            -33
        );
    }

    #[test]
    fn test_to_jit_sint64() {
        let program = ProgramParser::new().parse("type i64 = i64;").unwrap();

        let registry = ProgramRegistry::<CoreType, CoreLibfunc>::new(&program).unwrap();

        assert_eq!(
            unsafe {
                *Value::Sint64(-65)
                    .to_ptr(&Bump::new(), &registry, &program.type_declarations[0].id)
                    .unwrap()
                    .cast::<i64>()
                    .as_ptr()
            },
            -65
        );
    }

    #[test]
    fn test_to_jit_sint128() {
        let program = ProgramParser::new().parse("type i128 = i128;").unwrap();

        let registry = ProgramRegistry::<CoreType, CoreLibfunc>::new(&program).unwrap();

        assert_eq!(
            unsafe {
                *Value::Sint128(-129)
                    .to_ptr(&Bump::new(), &registry, &program.type_declarations[0].id)
                    .unwrap()
                    .cast::<i128>()
                    .as_ptr()
            },
            -129
        );
    }

    #[test]
    fn test_to_jit_ec_point() {
        let program = ProgramParser::new()
            .parse("type EcPoint = EcPoint;")
            .unwrap();

        let registry = ProgramRegistry::<CoreType, CoreLibfunc>::new(&program).unwrap();

        assert_eq!(
            unsafe {
                *Value::EcPoint(Felt::from(1234), Felt::from(4321))
                    .to_ptr(&Bump::new(), &registry, &program.type_declarations[0].id)
                    .unwrap()
                    .cast::<[[u32; 8]; 2]>()
                    .as_ptr()
            },
            [[1234, 0, 0, 0, 0, 0, 0, 0], [4321, 0, 0, 0, 0, 0, 0, 0]]
        );
    }

    #[test]
    fn test_to_jit_ec_state() {
        let program = ProgramParser::new()
            .parse("type EcState = EcState;")
            .unwrap();

        let registry = ProgramRegistry::<CoreType, CoreLibfunc>::new(&program).unwrap();

        assert_eq!(
            unsafe {
                *Value::EcState(
                    Felt::from(1234),
                    Felt::from(4321),
                    Felt::from(3333),
                    Felt::from(4444),
                )
                .to_ptr(&Bump::new(), &registry, &program.type_declarations[0].id)
                .unwrap()
                .cast::<[[u32; 8]; 4]>()
                .as_ptr()
            },
            [
                [1234, 0, 0, 0, 0, 0, 0, 0],
                [4321, 0, 0, 0, 0, 0, 0, 0],
                [3333, 0, 0, 0, 0, 0, 0, 0],
                [4444, 0, 0, 0, 0, 0, 0, 0]
            ]
        );
    }

    #[test]
    fn test_to_jit_enum() {
        // Parse the program
        let program = ProgramParser::new()
            .parse(
                "type u8 = u8;
                type MyEnum = Enum<ut@MyEnum, u8, u8>;",
            )
            .unwrap();

        // Create the registry for the program
        let registry = ProgramRegistry::<CoreType, CoreLibfunc>::new(&program).unwrap();

        // Call to_jit to get the value of the enum
        let result = Value::Enum {
            tag: 0,
            value: Box::new(Value::Uint8(10)),
            debug_name: None,
        }
        .to_ptr(&Bump::new(), &registry, &program.type_declarations[1].id);

        // Assertion to verify that the value returned by to_jit is not NULL
        assert!(result.is_ok());
    }

    #[test]
    fn test_to_jit_bounded_int_valid() {
        // Parse the program
        let program = ProgramParser::new()
            .parse(
                "type felt252 = felt252;
            type BoundedInt = BoundedInt<10, 510>;",
            )
            .unwrap();

        // Create the registry for the program
        let registry = ProgramRegistry::<CoreType, CoreLibfunc>::new(&program).unwrap();

        // Valid case
        assert_eq!(
            unsafe {
                *Value::BoundedInt {
                    value: Felt::from(16),
                    range: Range {
                        lower: BigInt::from(10),
                        upper: BigInt::from(510),
                    },
                }
                .to_ptr(&Bump::new(), &registry, &program.type_declarations[1].id)
                .unwrap()
                .cast::<[u32; 8]>()
                .as_ptr()
            },
            [16, 0, 0, 0, 0, 0, 0, 0]
        );
    }

    #[test]
    fn test_to_jit_bounded_int_lower_bound_greater_than_upper() {
        // Parse the program
        let program = ProgramParser::new()
            .parse(
                "type felt252 = felt252;
            type BoundedInt = BoundedInt<10, 510>;", // Note: lower > upper
            )
            .unwrap();

        // Create the registry for the program
        let registry = ProgramRegistry::<CoreType, CoreLibfunc>::new(&program).unwrap();

        // Error case: lower bound greater than upper bound
        let result = Value::BoundedInt {
            value: Felt::from(16),
            range: Range {
                lower: BigInt::from(510),
                upper: BigInt::from(10),
            },
        }
        .to_ptr(&Bump::new(), &registry, &program.type_declarations[1].id);

        assert!(matches!(
            result,
            Err(Error::Compiler(CompilerError::BoundedIntOutOfRange { .. }))
        ));
    }

    #[test]
    fn test_to_jit_bounded_int_value_less_than_lower_bound() {
        // Parse the program
        let program = ProgramParser::new()
            .parse(
                "type felt252 = felt252;
            type BoundedInt = BoundedInt<10, 510>;",
            )
            .unwrap();

        // Create the registry for the program
        let registry = ProgramRegistry::<CoreType, CoreLibfunc>::new(&program).unwrap();

        // Error case: value less than lower bound
        let result = Value::BoundedInt {
            value: Felt::from(9),
            range: Range {
                lower: BigInt::from(10),
                upper: BigInt::from(510),
            },
        }
        .to_ptr(&Bump::new(), &registry, &program.type_declarations[1].id);

        assert!(matches!(
            result,
            Err(Error::Compiler(CompilerError::BoundedIntOutOfRange { .. }))
        ));
    }

    #[test]
    fn test_to_jit_bounded_int_value_greater_than_or_equal_to_upper_bound() {
        // Parse the program
        let program = ProgramParser::new()
            .parse(
                "type felt252 = felt252;
            type BoundedInt = BoundedInt<10, 510>;",
            )
            .unwrap();

        // Create the registry for the program
        let registry = ProgramRegistry::<CoreType, CoreLibfunc>::new(&program).unwrap();

        // Error case: value greater than or equal to upper bound
        let result = Value::BoundedInt {
            value: Felt::from(512),
            range: Range {
                lower: BigInt::from(10),
                upper: BigInt::from(510),
            },
        }
        .to_ptr(&Bump::new(), &registry, &program.type_declarations[1].id);

        assert!(matches!(
            result,
            Err(Error::Compiler(CompilerError::BoundedIntOutOfRange { .. }))
        ));
    }

    #[test]
    fn test_to_jit_bounded_int_equal_bounds_and_value() {
        // Parse the program
        let program = ProgramParser::new()
            .parse(
                "type felt252 = felt252;
            type BoundedInt = BoundedInt<10, 10>;", // Note: lower = upper
            )
            .unwrap();

        // Create the registry for the program
        let registry = ProgramRegistry::<CoreType, CoreLibfunc>::new(&program).unwrap();

        // Error case: value equals lower and upper bound (upper bound is exclusive)
        let result = Value::BoundedInt {
            value: Felt::from(10),
            range: Range {
                lower: BigInt::from(10),
                upper: BigInt::from(10),
            },
        }
        .to_ptr(&Bump::new(), &registry, &program.type_declarations[1].id);

        assert!(matches!(
            result,
            Err(Error::Compiler(CompilerError::BoundedIntOutOfRange { .. }))
        ));
    }

    #[test]
    #[should_panic(expected = "Variant index out of range.")]
    fn test_to_jit_enum_variant_out_of_range() {
        // Parse the program
        let program = ProgramParser::new()
            .parse(
                "type u8 = u8;
            type MyEnum = Enum<ut@MyEnum, u8, u8>;",
            )
            .unwrap();

        // Create the registry for the program
        let registry = ProgramRegistry::<CoreType, CoreLibfunc>::new(&program).unwrap();

        // Call to_jit to get the value of the enum with tag value out of range
        let _ = Value::Enum {
            tag: 2,
            value: Box::new(Value::Uint8(10)),
            debug_name: None,
        }
        .to_ptr(&Bump::new(), &registry, &program.type_declarations[1].id);
    }

    #[test]
    #[should_panic(expected = "An enum without variants cannot be instantiated.")]
    fn test_to_jit_enum_no_variant() {
        let program = ProgramParser::new()
            .parse(
                "type u8 = u8;
                type MyEnum = Enum<ut@MyEnum, u8>;",
            )
            .unwrap();

        let registry = ProgramRegistry::<CoreType, CoreLibfunc>::new(&program).unwrap();

        let _ = Value::Enum {
            tag: 0,
            value: Box::new(Value::Uint8(10)),
            debug_name: None,
        }
        .to_ptr(&Bump::new(), &registry, &program.type_declarations[1].id);
    }

    #[test]
    fn test_to_jit_enum_type_error() {
        // Parse the program
        let program = ProgramParser::new()
            .parse(
                "type felt252 = felt252;
                type MyEnum = Enum<ut@MyEnum, felt252, felt252>;",
            )
            .unwrap();

        // Creating a registry for the program.
        let registry = ProgramRegistry::<CoreType, CoreLibfunc>::new(&program).unwrap();

        // Invoking to_jit method on a JitValue::Enum to convert it to a JIT representation.
        // Generating an error by providing an enum value instead of the expected type.
        let result = Value::Enum {
            tag: 0,
            value: Box::new(Value::Struct {
                fields: vec![Value::from(2u32)],
                debug_name: None,
            }),
            debug_name: None,
        }
        .to_ptr(&Bump::new(), &registry, &program.type_declarations[0].id)
        .unwrap_err(); // Unwrapping the error

        // Matching the error result to verify the error type and message.
        match result {
            Error::UnexpectedValue(expected_msg) => {
                // Asserting that the error message matches the expected message.
                assert_eq!(
                    expected_msg,
                    format!(
                        "expected value of type {:?} but got an enum value",
                        program.type_declarations[0].id.debug_name
                    )
                );
            }
            _ => panic!("Unexpected error type: {:?}", result),
        }
    }

    #[test]
    fn test_to_jit_struct_type_error() {
        // Parse the program
        let program = ProgramParser::new()
            .parse(
                "type felt252 = felt252;
                type MyEnum = Enum<ut@MyEnum, felt252, felt252>;",
            )
            .unwrap();

        // Creating a registry for the program.
        let registry = ProgramRegistry::<CoreType, CoreLibfunc>::new(&program).unwrap();

        // Invoking to_jit method on a JitValue::Struct to convert it to a JIT representation.
        // Generating an error by providing a struct value instead of the expected type.
        let result = Value::Struct {
            fields: vec![Value::from(2u32)],
            debug_name: None,
        }
        .to_ptr(&Bump::new(), &registry, &program.type_declarations[0].id)
        .unwrap_err(); // Unwrapping the error

        // Matching the error result to verify the error type and message.
        match result {
            Error::UnexpectedValue(expected_msg) => {
                // Asserting that the error message matches the expected message.
                assert_eq!(
                    expected_msg,
                    format!(
                        "expected value of type {:?} but got a struct",
                        program.type_declarations[0].id.debug_name
                    )
                );
            }
            _ => panic!("Unexpected error type: {:?}", result),
        }
    }
}

mod range_serde {
    use std::fmt;

    use cairo_lang_sierra::extensions::utils::Range;
    use serde::{
        de::{self, Visitor},
        ser::SerializeStruct,
        Deserializer, Serializer,
    };

    pub fn serialize<S>(range: &Range, ser: S) -> Result<S::Ok, S::Error>
    where
        S: Serializer,
    {
        let mut state = ser.serialize_struct("Range", 2)?;

        state.serialize_field("lower", &range.lower)?;
        state.serialize_field("upper", &range.upper)?;

        state.end()
    }

    pub fn deserialize<'de, D>(de: D) -> Result<Range, D::Error>
    where
        D: Deserializer<'de>,
    {
        struct RangeVisitor;

        impl<'de> Visitor<'de> for RangeVisitor {
            type Value = Range;

            fn expecting(&self, formatter: &mut fmt::Formatter) -> fmt::Result {
                formatter.write_str("an integer between -2^31 and 2^31")
            }

            fn visit_seq<A>(self, mut seq: A) -> Result<Self::Value, A::Error>
            where
                A: de::SeqAccess<'de>,
            {
                let lower = seq
                    .next_element()?
                    .ok_or_else(|| de::Error::invalid_length(0, &self))?;
                let upper = seq
                    .next_element()?
                    .ok_or_else(|| de::Error::invalid_length(1, &self))?;

                Ok(Range { lower, upper })
            }

            fn visit_map<A>(self, mut map: A) -> Result<Self::Value, A::Error>
            where
                A: de::MapAccess<'de>,
            {
                let mut lower = None;
                let mut upper = None;

                while let Some((field, value)) = map.next_entry()? {
                    match field {
                        "lower" => {
                            lower = Some(value);
                        }
                        "upper" => {
                            upper = Some(value);
                        }
                        _ => return Err(de::Error::unknown_field(field, &["lower", "upper"])),
                    }
                }

                Ok(Range {
                    lower: lower.ok_or_else(|| de::Error::missing_field("lower"))?,
                    upper: upper.ok_or_else(|| de::Error::missing_field("upper"))?,
                })
            }
        }

        de.deserialize_struct("Range", &["lower", "upper"], RangeVisitor)
    }
}<|MERGE_RESOLUTION|>--- conflicted
+++ resolved
@@ -570,13 +570,8 @@
                 }
                 CoreTypeConcrete::Box(info) => {
                     let inner = *ptr.cast::<NonNull<()>>().as_ptr();
-<<<<<<< HEAD
-                    let value = Self::from_jit(inner, &info.ty, registry)?;
+                    let value = Self::from_ptr(inner, &info.ty, registry)?;
                     libc_free(inner.as_ptr().cast());
-=======
-                    let value = Self::from_ptr(inner, &info.ty, registry)?;
-                    libc::free(inner.as_ptr().cast());
->>>>>>> a06fa327
                     value
                 }
                 CoreTypeConcrete::EcPoint(_) => {
@@ -706,20 +701,15 @@
                         }
 
                         let key = Felt::from_bytes_le(key);
-<<<<<<< HEAD
                         output_map.insert(
                             key,
-                            Self::from_jit(
+                            Self::from_ptr(
                                 NonNull::new(*val_ptr).unwrap().cast(),
                                 &info.ty,
                                 registry,
                             )?,
                         );
                         libc_free(*val_ptr);
-=======
-                        output_map.insert(key, Self::from_ptr(val_ptr.cast(), &info.ty, registry)?);
-                        libc::free(val_ptr.as_ptr());
->>>>>>> a06fa327
                     }
 
                     Self::Felt252Dict {
