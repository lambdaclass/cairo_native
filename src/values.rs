--- conflicted
+++ resolved
@@ -58,14 +58,9 @@
     Uint128(u128),
     Sint8(i8),
     Sint16(i16),
-<<<<<<< HEAD
+    Sint32(i32),
     EcPoint(Felt, Felt),
     EcState(Felt, Felt, Felt, Felt),
-=======
-    Sint32(i32),
-    EcPoint(Felt252, Felt252),
-    EcState(Felt252, Felt252, Felt252, Felt252),
->>>>>>> ceaf227d
 }
 
 // Conversions
