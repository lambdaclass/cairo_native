//! # Params and return values de/serialization
//!
//! A Rusty interface to provide parameters to cairo-native entry point calls.

use crate::{
    error::{panic::ToNativeAssertError, CompilerError, Error},
    native_assert, native_panic,
    starknet::{Secp256k1Point, Secp256r1Point},
    types::TypeBuilder,
    utils::{
        felt252_bigint, get_integer_layout, layout_repeat, libc_free, libc_malloc, RangeExt, PRIME,
    },
};
use bumpalo::Bump;
use cairo_lang_sierra::{
    extensions::{
        core::{CoreLibfunc, CoreType, CoreTypeConcrete},
        starknet::{secp256::Secp256PointTypeConcrete, StarkNetTypeConcrete},
        utils::Range,
    },
    ids::ConcreteTypeId,
    program_registry::ProgramRegistry,
};
use cairo_native_runtime::FeltDict;
use educe::Educe;
use num_bigint::{BigInt, BigUint, Sign};
use num_traits::{Euclid, One};
use starknet_types_core::felt::Felt;
use std::{
<<<<<<< HEAD
    alloc::{alloc, Layout},
    collections::HashMap,
    ffi::c_void,
    mem::forget,
    ptr::{null_mut, NonNull},
    rc::Rc,
=======
    alloc::{alloc, dealloc, Layout},
    collections::HashMap,
    ptr::{null_mut, NonNull},
>>>>>>> c85361bf
    slice,
};

/// A Value is a value that can be passed to either the JIT engine or a compiled program as an argument or received as a result.
///
/// They map to the cairo/sierra types.
///
/// The debug_name field on some variants is `Some` when receiving a [`Value`] as a result.
///
/// A Boxed value or a non-null Nullable value is returned with it's inner value.
#[derive(Clone, Educe, serde::Serialize, serde::Deserialize)]
#[educe(Debug, Eq, PartialEq)]
pub enum Value {
    Felt252(#[educe(Debug(method(std::fmt::Display::fmt)))] Felt),
    Bytes31([u8; 31]),
    /// all elements need to be same type
    Array(Vec<Self>),
    Struct {
        fields: Vec<Self>,
        #[educe(PartialEq(ignore))]
        debug_name: Option<String>,
    }, // element types can differ
    Enum {
        tag: usize,
        value: Box<Self>,
        #[educe(PartialEq(ignore))]
        debug_name: Option<String>,
    },
    Felt252Dict {
        value: HashMap<Felt, Self>,
        #[educe(PartialEq(ignore))]
        debug_name: Option<String>,
    },
    Uint8(u8),
    Uint16(u16),
    Uint32(u32),
    Uint64(u64),
    Uint128(u128),
    Sint8(i8),
    Sint16(i16),
    Sint32(i32),
    Sint64(i64),
    Sint128(i128),
    EcPoint(Felt, Felt),
    EcState(Felt, Felt, Felt, Felt),
    Secp256K1Point(Secp256k1Point),
    Secp256R1Point(Secp256r1Point),
    BoundedInt {
        value: Felt,
        #[serde(with = "range_serde")]
        range: Range,
    },
    IntRange {
        x: Box<Value>,
        y: Box<Value>,
    },
    /// Used as return value for Nullables that are null.
    Null,
}

// Conversions

macro_rules! impl_conversions {
    ( $( $t:ty as $i:ident ; )+ ) => { $(
        impl From<$t> for Value {
            fn from(value: $t) -> Self {
                Self::$i(value)
            }
        }

        impl TryFrom<Value> for $t {
            type Error = Value;

            fn try_from(value: Value) -> Result<Self, Self::Error> {
                match value {
                    Value::$i(value) => Ok(value),
                    _ => Err(value),
                }
            }
        }
    )+ };
}

impl_conversions! {
    Felt as Felt252;
    u8   as Uint8;
    u16  as Uint16;
    u32  as Uint32;
    u64  as Uint64;
    u128 as Uint128;
    i8   as Sint8;
    i16  as Sint16;
    i32  as Sint32;
    i64  as Sint64;
    i128 as Sint128;
}

impl<T: Into<Value> + Clone> From<&[T]> for Value {
    fn from(value: &[T]) -> Self {
        Self::Array(value.iter().map(|x| x.clone().into()).collect())
    }
}

impl<T: Into<Value>> From<Vec<T>> for Value {
    fn from(value: Vec<T>) -> Self {
        Self::Array(value.into_iter().map(Into::into).collect())
    }
}

impl<T: Into<Value>, const N: usize> From<[T; N]> for Value {
    fn from(value: [T; N]) -> Self {
        Self::Array(value.into_iter().map(Into::into).collect())
    }
}

impl Value {
    pub(crate) fn resolve_type<'a>(
        ty: &'a CoreTypeConcrete,
        registry: &'a ProgramRegistry<CoreType, CoreLibfunc>,
    ) -> Result<&'a CoreTypeConcrete, Error> {
        Ok(match ty {
            CoreTypeConcrete::Snapshot(info) => registry.get_type(&info.ty)?,
            x => x,
        })
    }

    /// Allocates the value in the given arena so it can be passed to the JIT engine or a compiled program.
    pub(crate) fn to_ptr(
        &self,
        arena: &Bump,
        registry: &ProgramRegistry<CoreType, CoreLibfunc>,
        type_id: &ConcreteTypeId,
        find_dict_overrides: impl Copy
            + Fn(
                &ConcreteTypeId,
            ) -> (
                Option<extern "C" fn(*mut c_void, *mut c_void)>,
                Option<extern "C" fn(*mut c_void)>,
            ),
    ) -> Result<NonNull<()>, Error> {
        let ty = registry.get_type(type_id)?;

        Ok(unsafe {
            match self {
                Self::Felt252(value) => {
                    let ptr = arena.alloc_layout(get_integer_layout(252)).cast();

                    let data = felt252_bigint(value.to_bigint()).to_bytes_le();
                    ptr.cast::<[u8; 32]>().as_mut().copy_from_slice(&data);
                    ptr
                }
                Self::BoundedInt {
                    value,
                    range: Range { lower, upper },
                } => {
                    let value = value.to_bigint();

                    if lower >= upper {
                        // If lower bound is greater than or equal to upper bound
                        // Should not happen with correct range definition
                        return Err(CompilerError::BoundedIntOutOfRange {
                            value: Box::new(value),
                            range: Box::new((lower.clone(), upper.clone())),
                        }
                        .into());
                    }

                    let prime = BigInt::from_biguint(Sign::Plus, PRIME.clone());
                    let lower = lower.rem_euclid(&prime);
                    let upper = upper.rem_euclid(&prime);

                    // Check if value is within the valid range
                    if !(lower <= value && value < upper) {
                        return Err(CompilerError::BoundedIntOutOfRange {
                            value: Box::new(value),
                            range: Box::new((lower, upper)),
                        }
                        .into());
                    }

                    let ptr = arena.alloc_layout(get_integer_layout(252)).cast();
                    let data = felt252_bigint(value).to_bytes_le();
                    ptr.cast::<[u8; 32]>().as_mut().copy_from_slice(&data);
                    ptr
                }

                Self::Bytes31(_) => native_panic!("todo: allocate type Bytes31"),
                Self::Array(data) => {
                    if let CoreTypeConcrete::Array(info) = Self::resolve_type(ty, registry)? {
                        let elem_ty = registry.get_type(&info.ty)?;
                        let elem_layout = elem_ty.layout(registry)?.pad_to_align();

                        let refcount_offset = get_integer_layout(32)
                            .align_to(elem_layout.align())
                            .unwrap()
                            .pad_to_align()
                            .size();
                        let ptr = match elem_layout.size() * data.len() {
                            0 => std::ptr::null_mut(),
                            len => {
                                let ptr: *mut () = libc_malloc(len + refcount_offset).cast();

                                // Write reference count.
                                ptr.cast::<u32>().write(1);

                                ptr.byte_add(refcount_offset)
                            }
                        };
                        let len: u32 = data
                            .len()
                            .try_into()
                            .map_err(|_| Error::IntegerConversion)?;

                        // Write the data.
                        for (idx, elem) in data.iter().enumerate() {
                            let elem =
                                elem.to_ptr(arena, registry, &info.ty, find_dict_overrides)?;

                            std::ptr::copy_nonoverlapping(
                                elem.cast::<u8>().as_ptr(),
                                ptr.byte_add(idx * elem_layout.size()).cast::<u8>(),
                                elem_layout.size(),
                            );
                        }

                        let target = arena
                            .alloc_layout(
                                Layout::new::<*mut ()>() // ptr
                                    .extend(Layout::new::<u32>())? // start
                                    .0
                                    .extend(Layout::new::<u32>())? // end
                                    .0
                                    .extend(Layout::new::<u32>())? // capacity
                                    .0
                                    .pad_to_align(),
                            )
                            .as_ptr();

                        *target.cast::<*mut ()>() = ptr;

                        let (layout, offset) =
                            Layout::new::<*mut NonNull<()>>().extend(Layout::new::<u32>())?;
                        *target.byte_add(offset).cast::<u32>() = 0;

                        let (layout, offset) = layout.extend(Layout::new::<u32>())?;
                        *target.byte_add(offset).cast::<u32>() = len;

                        let (_, offset) = layout.extend(Layout::new::<u32>())?;
                        *target.byte_add(offset).cast::<u32>() = len;
                        NonNull::new_unchecked(target).cast()
                    } else {
                        Err(Error::UnexpectedValue(format!(
                            "expected value of type {:?} but got an array",
                            type_id.debug_name
                        )))?
                    }
                }
                Self::Struct {
                    fields: members, ..
                } => {
                    if let CoreTypeConcrete::Struct(info) = Self::resolve_type(ty, registry)? {
                        let mut layout: Option<Layout> = None;
                        let mut data = Vec::with_capacity(info.members.len());

                        let mut is_memory_allocated = false;
                        for (member_type_id, member) in info.members.iter().zip(members) {
                            let member_ty = registry.get_type(member_type_id)?;
                            let member_layout = member_ty.layout(registry)?;

                            let (new_layout, offset) = match layout {
                                Some(layout) => layout.extend(member_layout)?,
                                None => (member_layout, 0),
                            };
                            layout = Some(new_layout);

                            let member_ptr = member.to_ptr(
                                arena,
                                registry,
                                member_type_id,
                                find_dict_overrides,
                            )?;
                            data.push((
                                member_layout,
                                offset,
                                if member_ty.is_memory_allocated(registry)? {
                                    is_memory_allocated = true;

                                    // Undo the wrapper pointer added because the member's memory
                                    // allocated flag.
                                    *member_ptr.cast::<NonNull<()>>().as_ref()
                                } else {
                                    member_ptr
                                },
                            ));
                        }

                        let ptr = arena
                            .alloc_layout(layout.unwrap_or(Layout::new::<()>()).pad_to_align())
                            .as_ptr();

                        for (layout, offset, member_ptr) in data {
                            std::ptr::copy_nonoverlapping(
                                member_ptr.cast::<u8>().as_ptr(),
                                ptr.byte_add(offset),
                                layout.size(),
                            );
                        }

                        if is_memory_allocated {
                            // alloc returns a ref, so its never null
                            NonNull::new_unchecked(arena.alloc(ptr) as *mut _).cast()
                        } else {
                            NonNull::new_unchecked(ptr).cast()
                        }
                    } else {
                        Err(Error::UnexpectedValue(format!(
                            "expected value of type {:?} but got a struct",
                            type_id.debug_name
                        )))?
                    }
                }
                Self::Enum { tag, value, .. } => {
                    if let CoreTypeConcrete::Enum(info) = Self::resolve_type(ty, registry)? {
                        native_assert!(*tag < info.variants.len(), "Variant index out of range.");

                        let payload_type_id = &info.variants[*tag];
                        let payload =
                            value.to_ptr(arena, registry, payload_type_id, find_dict_overrides)?;

                        let (layout, tag_layout, variant_layouts) =
                            crate::types::r#enum::get_layout_for_variants(
                                registry,
                                &info.variants,
                            )?;
                        let ptr = arena.alloc_layout(layout).cast::<()>().as_ptr();

                        match tag_layout.size() {
                            0 => native_panic!("An enum without variants cannot be instantiated."),
                            1 => *ptr.cast::<u8>() = *tag as u8,
                            2 => *ptr.cast::<u16>() = *tag as u16,
                            4 => *ptr.cast::<u32>() = *tag as u32,
                            8 => *ptr.cast::<u64>() = *tag as u64,
                            _ => native_panic!("reached the maximum size for an enum"),
                        }

                        std::ptr::copy_nonoverlapping(
                            payload.cast::<u8>().as_ptr(),
                            ptr.byte_add(tag_layout.extend(variant_layouts[*tag])?.1)
                                .cast(),
                            variant_layouts[*tag].size(),
                        );

                        // alloc returns a reference so its never null
                        NonNull::new_unchecked(arena.alloc(ptr) as *mut _).cast()
                    } else {
                        Err(Error::UnexpectedValue(format!(
                            "expected value of type {:?} but got an enum value",
                            type_id.debug_name
                        )))?
                    }
                }
                Self::Felt252Dict { value: map, .. } => {
                    if let CoreTypeConcrete::Felt252Dict(info) = Self::resolve_type(ty, registry)? {
                        let elem_ty = registry.get_type(&info.ty)?;
                        let elem_layout = elem_ty.layout(registry)?.pad_to_align();

<<<<<<< HEAD
                        let (dup_fn, drop_fn) = dbg!(find_dict_overrides(&info.ty));
                        let mut value_map = FeltDict {
=======
                        let mut value_map = Box::new(FeltDict {
>>>>>>> c85361bf
                            mappings: HashMap::with_capacity(map.len()),

                            layout: elem_layout,
                            elements: if map.is_empty() {
                                null_mut()
                            } else {
                                alloc(Layout::from_size_align_unchecked(
                                    elem_layout.pad_to_align().size() * map.len(),
                                    elem_layout.align(),
                                ))
                                .cast()
                            },

<<<<<<< HEAD
                            dup_fn,
                            drop_fn,

                            count: 0,
                        };
=======
                            count: 0,
                        });
>>>>>>> c85361bf

                        // next key must be called before next_value

                        for (key, value) in map.iter() {
                            let key = key.to_bytes_le();
                            let value =
                                value.to_ptr(arena, registry, &info.ty, find_dict_overrides)?;

                            let index = value_map.mappings.len();
                            value_map.mappings.insert(key, index);

<<<<<<< HEAD
=======
                            let index = value_map.mappings.len();
                            value_map.mappings.insert(key, index);

>>>>>>> c85361bf
                            std::ptr::copy_nonoverlapping(
                                value.cast::<u8>().as_ptr(),
                                value_map
                                    .elements
                                    .byte_add(elem_layout.pad_to_align().size() * index)
                                    .cast(),
                                elem_layout.size(),
                            );
                        }

                        NonNull::new_unchecked(Rc::into_raw(Rc::new(value_map)) as *mut ()).cast()
                    } else {
                        Err(Error::UnexpectedValue(format!(
                            "expected value of type {:?} but got a felt dict",
                            type_id.debug_name
                        )))?
                    }
                }
                Self::Uint8(value) => {
                    let ptr = arena.alloc_layout(Layout::new::<u8>()).cast();
                    *ptr.cast::<u8>().as_mut() = *value;

                    ptr
                }
                Self::Uint16(value) => {
                    let ptr = arena.alloc_layout(Layout::new::<u16>()).cast();
                    *ptr.cast::<u16>().as_mut() = *value;

                    ptr
                }
                Self::Uint32(value) => {
                    let ptr = arena.alloc_layout(Layout::new::<u32>()).cast();
                    *ptr.cast::<u32>().as_mut() = *value;

                    ptr
                }
                Self::Uint64(value) => {
                    let ptr = arena.alloc_layout(Layout::new::<u64>()).cast();
                    *ptr.cast::<u64>().as_mut() = *value;

                    ptr
                }
                Self::Uint128(value) => {
                    let ptr = arena.alloc_layout(Layout::new::<u128>()).cast();
                    *ptr.cast::<u128>().as_mut() = *value;

                    ptr
                }
                Self::Sint8(value) => {
                    let ptr = arena.alloc_layout(Layout::new::<i8>()).cast();
                    *ptr.cast::<i8>().as_mut() = *value;

                    ptr
                }
                Self::Sint16(value) => {
                    let ptr = arena.alloc_layout(Layout::new::<i16>()).cast();
                    *ptr.cast::<i16>().as_mut() = *value;

                    ptr
                }
                Self::Sint32(value) => {
                    let ptr = arena.alloc_layout(Layout::new::<i32>()).cast();
                    *ptr.cast::<i32>().as_mut() = *value;

                    ptr
                }
                Self::Sint64(value) => {
                    let ptr = arena.alloc_layout(Layout::new::<i64>()).cast();
                    *ptr.cast::<i64>().as_mut() = *value;

                    ptr
                }
                Self::Sint128(value) => {
                    let ptr = arena.alloc_layout(Layout::new::<i128>()).cast();
                    *ptr.cast::<i128>().as_mut() = *value;

                    ptr
                }
                Self::EcPoint(a, b) => {
                    let ptr = arena
                        .alloc_layout(layout_repeat(&get_integer_layout(252), 2)?.0.pad_to_align())
                        .cast();

                    let a = felt252_bigint(a.to_bigint()).to_bytes_le();
                    let b = felt252_bigint(b.to_bigint()).to_bytes_le();
                    let data = [a, b];

                    ptr.cast::<[[u8; 32]; 2]>().as_mut().copy_from_slice(&data);

                    ptr
                }
                Self::EcState(a, b, c, d) => {
                    let ptr = arena
                        .alloc_layout(layout_repeat(&get_integer_layout(252), 4)?.0.pad_to_align())
                        .cast();

                    let a = felt252_bigint(a.to_bigint()).to_bytes_le();
                    let b = felt252_bigint(b.to_bigint()).to_bytes_le();
                    let c = felt252_bigint(c.to_bigint()).to_bytes_le();
                    let d = felt252_bigint(d.to_bigint()).to_bytes_le();
                    let data = [a, b, c, d];

                    ptr.cast::<[[u8; 32]; 4]>().as_mut().copy_from_slice(&data);

                    ptr
                }
                Self::Secp256K1Point { .. } => native_panic!("todo: allocate type Secp256K1Point"),
                Self::Secp256R1Point { .. } => native_panic!("todo: allocate type Secp256R1Point"),
                Self::Null => {
                    native_panic!(
                        "unimplemented: null is meant as return value for nullable for now"
                    )
                }
                Self::IntRange { x, y } => {
                    if let CoreTypeConcrete::IntRange(info) = Self::resolve_type(ty, registry)? {
                        let inner = registry.get_type(&info.ty)?;
                        let inner_layout = inner.layout(registry)?;

                        let x_ptr = x.to_ptr(arena, registry, &info.ty, find_dict_overrides)?;

                        let (struct_layout, y_offset) = inner_layout.extend(inner_layout)?;

                        let y_ptr = y.to_ptr(arena, registry, &info.ty, find_dict_overrides)?;

                        let ptr = arena.alloc_layout(struct_layout.pad_to_align()).as_ptr();

                        std::ptr::copy_nonoverlapping(
                            x_ptr.cast::<u8>().as_ptr(),
                            ptr,
                            inner_layout.size(),
                        );

                        std::ptr::copy_nonoverlapping(
                            y_ptr.cast::<u8>().as_ptr(),
                            ptr.byte_add(y_offset),
                            inner_layout.size(),
                        );

                        NonNull::new_unchecked(ptr).cast()
                    } else {
                        native_panic!(
                            "an IntRange value should always have an IntRange CoreTypeConcrete"
                        )
                    }
                }
            }
        })
    }

    /// From the given pointer acquired from the either the JIT / compiled program outputs, convert it to a [`Self`]
    pub(crate) fn from_ptr(
        ptr: NonNull<()>,
        type_id: &ConcreteTypeId,
        registry: &ProgramRegistry<CoreType, CoreLibfunc>,
        should_drop: bool,
    ) -> Result<Self, Error> {
        let ty = registry.get_type(type_id)?;

        Ok(unsafe {
            match ty {
                CoreTypeConcrete::Array(info) => {
                    let elem_ty = registry.get_type(&info.ty)?;

                    let elem_layout = elem_ty.layout(registry)?;
                    let elem_stride = elem_layout.pad_to_align().size();

                    let ptr_layout = Layout::new::<*mut ()>();
                    let len_layout = crate::utils::get_integer_layout(32);

                    let (ptr_layout, offset) = ptr_layout.extend(len_layout)?;
                    let start_offset_value = *NonNull::new(ptr.as_ptr().byte_add(offset))
                        .to_native_assert_error("tried to make a non-null ptr out of a null one")?
                        .cast::<u32>()
                        .as_ref();
                    let (_, offset) = ptr_layout.extend(len_layout)?;
                    let end_offset_value = *NonNull::new(ptr.as_ptr().byte_add(offset))
                        .to_native_assert_error("tried to make a non-null ptr out of a null one")?
                        .cast::<u32>()
                        .as_ref();

                    // This pointer can be null if the array is empty.
                    let init_data_ptr = *ptr.cast::<*mut ()>().as_ref();
                    let data_ptr =
                        init_data_ptr.byte_add(elem_stride * start_offset_value as usize);

                    let refcount_offset = get_integer_layout(32)
                        .align_to(elem_layout.align())
                        .unwrap()
                        .pad_to_align()
                        .size();
                    let should_drop = if !init_data_ptr.is_null()
                        && init_data_ptr.byte_sub(refcount_offset).cast::<u32>().read() == 1
                    {
                        should_drop
                    } else {
                        if !init_data_ptr.is_null() && should_drop {
                            *init_data_ptr
                                .byte_sub(refcount_offset)
                                .cast::<u32>()
                                .as_mut()
                                .unwrap() -= 1;
                        }

                        false
                    };

                    native_assert!(
                        end_offset_value >= start_offset_value,
                        "can't have an array with negative length"
                    );
                    let num_elems = (end_offset_value - start_offset_value) as usize;
                    let mut array_value = Vec::with_capacity(num_elems);

                    for i in 0..num_elems {
                        // safe to create a NonNull because if the array has elements, the init_data_ptr can't be null.
                        let cur_elem_ptr = NonNull::new(data_ptr.byte_add(elem_stride * i))
                            .to_native_assert_error(
                                "tried to make a non-null ptr out of a null one",
                            )?;

                        array_value.push(Self::from_ptr(
                            cur_elem_ptr,
                            &info.ty,
                            registry,
                            should_drop,
                        )?);
                    }

                    if should_drop && !init_data_ptr.is_null() {
                        libc_free(init_data_ptr.byte_sub(refcount_offset).cast());
                    }

                    Self::Array(array_value)
                }
                CoreTypeConcrete::Box(info) => {
                    let inner = *ptr.cast::<NonNull<()>>().as_ptr();
                    let value = Self::from_ptr(inner, &info.ty, registry, should_drop)?;

                    if should_drop {
                        libc_free(inner.as_ptr().cast());
                    }

                    value
                }
                CoreTypeConcrete::EcPoint(_) => {
                    let data = ptr.cast::<[[u8; 32]; 2]>().as_mut();

                    data[0][31] &= 0x0F; // Filter out first 4 bits (they're outside an i252).
                    data[1][31] &= 0x0F; // Filter out first 4 bits (they're outside an i252).

                    Self::EcPoint(Felt::from_bytes_le(&data[0]), Felt::from_bytes_le(&data[1]))
                }
                CoreTypeConcrete::EcState(_) => {
                    let data = ptr.cast::<[[u8; 32]; 4]>().as_mut();

                    data[0][31] &= 0x0F; // Filter out first 4 bits (they're outside an i252).
                    data[1][31] &= 0x0F; // Filter out first 4 bits (they're outside an i252).
                    data[2][31] &= 0x0F; // Filter out first 4 bits (they're outside an i252).
                    data[3][31] &= 0x0F; // Filter out first 4 bits (they're outside an i252).

                    Self::EcState(
                        Felt::from_bytes_le(&data[0]),
                        Felt::from_bytes_le(&data[1]),
                        Felt::from_bytes_le(&data[2]),
                        Felt::from_bytes_le(&data[3]),
                    )
                }
                CoreTypeConcrete::Felt252(_) => {
                    let data = ptr.cast::<[u8; 32]>().as_mut();
                    data[31] &= 0x0F; // Filter out first 4 bits (they're outside an i252).
                    let data = Felt::from_bytes_le_slice(data);
                    Self::Felt252(data)
                }
                CoreTypeConcrete::Uint8(_) => Self::Uint8(*ptr.cast::<u8>().as_ref()),
                CoreTypeConcrete::Uint16(_) => Self::Uint16(*ptr.cast::<u16>().as_ref()),
                CoreTypeConcrete::Uint32(_) => Self::Uint32(*ptr.cast::<u32>().as_ref()),
                CoreTypeConcrete::Uint64(_) => Self::Uint64(*ptr.cast::<u64>().as_ref()),
                CoreTypeConcrete::Uint128(_) => Self::Uint128(*ptr.cast::<u128>().as_ref()),
                CoreTypeConcrete::Uint128MulGuarantee(_) => {
                    native_panic!("todo: implement uint128mulguarantee from_ptr")
                }
                CoreTypeConcrete::Sint8(_) => Self::Sint8(*ptr.cast::<i8>().as_ref()),
                CoreTypeConcrete::Sint16(_) => Self::Sint16(*ptr.cast::<i16>().as_ref()),
                CoreTypeConcrete::Sint32(_) => Self::Sint32(*ptr.cast::<i32>().as_ref()),
                CoreTypeConcrete::Sint64(_) => Self::Sint64(*ptr.cast::<i64>().as_ref()),
                CoreTypeConcrete::Sint128(_) => Self::Sint128(*ptr.cast::<i128>().as_ref()),
                CoreTypeConcrete::NonZero(info) => {
                    Self::from_ptr(ptr, &info.ty, registry, should_drop)?
                }
                CoreTypeConcrete::Nullable(info) => {
                    let inner_ptr = *ptr.cast::<*mut ()>().as_ptr();
                    if inner_ptr.is_null() {
                        Self::Null
                    } else {
                        let value = Self::from_ptr(
                            NonNull::new_unchecked(inner_ptr).cast(),
                            &info.ty,
                            registry,
                            should_drop,
                        )?;

                        if should_drop {
                            libc_free(inner_ptr.cast());
                        }

                        value
                    }
                }
                CoreTypeConcrete::Uninitialized(_) => {
                    native_panic!("todo: implement uninit from_ptr or ignore the return value")
                }
                CoreTypeConcrete::Enum(info) => {
                    let tag_layout = crate::utils::get_integer_layout(match info.variants.len() {
                        0 | 1 => 0,
                        num_variants => (num_variants.next_power_of_two().next_multiple_of(8) >> 3)
                            .try_into()
                            .map_err(|_| Error::IntegerConversion)?,
                    });
                    let tag_value = match info.variants.len() {
                        0 => {
                            // An enum without variants is basically the `!` (never) type in Rust.
                            native_panic!("An enum without variants is not a valid type.")
                        }
                        1 => 0,
                        _ => match tag_layout.size() {
                            1 => *ptr.cast::<u8>().as_ref() as usize,
                            2 => *ptr.cast::<u16>().as_ref() as usize,
                            4 => *ptr.cast::<u32>().as_ref() as usize,
                            8 => *ptr.cast::<u64>().as_ref() as usize,
                            _ => native_panic!("reached the maximum size for an enum"),
                        },
                    };

                    // Filter out bits that are not part of the enum's tag.
                    let tag_value = tag_value
                        & 1usize
                            .wrapping_shl(info.variants.len().next_power_of_two().trailing_zeros())
                            .wrapping_sub(1);

                    let payload_ty = registry.get_type(&info.variants[tag_value])?;
                    let payload_layout = payload_ty.layout(registry)?;

                    let payload_ptr = NonNull::new(
                        ptr.as_ptr().byte_add(tag_layout.extend(payload_layout)?.1),
                    )
                    .to_native_assert_error("tried to make a non-null ptr out of a null one")?;
                    let payload = Self::from_ptr(
                        payload_ptr,
                        &info.variants[tag_value],
                        registry,
                        should_drop,
                    )?;

                    Self::Enum {
                        tag: tag_value,
                        value: Box::new(payload),
                        debug_name: type_id.debug_name.as_ref().map(|x| x.to_string()),
                    }
                }
                CoreTypeConcrete::Struct(info) => {
                    let mut layout: Option<Layout> = None;
                    let mut members = Vec::with_capacity(info.members.len());

                    for member_ty in &info.members {
                        let member = registry.get_type(member_ty)?;
                        let member_layout = member.layout(registry)?;

                        let (new_layout, offset) = match layout {
                            Some(layout) => layout.extend(member_layout)?,
                            None => (member_layout, 0),
                        };
                        layout = Some(new_layout);

                        members.push(Self::from_ptr(
                            NonNull::new(ptr.as_ptr().byte_add(offset)).to_native_assert_error(
                                "tried to make a non-null ptr out of a null one",
                            )?,
                            member_ty,
                            registry,
                            should_drop,
                        )?);
                    }

                    Self::Struct {
                        fields: members,
                        debug_name: type_id.debug_name.as_ref().map(|x| x.to_string()),
                    }
                }
                CoreTypeConcrete::Felt252Dict(info)
                | CoreTypeConcrete::SquashedFelt252Dict(info) => {
<<<<<<< HEAD
                    let dict = Rc::from_raw(ptr.cast::<*const FeltDict>().read());
=======
                    let dict = &ptr
                        .cast::<NonNull<()>>()
                        .as_ref()
                        .cast::<FeltDict>()
                        .as_ref();
>>>>>>> c85361bf

                    let mut output_map = HashMap::with_capacity(dict.mappings.len());
                    for (&key, &index) in dict.mappings.iter() {
                        let mut key = key;
                        key[31] &= 0x0F; // Filter out first 4 bits (they're outside an i252).

                        let key = Felt::from_bytes_le(&key);
                        // The dictionary items are not being dropped here. They'll be dropped along
                        // with the dictionary (if requested using `should_drop`).
                        output_map.insert(
                            key,
                            Self::from_ptr(
                                NonNull::new(
                                    dict.elements
                                        .byte_add(dict.layout.pad_to_align().size() * index),
                                )
                                .to_native_assert_error(
                                    "tried to make a non-null ptr out of a null one",
                                )?
                                .cast(),
                                &info.ty,
                                registry,
                                false,
                            )?,
                        );
                    }

                    if should_drop {
<<<<<<< HEAD
                        drop(dict);
                    } else {
                        forget(dict);
=======
                        let dict = Box::from_raw(
                            ptr.cast::<NonNull<()>>()
                                .as_ref()
                                .cast::<FeltDict>()
                                .as_ptr(),
                        );

                        dealloc(
                            dict.elements.cast(),
                            Layout::from_size_align_unchecked(
                                dict.layout.pad_to_align().size() * dict.mappings.capacity(),
                                dict.layout.align(),
                            ),
                        );

                        drop(dict);
>>>>>>> c85361bf
                    }

                    Self::Felt252Dict {
                        value: output_map,
                        debug_name: type_id.debug_name.as_ref().map(|x| x.to_string()),
                    }
                }
                CoreTypeConcrete::Felt252DictEntry(_) => {
                    native_panic!("unimplemented: should be impossible to return")
                }
                CoreTypeConcrete::Pedersen(_)
                | CoreTypeConcrete::Poseidon(_)
                | CoreTypeConcrete::Bitwise(_)
                | CoreTypeConcrete::BuiltinCosts(_)
                | CoreTypeConcrete::RangeCheck(_)
                | CoreTypeConcrete::EcOp(_)
                | CoreTypeConcrete::GasBuiltin(_)
                | CoreTypeConcrete::SegmentArena(_) => {
                    native_panic!("handled before: {:?}", type_id)
                }
                // Does it make sense for programs to return this? Should it be implemented
                CoreTypeConcrete::StarkNet(selector) => match selector {
                    StarkNetTypeConcrete::ClassHash(_)
                    | StarkNetTypeConcrete::ContractAddress(_)
                    | StarkNetTypeConcrete::StorageBaseAddress(_)
                    | StarkNetTypeConcrete::StorageAddress(_) => {
                        // felt values
                        let data = ptr.cast::<[u8; 32]>().as_mut();
                        data[31] &= 0x0F; // Filter out first 4 bits (they're outside an i252).
                        let data = Felt::from_bytes_le(data);
                        Self::Felt252(data)
                    }
                    StarkNetTypeConcrete::System(_) => {
                        native_panic!("should be handled before")
                    }
                    StarkNetTypeConcrete::Secp256Point(info) => match info {
                        Secp256PointTypeConcrete::K1(_) => {
                            let data = ptr.cast::<Secp256k1Point>().as_ref();
                            Self::Secp256K1Point(*data)
                        }
                        Secp256PointTypeConcrete::R1(_) => {
                            let data = ptr.cast::<Secp256r1Point>().as_ref();
                            Self::Secp256R1Point(*data)
                        }
                    },
                    StarkNetTypeConcrete::Sha256StateHandle(_) => {
                        native_panic!("todo: implement Sha256StateHandle from_ptr")
                    }
                },
                CoreTypeConcrete::Span(_) => native_panic!("implement span from_ptr"),
                CoreTypeConcrete::Snapshot(info) => {
                    Self::from_ptr(ptr, &info.ty, registry, should_drop)?
                }
                CoreTypeConcrete::Bytes31(_) => {
                    let data = *ptr.cast::<[u8; 31]>().as_ref();
                    Self::Bytes31(data)
                }

                CoreTypeConcrete::Const(_) => native_panic!("implement const from_ptr"),
                CoreTypeConcrete::BoundedInt(info) => {
                    let mut data = BigInt::from_biguint(
                        Sign::Plus,
                        BigUint::from_bytes_le(slice::from_raw_parts(
                            ptr.cast::<u8>().as_ptr(),
                            (info.range.offset_bit_width().next_multiple_of(8) >> 3) as usize,
                        )),
                    );

                    data &= (BigInt::one() << info.range.offset_bit_width()) - BigInt::one();
                    data += &info.range.lower;

                    Self::BoundedInt {
                        value: data.into(),
                        range: info.range.clone(),
                    }
                }
                CoreTypeConcrete::Coupon(_)
                | CoreTypeConcrete::Circuit(_)
                | CoreTypeConcrete::RangeCheck96(_) => native_panic!("implement from_ptr"),
                CoreTypeConcrete::IntRange(info) => {
                    let member = registry.get_type(&info.ty)?;
                    let member_layout = member.layout(registry)?;

                    let x = Self::from_ptr(
                        NonNull::new(ptr.as_ptr()).to_native_assert_error(
                            "tried to make a non-null ptr out of a null one",
                        )?,
                        &info.ty,
                        registry,
                        should_drop,
                    )?;

                    let y = Self::from_ptr(
                        NonNull::new(
                            ptr.as_ptr()
                                .byte_add(member_layout.extend(member_layout)?.1),
                        )
                        .to_native_assert_error("tried to make a non-null ptr out of a null one")?,
                        &info.ty,
                        registry,
                        should_drop,
                    )?;

                    Self::IntRange {
                        x: x.into(),
                        y: y.into(),
                    }
                }
            }
        })
    }
}

#[cfg(test)]
mod test {
    use super::*;
    use bumpalo::Bump;
    use cairo_lang_sierra::extensions::types::{InfoAndTypeConcreteType, TypeInfo};
    use cairo_lang_sierra::program::ConcreteTypeLongId;
    use cairo_lang_sierra::program::Program;
    use cairo_lang_sierra::program::TypeDeclaration;
    use cairo_lang_sierra::ProgramParser;

    #[test]
    fn test_jit_value_conversion_felt() {
        let felt_value: Felt = 42.into();
        let jit_value: Value = felt_value.into();
        assert_eq!(jit_value, Value::Felt252(Felt::from(42)));
    }

    #[test]
    fn test_jit_value_conversion_u8() {
        let u8_value: u8 = 10;
        let jit_value: Value = u8_value.into();
        assert_eq!(jit_value, Value::Uint8(10));
    }

    #[test]
    fn test_jit_value_conversion_u16() {
        let u8_value: u16 = 10;
        let jit_value: Value = u8_value.into();
        assert_eq!(jit_value, Value::Uint16(10));
    }

    #[test]
    fn test_jit_value_conversion_u32() {
        let u32_value: u32 = 10;
        let jit_value: Value = u32_value.into();
        assert_eq!(jit_value, Value::Uint32(10));
    }

    #[test]
    fn test_jit_value_conversion_u64() {
        let u64_value: u64 = 10;
        let jit_value: Value = u64_value.into();
        assert_eq!(jit_value, Value::Uint64(10));
    }

    #[test]
    fn test_jit_value_conversion_u128() {
        let u128_value: u128 = 10;
        let jit_value: Value = u128_value.into();
        assert_eq!(jit_value, Value::Uint128(10));
    }

    #[test]
    fn test_jit_value_conversion_i8() {
        let i8_value: i8 = -10;
        let jit_value: Value = i8_value.into();
        assert_eq!(jit_value, Value::Sint8(-10));
    }

    #[test]
    fn test_jit_value_conversion_i16() {
        let i16_value: i16 = -10;
        let jit_value: Value = i16_value.into();
        assert_eq!(jit_value, Value::Sint16(-10));
    }

    #[test]
    fn test_jit_value_conversion_i32() {
        let i32_value: i32 = -10;
        let jit_value: Value = i32_value.into();
        assert_eq!(jit_value, Value::Sint32(-10));
    }

    #[test]
    fn test_jit_value_conversion_i64() {
        let i64_value: i64 = -10;
        let jit_value: Value = i64_value.into();
        assert_eq!(jit_value, Value::Sint64(-10));
    }

    #[test]
    fn test_jit_value_conversion_i128() {
        let i128_value: i128 = -10;
        let jit_value: Value = i128_value.into();
        assert_eq!(jit_value, Value::Sint128(-10));
    }

    #[test]
    fn test_jit_value_conversion_array_from_slice() {
        let array_slice: &[u8] = &[1, 2, 3];
        let jit_value: Value = array_slice.into();
        assert_eq!(
            jit_value,
            Value::Array(vec![Value::Uint8(1), Value::Uint8(2), Value::Uint8(3)])
        );
    }

    #[test]
    fn test_jit_value_conversion_array_from_vec() {
        let array_vec: Vec<u8> = vec![1, 2, 3];
        let jit_value: Value = array_vec.into();
        assert_eq!(
            jit_value,
            Value::Array(vec![Value::Uint8(1), Value::Uint8(2), Value::Uint8(3)])
        );
    }

    #[test]
    fn test_jit_value_conversion_array_from_fixed_size_array() {
        let array_fixed: [u8; 3] = [1, 2, 3];
        let jit_value: Value = array_fixed.into();
        assert_eq!(
            jit_value,
            Value::Array(vec![Value::Uint8(1), Value::Uint8(2), Value::Uint8(3)])
        );
    }

    #[test]
    fn test_resolve_type_snapshot() {
        let ty = CoreTypeConcrete::Snapshot(InfoAndTypeConcreteType {
            info: TypeInfo {
                long_id: ConcreteTypeLongId {
                    generic_id: "generic_type_id".into(),
                    generic_args: vec![],
                },
                storable: false,
                droppable: false,
                duplicatable: false,
                zero_sized: false,
            },
            ty: "test_id".into(),
        });

        let program = Program {
            type_declarations: vec![TypeDeclaration {
                id: "test_id".into(),
                long_id: ConcreteTypeLongId {
                    generic_id: "u128".into(),
                    generic_args: vec![],
                },
                declared_type_info: None,
            }],
            libfunc_declarations: vec![],
            statements: vec![],
            funcs: vec![],
        };

        let registry = ProgramRegistry::<CoreType, CoreLibfunc>::new(&program).unwrap();

        assert_eq!(
            Value::resolve_type(&ty, &registry)
                .unwrap()
                .integer_range(&registry)
                .unwrap(),
            Range {
                lower: BigInt::from(u128::MIN),
                upper: BigInt::from(u128::MAX) + BigInt::one(),
            }
        );
    }

    #[test]
    fn test_to_jit_felt252() {
        let program = ProgramParser::new()
            .parse("type felt252 = felt252;")
            .unwrap();

        let registry = ProgramRegistry::<CoreType, CoreLibfunc>::new(&program).unwrap();

        assert_eq!(
            unsafe {
                *Value::Felt252(Felt::from(42))
                    .to_ptr(
                        &Bump::new(),
                        &registry,
                        &program.type_declarations[0].id,
                        |_| todo!(),
                    )
                    .unwrap()
                    .cast::<[u32; 8]>()
                    .as_ptr()
            },
            [42, 0, 0, 0, 0, 0, 0, 0]
        );

        assert_eq!(
            unsafe {
                *Value::Felt252(Felt::MAX)
                    .to_ptr(
                        &Bump::new(),
                        &registry,
                        &program.type_declarations[0].id,
                        |_| todo!(),
                    )
                    .unwrap()
                    .cast::<[u32; 8]>()
                    .as_ptr()
            },
            // 0x800000000000011000000000000000000000000000000000000000000000001 - 1
            [0, 0, 0, 0, 0, 0, 17, 134217728]
        );

        assert_eq!(
            unsafe {
                *Value::Felt252(Felt::MAX + Felt::ONE)
                    .to_ptr(
                        &Bump::new(),
                        &registry,
                        &program.type_declarations[0].id,
                        |_| todo!(),
                    )
                    .unwrap()
                    .cast::<[u32; 8]>()
                    .as_ptr()
            },
            [0, 0, 0, 0, 0, 0, 0, 0]
        );
    }

    #[test]
    fn test_to_jit_uint8() {
        let program = ProgramParser::new().parse("type u8 = u8;").unwrap();

        let registry = ProgramRegistry::<CoreType, CoreLibfunc>::new(&program).unwrap();

        assert_eq!(
            unsafe {
                *Value::Uint8(9)
                    .to_ptr(
                        &Bump::new(),
                        &registry,
                        &program.type_declarations[0].id,
                        |_| todo!(),
                    )
                    .unwrap()
                    .cast::<u8>()
                    .as_ptr()
            },
            9
        );
    }

    #[test]
    fn test_to_jit_uint16() {
        let program = ProgramParser::new().parse("type u16 = u16;").unwrap();

        let registry = ProgramRegistry::<CoreType, CoreLibfunc>::new(&program).unwrap();

        assert_eq!(
            unsafe {
                *Value::Uint16(17)
                    .to_ptr(
                        &Bump::new(),
                        &registry,
                        &program.type_declarations[0].id,
                        |_| todo!(),
                    )
                    .unwrap()
                    .cast::<u16>()
                    .as_ptr()
            },
            17
        );
    }

    #[test]
    fn test_to_jit_uint32() {
        let program = ProgramParser::new().parse("type u32 = u32;").unwrap();

        let registry = ProgramRegistry::<CoreType, CoreLibfunc>::new(&program).unwrap();

        assert_eq!(
            unsafe {
                *Value::Uint32(33)
                    .to_ptr(
                        &Bump::new(),
                        &registry,
                        &program.type_declarations[0].id,
                        |_| todo!(),
                    )
                    .unwrap()
                    .cast::<u32>()
                    .as_ptr()
            },
            33
        );
    }

    #[test]
    fn test_to_jit_uint64() {
        let program = ProgramParser::new().parse("type u64 = u64;").unwrap();

        let registry = ProgramRegistry::<CoreType, CoreLibfunc>::new(&program).unwrap();

        assert_eq!(
            unsafe {
                *Value::Uint64(65)
                    .to_ptr(
                        &Bump::new(),
                        &registry,
                        &program.type_declarations[0].id,
                        |_| todo!(),
                    )
                    .unwrap()
                    .cast::<u64>()
                    .as_ptr()
            },
            65
        );
    }

    #[test]
    fn test_to_jit_uint128() {
        let program = ProgramParser::new().parse("type u128 = u128;").unwrap();

        let registry = ProgramRegistry::<CoreType, CoreLibfunc>::new(&program).unwrap();

        assert_eq!(
            unsafe {
                *Value::Uint128(129)
                    .to_ptr(
                        &Bump::new(),
                        &registry,
                        &program.type_declarations[0].id,
                        |_| todo!(),
                    )
                    .unwrap()
                    .cast::<u128>()
                    .as_ptr()
            },
            129
        );
    }

    #[test]
    fn test_to_jit_sint8() {
        let program = ProgramParser::new().parse("type i8 = i8;").unwrap();

        let registry = ProgramRegistry::<CoreType, CoreLibfunc>::new(&program).unwrap();

        assert_eq!(
            unsafe {
                *Value::Sint8(-9)
                    .to_ptr(
                        &Bump::new(),
                        &registry,
                        &program.type_declarations[0].id,
                        |_| todo!(),
                    )
                    .unwrap()
                    .cast::<i8>()
                    .as_ptr()
            },
            -9
        );
    }

    #[test]
    fn test_to_jit_sint16() {
        let program = ProgramParser::new().parse("type i16 = i16;").unwrap();

        let registry = ProgramRegistry::<CoreType, CoreLibfunc>::new(&program).unwrap();

        assert_eq!(
            unsafe {
                *Value::Sint16(-17)
                    .to_ptr(
                        &Bump::new(),
                        &registry,
                        &program.type_declarations[0].id,
                        |_| todo!(),
                    )
                    .unwrap()
                    .cast::<i16>()
                    .as_ptr()
            },
            -17
        );
    }

    #[test]
    fn test_to_jit_sint32() {
        let program = ProgramParser::new().parse("type i32 = i32;").unwrap();

        let registry = ProgramRegistry::<CoreType, CoreLibfunc>::new(&program).unwrap();

        assert_eq!(
            unsafe {
                *Value::Sint32(-33)
                    .to_ptr(
                        &Bump::new(),
                        &registry,
                        &program.type_declarations[0].id,
                        |_| todo!(),
                    )
                    .unwrap()
                    .cast::<i32>()
                    .as_ptr()
            },
            -33
        );
    }

    #[test]
    fn test_to_jit_sint64() {
        let program = ProgramParser::new().parse("type i64 = i64;").unwrap();

        let registry = ProgramRegistry::<CoreType, CoreLibfunc>::new(&program).unwrap();

        assert_eq!(
            unsafe {
                *Value::Sint64(-65)
                    .to_ptr(
                        &Bump::new(),
                        &registry,
                        &program.type_declarations[0].id,
                        |_| todo!(),
                    )
                    .unwrap()
                    .cast::<i64>()
                    .as_ptr()
            },
            -65
        );
    }

    #[test]
    fn test_to_jit_sint128() {
        let program = ProgramParser::new().parse("type i128 = i128;").unwrap();

        let registry = ProgramRegistry::<CoreType, CoreLibfunc>::new(&program).unwrap();

        assert_eq!(
            unsafe {
                *Value::Sint128(-129)
                    .to_ptr(
                        &Bump::new(),
                        &registry,
                        &program.type_declarations[0].id,
                        |_| todo!(),
                    )
                    .unwrap()
                    .cast::<i128>()
                    .as_ptr()
            },
            -129
        );
    }

    #[test]
    fn test_to_jit_ec_point() {
        let program = ProgramParser::new()
            .parse("type EcPoint = EcPoint;")
            .unwrap();

        let registry = ProgramRegistry::<CoreType, CoreLibfunc>::new(&program).unwrap();

        assert_eq!(
            unsafe {
                *Value::EcPoint(Felt::from(1234), Felt::from(4321))
                    .to_ptr(
                        &Bump::new(),
                        &registry,
                        &program.type_declarations[0].id,
                        |_| todo!(),
                    )
                    .unwrap()
                    .cast::<[[u32; 8]; 2]>()
                    .as_ptr()
            },
            [[1234, 0, 0, 0, 0, 0, 0, 0], [4321, 0, 0, 0, 0, 0, 0, 0]]
        );
    }

    #[test]
    fn test_to_jit_ec_state() {
        let program = ProgramParser::new()
            .parse("type EcState = EcState;")
            .unwrap();

        let registry = ProgramRegistry::<CoreType, CoreLibfunc>::new(&program).unwrap();

        assert_eq!(
            unsafe {
                *Value::EcState(
                    Felt::from(1234),
                    Felt::from(4321),
                    Felt::from(3333),
                    Felt::from(4444),
                )
                .to_ptr(
                    &Bump::new(),
                    &registry,
                    &program.type_declarations[0].id,
                    |_| todo!(),
                )
                .unwrap()
                .cast::<[[u32; 8]; 4]>()
                .as_ptr()
            },
            [
                [1234, 0, 0, 0, 0, 0, 0, 0],
                [4321, 0, 0, 0, 0, 0, 0, 0],
                [3333, 0, 0, 0, 0, 0, 0, 0],
                [4444, 0, 0, 0, 0, 0, 0, 0]
            ]
        );
    }

    #[test]
    fn test_to_jit_enum() {
        // Parse the program
        let program = ProgramParser::new()
            .parse(
                "type u8 = u8;
                type MyEnum = Enum<ut@MyEnum, u8, u8>;",
            )
            .unwrap();

        // Create the registry for the program
        let registry = ProgramRegistry::<CoreType, CoreLibfunc>::new(&program).unwrap();

        // Call to_jit to get the value of the enum
        let result = Value::Enum {
            tag: 0,
            value: Box::new(Value::Uint8(10)),
            debug_name: None,
        }
        .to_ptr(
            &Bump::new(),
            &registry,
            &program.type_declarations[1].id,
            |_| todo!(),
        );

        // Assertion to verify that the value returned by to_jit is not NULL
        assert!(result.is_ok());
    }

    #[test]
    fn test_to_jit_bounded_int_valid() {
        // Parse the program
        let program = ProgramParser::new()
            .parse(
                "type felt252 = felt252;
            type BoundedInt = BoundedInt<10, 510>;",
            )
            .unwrap();

        // Create the registry for the program
        let registry = ProgramRegistry::<CoreType, CoreLibfunc>::new(&program).unwrap();

        // Valid case
        assert_eq!(
            unsafe {
                *Value::BoundedInt {
                    value: Felt::from(16),
                    range: Range {
                        lower: BigInt::from(10),
                        upper: BigInt::from(510),
                    },
                }
                .to_ptr(
                    &Bump::new(),
                    &registry,
                    &program.type_declarations[1].id,
                    |_| todo!(),
                )
                .unwrap()
                .cast::<[u32; 8]>()
                .as_ptr()
            },
            [16, 0, 0, 0, 0, 0, 0, 0]
        );
    }

    #[test]
    fn test_to_jit_bounded_int_lower_bound_greater_than_upper() {
        // Parse the program
        let program = ProgramParser::new()
            .parse(
                "type felt252 = felt252;
            type BoundedInt = BoundedInt<10, 510>;", // Note: lower > upper
            )
            .unwrap();

        // Create the registry for the program
        let registry = ProgramRegistry::<CoreType, CoreLibfunc>::new(&program).unwrap();

        // Error case: lower bound greater than upper bound
        let result = Value::BoundedInt {
            value: Felt::from(16),
            range: Range {
                lower: BigInt::from(510),
                upper: BigInt::from(10),
            },
        }
        .to_ptr(
            &Bump::new(),
            &registry,
            &program.type_declarations[1].id,
            |_| todo!(),
        );

        assert!(matches!(
            result,
            Err(Error::Compiler(CompilerError::BoundedIntOutOfRange { .. }))
        ));
    }

    #[test]
    fn test_to_jit_bounded_int_value_less_than_lower_bound() {
        // Parse the program
        let program = ProgramParser::new()
            .parse(
                "type felt252 = felt252;
            type BoundedInt = BoundedInt<10, 510>;",
            )
            .unwrap();

        // Create the registry for the program
        let registry = ProgramRegistry::<CoreType, CoreLibfunc>::new(&program).unwrap();

        // Error case: value less than lower bound
        let result = Value::BoundedInt {
            value: Felt::from(9),
            range: Range {
                lower: BigInt::from(10),
                upper: BigInt::from(510),
            },
        }
        .to_ptr(
            &Bump::new(),
            &registry,
            &program.type_declarations[1].id,
            |_| todo!(),
        );

        assert!(matches!(
            result,
            Err(Error::Compiler(CompilerError::BoundedIntOutOfRange { .. }))
        ));
    }

    #[test]
    fn test_to_jit_bounded_int_value_greater_than_or_equal_to_upper_bound() {
        // Parse the program
        let program = ProgramParser::new()
            .parse(
                "type felt252 = felt252;
            type BoundedInt = BoundedInt<10, 510>;",
            )
            .unwrap();

        // Create the registry for the program
        let registry = ProgramRegistry::<CoreType, CoreLibfunc>::new(&program).unwrap();

        // Error case: value greater than or equal to upper bound
        let result = Value::BoundedInt {
            value: Felt::from(512),
            range: Range {
                lower: BigInt::from(10),
                upper: BigInt::from(510),
            },
        }
        .to_ptr(
            &Bump::new(),
            &registry,
            &program.type_declarations[1].id,
            |_| todo!(),
        );

        assert!(matches!(
            result,
            Err(Error::Compiler(CompilerError::BoundedIntOutOfRange { .. }))
        ));
    }

    #[test]
    fn test_to_jit_bounded_int_equal_bounds_and_value() {
        // Parse the program
        let program = ProgramParser::new()
            .parse(
                "type felt252 = felt252;
            type BoundedInt = BoundedInt<10, 10>;", // Note: lower = upper
            )
            .unwrap();

        // Create the registry for the program
        let registry = ProgramRegistry::<CoreType, CoreLibfunc>::new(&program).unwrap();

        // Error case: value equals lower and upper bound (upper bound is exclusive)
        let result = Value::BoundedInt {
            value: Felt::from(10),
            range: Range {
                lower: BigInt::from(10),
                upper: BigInt::from(10),
            },
        }
        .to_ptr(
            &Bump::new(),
            &registry,
            &program.type_declarations[1].id,
            |_| todo!(),
        );

        assert!(matches!(
            result,
            Err(Error::Compiler(CompilerError::BoundedIntOutOfRange { .. }))
        ));
    }

    #[test]
    fn test_to_jit_enum_variant_out_of_range() {
        // Parse the program
        let program = ProgramParser::new()
            .parse(
                "type u8 = u8;
            type MyEnum = Enum<ut@MyEnum, u8, u8>;",
            )
            .unwrap();

        // Create the registry for the program
        let registry = ProgramRegistry::<CoreType, CoreLibfunc>::new(&program).unwrap();

        // Call to_jit to get the value of the enum with tag value out of range
        let result = Value::Enum {
            tag: 2,
            value: Box::new(Value::Uint8(10)),
            debug_name: None,
        }
        .to_ptr(
            &Bump::new(),
            &registry,
            &program.type_declarations[1].id,
            |_| todo!(),
        )
        .unwrap_err();

        let error = result.to_string().clone();
        let error_msg = error.split("\n").collect::<Vec<&str>>()[0];

        assert_eq!(error_msg, "Variant index out of range.");
    }

    #[test]
    fn test_to_jit_enum_no_variant() {
        let program = ProgramParser::new()
            .parse(
                "type u8 = u8;
                type MyEnum = Enum<ut@MyEnum, u8>;",
            )
            .unwrap();

        let registry = ProgramRegistry::<CoreType, CoreLibfunc>::new(&program).unwrap();

        let result = Value::Enum {
            tag: 0,
            value: Box::new(Value::Uint8(10)),
            debug_name: None,
        }
        .to_ptr(
            &Bump::new(),
            &registry,
            &program.type_declarations[1].id,
            |_| todo!(),
        )
        .unwrap_err();

        let error = result.to_string().clone();
        let error_msg = error.split("\n").collect::<Vec<&str>>()[0];

        assert_eq!(
            error_msg,
            "An enum without variants cannot be instantiated."
        );
    }

    #[test]
    fn test_to_jit_enum_type_error() {
        // Parse the program
        let program = ProgramParser::new()
            .parse(
                "type felt252 = felt252;
                type MyEnum = Enum<ut@MyEnum, felt252, felt252>;",
            )
            .unwrap();

        // Creating a registry for the program.
        let registry = ProgramRegistry::<CoreType, CoreLibfunc>::new(&program).unwrap();

        // Invoking to_jit method on a JitValue::Enum to convert it to a JIT representation.
        // Generating an error by providing an enum value instead of the expected type.
        let result = Value::Enum {
            tag: 0,
            value: Box::new(Value::Struct {
                fields: vec![Value::from(2u32)],
                debug_name: None,
            }),
            debug_name: None,
        }
        .to_ptr(
            &Bump::new(),
            &registry,
            &program.type_declarations[0].id,
            |_| todo!(),
        )
        .unwrap_err(); // Unwrapping the error

        // Matching the error result to verify the error type and message.
        match result {
            Error::UnexpectedValue(expected_msg) => {
                // Asserting that the error message matches the expected message.
                assert_eq!(
                    expected_msg,
                    format!(
                        "expected value of type {:?} but got an enum value",
                        program.type_declarations[0].id.debug_name
                    )
                );
            }
            _ => panic!("Unexpected error type: {:?}", result),
        }
    }

    #[test]
    fn test_to_jit_struct_type_error() {
        // Parse the program
        let program = ProgramParser::new()
            .parse(
                "type felt252 = felt252;
                type MyEnum = Enum<ut@MyEnum, felt252, felt252>;",
            )
            .unwrap();

        // Creating a registry for the program.
        let registry = ProgramRegistry::<CoreType, CoreLibfunc>::new(&program).unwrap();

        // Invoking to_jit method on a JitValue::Struct to convert it to a JIT representation.
        // Generating an error by providing a struct value instead of the expected type.
        let result = Value::Struct {
            fields: vec![Value::from(2u32)],
            debug_name: None,
        }
        .to_ptr(
            &Bump::new(),
            &registry,
            &program.type_declarations[0].id,
            |_| todo!(),
        )
        .unwrap_err(); // Unwrapping the error

        // Matching the error result to verify the error type and message.
        match result {
            Error::UnexpectedValue(expected_msg) => {
                // Asserting that the error message matches the expected message.
                assert_eq!(
                    expected_msg,
                    format!(
                        "expected value of type {:?} but got a struct",
                        program.type_declarations[0].id.debug_name
                    )
                );
            }
            _ => panic!("Unexpected error type: {:?}", result),
        }
    }
}

mod range_serde {
    use std::fmt;

    use cairo_lang_sierra::extensions::utils::Range;
    use serde::{
        de::{self, Visitor},
        ser::SerializeStruct,
        Deserializer, Serializer,
    };

    pub fn serialize<S>(range: &Range, ser: S) -> Result<S::Ok, S::Error>
    where
        S: Serializer,
    {
        let mut state = ser.serialize_struct("Range", 2)?;

        state.serialize_field("lower", &range.lower)?;
        state.serialize_field("upper", &range.upper)?;

        state.end()
    }

    pub fn deserialize<'de, D>(de: D) -> Result<Range, D::Error>
    where
        D: Deserializer<'de>,
    {
        struct RangeVisitor;

        impl<'de> Visitor<'de> for RangeVisitor {
            type Value = Range;

            fn expecting(&self, formatter: &mut fmt::Formatter) -> fmt::Result {
                formatter.write_str("an integer between -2^31 and 2^31")
            }

            fn visit_seq<A>(self, mut seq: A) -> Result<Self::Value, A::Error>
            where
                A: de::SeqAccess<'de>,
            {
                let lower = seq
                    .next_element()?
                    .ok_or_else(|| de::Error::invalid_length(0, &self))?;
                let upper = seq
                    .next_element()?
                    .ok_or_else(|| de::Error::invalid_length(1, &self))?;

                Ok(Range { lower, upper })
            }

            fn visit_map<A>(self, mut map: A) -> Result<Self::Value, A::Error>
            where
                A: de::MapAccess<'de>,
            {
                let mut lower = None;
                let mut upper = None;

                while let Some((field, value)) = map.next_entry()? {
                    match field {
                        "lower" => {
                            lower = Some(value);
                        }
                        "upper" => {
                            upper = Some(value);
                        }
                        _ => return Err(de::Error::unknown_field(field, &["lower", "upper"])),
                    }
                }

                Ok(Range {
                    lower: lower.ok_or_else(|| de::Error::missing_field("lower"))?,
                    upper: upper.ok_or_else(|| de::Error::missing_field("upper"))?,
                })
            }
        }

        de.deserialize_struct("Range", &["lower", "upper"], RangeVisitor)
    }
}<|MERGE_RESOLUTION|>--- conflicted
+++ resolved
@@ -27,18 +27,12 @@
 use num_traits::{Euclid, One};
 use starknet_types_core::felt::Felt;
 use std::{
-<<<<<<< HEAD
     alloc::{alloc, Layout},
     collections::HashMap,
     ffi::c_void,
     mem::forget,
     ptr::{null_mut, NonNull},
     rc::Rc,
-=======
-    alloc::{alloc, dealloc, Layout},
-    collections::HashMap,
-    ptr::{null_mut, NonNull},
->>>>>>> c85361bf
     slice,
 };
 
@@ -405,12 +399,8 @@
                         let elem_ty = registry.get_type(&info.ty)?;
                         let elem_layout = elem_ty.layout(registry)?.pad_to_align();
 
-<<<<<<< HEAD
-                        let (dup_fn, drop_fn) = dbg!(find_dict_overrides(&info.ty));
+                        let (dup_fn, drop_fn) = find_dict_overrides(&info.ty);
                         let mut value_map = FeltDict {
-=======
-                        let mut value_map = Box::new(FeltDict {
->>>>>>> c85361bf
                             mappings: HashMap::with_capacity(map.len()),
 
                             layout: elem_layout,
@@ -424,16 +414,11 @@
                                 .cast()
                             },
 
-<<<<<<< HEAD
                             dup_fn,
                             drop_fn,
 
                             count: 0,
                         };
-=======
-                            count: 0,
-                        });
->>>>>>> c85361bf
 
                         // next key must be called before next_value
 
@@ -445,12 +430,6 @@
                             let index = value_map.mappings.len();
                             value_map.mappings.insert(key, index);
 
-<<<<<<< HEAD
-=======
-                            let index = value_map.mappings.len();
-                            value_map.mappings.insert(key, index);
-
->>>>>>> c85361bf
                             std::ptr::copy_nonoverlapping(
                                 value.cast::<u8>().as_ptr(),
                                 value_map
@@ -841,15 +820,7 @@
                 }
                 CoreTypeConcrete::Felt252Dict(info)
                 | CoreTypeConcrete::SquashedFelt252Dict(info) => {
-<<<<<<< HEAD
                     let dict = Rc::from_raw(ptr.cast::<*const FeltDict>().read());
-=======
-                    let dict = &ptr
-                        .cast::<NonNull<()>>()
-                        .as_ref()
-                        .cast::<FeltDict>()
-                        .as_ref();
->>>>>>> c85361bf
 
                     let mut output_map = HashMap::with_capacity(dict.mappings.len());
                     for (&key, &index) in dict.mappings.iter() {
@@ -878,28 +849,9 @@
                     }
 
                     if should_drop {
-<<<<<<< HEAD
                         drop(dict);
                     } else {
                         forget(dict);
-=======
-                        let dict = Box::from_raw(
-                            ptr.cast::<NonNull<()>>()
-                                .as_ref()
-                                .cast::<FeltDict>()
-                                .as_ptr(),
-                        );
-
-                        dealloc(
-                            dict.elements.cast(),
-                            Layout::from_size_align_unchecked(
-                                dict.layout.pad_to_align().size() * dict.mappings.capacity(),
-                                dict.layout.align(),
-                            ),
-                        );
-
-                        drop(dict);
->>>>>>> c85361bf
                     }
 
                     Self::Felt252Dict {
