--- conflicted
+++ resolved
@@ -3,14 +3,9 @@
 //! Contains libfunc generation stuff (aka. the actual instructions).
 
 use crate::{
-<<<<<<< HEAD
     error::{Error as CoreLibfuncBuilderError, Result},
     metadata::MetadataStorage,
     types::TypeBuilder,
-=======
-    error::{panic::ToNativeAssertError, Error as CoreLibfuncBuilderError, Result as NativeResult},
-    metadata::MetadataStorage,
->>>>>>> 16715e52
     utils::BlockExt,
 };
 use bumpalo::Bump;
