--- conflicted
+++ resolved
@@ -5,6 +5,7 @@
 use crate::{
     error::{panic::ToNativeAssertError, Error as CoreLibfuncBuilderError, Result},
     metadata::MetadataStorage,
+    native_panic,
     native_panic,
     types::TypeBuilder,
     utils::BlockExt,
@@ -18,6 +19,7 @@
             unsigned::{Uint16Traits, Uint32Traits, Uint64Traits, Uint8Traits},
         },
         lib_func::ParamSignature,
+        starknet::StarknetTypeConcrete,
         starknet::StarknetTypeConcrete,
         ConcreteLibfunc,
     },
@@ -147,6 +149,7 @@
                 context, registry, entry, location, helper, metadata, selector,
             ),
             Self::Trace(_) => native_panic!("Implement trace libfunc"),
+            Self::Trace(_) => native_panic!("Implement trace libfunc"),
             Self::Drop(info) => {
                 self::drop::build(context, registry, entry, location, helper, metadata, info)
             }
@@ -168,6 +171,9 @@
             Self::Felt252SquashedDict(_) => {
                 native_panic!("Implement felt252_squashed_dict libfunc")
             }
+            Self::Felt252SquashedDict(_) => {
+                native_panic!("Implement felt252_squashed_dict libfunc")
+            }
             Self::Felt252DictEntry(selector) => self::felt252_dict_entry::build(
                 context, registry, entry, location, helper, metadata, selector,
             ),
@@ -180,13 +186,9 @@
             Self::IntRange(selector) => self::int_range::build(
                 context, registry, entry, location, helper, metadata, selector,
             ),
-<<<<<<< HEAD
             Self::Blake(selector) => self::blake::build(
                 context, registry, entry, location, helper, metadata, selector,
             ),
-=======
-            Self::Blake(_) => native_panic!("Implement blake libfunc"),
->>>>>>> 4cd7ff2a
             Self::Mem(selector) => self::mem::build(
                 context, registry, entry, location, helper, metadata, selector,
             ),
@@ -485,6 +487,7 @@
                     | CoreTypeConcrete::Coupon(_)
                     | CoreTypeConcrete::GasBuiltin(_)
                     | CoreTypeConcrete::Starknet(StarknetTypeConcrete::System(_))
+                    | CoreTypeConcrete::Starknet(StarknetTypeConcrete::System(_))
             )
         {
             param_val = increment_builtin_counter(context, entry, location, param_val)?;
