--- conflicted
+++ resolved
@@ -7,10 +7,7 @@
     metadata::MetadataStorage,
     native_panic,
     types::TypeBuilder,
-<<<<<<< HEAD
-    utils::{BlockExt, ProgramRegistryExt},
-=======
->>>>>>> b7af2707
+    utils::ProgramRegistryExt,
 };
 use bumpalo::Bump;
 use cairo_lang_sierra::{
@@ -29,19 +26,14 @@
 };
 use itertools::Itertools;
 use melior::{
-<<<<<<< HEAD
     dialect::{arith, cf, llvm, ods},
+    helpers::{ArithBlockExt, BuiltinBlockExt, LlvmBlockExt},
     ir::{
         attribute::{FlatSymbolRefAttribute, StringAttribute, TypeAttribute},
         operation::OperationBuilder,
         r#type::IntegerType,
         Attribute, Block, BlockLike, BlockRef, Location, Module, Region, Value,
     },
-=======
-    dialect::{arith, cf},
-    helpers::{ArithBlockExt, BuiltinBlockExt},
-    ir::{Block, BlockLike, BlockRef, Location, Module, Region, Value},
->>>>>>> b7af2707
     Context,
 };
 use num_bigint::BigInt;
