//! # Compiler libfunc infrastructure
//!
//! Contains libfunc generation stuff (aka. the actual instructions).

use crate::{
    error::{panic::ToNativeAssertError, Error as CoreLibfuncBuilderError, Result},
    metadata::MetadataStorage,
    types::TypeBuilder,
    utils::BlockExt,
};
use bumpalo::Bump;
use cairo_lang_sierra::{
    extensions::{
        core::{CoreConcreteLibfunc, CoreLibfunc, CoreType, CoreTypeConcrete},
        int::{
            signed::{Sint16Traits, Sint32Traits, Sint64Traits, Sint8Traits},
            unsigned::{Uint16Traits, Uint32Traits, Uint64Traits, Uint8Traits},
        },
        lib_func::ParamSignature,
        starknet::StarkNetTypeConcrete,
        ConcreteLibfunc,
    },
    ids::FunctionId,
    program_registry::ProgramRegistry,
};
use melior::{
    dialect::{arith, cf},
<<<<<<< HEAD
    ir::{Block, BlockRef, Location, Module, Region, Value},
=======
    ir::{Block, BlockLike, BlockRef, Location, Module, Operation, Region, Value},
>>>>>>> 17edff78
    Context,
};
use num_bigint::BigInt;
use std::{cell::Cell, error::Error, ops::Deref};

mod array;
mod r#bool;
mod bounded_int;
mod r#box;
mod bytes31;
mod cast;
mod circuit;
mod r#const;
mod coupon;
mod debug;
mod drop;
mod dup;
mod ec;
mod r#enum;
mod felt252;
mod felt252_dict;
mod felt252_dict_entry;
mod function_call;
mod gas;
mod int;
mod int_range;
mod mem;
mod nullable;
mod pedersen;
mod poseidon;
mod starknet;
mod r#struct;
mod uint256;
mod uint512;

/// Generation of MLIR operations from their Sierra counterparts.
///
/// All possible Sierra libfuncs must implement it. It is already implemented for all the core
/// libfuncs, contained in [CoreConcreteLibfunc].
pub trait LibfuncBuilder {
    /// Error type returned by this trait's methods.
    type Error: Error;

    /// Generate the MLIR operations.
    fn build<'ctx, 'this>(
        &self,
        context: &'ctx Context,
        registry: &ProgramRegistry<CoreType, CoreLibfunc>,
        entry: &'this Block<'ctx>,
        location: Location<'ctx>,
        helper: &LibfuncHelper<'ctx, 'this>,
        metadata: &mut MetadataStorage,
    ) -> Result<()>;

    /// Return the target function if the statement is a function call.
    ///
    /// This is used by the compiler to check whether a statement is a function call and apply the
    /// tail recursion logic.
    fn is_function_call(&self) -> Option<&FunctionId>;
}

impl LibfuncBuilder for CoreConcreteLibfunc {
    type Error = CoreLibfuncBuilderError;

    fn build<'ctx, 'this>(
        &self,
        context: &'ctx Context,
        registry: &ProgramRegistry<CoreType, CoreLibfunc>,
        entry: &'this Block<'ctx>,
        location: Location<'ctx>,
        helper: &LibfuncHelper<'ctx, 'this>,
        metadata: &mut MetadataStorage,
    ) -> Result<()> {
        match self {
            Self::ApTracking(_) | Self::BranchAlign(_) | Self::UnconditionalJump(_) => {
                build_noop::<0, true>(
                    context,
                    registry,
                    entry,
                    location,
                    helper,
                    metadata,
                    self.param_signatures(),
                )
            }
            Self::Array(selector) => self::array::build(
                context, registry, entry, location, helper, metadata, selector,
            ),
            Self::Bool(selector) => self::r#bool::build(
                context, registry, entry, location, helper, metadata, selector,
            ),
            Self::BoundedInt(info) => {
                self::bounded_int::build(context, registry, entry, location, helper, metadata, info)
            }
            Self::Box(selector) => self::r#box::build(
                context, registry, entry, location, helper, metadata, selector,
            ),
            Self::Bytes31(selector) => self::bytes31::build(
                context, registry, entry, location, helper, metadata, selector,
            ),
            Self::Cast(selector) => self::cast::build(
                context, registry, entry, location, helper, metadata, selector,
            ),
            Self::Circuit(info) => {
                self::circuit::build(context, registry, entry, location, helper, metadata, info)
            }
            Self::Const(selector) => self::r#const::build(
                context, registry, entry, location, helper, metadata, selector,
            ),
            Self::Coupon(selector) => self::coupon::build(
                context, registry, entry, location, helper, metadata, selector,
            ),
            Self::CouponCall(info) => self::function_call::build(
                context, registry, entry, location, helper, metadata, info,
            ),
            Self::Debug(selector) => self::debug::build(
                context, registry, entry, location, helper, metadata, selector,
            ),
            Self::Drop(info) => {
                self::drop::build(context, registry, entry, location, helper, metadata, info)
            }
            Self::Dup(info) | Self::SnapshotTake(info) => {
                self::dup::build(context, registry, entry, location, helper, metadata, info)
            }
            Self::Ec(selector) => self::ec::build(
                context, registry, entry, location, helper, metadata, selector,
            ),
            Self::Enum(selector) => self::r#enum::build(
                context, registry, entry, location, helper, metadata, selector,
            ),
            Self::Felt252(selector) => self::felt252::build(
                context, registry, entry, location, helper, metadata, selector,
            ),
            Self::Felt252Dict(selector) => self::felt252_dict::build(
                context, registry, entry, location, helper, metadata, selector,
            ),
            Self::Felt252DictEntry(selector) => self::felt252_dict_entry::build(
                context, registry, entry, location, helper, metadata, selector,
            ),
            Self::FunctionCall(info) => self::function_call::build(
                context, registry, entry, location, helper, metadata, info,
            ),
            Self::Gas(selector) => self::gas::build(
                context, registry, entry, location, helper, metadata, selector,
            ),
            Self::IntRange(selector) => self::int_range::build(
                context, registry, entry, location, helper, metadata, selector,
            ),
            Self::Mem(selector) => self::mem::build(
                context, registry, entry, location, helper, metadata, selector,
            ),
            Self::Nullable(selector) => self::nullable::build(
                context, registry, entry, location, helper, metadata, selector,
            ),
            Self::Pedersen(selector) => self::pedersen::build(
                context, registry, entry, location, helper, metadata, selector,
            ),
            Self::Poseidon(selector) => self::poseidon::build(
                context, registry, entry, location, helper, metadata, selector,
            ),
            Self::Sint8(selector) => self::int::build_signed::<Sint8Traits>(
                context, registry, entry, location, helper, metadata, selector,
            ),
            Self::Sint16(selector) => self::int::build_signed::<Sint16Traits>(
                context, registry, entry, location, helper, metadata, selector,
            ),
            Self::Sint32(selector) => self::int::build_signed::<Sint32Traits>(
                context, registry, entry, location, helper, metadata, selector,
            ),
            Self::Sint64(selector) => self::int::build_signed::<Sint64Traits>(
                context, registry, entry, location, helper, metadata, selector,
            ),
            Self::Sint128(selector) => self::int::build_i128(
                context, registry, entry, location, helper, metadata, selector,
            ),
            Self::StarkNet(selector) => self::starknet::build(
                context, registry, entry, location, helper, metadata, selector,
            ),
            Self::Struct(selector) => self::r#struct::build(
                context, registry, entry, location, helper, metadata, selector,
            ),
            Self::Uint8(selector) => self::int::build_unsigned::<Uint8Traits>(
                context, registry, entry, location, helper, metadata, selector,
            ),
            Self::Uint16(selector) => self::int::build_unsigned::<Uint16Traits>(
                context, registry, entry, location, helper, metadata, selector,
            ),
            Self::Uint32(selector) => self::int::build_unsigned::<Uint32Traits>(
                context, registry, entry, location, helper, metadata, selector,
            ),
            Self::Uint64(selector) => self::int::build_unsigned::<Uint64Traits>(
                context, registry, entry, location, helper, metadata, selector,
            ),
            Self::Uint128(selector) => self::int::build_u128(
                context, registry, entry, location, helper, metadata, selector,
            ),
            Self::Uint256(selector) => self::uint256::build(
                context, registry, entry, location, helper, metadata, selector,
            ),
            Self::Uint512(selector) => self::uint512::build(
                context, registry, entry, location, helper, metadata, selector,
            ),
            Self::UnwrapNonZero(info) => build_noop::<1, true>(
                context,
                registry,
                entry,
                location,
                helper,
                metadata,
                &info.signature.param_signatures,
            ),
        }
    }

    fn is_function_call(&self) -> Option<&FunctionId> {
        match self {
            CoreConcreteLibfunc::FunctionCall(info) => Some(&info.function.id),
            CoreConcreteLibfunc::CouponCall(info) => Some(&info.function.id),
            _ => None,
        }
    }
}

/// Helper struct which contains logic generation for extra MLIR blocks and branch operations to the
/// next statements.
///
/// Each branch index should be present in exactly one call a branching method (either
/// [`br`](#method.br) or [`cond_br`](#method.cond_br)).
///
/// This helper is necessary because the statement following the current one may not have the same
/// arguments as the results returned by the current statement. Because of that, a direct jump
/// cannot be made and some processing is required.
pub struct LibfuncHelper<'ctx, 'this>
where
    'this: 'ctx,
{
    pub module: &'this Module<'ctx>,
    pub init_block: &'this BlockRef<'ctx, 'this>,

    pub region: &'this Region<'ctx>,
    pub blocks_arena: &'this Bump,
    pub last_block: Cell<&'this BlockRef<'ctx, 'this>>,

    pub branches: Vec<(&'this Block<'ctx>, Vec<BranchArg<'ctx, 'this>>)>,
    pub results: Vec<Vec<Cell<Option<Value<'ctx, 'this>>>>>,

    #[cfg(feature = "with-profiler")]
    pub profiler: Option<(
        crate::metadata::profiler::ProfilerMeta,
        cairo_lang_sierra::program::StatementIdx,
        (Value<'ctx, 'this>, Value<'ctx, 'this>),
    )>,
}

impl<'ctx, 'this> LibfuncHelper<'ctx, 'this>
where
    'this: 'ctx,
{
    #[doc(hidden)]
    pub(crate) fn results(self) -> Result<Vec<Vec<Value<'ctx, 'this>>>> {
        self.results
            .into_iter()
            .enumerate()
            .map(|(branch_idx, x)| {
                x.into_iter()
                    .enumerate()
                    .map(|(arg_idx, x)| {
                        x.into_inner().to_native_assert_error(&format!(
                            "Argument #{arg_idx} of branch {branch_idx} doesn't have a value."
                        ))
                    })
                    .collect()
            })
            .collect()
    }

    /// Return the initialization block.
    ///
    /// The init block is used for `llvm.alloca` instructions. It is guaranteed to not be executed
    /// multiple times on tail-recursive functions. This property allows generating tail-recursive
    /// functions that do not grow the stack.
    pub fn init_block(&self) -> &'this Block<'ctx> {
        self.init_block
    }

    /// Inserts a new block after all the current libfunc's blocks.
    pub fn append_block(&self, block: Block<'ctx>) -> &'this Block<'ctx> {
        let block = self
            .region
            .insert_block_after(*self.last_block.get(), block);

        let block_ref: &'this mut BlockRef<'ctx, 'this> = self.blocks_arena.alloc(block);
        self.last_block.set(block_ref);

        block_ref
    }

    /// Creates an unconditional branching operation out of the libfunc and into the next statement.
    ///
    /// This method will also store the returned values so that they can be moved into the state and
    /// used later on when required.
    fn br(
        &self,
        block: &'this Block<'ctx>,
        branch: usize,
        results: &[Value<'ctx, 'this>],
        location: Location<'ctx>,
    ) -> Result<()> {
        let (successor, operands) = &self.branches[branch];

        for (dst, src) in self.results[branch].iter().zip(results) {
            dst.replace(Some(*src));
        }

        let destination_operands = operands
            .iter()
            .copied()
            .map(|op| match op {
                BranchArg::External(x) => x,
                BranchArg::Returned(i) => results[i],
            })
            .collect::<Vec<_>>();

        #[cfg(feature = "with-profiler")]
        self.push_profiler_frame(unsafe { self.context().to_ref() }, block, location)?;

        block.append_operation(cf::br(successor, &destination_operands, location));
        Ok(())
    }

    /// Creates a conditional binary branching operation, potentially jumping out of the libfunc and
    /// into the next statement.
    ///
    /// While generating a `cond_br` that doesn't jump out of the libfunc is possible, it should be
    /// avoided whenever possible. In those cases just use [melior::dialect::cf::cond_br].
    ///
    /// This method will also store the returned values so that they can be moved into the state and
    /// used later on when required.
    // TODO: Allow one block to be libfunc-internal.
    fn cond_br(
        &self,
        context: &'ctx Context,
        block: &'this Block<'ctx>,
        condition: Value<'ctx, 'this>,
        branches: [usize; 2],
        results: [&[Value<'ctx, 'this>]; 2],
        location: Location<'ctx>,
    ) -> Result<()> {
        let (block_true, args_true) = {
            let (successor, operands) = &self.branches[branches[0]];

            for (dst, src) in self.results[branches[0]].iter().zip(results[0]) {
                dst.replace(Some(*src));
            }

            let destination_operands = operands
                .iter()
                .copied()
                .map(|op| match op {
                    BranchArg::External(x) => x,
                    BranchArg::Returned(i) => results[0][i],
                })
                .collect::<Vec<_>>();

            (*successor, destination_operands)
        };

        let (block_false, args_false) = {
            let (successor, operands) = &self.branches[branches[1]];

            for (dst, src) in self.results[branches[1]].iter().zip(results[1]) {
                dst.replace(Some(*src));
            }

            let destination_operands = operands
                .iter()
                .copied()
                .map(|op| match op {
                    BranchArg::External(x) => x,
                    BranchArg::Returned(i) => results[1][i],
                })
                .collect::<Vec<_>>();

            (*successor, destination_operands)
        };

        #[cfg(feature = "with-profiler")]
        self.push_profiler_frame(context, block, location)?;

        block.append_operation(cf::cond_br(
            context,
            condition,
            block_true,
            block_false,
            &args_true,
            &args_false,
            location,
        ));
        Ok(())
    }

    #[cfg(feature = "with-profiler")]
    fn push_profiler_frame(
        &self,
        context: &'ctx Context,
        block: &'this Block<'ctx>,
        location: Location<'ctx>,
    ) -> Result<()> {
        if let Some((profiler_meta, statement_idx, t0)) = self.profiler.as_ref() {
            let t0 = *t0;
            let t1 = profiler_meta.measure_timestamp(context, block, location)?;

            profiler_meta.push_frame(context, block, statement_idx.0, t0, t1, location)?;
        }

        Ok(())
    }
}

impl<'ctx> Deref for LibfuncHelper<'ctx, '_> {
    type Target = Module<'ctx>;

    fn deref(&self) -> &Self::Target {
        self.module
    }
}

#[derive(Clone, Copy, Debug)]
pub enum BranchArg<'ctx, 'this> {
    External(Value<'ctx, 'this>),
    Returned(usize),
}

fn increment_builtin_counter<'ctx: 'a, 'a>(
    context: &'ctx Context,
    block: &'ctx Block<'ctx>,
    location: Location<'ctx>,
    value: Value<'ctx, '_>,
) -> crate::error::Result<Value<'ctx, 'a>> {
    increment_builtin_counter_by(context, block, location, value, 1)
}

fn increment_builtin_counter_by<'ctx: 'a, 'a>(
    context: &'ctx Context,
    block: &'ctx Block<'ctx>,
    location: Location<'ctx>,
    value: Value<'ctx, '_>,
    amount: impl Into<BigInt>,
) -> crate::error::Result<Value<'ctx, 'a>> {
    block.append_op_result(arith::addi(
        value,
        block.const_int(context, location, amount, 64)?,
        location,
    ))
}

fn build_noop<'ctx, 'this, const N: usize, const PROCESS_BUILTINS: bool>(
    context: &'ctx Context,
    registry: &ProgramRegistry<CoreType, CoreLibfunc>,
    entry: &'this Block<'ctx>,
    location: Location<'ctx>,
    helper: &LibfuncHelper<'ctx, 'this>,
    _metadata: &mut MetadataStorage,
    param_signatures: &[ParamSignature],
) -> Result<()> {
    let mut params = Vec::with_capacity(N);

    #[allow(clippy::needless_range_loop)]
    for i in 0..N {
        let param_ty = registry.get_type(&param_signatures[i].ty)?;
        let mut param_val = entry.argument(i)?.into();

        if PROCESS_BUILTINS
            && param_ty.is_builtin()
            && !matches!(
                param_ty,
                CoreTypeConcrete::BuiltinCosts(_)
                    | CoreTypeConcrete::Coupon(_)
                    | CoreTypeConcrete::GasBuiltin(_)
                    | CoreTypeConcrete::StarkNet(StarkNetTypeConcrete::System(_))
            )
        {
            param_val = increment_builtin_counter(context, entry, location, param_val)?;
        }

        params.push(param_val);
    }

    helper.br(entry, 0, &params, location)
}<|MERGE_RESOLUTION|>--- conflicted
+++ resolved
@@ -25,11 +25,7 @@
 };
 use melior::{
     dialect::{arith, cf},
-<<<<<<< HEAD
-    ir::{Block, BlockRef, Location, Module, Region, Value},
-=======
-    ir::{Block, BlockLike, BlockRef, Location, Module, Operation, Region, Value},
->>>>>>> 17edff78
+    ir::{Block, BlockLike, BlockRef, Location, Module, Region, Value},
     Context,
 };
 use num_bigint::BigInt;
