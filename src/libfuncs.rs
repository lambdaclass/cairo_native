--- conflicted
+++ resolved
@@ -174,11 +174,7 @@
                 context, registry, entry, location, helper, metadata, selector,
             ),
             Self::Felt252SquashedDict(_) => {
-<<<<<<< HEAD
-                todo!("Implement felt252_squashed_dict libfunc")
-=======
                 native_panic!("Implement felt252_squashed_dict libfunc")
->>>>>>> 4ca2b563
             }
             Self::Felt252DictEntry(selector) => self::felt252_dict_entry::build(
                 context, registry, entry, location, helper, metadata, selector,
@@ -192,11 +188,7 @@
             Self::IntRange(selector) => self::int_range::build(
                 context, registry, entry, location, helper, metadata, selector,
             ),
-<<<<<<< HEAD
-            Self::Blake(_) => todo!("Implement blake libfunc"),
-=======
             Self::Blake(_) => native_panic!("Implement blake libfunc"),
->>>>>>> 4ca2b563
             Self::Mem(selector) => self::mem::build(
                 context, registry, entry, location, helper, metadata, selector,
             ),
