//! # Compiler libfunc infrastructure
//!
//! Contains libfunc generation stuff (aka. the actual instructions).

use crate::{error::Error as CoreLibfuncBuilderError, metadata::MetadataStorage};
use bumpalo::Bump;
use cairo_lang_sierra::{
    extensions::core::{CoreConcreteLibfunc, CoreLibfunc, CoreType},
    ids::FunctionId,
    program_registry::ProgramRegistry,
};
use melior::{
    dialect::{arith, cf},
    ir::{
        attribute::IntegerAttribute, r#type::IntegerType, Block, BlockRef, Location, Module,
        Operation, Region, Value, ValueLike,
    },
    Context,
};
use std::{borrow::Cow, cell::Cell, error::Error, ops::Deref};

pub mod ap_tracking;
pub mod array;
pub mod bitwise;
pub mod r#bool;
pub mod r#box;
pub mod branch_align;
pub mod bytes31;
pub mod cast;
<<<<<<< HEAD
pub mod const_libfunc;
pub mod coupon;
=======
pub mod r#const;
>>>>>>> e3b0dbe4
pub mod debug;
pub mod drop;
pub mod dup;
pub mod ec;
pub mod r#enum;
pub mod felt252;
pub mod felt252_dict;
pub mod felt252_dict_entry;
pub mod function_call;
pub mod gas;
pub mod mem;
pub mod nullable;
pub mod pedersen;
pub mod poseidon;
pub mod sint128;
pub mod sint16;
pub mod sint32;
pub mod sint64;
pub mod sint8;
pub mod snapshot_take;
pub mod starknet;
pub mod r#struct;
pub mod uint128;
pub mod uint16;
pub mod uint256;
pub mod uint32;
pub mod uint512;
pub mod uint64;
pub mod uint8;
pub mod unconditional_jump;
pub mod unwrap_non_zero;

/// Generation of MLIR operations from their Sierra counterparts.
///
/// All possible Sierra libfuncs must implement it. It is already implemented for all the core
/// libfuncs, contained in [CoreConcreteLibfunc].
pub trait LibfuncBuilder {
    /// Error type returned by this trait's methods.
    type Error: Error;

    /// Generate the MLIR operations.
    fn build<'ctx, 'this>(
        &self,
        context: &'ctx Context,
        registry: &ProgramRegistry<CoreType, CoreLibfunc>,
        entry: &'this Block<'ctx>,
        location: Location<'ctx>,
        helper: &LibfuncHelper<'ctx, 'this>,
        metadata: &mut MetadataStorage,
    ) -> Result<(), Self::Error>;

    /// Return the target function if the statement is a function call.
    ///
    /// This is used by the compiler to check whether a statement is a function call and apply the
    /// tail recursion logic.
    fn is_function_call(&self) -> Option<&FunctionId>;
}

impl LibfuncBuilder for CoreConcreteLibfunc {
    type Error = CoreLibfuncBuilderError;

    fn build<'ctx, 'this>(
        &self,
        context: &'ctx Context,
        registry: &ProgramRegistry<CoreType, CoreLibfunc>,
        entry: &'this Block<'ctx>,
        location: Location<'ctx>,
        helper: &LibfuncHelper<'ctx, 'this>,
        metadata: &mut MetadataStorage,
    ) -> Result<(), Self::Error> {
        match self {
            Self::ApTracking(selector) => self::ap_tracking::build(
                context, registry, entry, location, helper, metadata, selector,
            ),
            Self::Array(selector) => self::array::build(
                context, registry, entry, location, helper, metadata, selector,
            ),
            Self::BranchAlign(info) => self::branch_align::build(
                context, registry, entry, location, helper, metadata, info,
            ),
            Self::Bool(selector) => self::r#bool::build(
                context, registry, entry, location, helper, metadata, selector,
            ),
            Self::Box(selector) => self::r#box::build(
                context, registry, entry, location, helper, metadata, selector,
            ),
            Self::Bytes31(selector) => self::bytes31::build(
                context, registry, entry, location, helper, metadata, selector,
            ),
            Self::Cast(selector) => self::cast::build(
                context, registry, entry, location, helper, metadata, selector,
            ),
            Self::Const(selector) => self::r#const::build(
                context, registry, entry, location, helper, metadata, selector,
            ),
            Self::Debug(selector) => self::debug::build(
                context, registry, entry, location, helper, metadata, selector,
            ),
            Self::Drop(info) => {
                self::drop::build(context, registry, entry, location, helper, metadata, info)
            }
            Self::Dup(info) => {
                self::dup::build(context, registry, entry, location, helper, metadata, info)
            }
            Self::Ec(selector) => self::ec::build(
                context, registry, entry, location, helper, metadata, selector,
            ),
            Self::Enum(selector) => self::r#enum::build(
                context, registry, entry, location, helper, metadata, selector,
            ),
            Self::Felt252(selector) => self::felt252::build(
                context, registry, entry, location, helper, metadata, selector,
            ),
            Self::Felt252Dict(selector) => self::felt252_dict::build(
                context, registry, entry, location, helper, metadata, selector,
            ),
            Self::Felt252DictEntry(selector) => self::felt252_dict_entry::build(
                context, registry, entry, location, helper, metadata, selector,
            ),
            Self::FunctionCall(info) => self::function_call::build(
                context, registry, entry, location, helper, metadata, info,
            ),
            Self::Gas(selector) => self::gas::build(
                context, registry, entry, location, helper, metadata, selector,
            ),
            Self::Mem(selector) => self::mem::build(
                context, registry, entry, location, helper, metadata, selector,
            ),
            Self::Nullable(selector) => self::nullable::build(
                context, registry, entry, location, helper, metadata, selector,
            ),
            Self::Pedersen(selector) => self::pedersen::build(
                context, registry, entry, location, helper, metadata, selector,
            ),
            Self::Poseidon(selector) => self::poseidon::build(
                context, registry, entry, location, helper, metadata, selector,
            ),
            Self::Sint8(info) => {
                self::sint8::build(context, registry, entry, location, helper, metadata, info)
            }
            Self::Sint16(info) => {
                self::sint16::build(context, registry, entry, location, helper, metadata, info)
            }
            Self::Sint32(info) => {
                self::sint32::build(context, registry, entry, location, helper, metadata, info)
            }
            Self::Sint64(info) => {
                self::sint64::build(context, registry, entry, location, helper, metadata, info)
            }
            Self::Sint128(info) => {
                self::sint128::build(context, registry, entry, location, helper, metadata, info)
            }
            Self::SnapshotTake(info) => self::snapshot_take::build(
                context, registry, entry, location, helper, metadata, info,
            ),
            Self::StarkNet(selector) => self::starknet::build(
                context, registry, entry, location, helper, metadata, selector,
            ),
            Self::Struct(selector) => self::r#struct::build(
                context, registry, entry, location, helper, metadata, selector,
            ),
            Self::Uint8(selector) => self::uint8::build(
                context, registry, entry, location, helper, metadata, selector,
            ),
            Self::Uint16(selector) => self::uint16::build(
                context, registry, entry, location, helper, metadata, selector,
            ),
            Self::Uint32(selector) => self::uint32::build(
                context, registry, entry, location, helper, metadata, selector,
            ),
            Self::Uint64(selector) => self::uint64::build(
                context, registry, entry, location, helper, metadata, selector,
            ),
            Self::Uint128(selector) => self::uint128::build(
                context, registry, entry, location, helper, metadata, selector,
            ),
            Self::Uint256(selector) => self::uint256::build(
                context, registry, entry, location, helper, metadata, selector,
            ),
            Self::Uint512(selector) => self::uint512::build(
                context, registry, entry, location, helper, metadata, selector,
            ),
            Self::UnconditionalJump(info) => self::unconditional_jump::build(
                context, registry, entry, location, helper, metadata, info,
            ),
            Self::UnwrapNonZero(info) => self::unwrap_non_zero::build(
                context, registry, entry, location, helper, metadata, info,
            ),
            Self::Coupon(info) => {
                self::coupon::build(context, registry, entry, location, helper, metadata, info)
            }
            Self::CouponCall(info) => self::function_call::build(
                context, registry, entry, location, helper, metadata, info,
            ),
        }
    }

    fn is_function_call(&self) -> Option<&FunctionId> {
        match self {
            CoreConcreteLibfunc::FunctionCall(info) => Some(&info.function.id),
            CoreConcreteLibfunc::CouponCall(info) => Some(&info.function.id),
            _ => None,
        }
    }
}

/// Helper struct which contains logic generation for extra MLIR blocks and branch operations to the
/// next statements.
///
/// Each branch index should be present in exactly one call a branching method (either
/// [`br`](#method.br), [`cond_br`](#method.cond_br) or [`switch`](#method.switch)).
///
/// This helper is necessary because the statement following the current one may not have the same
/// arguments as the results returned by the current statement. Because of that, a direct jump
/// cannot be made and some processing is required.
pub struct LibfuncHelper<'ctx, 'this>
where
    'this: 'ctx,
{
    pub(crate) module: &'this Module<'ctx>,
    pub(crate) init_block: &'this BlockRef<'ctx, 'this>,

    pub(crate) region: &'this Region<'ctx>,
    pub(crate) blocks_arena: &'this Bump,
    pub(crate) last_block: Cell<&'this BlockRef<'ctx, 'this>>,

    pub(crate) branches: Vec<(&'this Block<'ctx>, Vec<BranchArg<'ctx, 'this>>)>,
    pub(crate) results: Vec<Vec<Cell<Option<Value<'ctx, 'this>>>>>,
}

impl<'ctx, 'this> LibfuncHelper<'ctx, 'this>
where
    'this: 'ctx,
{
    pub(crate) fn results(self) -> impl Iterator<Item = Vec<Value<'ctx, 'this>>> {
        self.results.into_iter().enumerate().map(|(branch_idx, x)| {
            x.into_iter()
                .enumerate()
                .map(|(arg_idx, x)| {
                    x.into_inner().unwrap_or_else(|| {
                        panic!("Argument #{arg_idx} of branch {branch_idx} doesn't have a value.")
                    })
                })
                .collect()
        })
    }

    /// Return the initialization block.
    ///
    /// The init block is used for `llvm.alloca` instructions. It is guaranteed to not be executed
    /// multiple times on tail-recursive functions. This property allows generating tail-recursive
    /// functions that do not grow the stack.
    pub fn init_block(&self) -> &'this Block<'ctx> {
        self.init_block
    }

    /// Inserts a new block after all the current libfunc's blocks.
    pub fn append_block(&self, block: Block<'ctx>) -> &'this Block<'ctx> {
        let block = self
            .region
            .insert_block_after(*self.last_block.get(), block);

        let block_ref: &'this mut BlockRef<'ctx, 'this> = self.blocks_arena.alloc(block);
        self.last_block.set(block_ref);

        block_ref
    }

    /// Creates an unconditional branching operation out of the libfunc and into the next statement.
    ///
    /// This method will also store the returned values so that they can be moved into the state and
    /// used later on when required.
    pub fn br(
        &self,
        branch: usize,
        results: &[Value<'ctx, 'this>],
        location: Location<'ctx>,
    ) -> Operation<'ctx> {
        let (successor, operands) = &self.branches[branch];

        for (dst, src) in self.results[branch].iter().zip(results) {
            dst.replace(Some(*src));
        }

        let destination_operands = operands
            .iter()
            .copied()
            .map(|op| match op {
                BranchArg::External(x) => x,
                BranchArg::Returned(i) => results[i],
            })
            .collect::<Vec<_>>();

        cf::br(successor, &destination_operands, location)
    }

    /// Creates a conditional binary branching operation, potentially jumping out of the libfunc and
    /// into the next statement.
    ///
    /// While generating a `cond_br` that doesn't jump out of the libfunc is possible, it should be
    /// avoided whenever possible. In those cases just use [melior::dialect::cf::cond_br].
    ///
    /// This method will also store the returned values so that they can be moved into the state and
    /// used later on when required.
    // TODO: Allow one block to be libfunc-internal.
    pub fn cond_br(
        &self,
        context: &'ctx Context,
        condition: Value<'ctx, 'this>,
        branches: [usize; 2],
        results: [&[Value<'ctx, 'this>]; 2],
        location: Location<'ctx>,
    ) -> Operation<'ctx> {
        let (block_true, args_true) = {
            let (successor, operands) = &self.branches[branches[0]];

            for (dst, src) in self.results[branches[0]].iter().zip(results[0]) {
                dst.replace(Some(*src));
            }

            let destination_operands = operands
                .iter()
                .copied()
                .map(|op| match op {
                    BranchArg::External(x) => x,
                    BranchArg::Returned(i) => results[0][i],
                })
                .collect::<Vec<_>>();

            (*successor, destination_operands)
        };

        let (block_false, args_false) = {
            let (successor, operands) = &self.branches[branches[1]];

            for (dst, src) in self.results[branches[1]].iter().zip(results[1]) {
                dst.replace(Some(*src));
            }

            let destination_operands = operands
                .iter()
                .copied()
                .map(|op| match op {
                    BranchArg::External(x) => x,
                    BranchArg::Returned(i) => results[1][i],
                })
                .collect::<Vec<_>>();

            (*successor, destination_operands)
        };

        cf::cond_br(
            context,
            condition,
            block_true,
            block_false,
            &args_true,
            &args_false,
            location,
        )
    }

    /// Creates a conditional multi-branching operation, potentially jumping out of the libfunc and
    /// into the next statement.
    ///
    /// While generating a `switch` that doesn't jump out of the libfunc is possible, it should be
    /// avoided whenever possible. In those cases just use [melior::dialect::cf::switch].
    ///
    /// This method will also store the returned values so that they can be moved into the state and
    /// used later on when required.
    pub fn switch(
        &self,
        context: &'ctx Context,
        flag: Value<'ctx, 'this>,
        default: (BranchTarget<'ctx, '_>, &[Value<'ctx, 'this>]),
        branches: &[(i64, BranchTarget<'ctx, '_>, &[Value<'ctx, 'this>])],
        location: Location<'ctx>,
    ) -> Result<Operation<'ctx>, CoreLibfuncBuilderError> {
        let default_destination = match default.0 {
            BranchTarget::Jump(x) => (x, Cow::Borrowed(default.1)),
            BranchTarget::Return(i) => {
                let (successor, operands) = &self.branches[i];

                for (dst, src) in self.results[i].iter().zip(default.1) {
                    dst.replace(Some(*src));
                }

                let destination_operands = operands
                    .iter()
                    .copied()
                    .map(|op| match op {
                        BranchArg::External(x) => x,
                        BranchArg::Returned(i) => default.1[i],
                    })
                    .collect();

                (*successor, Cow::Owned(destination_operands))
            }
        };

        let mut case_values = Vec::with_capacity(branches.len());
        let mut case_destinations = Vec::with_capacity(branches.len());
        for (flag, successor, operands) in branches {
            case_values.push(*flag);

            case_destinations.push(match *successor {
                BranchTarget::Jump(x) => (x, Cow::Borrowed(*operands)),
                BranchTarget::Return(i) => {
                    let (successor, operands) = &self.branches[i];

                    for (dst, src) in self.results[i].iter().zip(default.1) {
                        dst.replace(Some(*src));
                    }

                    let destination_operands = operands
                        .iter()
                        .copied()
                        .map(|op| match op {
                            BranchArg::External(x) => x,
                            BranchArg::Returned(i) => default.1[i],
                        })
                        .collect();

                    (*successor, Cow::Owned(destination_operands))
                }
            });
        }

        Ok(cf::switch(
            context,
            &case_values,
            flag,
            flag.r#type(),
            (default_destination.0, &default_destination.1),
            &case_destinations
                .iter()
                .map(|(x, y)| (*x, y.as_ref()))
                .collect::<Vec<_>>(),
            location,
        )?)
    }
}

impl<'ctx, 'this> Deref for LibfuncHelper<'ctx, 'this> {
    type Target = Module<'ctx>;

    fn deref(&self) -> &Self::Target {
        self.module
    }
}

#[derive(Clone, Copy, Debug)]
pub(crate) enum BranchArg<'ctx, 'this> {
    External(Value<'ctx, 'this>),
    Returned(usize),
}

/// A libfunc branching target.
///
/// May point to either a block within the same libfunc using [BranchTarget::Jump] or to one of the
/// statement's branches using [BranchTarget::Return] with the branch index.
#[derive(Clone, Copy, Debug)]
pub enum BranchTarget<'ctx, 'a> {
    /// A block within the current libfunc.
    Jump(&'a Block<'ctx>),
    /// A statement's branch target by its index.
    Return(usize),
}

pub fn increment_builtin_counter<'ctx: 'a, 'a>(
    context: &'ctx Context,
    block: &'ctx Block<'ctx>,
    location: Location<'ctx>,
    value: Value<'ctx, '_>,
) -> crate::error::Result<Value<'ctx, 'a>> {
    let k1 = block
        .append_operation(arith::constant(
            context,
            IntegerAttribute::new(IntegerType::new(context, 64).into(), 1).into(),
            location,
        ))
        .result(0)?
        .into();

    Ok(block
        .append_operation(arith::addi(value, k1, location))
        .result(0)?
        .into())
}

#[cfg(test)]
mod tests {
    use super::*;
    use crate::context::NativeContext;
    use melior::ir::Type;

    #[test]
    fn switch_branch_arg_external_test() {
        // Create a new context for MLIR operations
        let native_context = NativeContext::new();
        let context = native_context.context();

        // Create an unknown location in the context
        let location = Location::unknown(context);
        // Create a new MLIR module with the unknown location
        let module = Module::new(location);

        // Create a new MLIR block and obtain its reference
        let region = Region::new();
        let last_block = region.append_block(Block::new(&[]));

        // Initialize the LibfuncHelper struct with various parameters
        let mut lib_func_helper = LibfuncHelper {
            module: &module,
            init_block: &last_block,
            region: &region,
            blocks_arena: &Bump::new(),
            last_block: Cell::new(&last_block),
            branches: Vec::new(),
            results: Vec::new(),
        };

        // Create an integer type with 32 bits
        let i32_type: Type = IntegerType::new(context, 32).into();
        // Create a default block with the integer type and the unknown location
        let default_block = lib_func_helper.append_block(Block::new(&[(i32_type, location)]));

        // Create a new MLIR block
        let block = lib_func_helper.append_block(Block::new(&[]));

        // Append a constant arithmetic operation to the block and obtain its result operand
        let operand = block
            .append_operation(arith::constant(
                context,
                IntegerAttribute::new(i32_type, 1).into(),
                location,
            ))
            .result(0)
            .unwrap()
            .into();

        // Loop to add branches and results to the LibfuncHelper struct
        for _ in 0..20 {
            // Push a default block and external operand to the branches vector
            lib_func_helper
                .branches
                .push((default_block, vec![BranchArg::External(operand)]));

            // Push a new vector of result cells to the results vector
            lib_func_helper.results.push([Cell::new(None)].into());
        }

        // Call the `switch` method of the LibfuncHelper struct and obtain the result
        let cf_switch = block.append_operation(
            lib_func_helper
                .switch(
                    context,
                    operand,
                    (BranchTarget::Return(10), &[]),
                    &[
                        (0, BranchTarget::Return(10), &[]),
                        (1, BranchTarget::Return(10), &[]),
                    ],
                    location,
                )
                .unwrap(),
        );

        // Assert that the switch operation is valid
        assert!(cf_switch.verify());
    }

    #[test]
    fn switch_branch_arg_returned_test() {
        // Create a new context for MLIR operations
        let native_context = NativeContext::new();
        let context = native_context.context();

        // Create an unknown location in the context
        let location = Location::unknown(context);
        // Create a new MLIR module with the unknown location
        let module = Module::new(location);

        // Create a new MLIR block and obtain its reference
        let region = Region::new();
        let last_block = region.append_block(Block::new(&[]));

        // Initialize the LibfuncHelper struct with various parameters
        let mut lib_func_helper = LibfuncHelper {
            module: &module,
            init_block: &last_block,
            region: &region,
            blocks_arena: &Bump::new(),
            last_block: Cell::new(&last_block),
            branches: Vec::new(),
            results: Vec::new(),
        };

        // Create an integer type with 32 bits
        let i32_type: Type = IntegerType::new(context, 32).into();
        // Create a default block with the integer type and the unknown location
        let default_block = lib_func_helper.append_block(Block::new(&[(i32_type, location)]));

        // Create a new MLIR block
        let block = lib_func_helper.append_block(Block::new(&[]));

        // Append a constant arithmetic operation to the block and obtain its result operand
        let operand = block
            .append_operation(arith::constant(
                context,
                IntegerAttribute::new(i32_type, 1).into(),
                location,
            ))
            .result(0)
            .unwrap()
            .into();

        // Loop to add branches and results to the LibfuncHelper struct
        for _ in 0..20 {
            // Push a default block and a returned operand index to the branches vector
            lib_func_helper
                .branches
                .push((default_block, vec![BranchArg::Returned(3)]));

            // Push a new vector of result cells to the results vector
            lib_func_helper.results.push([Cell::new(None)].into());
        }

        // Call the `switch` method of the LibfuncHelper struct and obtain the result
        let cf_switch = block.append_operation(
            lib_func_helper
                .switch(
                    context,
                    operand,
                    (
                        BranchTarget::Return(10),
                        &[operand, operand, operand, operand],
                    ),
                    &[
                        (0, BranchTarget::Return(10), &[]),
                        (1, BranchTarget::Return(10), &[]),
                    ],
                    location,
                )
                .unwrap(),
        );

        // Assert that the switch operation is valid
        assert!(cf_switch.verify());

        // Assert that the result in the LibfuncHelper at index 10 contains the expected operand
        assert_eq!(lib_func_helper.results[10][0], Cell::new(Some(operand)));

        // Assert that the length of the results vector at index 10 is 1
        assert_eq!(lib_func_helper.results[10].len(), 1);
    }

    #[test]
    fn switch_branch_target_jump_test() {
        // Create a new context for MLIR operations
        let native_context = NativeContext::new();
        let context = native_context.context();

        // Create an unknown location in the context
        let location = Location::unknown(context);
        // Create a new MLIR module with the unknown location
        let module = Module::new(location);

        // Create a new MLIR block and obtain its reference
        let region = Region::new();
        let last_block = region.append_block(Block::new(&[]));

        // Initialize the LibfuncHelper struct with various parameters
        let mut lib_func_helper = LibfuncHelper {
            module: &module,
            init_block: &last_block,
            region: &region,
            blocks_arena: &Bump::new(),
            last_block: Cell::new(&last_block),
            branches: Vec::new(),
            results: Vec::new(),
        };

        // Create an integer type with 32 bits
        let i32_type: Type = IntegerType::new(context, 32).into();
        // Create a default block with the integer type and the unknown location
        let default_block = lib_func_helper.append_block(Block::new(&[(i32_type, location)]));

        // Create a new MLIR block
        let block = lib_func_helper.append_block(Block::new(&[]));

        // Append a constant arithmetic operation to the block and obtain its result operand
        let operand = block
            .append_operation(arith::constant(
                context,
                IntegerAttribute::new(i32_type, 1).into(),
                location,
            ))
            .result(0)
            .unwrap()
            .into();

        // Loop to add branches and results to the LibfuncHelper struct
        for _ in 0..20 {
            // Push a default block and an empty vector of operands to the branches vector
            lib_func_helper.branches.push((default_block, Vec::new()));

            // Push a new vector of result cells to the results vector
            lib_func_helper.results.push([Cell::new(None)].into());
        }

        // Call the `switch` method of the LibfuncHelper struct and obtain the result
        let cf_switch = block.append_operation(
            lib_func_helper
                .switch(
                    context,
                    operand,
                    (BranchTarget::Jump(default_block), &[operand]),
                    &[
                        (0, BranchTarget::Jump(default_block), &[operand]),
                        (1, BranchTarget::Jump(default_block), &[operand]),
                    ],
                    location,
                )
                .unwrap(),
        );

        // Assert that the switch operation is valid
        assert!(cf_switch.verify());
    }
}<|MERGE_RESOLUTION|>--- conflicted
+++ resolved
@@ -27,12 +27,8 @@
 pub mod branch_align;
 pub mod bytes31;
 pub mod cast;
-<<<<<<< HEAD
-pub mod const_libfunc;
+pub mod r#const;
 pub mod coupon;
-=======
-pub mod r#const;
->>>>>>> e3b0dbe4
 pub mod debug;
 pub mod drop;
 pub mod dup;
