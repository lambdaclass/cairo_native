//! # Compiler libfunc infrastructure
//!
//! Contains libfunc generation stuff (aka. the actual instructions).

use crate::{
    error::{panic::ToNativeAssertError, Error as CoreLibfuncBuilderError, Result},
    metadata::MetadataStorage,
    types::TypeBuilder,
    utils::BlockExt,
};
use bumpalo::Bump;
use cairo_lang_sierra::{
    extensions::{
        core::{CoreConcreteLibfunc, CoreLibfunc, CoreType, CoreTypeConcrete},
        lib_func::ParamSignature,
        starknet::StarkNetTypeConcrete,
        ConcreteLibfunc,
    },
    ids::FunctionId,
    program_registry::ProgramRegistry,
};
use melior::{
    dialect::{arith, cf},
    ir::{Block, BlockRef, Location, Module, Operation, Region, Value},
    Context,
};
use num_bigint::BigInt;
use std::{cell::Cell, error::Error, ops::Deref};

mod array;
mod bitwise;
mod r#bool;
mod bounded_int;
mod r#box;
mod bytes31;
mod cast;
mod circuit;
mod r#const;
mod coupon;
mod debug;
mod drop;
mod dup;
mod ec;
mod r#enum;
mod felt252;
mod felt252_dict;
mod felt252_dict_entry;
mod function_call;
mod gas;
mod int_range;
mod mem;
mod nullable;
mod pedersen;
mod poseidon;
mod sint128;
mod sint16;
mod sint32;
mod sint64;
mod sint8;
mod starknet;
mod r#struct;
mod uint128;
mod uint16;
mod uint256;
mod uint32;
mod uint512;
mod uint64;
mod uint8;

/// Generation of MLIR operations from their Sierra counterparts.
///
/// All possible Sierra libfuncs must implement it. It is already implemented for all the core
/// libfuncs, contained in [CoreConcreteLibfunc].
pub trait LibfuncBuilder {
    /// Error type returned by this trait's methods.
    type Error: Error;

    /// Generate the MLIR operations.
    fn build<'ctx, 'this>(
        &self,
        context: &'ctx Context,
        registry: &ProgramRegistry<CoreType, CoreLibfunc>,
        entry: &'this Block<'ctx>,
        location: Location<'ctx>,
        helper: &LibfuncHelper<'ctx, 'this>,
        metadata: &mut MetadataStorage,
    ) -> Result<()>;

    /// Return the target function if the statement is a function call.
    ///
    /// This is used by the compiler to check whether a statement is a function call and apply the
    /// tail recursion logic.
    fn is_function_call(&self) -> Option<&FunctionId>;
}

impl LibfuncBuilder for CoreConcreteLibfunc {
    type Error = CoreLibfuncBuilderError;

    fn build<'ctx, 'this>(
        &self,
        context: &'ctx Context,
        registry: &ProgramRegistry<CoreType, CoreLibfunc>,
        entry: &'this Block<'ctx>,
        location: Location<'ctx>,
        helper: &LibfuncHelper<'ctx, 'this>,
        metadata: &mut MetadataStorage,
    ) -> Result<()> {
        match self {
            Self::ApTracking(_) | Self::BranchAlign(_) | Self::UnconditionalJump(_) => {
                build_noop::<0, true>(
                    context,
                    registry,
                    entry,
                    location,
                    helper,
                    metadata,
                    self.param_signatures(),
                )
            }
            Self::Array(selector) => self::array::build(
                context, registry, entry, location, helper, metadata, selector,
            ),
            Self::Bool(selector) => self::r#bool::build(
                context, registry, entry, location, helper, metadata, selector,
            ),
            Self::BoundedInt(info) => {
                self::bounded_int::build(context, registry, entry, location, helper, metadata, info)
            }
            Self::Box(selector) => self::r#box::build(
                context, registry, entry, location, helper, metadata, selector,
            ),
            Self::Bytes31(selector) => self::bytes31::build(
                context, registry, entry, location, helper, metadata, selector,
            ),
            Self::Cast(selector) => self::cast::build(
                context, registry, entry, location, helper, metadata, selector,
            ),
            Self::Circuit(info) => {
                self::circuit::build(context, registry, entry, location, helper, metadata, info)
            }
            Self::Const(selector) => self::r#const::build(
                context, registry, entry, location, helper, metadata, selector,
            ),
            Self::Coupon(info) => {
                self::coupon::build(context, registry, entry, location, helper, metadata, info)
            }
            Self::CouponCall(info) => self::function_call::build(
                context, registry, entry, location, helper, metadata, info,
            ),
            Self::Debug(selector) => self::debug::build(
                context, registry, entry, location, helper, metadata, selector,
            ),
            Self::Drop(info) => {
                self::drop::build(context, registry, entry, location, helper, metadata, info)
            }
            Self::Dup(info) | Self::SnapshotTake(info) => {
                self::dup::build(context, registry, entry, location, helper, metadata, info)
            }
            Self::Ec(selector) => self::ec::build(
                context, registry, entry, location, helper, metadata, selector,
            ),
            Self::Enum(selector) => self::r#enum::build(
                context, registry, entry, location, helper, metadata, selector,
            ),
            Self::Felt252(selector) => self::felt252::build(
                context, registry, entry, location, helper, metadata, selector,
            ),
            Self::Felt252Dict(selector) => self::felt252_dict::build(
                context, registry, entry, location, helper, metadata, selector,
            ),
            Self::Felt252DictEntry(selector) => self::felt252_dict_entry::build(
                context, registry, entry, location, helper, metadata, selector,
            ),
            Self::FunctionCall(info) => self::function_call::build(
                context, registry, entry, location, helper, metadata, info,
            ),
            Self::Gas(selector) => self::gas::build(
                context, registry, entry, location, helper, metadata, selector,
            ),
            Self::Mem(selector) => self::mem::build(
                context, registry, entry, location, helper, metadata, selector,
            ),
            Self::Nullable(selector) => self::nullable::build(
                context, registry, entry, location, helper, metadata, selector,
            ),
            Self::Pedersen(selector) => self::pedersen::build(
                context, registry, entry, location, helper, metadata, selector,
            ),
            Self::Poseidon(selector) => self::poseidon::build(
                context, registry, entry, location, helper, metadata, selector,
            ),
            Self::Sint8(info) => {
                self::sint8::build(context, registry, entry, location, helper, metadata, info)
            }
            Self::Sint16(info) => {
                self::sint16::build(context, registry, entry, location, helper, metadata, info)
            }
            Self::Sint32(info) => {
                self::sint32::build(context, registry, entry, location, helper, metadata, info)
            }
            Self::Sint64(info) => {
                self::sint64::build(context, registry, entry, location, helper, metadata, info)
            }
            Self::Sint128(info) => {
                self::sint128::build(context, registry, entry, location, helper, metadata, info)
            }
            Self::StarkNet(selector) => self::starknet::build(
                context, registry, entry, location, helper, metadata, selector,
            ),
            Self::Struct(selector) => self::r#struct::build(
                context, registry, entry, location, helper, metadata, selector,
            ),
            Self::Uint8(selector) => self::uint8::build(
                context, registry, entry, location, helper, metadata, selector,
            ),
            Self::Uint16(selector) => self::uint16::build(
                context, registry, entry, location, helper, metadata, selector,
            ),
            Self::Uint32(selector) => self::uint32::build(
                context, registry, entry, location, helper, metadata, selector,
            ),
            Self::Uint64(selector) => self::uint64::build(
                context, registry, entry, location, helper, metadata, selector,
            ),
            Self::Uint128(selector) => self::uint128::build(
                context, registry, entry, location, helper, metadata, selector,
            ),
            Self::Uint256(selector) => self::uint256::build(
                context, registry, entry, location, helper, metadata, selector,
            ),
            Self::Uint512(selector) => self::uint512::build(
                context, registry, entry, location, helper, metadata, selector,
            ),
            Self::UnwrapNonZero(info) => build_noop::<1, true>(
                context,
                registry,
                entry,
                location,
                helper,
                metadata,
                &info.signature.param_signatures,
            ),
<<<<<<< HEAD
=======
            Self::Circuit(info) => {
                self::circuit::build(context, registry, entry, location, helper, metadata, info)
            }
            Self::BoundedInt(info) => {
                self::bounded_int::build(context, registry, entry, location, helper, metadata, info)
            }
            Self::IntRange(selector) => self::int_range::build(
                context, registry, entry, location, helper, metadata, selector,
            ),
>>>>>>> 5e600892
        }
    }

    fn is_function_call(&self) -> Option<&FunctionId> {
        match self {
            CoreConcreteLibfunc::FunctionCall(info) => Some(&info.function.id),
            CoreConcreteLibfunc::CouponCall(info) => Some(&info.function.id),
            _ => None,
        }
    }
}

/// Helper struct which contains logic generation for extra MLIR blocks and branch operations to the
/// next statements.
///
/// Each branch index should be present in exactly one call a branching method (either
/// [`br`](#method.br) or [`cond_br`](#method.cond_br)).
///
/// This helper is necessary because the statement following the current one may not have the same
/// arguments as the results returned by the current statement. Because of that, a direct jump
/// cannot be made and some processing is required.
pub(crate) struct LibfuncHelper<'ctx, 'this>
where
    'this: 'ctx,
{
    pub module: &'this Module<'ctx>,
    pub init_block: &'this BlockRef<'ctx, 'this>,

    pub region: &'this Region<'ctx>,
    pub blocks_arena: &'this Bump,
    pub last_block: Cell<&'this BlockRef<'ctx, 'this>>,

    pub branches: Vec<(&'this Block<'ctx>, Vec<BranchArg<'ctx, 'this>>)>,
    pub results: Vec<Vec<Cell<Option<Value<'ctx, 'this>>>>>,
}

impl<'ctx, 'this> LibfuncHelper<'ctx, 'this>
where
    'this: 'ctx,
{
    #[doc(hidden)]
    pub(crate) fn results(self) -> Result<Vec<Vec<Value<'ctx, 'this>>>> {
        self.results
            .into_iter()
            .enumerate()
            .map(|(branch_idx, x)| {
                x.into_iter()
                    .enumerate()
                    .map(|(arg_idx, x)| {
                        x.into_inner().to_native_assert_error(&format!(
                            "Argument #{arg_idx} of branch {branch_idx} doesn't have a value."
                        ))
                    })
                    .collect()
            })
            .collect()
    }

    /// Return the initialization block.
    ///
    /// The init block is used for `llvm.alloca` instructions. It is guaranteed to not be executed
    /// multiple times on tail-recursive functions. This property allows generating tail-recursive
    /// functions that do not grow the stack.
    pub fn init_block(&self) -> &'this Block<'ctx> {
        self.init_block
    }

    /// Inserts a new block after all the current libfunc's blocks.
    pub fn append_block(&self, block: Block<'ctx>) -> &'this Block<'ctx> {
        let block = self
            .region
            .insert_block_after(*self.last_block.get(), block);

        let block_ref: &'this mut BlockRef<'ctx, 'this> = self.blocks_arena.alloc(block);
        self.last_block.set(block_ref);

        block_ref
    }

    /// Creates an unconditional branching operation out of the libfunc and into the next statement.
    ///
    /// This method will also store the returned values so that they can be moved into the state and
    /// used later on when required.
    fn br(
        &self,
        branch: usize,
        results: &[Value<'ctx, 'this>],
        location: Location<'ctx>,
    ) -> Operation<'ctx> {
        let (successor, operands) = &self.branches[branch];

        for (dst, src) in self.results[branch].iter().zip(results) {
            dst.replace(Some(*src));
        }

        let destination_operands = operands
            .iter()
            .copied()
            .map(|op| match op {
                BranchArg::External(x) => x,
                BranchArg::Returned(i) => results[i],
            })
            .collect::<Vec<_>>();

        cf::br(successor, &destination_operands, location)
    }

    /// Creates a conditional binary branching operation, potentially jumping out of the libfunc and
    /// into the next statement.
    ///
    /// While generating a `cond_br` that doesn't jump out of the libfunc is possible, it should be
    /// avoided whenever possible. In those cases just use [melior::dialect::cf::cond_br].
    ///
    /// This method will also store the returned values so that they can be moved into the state and
    /// used later on when required.
    // TODO: Allow one block to be libfunc-internal.
    fn cond_br(
        &self,
        context: &'ctx Context,
        condition: Value<'ctx, 'this>,
        branches: [usize; 2],
        results: [&[Value<'ctx, 'this>]; 2],
        location: Location<'ctx>,
    ) -> Operation<'ctx> {
        let (block_true, args_true) = {
            let (successor, operands) = &self.branches[branches[0]];

            for (dst, src) in self.results[branches[0]].iter().zip(results[0]) {
                dst.replace(Some(*src));
            }

            let destination_operands = operands
                .iter()
                .copied()
                .map(|op| match op {
                    BranchArg::External(x) => x,
                    BranchArg::Returned(i) => results[0][i],
                })
                .collect::<Vec<_>>();

            (*successor, destination_operands)
        };

        let (block_false, args_false) = {
            let (successor, operands) = &self.branches[branches[1]];

            for (dst, src) in self.results[branches[1]].iter().zip(results[1]) {
                dst.replace(Some(*src));
            }

            let destination_operands = operands
                .iter()
                .copied()
                .map(|op| match op {
                    BranchArg::External(x) => x,
                    BranchArg::Returned(i) => results[1][i],
                })
                .collect::<Vec<_>>();

            (*successor, destination_operands)
        };

        cf::cond_br(
            context,
            condition,
            block_true,
            block_false,
            &args_true,
            &args_false,
            location,
        )
    }
}

impl<'ctx, 'this> Deref for LibfuncHelper<'ctx, 'this> {
    type Target = Module<'ctx>;

    fn deref(&self) -> &Self::Target {
        self.module
    }
}

#[derive(Clone, Copy, Debug)]
pub(crate) enum BranchArg<'ctx, 'this> {
    External(Value<'ctx, 'this>),
    Returned(usize),
}

fn increment_builtin_counter<'ctx: 'a, 'a>(
    context: &'ctx Context,
    block: &'ctx Block<'ctx>,
    location: Location<'ctx>,
    value: Value<'ctx, '_>,
) -> crate::error::Result<Value<'ctx, 'a>> {
    increment_builtin_counter_by(context, block, location, value, 1)
}

fn increment_builtin_counter_by<'ctx: 'a, 'a>(
    context: &'ctx Context,
    block: &'ctx Block<'ctx>,
    location: Location<'ctx>,
    value: Value<'ctx, '_>,
    amount: impl Into<BigInt>,
) -> crate::error::Result<Value<'ctx, 'a>> {
    block.append_op_result(arith::addi(
        value,
        block.const_int(context, location, amount, 64)?,
        location,
    ))
}

fn build_noop<'ctx, 'this, const N: usize, const PROCESS_BUILTINS: bool>(
    context: &'ctx Context,
    registry: &ProgramRegistry<CoreType, CoreLibfunc>,
    entry: &'this Block<'ctx>,
    location: Location<'ctx>,
    helper: &LibfuncHelper<'ctx, 'this>,
    _metadata: &mut MetadataStorage,
    param_signatures: &[ParamSignature],
) -> Result<()> {
    let mut params = Vec::with_capacity(N);

    #[allow(clippy::needless_range_loop)]
    for i in 0..N {
        let param_ty = registry.get_type(&param_signatures[i].ty)?;
        let mut param_val = entry.argument(i)?.into();

        if PROCESS_BUILTINS
            && param_ty.is_builtin()
            && !matches!(
                param_ty,
                CoreTypeConcrete::BuiltinCosts(_)
                    | CoreTypeConcrete::Coupon(_)
                    | CoreTypeConcrete::GasBuiltin(_)
                    | CoreTypeConcrete::StarkNet(StarkNetTypeConcrete::System(_))
            )
        {
            param_val = increment_builtin_counter(context, entry, location, param_val)?;
        }

        params.push(param_val);
    }

    entry.append_operation(helper.br(0, &params, location));
    Ok(())
}<|MERGE_RESOLUTION|>--- conflicted
+++ resolved
@@ -177,6 +177,9 @@
             Self::Gas(selector) => self::gas::build(
                 context, registry, entry, location, helper, metadata, selector,
             ),
+            Self::IntRange(selector) => self::int_range::build(
+                context, registry, entry, location, helper, metadata, selector,
+            ),
             Self::Mem(selector) => self::mem::build(
                 context, registry, entry, location, helper, metadata, selector,
             ),
@@ -240,18 +243,6 @@
                 metadata,
                 &info.signature.param_signatures,
             ),
-<<<<<<< HEAD
-=======
-            Self::Circuit(info) => {
-                self::circuit::build(context, registry, entry, location, helper, metadata, info)
-            }
-            Self::BoundedInt(info) => {
-                self::bounded_int::build(context, registry, entry, location, helper, metadata, info)
-            }
-            Self::IntRange(selector) => self::int_range::build(
-                context, registry, entry, location, helper, metadata, selector,
-            ),
->>>>>>> 5e600892
         }
     }
 
