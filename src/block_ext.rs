--- conflicted
+++ resolved
@@ -115,11 +115,7 @@
         addr: Value<'ctx, '_>,
         value: Value<'ctx, '_>,
         align: Option<usize>,
-<<<<<<< HEAD
-    )-> Result<(), Error>;
-=======
     ) -> Result<(), Error>;
->>>>>>> 2c2c9556
 
     /// Creates a memcpy operation.
     fn memcpy(
@@ -239,11 +235,7 @@
         addr: Value<'ctx, '_>,
         value: Value<'ctx, '_>,
         align: Option<usize>,
-<<<<<<< HEAD
-    ) -> Result<(), Error>{
-=======
     ) -> Result<(), Error> {
->>>>>>> 2c2c9556
         let mut op = ods::llvm::store(context, value, addr, location);
 
         if let Some(align) = align {
