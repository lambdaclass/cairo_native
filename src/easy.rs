use crate::{
    libfuncs::LibfuncBuilder,
    metadata::{runtime_bindings::RuntimeBindingsMeta, MetadataStorage},
    types::TypeBuilder,
    utils::register_runtime_symbols,
    values::ValueBuilder,
};
use cairo_lang_sierra::{
    extensions::{GenericLibfunc, GenericType},
    ids::FunctionId,
    program::Program,
    program_registry::ProgramRegistry,
};
use melior::{
    dialect::DialectRegistry,
    ir::{Location, Module},
    pass::{self, PassManager},
    utility::{register_all_dialects, register_all_passes},
    Context, ExecutionEngine,
};
use serde::{Deserializer, Serializer};
use std::fmt;

pub enum Error<'de, TType, TLibfunc, D, S>
where
    TType: GenericType,
    TLibfunc: GenericLibfunc,
    <TType as GenericType>::Concrete: TypeBuilder<TType, TLibfunc> + ValueBuilder<TType, TLibfunc>,
    <TLibfunc as GenericLibfunc>::Concrete: LibfuncBuilder<TType, TLibfunc>,
    D: Deserializer<'de>,
    S: Serializer,
{
    Compile(crate::error::CompileError<TType, TLibfunc>),
    JitRunner(crate::error::JitRunnerError<'de, TType, TLibfunc, D, S>),
}

impl<'de, TType, TLibfunc, D, S> fmt::Debug for Error<'de, TType, TLibfunc, D, S>
where
    TType: GenericType,
    TLibfunc: GenericLibfunc,
    <TType as GenericType>::Concrete: TypeBuilder<TType, TLibfunc> + ValueBuilder<TType, TLibfunc>,
    <TLibfunc as GenericLibfunc>::Concrete: LibfuncBuilder<TType, TLibfunc>,
    D: Deserializer<'de>,
    S: Serializer,
{
    fn fmt(&self, f: &mut fmt::Formatter<'_>) -> fmt::Result {
        match self {
            Self::Compile(x) => fmt::Debug::fmt(x, f),
            Self::JitRunner(x) => fmt::Debug::fmt(x, f),
        }
    }
}

impl<'de, TType, TLibfunc, D, S> fmt::Display for Error<'de, TType, TLibfunc, D, S>
where
    TType: GenericType,
    TLibfunc: GenericLibfunc,
    <TType as GenericType>::Concrete: TypeBuilder<TType, TLibfunc> + ValueBuilder<TType, TLibfunc>,
    <TLibfunc as GenericLibfunc>::Concrete: LibfuncBuilder<TType, TLibfunc>,
    D: Deserializer<'de>,
    S: Serializer,
{
    fn fmt(&self, f: &mut fmt::Formatter<'_>) -> fmt::Result {
        match self {
            Self::Compile(x) => fmt::Display::fmt(x, f),
            Self::JitRunner(x) => fmt::Display::fmt(x, f),
        }
    }
}

impl<'de, TType, TLibfunc, D, S> From<crate::error::CompileError<TType, TLibfunc>>
    for Error<'de, TType, TLibfunc, D, S>
where
    TType: GenericType,
    TLibfunc: GenericLibfunc,
    <TType as GenericType>::Concrete: TypeBuilder<TType, TLibfunc> + ValueBuilder<TType, TLibfunc>,
    <TLibfunc as GenericLibfunc>::Concrete: LibfuncBuilder<TType, TLibfunc>,
    D: Deserializer<'de>,
    S: Serializer,
{
    fn from(value: crate::error::CompileError<TType, TLibfunc>) -> Self {
        Self::Compile(value)
    }
}

impl<'de, TType, TLibfunc, D, S> From<crate::error::JitRunnerError<'de, TType, TLibfunc, D, S>>
    for Error<'de, TType, TLibfunc, D, S>
where
    TType: GenericType,
    TLibfunc: GenericLibfunc,
    <TType as GenericType>::Concrete: TypeBuilder<TType, TLibfunc> + ValueBuilder<TType, TLibfunc>,
    <TLibfunc as GenericLibfunc>::Concrete: LibfuncBuilder<TType, TLibfunc>,
    D: Deserializer<'de>,
    S: Serializer,
{
    fn from(value: crate::error::JitRunnerError<'de, TType, TLibfunc, D, S>) -> Self {
        Self::JitRunner(value)
    }
}

/// Shortcut to compile and execute a program.
///
/// For short programs this function may suffice, but as the program grows the other interface is
/// preferred since there is some stuff that should be cached, such as the MLIR context and the
/// execution engines for programs that will be run multiple times.
pub fn compile_and_execute<'de, TType, TLibfunc, D, S>(
    program: &Program,
    function_id: &FunctionId,
    params: D,
    returns: S,
) -> Result<(), Error<'de, TType, TLibfunc, D, S>>
where
    TType: GenericType,
    TLibfunc: GenericLibfunc,
    <TType as GenericType>::Concrete: TypeBuilder<TType, TLibfunc> + ValueBuilder<TType, TLibfunc>,
    <TLibfunc as GenericLibfunc>::Concrete: LibfuncBuilder<TType, TLibfunc>,
    D: Deserializer<'de>,
    S: Serializer,
{
    // Initialize MLIR.
    let context = Context::new();
    context.append_dialect_registry(&{
        let registry = DialectRegistry::new();
        register_all_dialects(&registry);
        registry
    });
    context.load_all_available_dialects();

    register_all_passes();

    // Compile the program.
    let mut module = Module::new(Location::unknown(&context));
    let mut metadata = MetadataStorage::new();
    let registry =
        ProgramRegistry::<TType, TLibfunc>::new(program).map_err(|e| Error::Compile(e.into()))?;

    // Make the runtime library available.
    metadata.insert(RuntimeBindingsMeta::default()).unwrap();

    crate::compile(&context, &module, program, &registry, &mut metadata, None)
        .map_err(Error::Compile)?;

    // Lower to LLVM.
    let pass_manager = PassManager::new(&context);
    pass_manager.enable_verifier(true);
    pass_manager.add_pass(pass::transform::create_canonicalizer());

    pass_manager.add_pass(pass::conversion::create_scf_to_control_flow());

    pass_manager.add_pass(pass::conversion::create_arith_to_llvm());
    pass_manager.add_pass(pass::conversion::create_control_flow_to_llvm());
    pass_manager.add_pass(pass::conversion::create_func_to_llvm());
    pass_manager.add_pass(pass::conversion::create_index_to_llvm_pass());
    pass_manager.add_pass(pass::conversion::create_mem_ref_to_llvm());
    pass_manager.add_pass(pass::conversion::create_reconcile_unrealized_casts());

    pass_manager
        .run(&mut module)
        .map_err(|e| Error::JitRunner(e.into()))?;

    // Create the JIT engine.
    let engine = ExecutionEngine::new(&module, 3, &[], false);

    #[cfg(feature = "with-runtime")]
<<<<<<< HEAD
    unsafe {
        engine.register_symbol(
            "cairo_native__libfunc__debug__print",
            cairo_native_runtime::cairo_native__libfunc__debug__print
                as *const fn(i32, *const [u8; 32], usize) -> i32 as *mut (),
        );

        engine.register_symbol(
            "cairo_native__libfunc__pedersen",
            cairo_native_runtime::cairo_native__libfunc__pedersen
                as *const fn(*mut u8, *mut u8, *mut u8) -> () as *mut (),
        );

        engine.register_symbol(
            "cairo_native__libfunc__ec__ec_point_from_x_nz",
            cairo_native_runtime::cairo_native__libfunc__ec__ec_point_from_x_nz
                as *const fn(*mut [[u8; 32]; 2]) -> bool as *mut (),
        );

        engine.register_symbol(
            "cairo_native__libfunc__ec__ec_state_add",
            cairo_native_runtime::cairo_native__libfunc__ec__ec_state_add
                as *const fn(*mut [[u8; 32]; 4], *const [[u8; 32]; 2]) -> bool
                as *mut (),
        );

        engine.register_symbol(
            "cairo_native__libfunc__ec__ec_state_add_mul",
            cairo_native_runtime::cairo_native__libfunc__ec__ec_state_add_mul
                as *const fn(*mut [[u8; 32]; 4], *const [u8; 32], *const [[u8; 32]; 2]) -> bool
                as *mut (),
        );

        engine.register_symbol(
            "cairo_native__libfunc__ec__ec_state_try_finalize_nz",
            cairo_native_runtime::cairo_native__libfunc__ec__ec_state_try_finalize_nz
                as *const fn(*const [[u8; 32]; 2], *mut [[u8; 32]; 4]) -> bool
                as *mut (),
        );

        engine.register_symbol(
            "cairo_native__libfunc__ec__ec_point_try_new_nz",
            cairo_native_runtime::cairo_native__libfunc__ec__ec_point_try_new_nz
                as *const fn(*const [[u8; 32]; 2]) -> bool as *mut (),
        );
    }
=======
    register_runtime_symbols(&engine);
>>>>>>> 9ee82219

    // Execute
    crate::execute::<TType, TLibfunc, D, S>(&engine, &registry, function_id, params, returns)
        .unwrap_or_else(|e| match &*e {
            crate::error::jit_engine::ErrorImpl::DeserializeError(_) => {
                panic!(
                    "Expected inputs with signature: ({})",
                    registry
                        .get_function(function_id)
                        .unwrap()
                        .signature
                        .param_types
                        .iter()
                        .map(ToString::to_string)
                        .intersperse_with(|| ", ".to_string())
                        .collect::<String>()
                )
            }
            e => panic!("{:?}", e),
        });

    Ok(())
}<|MERGE_RESOLUTION|>--- conflicted
+++ resolved
@@ -162,56 +162,7 @@
     let engine = ExecutionEngine::new(&module, 3, &[], false);
 
     #[cfg(feature = "with-runtime")]
-<<<<<<< HEAD
-    unsafe {
-        engine.register_symbol(
-            "cairo_native__libfunc__debug__print",
-            cairo_native_runtime::cairo_native__libfunc__debug__print
-                as *const fn(i32, *const [u8; 32], usize) -> i32 as *mut (),
-        );
-
-        engine.register_symbol(
-            "cairo_native__libfunc__pedersen",
-            cairo_native_runtime::cairo_native__libfunc__pedersen
-                as *const fn(*mut u8, *mut u8, *mut u8) -> () as *mut (),
-        );
-
-        engine.register_symbol(
-            "cairo_native__libfunc__ec__ec_point_from_x_nz",
-            cairo_native_runtime::cairo_native__libfunc__ec__ec_point_from_x_nz
-                as *const fn(*mut [[u8; 32]; 2]) -> bool as *mut (),
-        );
-
-        engine.register_symbol(
-            "cairo_native__libfunc__ec__ec_state_add",
-            cairo_native_runtime::cairo_native__libfunc__ec__ec_state_add
-                as *const fn(*mut [[u8; 32]; 4], *const [[u8; 32]; 2]) -> bool
-                as *mut (),
-        );
-
-        engine.register_symbol(
-            "cairo_native__libfunc__ec__ec_state_add_mul",
-            cairo_native_runtime::cairo_native__libfunc__ec__ec_state_add_mul
-                as *const fn(*mut [[u8; 32]; 4], *const [u8; 32], *const [[u8; 32]; 2]) -> bool
-                as *mut (),
-        );
-
-        engine.register_symbol(
-            "cairo_native__libfunc__ec__ec_state_try_finalize_nz",
-            cairo_native_runtime::cairo_native__libfunc__ec__ec_state_try_finalize_nz
-                as *const fn(*const [[u8; 32]; 2], *mut [[u8; 32]; 4]) -> bool
-                as *mut (),
-        );
-
-        engine.register_symbol(
-            "cairo_native__libfunc__ec__ec_point_try_new_nz",
-            cairo_native_runtime::cairo_native__libfunc__ec__ec_point_try_new_nz
-                as *const fn(*const [[u8; 32]; 2]) -> bool as *mut (),
-        );
-    }
-=======
     register_runtime_symbols(&engine);
->>>>>>> 9ee82219
 
     // Execute
     crate::execute::<TType, TLibfunc, D, S>(&engine, &registry, function_id, params, returns)
