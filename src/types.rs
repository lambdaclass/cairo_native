//! # Compiler type infrastructure
//!
//! Contains type generation stuff (aka. conversion from Sierra to MLIR types).

use crate::{error::CoreTypeBuilderError, metadata::MetadataStorage, utils::get_integer_layout};
use cairo_lang_sierra::{
    extensions::{
        core::CoreTypeConcrete, starknet::StarkNetTypeConcrete, GenericLibfunc, GenericType,
    },
    ids::ConcreteTypeId,
    program_registry::ProgramRegistry,
};
use melior::{
    ir::{Module, Type},
    Context,
};
use std::{alloc::Layout, error::Error};

pub mod array;
pub mod bitwise;
pub mod r#box;
pub mod builtin_costs;
pub mod ec_op;
pub mod ec_point;
pub mod ec_state;
pub mod r#enum;
pub mod felt252;
pub mod felt252_dict;
pub mod felt252_dict_entry;
pub mod gas_builtin;
pub mod non_zero;
pub mod nullable;
pub mod pedersen;
pub mod poseidon;
pub mod range_check;
pub mod segment_arena;
pub mod snapshot;
pub mod squashed_felt252_dict;
pub mod stark_net;
pub mod r#struct;
pub mod uint128;
pub mod uint128_mul_guarantee;
pub mod uint16;
pub mod uint32;
pub mod uint64;
pub mod uint8;
pub mod uninitialized;

/// Generation of MLIR types from their Sierra counterparts.
///
/// All possible Sierra types must implement it. It is already implemented for all the core Sierra
/// types, contained in [CoreTypeConcrete].
pub trait TypeBuilder<TType, TLibfunc>
where
    TType: GenericType<Concrete = Self>,
    TLibfunc: GenericLibfunc,
{
    /// Error type returned by this trait's methods.
    type Error: Error;

    /// Build the MLIR type.
    fn build<'ctx>(
        &self,
        context: &'ctx Context,
        module: &Module<'ctx>,
        registry: &ProgramRegistry<TType, TLibfunc>,
        metadata: &mut MetadataStorage,
    ) -> Result<Type<'ctx>, Self::Error>;

    /// Generate the layout of the MLIR type.
    ///
    /// Used in both the compiler and the interface when calling the compiled code.
    fn layout(&self, registry: &ProgramRegistry<TType, TLibfunc>) -> Result<Layout, Self::Error>;

    /// If the type is a variant type, return all possible variants.
    ///
    /// TODO: How is it used?
    fn variants(&self) -> Option<&[ConcreteTypeId]>;
}

impl<TType, TLibfunc> TypeBuilder<TType, TLibfunc> for CoreTypeConcrete
where
    TType: GenericType<Concrete = Self>,
    TLibfunc: GenericLibfunc,
{
    type Error = CoreTypeBuilderError;

    fn build<'ctx>(
        &self,
        context: &'ctx Context,
        module: &Module<'ctx>,
        registry: &ProgramRegistry<TType, TLibfunc>,
        metadata: &mut MetadataStorage,
    ) -> Result<Type<'ctx>, Self::Error> {
        match self {
            Self::Array(info) => self::array::build(context, module, registry, metadata, info),
            Self::Bitwise(info) => self::bitwise::build(context, module, registry, metadata, info),
            Self::Box(info) => self::r#box::build(context, module, registry, metadata, info),
            Self::BuiltinCosts(info) => {
                self::builtin_costs::build(context, module, registry, metadata, info)
            }
            Self::EcOp(info) => self::ec_op::build(context, module, registry, metadata, info),
            Self::EcPoint(info) => self::ec_point::build(context, module, registry, metadata, info),
            Self::EcState(info) => self::ec_state::build(context, module, registry, metadata, info),
            Self::Enum(info) => self::r#enum::build(context, module, registry, metadata, info),
            Self::Felt252(info) => self::felt252::build(context, module, registry, metadata, info),
            Self::Felt252Dict(info) => {
                self::felt252_dict::build(context, module, registry, metadata, info)
            }
            Self::Felt252DictEntry(info) => {
                self::felt252_dict_entry::build(context, module, registry, metadata, info)
            }
            Self::GasBuiltin(info) => {
                self::gas_builtin::build(context, module, registry, metadata, info)
            }
            Self::NonZero(info) => self::non_zero::build(context, module, registry, metadata, info),
            Self::Nullable(info) => {
                self::nullable::build(context, module, registry, metadata, info)
            }
            Self::Pedersen(info) => {
                self::pedersen::build(context, module, registry, metadata, info)
            }
            Self::Poseidon(_) => todo!(),
            Self::RangeCheck(info) => {
                self::range_check::build(context, module, registry, metadata, info)
            }
            Self::SegmentArena(info) => {
                self::segment_arena::build(context, module, registry, metadata, info)
            }
            Self::Snapshot(info) => {
                self::snapshot::build(context, module, registry, metadata, info)
            }
            Self::Span(_) => todo!(),
            Self::SquashedFelt252Dict(info) => {
                self::squashed_felt252_dict::build(context, module, registry, metadata, info)
            }
            Self::StarkNet(selector) => {
                self::stark_net::build(context, module, registry, metadata, selector)
            }
            Self::Struct(info) => self::r#struct::build(context, module, registry, metadata, info),
            Self::Uint128(info) => self::uint128::build(context, module, registry, metadata, info),
            Self::Uint128MulGuarantee(_) => todo!(),
            Self::Uint16(info) => self::uint16::build(context, module, registry, metadata, info),
            Self::Uint32(info) => self::uint32::build(context, module, registry, metadata, info),
            Self::Uint64(info) => self::uint64::build(context, module, registry, metadata, info),
            Self::Uint8(info) => self::uint8::build(context, module, registry, metadata, info),
            Self::Uninitialized(info) => {
                self::uninitialized::build(context, module, registry, metadata, info)
            }
        }
    }

    fn layout(&self, registry: &ProgramRegistry<TType, TLibfunc>) -> Result<Layout, Self::Error> {
        Ok(match self {
            CoreTypeConcrete::Array(_) => {
                Layout::new::<*mut ()>()
                    .extend(get_integer_layout(32))?
                    .0
                    .extend(get_integer_layout(32))?
                    .0
            }
            CoreTypeConcrete::Bitwise(_) => Layout::new::<()>(),
<<<<<<< HEAD
            CoreTypeConcrete::Box(_) => Layout::new::<*mut ()>(),
            CoreTypeConcrete::EcOp(_) => todo!(),
            CoreTypeConcrete::EcPoint(_) => todo!(),
            CoreTypeConcrete::EcState(_) => todo!(),
=======
            CoreTypeConcrete::Box(info) => registry.get_type(&info.ty)?.layout(registry)?,
            CoreTypeConcrete::EcOp(_) => Layout::new::<()>(),
            CoreTypeConcrete::EcPoint(_) => get_integer_layout(252).repeat(2)?.0,
            CoreTypeConcrete::EcState(_) => get_integer_layout(252).repeat(4)?.0,
>>>>>>> fa16090f
            CoreTypeConcrete::Felt252(_) => get_integer_layout(252),
            CoreTypeConcrete::GasBuiltin(_) => get_integer_layout(64),
            CoreTypeConcrete::BuiltinCosts(_) => Layout::new::<()>(), // TODO: Figure out builtins layout.
            CoreTypeConcrete::Uint8(_) => get_integer_layout(8),
            CoreTypeConcrete::Uint16(_) => get_integer_layout(16),
            CoreTypeConcrete::Uint32(_) => get_integer_layout(32),
            CoreTypeConcrete::Uint64(_) => get_integer_layout(64),
            CoreTypeConcrete::Uint128(_) => get_integer_layout(128),
            CoreTypeConcrete::Uint128MulGuarantee(_) => Layout::new::<()>(), // TODO: Figure out builtins layout.
            CoreTypeConcrete::NonZero(info) => registry.get_type(&info.ty)?.layout(registry)?,
            CoreTypeConcrete::Nullable(_) => Layout::new::<*mut ()>(),
            CoreTypeConcrete::RangeCheck(_) => Layout::new::<()>(),
            CoreTypeConcrete::Uninitialized(info) => {
                registry.get_type(&info.ty)?.layout(registry)?
            }
            CoreTypeConcrete::Enum(info) => {
                let tag_layout =
                    get_integer_layout(info.variants.len().next_power_of_two().trailing_zeros());

                info.variants.iter().try_fold(tag_layout, |acc, id| {
                    let layout = tag_layout
                        .extend(registry.get_type(id)?.layout(registry)?)?
                        .0;

                    Result::<_, Self::Error>::Ok(Layout::from_size_align(
                        acc.size().max(layout.size()),
                        acc.align().max(layout.align()),
                    )?)
                })?
            }
            CoreTypeConcrete::Struct(info) => info
                .members
                .iter()
                .try_fold(Option::<Layout>::None, |acc, id| {
                    Result::<_, Self::Error>::Ok(Some(match acc {
                        Some(layout) => layout.extend(registry.get_type(id)?.layout(registry)?)?.0,
                        None => registry.get_type(id)?.layout(registry)?,
                    }))
                })?
                .unwrap_or(Layout::from_size_align(0, 1)?),
            CoreTypeConcrete::Felt252Dict(_) => Layout::new::<*mut std::ffi::c_void>(), // ptr
            CoreTypeConcrete::Felt252DictEntry(_) => {
                get_integer_layout(252)
                    .extend(Layout::new::<*mut std::ffi::c_void>())
                    .unwrap()
                    .0
                    .extend(Layout::new::<*mut std::ffi::c_void>())
                    .unwrap()
                    .0
            }
            CoreTypeConcrete::SquashedFelt252Dict(_) => Layout::new::<*mut std::ffi::c_void>(), // ptr
            CoreTypeConcrete::Pedersen(_) => Layout::new::<()>(),
            CoreTypeConcrete::Poseidon(_) => todo!(),
            CoreTypeConcrete::Span(_) => todo!(),
            CoreTypeConcrete::StarkNet(info) => match info {
                StarkNetTypeConcrete::ClassHash(_) => get_integer_layout(252),
                StarkNetTypeConcrete::ContractAddress(_) => get_integer_layout(252),
                StarkNetTypeConcrete::StorageBaseAddress(_) => get_integer_layout(252),
                StarkNetTypeConcrete::StorageAddress(_) => get_integer_layout(252),
                StarkNetTypeConcrete::System(_) => Layout::new::<()>(),
                StarkNetTypeConcrete::Secp256Point(_) => todo!(),
            },
            CoreTypeConcrete::SegmentArena(_) => Layout::new::<()>(),
            CoreTypeConcrete::Snapshot(info) => registry.get_type(&info.ty)?.layout(registry)?,
        })
    }

    fn variants(&self) -> Option<&[ConcreteTypeId]> {
        match self {
            Self::Enum(info) => Some(&info.variants),
            _ => None,
        }
    }
}<|MERGE_RESOLUTION|>--- conflicted
+++ resolved
@@ -160,17 +160,10 @@
                     .0
             }
             CoreTypeConcrete::Bitwise(_) => Layout::new::<()>(),
-<<<<<<< HEAD
             CoreTypeConcrete::Box(_) => Layout::new::<*mut ()>(),
-            CoreTypeConcrete::EcOp(_) => todo!(),
-            CoreTypeConcrete::EcPoint(_) => todo!(),
-            CoreTypeConcrete::EcState(_) => todo!(),
-=======
-            CoreTypeConcrete::Box(info) => registry.get_type(&info.ty)?.layout(registry)?,
             CoreTypeConcrete::EcOp(_) => Layout::new::<()>(),
             CoreTypeConcrete::EcPoint(_) => get_integer_layout(252).repeat(2)?.0,
             CoreTypeConcrete::EcState(_) => get_integer_layout(252).repeat(4)?.0,
->>>>>>> fa16090f
             CoreTypeConcrete::Felt252(_) => get_integer_layout(252),
             CoreTypeConcrete::GasBuiltin(_) => get_integer_layout(64),
             CoreTypeConcrete::BuiltinCosts(_) => Layout::new::<()>(), // TODO: Figure out builtins layout.
