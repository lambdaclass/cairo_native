//! # Compiler type infrastructure
//!
//! Contains type generation stuff (aka. conversion from Sierra to MLIR types).

<<<<<<< HEAD
=======
use crate::block_ext::BlockExt;
use crate::utils::RangeExt;
>>>>>>> 44d42081
use crate::{
    block_ext::BlockExt,
    error::Error as CoreTypeBuilderError,
    libfuncs::LibfuncHelper,
    metadata::{
        realloc_bindings::ReallocBindingsMeta, runtime_bindings::RuntimeBindingsMeta,
        MetadataStorage,
    },
    utils::{get_integer_layout, layout_repeat, ProgramRegistryExt, RangeExt},
};
<<<<<<< HEAD
=======
use cairo_lang_sierra::extensions::circuit::CircuitTypeConcrete;
>>>>>>> 44d42081
use cairo_lang_sierra::extensions::utils::Range;
use cairo_lang_sierra::{
    extensions::{
        core::{CoreLibfunc, CoreType, CoreTypeConcrete},
        starknet::StarkNetTypeConcrete,
    },
    ids::{ConcreteTypeId, UserTypeId},
    program::GenericArg,
    program_registry::ProgramRegistry,
};
use felt252::PRIME;
use melior::{
    dialect::{
        llvm::{self, r#type::pointer},
        ods,
    },
    ir::{r#type::IntegerType, Block, Location, Module, Type, Value},
    Context,
};
use num_bigint::{BigInt, ToBigInt};
use num_traits::{Bounded, One};
use std::{alloc::Layout, error::Error, ops::Deref, sync::OnceLock};

pub mod array;
pub mod bitwise;
pub mod bounded_int;
pub mod r#box;
pub mod builtin_costs;
pub mod bytes31;
pub mod circuit;
pub mod coupon;
pub mod ec_op;
pub mod ec_point;
pub mod ec_state;
pub mod r#enum;
pub mod felt252;
pub mod felt252_dict;
pub mod felt252_dict_entry;
pub mod gas_builtin;
pub mod non_zero;
pub mod nullable;
pub mod pedersen;
pub mod poseidon;
pub mod range_check;
pub mod segment_arena;
pub mod snapshot;
pub mod squashed_felt252_dict;
pub mod starknet;
pub mod r#struct;
pub mod uint128;
pub mod uint128_mul_guarantee;
pub mod uint16;
pub mod uint32;
pub mod uint64;
pub mod uint8;
pub mod uninitialized;

/// Generation of MLIR types from their Sierra counterparts.
///
/// All possible Sierra types must implement it. It is already implemented for all the core Sierra
/// types, contained in [CoreTypeConcrete].
pub trait TypeBuilder {
    /// Error type returned by this trait's methods.
    type Error: Error;

    /// Build the MLIR type.
    fn build<'ctx>(
        &self,
        context: &'ctx Context,
        module: &Module<'ctx>,
        registry: &ProgramRegistry<CoreType, CoreLibfunc>,
        metadata: &mut MetadataStorage,
        self_ty: &ConcreteTypeId,
    ) -> Result<Type<'ctx>, Self::Error>;

    /// Return whether the type is a builtin.
    fn is_builtin(&self) -> bool;
    /// Return whether the type requires a return pointer when returning.
    fn is_complex(
        &self,
        registry: &ProgramRegistry<CoreType, CoreLibfunc>,
    ) -> Result<bool, Self::Error>;
    /// Return whether the Sierra type resolves to a zero-sized type.
    fn is_zst(
        &self,
        registry: &ProgramRegistry<CoreType, CoreLibfunc>,
    ) -> Result<bool, Self::Error>;

    /// Generate the layout of the MLIR type.
    ///
    /// Used in both the compiler and the interface when calling the compiled code.
    fn layout(
        &self,
        registry: &ProgramRegistry<CoreType, CoreLibfunc>,
    ) -> Result<Layout, Self::Error>;

    /// Whether the layout should be allocated in memory (either the stack or the heap) when used as
    /// a function invocation argument or return value.
    fn is_memory_allocated(
        &self,
        registry: &ProgramRegistry<CoreType, CoreLibfunc>,
    ) -> Result<bool, Self::Error>;

    /// If the type is an integer, return its value range.
<<<<<<< HEAD
    fn integer_range(
        &self,
        registry: &ProgramRegistry<CoreType, CoreLibfunc>,
    ) -> Result<Range, Self::Error>;

    /// Return whether the type is a `BoundedInt<>`, either directly or indirectly (ex. through
    /// `NonZero<BoundedInt<>>`).
    fn is_bounded_int(
        &self,
        registry: &ProgramRegistry<CoreType, CoreLibfunc>,
    ) -> Result<bool, Self::Error>;
    /// Return whether the type is a `felt252`, either directly or indirectly (ex. through
    /// `NonZero<BoundedInt<>>`).
    fn is_felt252(
        &self,
        registry: &ProgramRegistry<CoreType, CoreLibfunc>,
    ) -> Result<bool, Self::Error>;
=======
    fn integer_range(&self, registry: &ProgramRegistry<CoreType, CoreLibfunc>) -> Option<Range>;

    /// Return whether the type is a `BoundedInt<>`, either directly or indirectly (ex. through
    /// `NonZero<BoundedInt<>>`).
    fn is_bounded_int(&self, registry: &ProgramRegistry<CoreType, CoreLibfunc>) -> bool;
    /// Return whether the type is a `felt252`, either directly or indirectly (ex. through
    /// `NonZero<BoundedInt<>>`).
    fn is_felt252(&self, registry: &ProgramRegistry<CoreType, CoreLibfunc>) -> bool;
>>>>>>> 44d42081

    /// If the type is a enum type, return all possible variants.
    ///
    /// TODO: How is it used?
    fn variants(&self) -> Option<&[ConcreteTypeId]>;

    // If the type is a struct, return the field types.
    fn fields(&self) -> Option<&[ConcreteTypeId]>;

    #[allow(clippy::too_many_arguments)]
    fn build_default<'ctx, 'this>(
        &self,
        context: &'ctx Context,
        registry: &ProgramRegistry<CoreType, CoreLibfunc>,
        entry: &'this Block<'ctx>,
        location: Location<'ctx>,
        helper: &LibfuncHelper<'ctx, 'this>,
        metadata: &mut MetadataStorage,
        self_ty: &ConcreteTypeId,
    ) -> Result<Value<'ctx, 'this>, Self::Error>;

    #[allow(clippy::too_many_arguments)]
    fn build_drop<'ctx, 'this>(
        &self,
        context: &'ctx Context,
        registry: &ProgramRegistry<CoreType, CoreLibfunc>,
        entry: &'this Block<'ctx>,
        location: Location<'ctx>,
        helper: &LibfuncHelper<'ctx, 'this>,
        metadata: &mut MetadataStorage,
        self_ty: &ConcreteTypeId,
    ) -> Result<(), Self::Error>;
}

impl TypeBuilder for CoreTypeConcrete {
    type Error = CoreTypeBuilderError;

    fn build<'ctx>(
        &self,
        context: &'ctx Context,
        module: &Module<'ctx>,
        registry: &ProgramRegistry<CoreType, CoreLibfunc>,
        metadata: &mut MetadataStorage,
        self_ty: &ConcreteTypeId,
    ) -> Result<Type<'ctx>, Self::Error> {
        match self {
            Self::Array(info) => self::array::build(
                context,
                module,
                registry,
                metadata,
                WithSelf::new(self_ty, info),
            ),
            Self::Bitwise(info) => self::bitwise::build(
                context,
                module,
                registry,
                metadata,
                WithSelf::new(self_ty, info),
            ),
            Self::BoundedInt(info) => self::bounded_int::build(
                context,
                module,
                registry,
                metadata,
                WithSelf::new(self_ty, info),
            ),
            Self::Box(info) => self::r#box::build(
                context,
                module,
                registry,
                metadata,
                WithSelf::new(self_ty, info),
            ),
            Self::Bytes31(info) => self::bytes31::build(context, module, registry, metadata, info),
            Self::BuiltinCosts(info) => self::builtin_costs::build(
                context,
                module,
                registry,
                metadata,
                WithSelf::new(self_ty, info),
            ),
            Self::Const(_) => todo!(),
            Self::EcOp(info) => self::ec_op::build(
                context,
                module,
                registry,
                metadata,
                WithSelf::new(self_ty, info),
            ),
            Self::EcPoint(info) => self::ec_point::build(
                context,
                module,
                registry,
                metadata,
                WithSelf::new(self_ty, info),
            ),
            Self::EcState(info) => self::ec_state::build(
                context,
                module,
                registry,
                metadata,
                WithSelf::new(self_ty, info),
            ),
            Self::Enum(info) => self::r#enum::build(
                context,
                module,
                registry,
                metadata,
                WithSelf::new(self_ty, info),
            ),
            Self::Felt252(info) => self::felt252::build(
                context,
                module,
                registry,
                metadata,
                WithSelf::new(self_ty, info),
            ),
            Self::Felt252Dict(info) => self::felt252_dict::build(
                context,
                module,
                registry,
                metadata,
                WithSelf::new(self_ty, info),
            ),
            Self::Felt252DictEntry(info) => self::felt252_dict_entry::build(
                context,
                module,
                registry,
                metadata,
                WithSelf::new(self_ty, info),
            ),
            Self::GasBuiltin(info) => self::gas_builtin::build(
                context,
                module,
                registry,
                metadata,
                WithSelf::new(self_ty, info),
            ),
            Self::NonZero(info) => self::non_zero::build(
                context,
                module,
                registry,
                metadata,
                WithSelf::new(self_ty, info),
            ),
            Self::Nullable(info) => self::nullable::build(
                context,
                module,
                registry,
                metadata,
                WithSelf::new(self_ty, info),
            ),
            Self::Pedersen(info) => self::pedersen::build(
                context,
                module,
                registry,
                metadata,
                WithSelf::new(self_ty, info),
            ),
            Self::Poseidon(info) => self::poseidon::build(
                context,
                module,
                registry,
                metadata,
                WithSelf::new(self_ty, info),
            ),
            Self::RangeCheck(info) => self::range_check::build(
                context,
                module,
                registry,
                metadata,
                WithSelf::new(self_ty, info),
            ),
            Self::RangeCheck96(info) => self::range_check::build(
                context,
                module,
                registry,
                metadata,
                WithSelf::new(self_ty, info),
            ),
            Self::SegmentArena(info) => self::segment_arena::build(
                context,
                module,
                registry,
                metadata,
                WithSelf::new(self_ty, info),
            ),
            Self::Sint8(info) => self::uint8::build(
                context,
                module,
                registry,
                metadata,
                WithSelf::new(self_ty, info),
            ),
            Self::Sint16(info) => self::uint16::build(
                context,
                module,
                registry,
                metadata,
                WithSelf::new(self_ty, info),
            ),
            Self::Sint32(info) => self::uint32::build(
                context,
                module,
                registry,
                metadata,
                WithSelf::new(self_ty, info),
            ),
            Self::Sint64(info) => self::uint64::build(
                context,
                module,
                registry,
                metadata,
                WithSelf::new(self_ty, info),
            ),
            Self::Sint128(info) => self::uint128::build(
                context,
                module,
                registry,
                metadata,
                WithSelf::new(self_ty, info),
            ),
            Self::Snapshot(info) => self::snapshot::build(
                context,
                module,
                registry,
                metadata,
                WithSelf::new(self_ty, info),
            ),
            Self::Span(_) => todo!("implement span type"),
            Self::SquashedFelt252Dict(info) => self::squashed_felt252_dict::build(
                context,
                module,
                registry,
                metadata,
                WithSelf::new(self_ty, info),
            ),
            Self::StarkNet(selector) => self::starknet::build(
                context,
                module,
                registry,
                metadata,
                WithSelf::new(self_ty, selector),
            ),
            Self::Struct(info) => self::r#struct::build(
                context,
                module,
                registry,
                metadata,
                WithSelf::new(self_ty, info),
            ),
            Self::Uint128(info) => self::uint128::build(
                context,
                module,
                registry,
                metadata,
                WithSelf::new(self_ty, info),
            ),
            Self::Uint128MulGuarantee(info) => self::uint128_mul_guarantee::build(
                context,
                module,
                registry,
                metadata,
                WithSelf::new(self_ty, info),
            ),
            Self::Uint16(info) => self::uint16::build(
                context,
                module,
                registry,
                metadata,
                WithSelf::new(self_ty, info),
            ),
            Self::Uint32(info) => self::uint32::build(
                context,
                module,
                registry,
                metadata,
                WithSelf::new(self_ty, info),
            ),
            Self::Uint64(info) => self::uint64::build(
                context,
                module,
                registry,
                metadata,
                WithSelf::new(self_ty, info),
            ),
            Self::Uint8(info) => self::uint8::build(
                context,
                module,
                registry,
                metadata,
                WithSelf::new(self_ty, info),
            ),
            Self::Uninitialized(info) => self::uninitialized::build(
                context,
                module,
                registry,
                metadata,
                WithSelf::new(self_ty, info),
            ),
            CoreTypeConcrete::Coupon(info) => self::coupon::build(
                context,
                module,
                registry,
                metadata,
                WithSelf::new(self_ty, info),
            ),
<<<<<<< HEAD
            CoreTypeConcrete::Circuit(_) => todo!(),
            CoreTypeConcrete::RangeCheck96(_) => todo!(),
=======
            CoreTypeConcrete::Circuit(info) => self::circuit::build(
                context,
                module,
                registry,
                metadata,
                WithSelf::new(self_ty, info),
            ),
>>>>>>> 44d42081
        }
    }

    fn is_builtin(&self) -> bool {
        matches!(
            self,
            CoreTypeConcrete::Bitwise(_)
                | CoreTypeConcrete::EcOp(_)
                | CoreTypeConcrete::GasBuiltin(_)
                | CoreTypeConcrete::BuiltinCosts(_)
                | CoreTypeConcrete::RangeCheck(_)
                | CoreTypeConcrete::RangeCheck96(_)
                | CoreTypeConcrete::Pedersen(_)
                | CoreTypeConcrete::Poseidon(_)
                | CoreTypeConcrete::Coupon(_)
                | CoreTypeConcrete::StarkNet(StarkNetTypeConcrete::System(_))
                | CoreTypeConcrete::SegmentArena(_)
                | CoreTypeConcrete::Circuit(CircuitTypeConcrete::AddMod(_))
                | CoreTypeConcrete::Circuit(CircuitTypeConcrete::MulMod(_))
        )
    }

    fn is_complex(
        &self,
        registry: &ProgramRegistry<CoreType, CoreLibfunc>,
    ) -> Result<bool, Self::Error> {
        Ok(match self {
            // Builtins.
            CoreTypeConcrete::Bitwise(_)
            | CoreTypeConcrete::EcOp(_)
            | CoreTypeConcrete::GasBuiltin(_) // u128 is not complex
            | CoreTypeConcrete::BuiltinCosts(_)
            | CoreTypeConcrete::RangeCheck(_)
            | CoreTypeConcrete::Pedersen(_)
            | CoreTypeConcrete::Poseidon(_)
            | CoreTypeConcrete::RangeCheck96(_)
            | CoreTypeConcrete::StarkNet(StarkNetTypeConcrete::System(_)) // u64 is not complex
            | CoreTypeConcrete::SegmentArena(_) => false,

            CoreTypeConcrete::Box(_)
            | CoreTypeConcrete::Uint8(_)
            | CoreTypeConcrete::Uint16(_)
            | CoreTypeConcrete::Uint32(_)
            | CoreTypeConcrete::Uint64(_)
            | CoreTypeConcrete::Uint128(_)
            | CoreTypeConcrete::Uint128MulGuarantee(_)
            | CoreTypeConcrete::Sint8(_)
            | CoreTypeConcrete::Sint16(_)
            | CoreTypeConcrete::Sint32(_)
            | CoreTypeConcrete::Sint64(_)
            | CoreTypeConcrete::Sint128(_)
            | CoreTypeConcrete::Nullable(_)
            | CoreTypeConcrete::Felt252Dict(_)
            | CoreTypeConcrete::SquashedFelt252Dict(_) => false,

            CoreTypeConcrete::Array(_) => true,
            CoreTypeConcrete::EcPoint(_) => true,
            CoreTypeConcrete::EcState(_) => true,
            CoreTypeConcrete::Felt252DictEntry(_) => true,

            CoreTypeConcrete::Felt252(_)
            | CoreTypeConcrete::Bytes31(_)
            | CoreTypeConcrete::StarkNet(
                StarkNetTypeConcrete::ClassHash(_)
                | StarkNetTypeConcrete::ContractAddress(_)
                | StarkNetTypeConcrete::StorageAddress(_)
                | StarkNetTypeConcrete::StorageBaseAddress(_)
            ) => {
                #[cfg(target_arch = "x86_64")]
                let value = true;

                #[cfg(target_arch = "aarch64")]
                let value = false;

                value
            },

            CoreTypeConcrete::NonZero(info)
            | CoreTypeConcrete::Uninitialized(info)
            | CoreTypeConcrete::Snapshot(info) => registry.get_type(&info.ty)?.is_complex(registry)?,

            CoreTypeConcrete::Enum(info) => match info.variants.len() {
                0 => false,
                1 => registry.get_type(&info.variants[0])?.is_complex(registry)?,
                _ => !self.is_zst(registry)?,
            },
            CoreTypeConcrete::Struct(_) => true,

            CoreTypeConcrete::BoundedInt(_info) => {
                #[cfg(target_arch = "x86_64")]
                let value = _info.range.offset_bit_width() > 128;

                #[cfg(target_arch = "aarch64")]
                let value = false;

                value
            },
            CoreTypeConcrete::Const(_) => todo!(),
            CoreTypeConcrete::Span(_) => todo!(),
            CoreTypeConcrete::StarkNet(StarkNetTypeConcrete::Secp256Point(_))
            | CoreTypeConcrete::StarkNet(StarkNetTypeConcrete::Sha256StateHandle(_)) => todo!(),
            CoreTypeConcrete::Coupon(_) => false,

<<<<<<< HEAD
            CoreTypeConcrete::Circuit(_)
            | CoreTypeConcrete::RangeCheck96(_) => todo!()
        })
=======
            CoreTypeConcrete::Circuit(info) => circuit::is_complex(info)
        }
>>>>>>> 44d42081
    }

    fn is_zst(
        &self,
        registry: &ProgramRegistry<CoreType, CoreLibfunc>,
    ) -> Result<bool, Self::Error> {
        Ok(match self {
            // Builtin counters:
            CoreTypeConcrete::Bitwise(_)
            | CoreTypeConcrete::EcOp(_)
            | CoreTypeConcrete::RangeCheck(_)
            | CoreTypeConcrete::Pedersen(_)
            | CoreTypeConcrete::Poseidon(_)
            | CoreTypeConcrete::RangeCheck96(_)
            | CoreTypeConcrete::SegmentArena(_) => false,
            // Other builtins:
            CoreTypeConcrete::BuiltinCosts(_)
            | CoreTypeConcrete::Uint128MulGuarantee(_)
            | CoreTypeConcrete::Coupon(_) => true,

            // Normal types:
            CoreTypeConcrete::Array(_)
            | CoreTypeConcrete::Box(_)
            | CoreTypeConcrete::Bytes31(_)
            | CoreTypeConcrete::EcPoint(_)
            | CoreTypeConcrete::EcState(_)
            | CoreTypeConcrete::Felt252(_)
            | CoreTypeConcrete::GasBuiltin(_)
            | CoreTypeConcrete::Uint8(_)
            | CoreTypeConcrete::Uint16(_)
            | CoreTypeConcrete::Uint32(_)
            | CoreTypeConcrete::Uint64(_)
            | CoreTypeConcrete::Uint128(_)
            | CoreTypeConcrete::Sint8(_)
            | CoreTypeConcrete::Sint16(_)
            | CoreTypeConcrete::Sint32(_)
            | CoreTypeConcrete::Sint64(_)
            | CoreTypeConcrete::Sint128(_)
            | CoreTypeConcrete::Felt252Dict(_)
            | CoreTypeConcrete::Felt252DictEntry(_)
            | CoreTypeConcrete::SquashedFelt252Dict(_)
            | CoreTypeConcrete::StarkNet(_)
            | CoreTypeConcrete::Nullable(_) => false,

            // Containers:
            CoreTypeConcrete::NonZero(info)
            | CoreTypeConcrete::Uninitialized(info)
            | CoreTypeConcrete::Snapshot(info) => {
                let type_info = registry.get_type(&info.ty)?;
                type_info.is_zst(registry)?
            }

            // Enums and structs:
            CoreTypeConcrete::Enum(info) => {
                info.variants.is_empty()
                    || (info.variants.len() == 1
                        && registry.get_type(&info.variants[0])?.is_zst(registry)?)
            }
            CoreTypeConcrete::Struct(info) => {
                let mut is_zst = true;
                for member in &info.members {
                    if !registry.get_type(member)?.is_zst(registry)? {
                        is_zst = false;
                        break;
                    }
                }
                is_zst
            }

            CoreTypeConcrete::BoundedInt(_) => false,
            CoreTypeConcrete::Const(info) => {
                let type_info = registry.get_type(&info.inner_ty)?;
                type_info.is_zst(registry)?
            }
<<<<<<< HEAD
            CoreTypeConcrete::Span(_)
            | CoreTypeConcrete::Circuit(_)
            | CoreTypeConcrete::RangeCheck96(_) => todo!(),
        })
=======
            CoreTypeConcrete::Span(_) => todo!(),
            CoreTypeConcrete::Circuit(info) => circuit::is_zst(info),
        }
>>>>>>> 44d42081
    }

    fn layout(
        &self,
        registry: &ProgramRegistry<CoreType, CoreLibfunc>,
    ) -> Result<Layout, Self::Error> {
        Ok(match self {
            CoreTypeConcrete::Array(_) => {
                Layout::new::<*mut ()>()
                    .extend(get_integer_layout(32))?
                    .0
                    .extend(get_integer_layout(32))?
                    .0
                    .extend(get_integer_layout(32))?
                    .0
            }
            CoreTypeConcrete::Bitwise(_) => Layout::new::<u64>(),
            CoreTypeConcrete::Box(_) => Layout::new::<*mut ()>(),
            CoreTypeConcrete::EcOp(_) => Layout::new::<u64>(),
            CoreTypeConcrete::EcPoint(_) => layout_repeat(&get_integer_layout(252), 2)?.0,
            CoreTypeConcrete::EcState(_) => layout_repeat(&get_integer_layout(252), 4)?.0,
            CoreTypeConcrete::Felt252(_) => get_integer_layout(252),
            CoreTypeConcrete::GasBuiltin(_) => get_integer_layout(128),
            CoreTypeConcrete::BuiltinCosts(_) => Layout::new::<()>(),
            CoreTypeConcrete::Uint8(_) => get_integer_layout(8),
            CoreTypeConcrete::Uint16(_) => get_integer_layout(16),
            CoreTypeConcrete::Uint32(_) => get_integer_layout(32),
            CoreTypeConcrete::Uint64(_) => get_integer_layout(64),
            CoreTypeConcrete::Uint128(_) => get_integer_layout(128),
            CoreTypeConcrete::Uint128MulGuarantee(_) => Layout::new::<()>(),
            CoreTypeConcrete::NonZero(info) => registry.get_type(&info.ty)?.layout(registry)?,
            CoreTypeConcrete::Nullable(_) => Layout::new::<*mut ()>(),
            CoreTypeConcrete::RangeCheck(_) => Layout::new::<u64>(),
            CoreTypeConcrete::Uninitialized(info) => {
                registry.get_type(&info.ty)?.layout(registry)?
            }
            CoreTypeConcrete::Enum(info) => {
                let tag_layout =
                    get_integer_layout(info.variants.len().next_power_of_two().trailing_zeros());

                info.variants.iter().try_fold(tag_layout, |acc, id| {
                    let layout = tag_layout
                        .extend(registry.get_type(id)?.layout(registry)?)?
                        .0;

                    Result::<_, Self::Error>::Ok(Layout::from_size_align(
                        acc.size().max(layout.size()),
                        acc.align().max(layout.align()),
                    )?)
                })?
            }
            CoreTypeConcrete::Struct(info) => info
                .members
                .iter()
                .try_fold(Option::<Layout>::None, |acc, id| {
                    Result::<_, Self::Error>::Ok(Some(match acc {
                        Some(layout) => layout.extend(registry.get_type(id)?.layout(registry)?)?.0,
                        None => registry.get_type(id)?.layout(registry)?,
                    }))
                })?
                .unwrap_or(Layout::from_size_align(0, 1)?),
            CoreTypeConcrete::Felt252Dict(_) => Layout::new::<*mut std::ffi::c_void>(), // ptr
            CoreTypeConcrete::Felt252DictEntry(_) => {
                get_integer_layout(252)
                    .extend(Layout::new::<*mut std::ffi::c_void>())?
                    .0
                    .extend(Layout::new::<*mut std::ffi::c_void>())?
                    .0
            }
            CoreTypeConcrete::SquashedFelt252Dict(_) => Layout::new::<*mut std::ffi::c_void>(), // ptr
            CoreTypeConcrete::Pedersen(_) => Layout::new::<u64>(),
            CoreTypeConcrete::Poseidon(_) => Layout::new::<u64>(),
            CoreTypeConcrete::Span(_) => todo!(),
            CoreTypeConcrete::StarkNet(info) => match info {
                StarkNetTypeConcrete::ClassHash(_) => get_integer_layout(252),
                StarkNetTypeConcrete::ContractAddress(_) => get_integer_layout(252),
                StarkNetTypeConcrete::StorageBaseAddress(_) => get_integer_layout(252),
                StarkNetTypeConcrete::StorageAddress(_) => get_integer_layout(252),
                StarkNetTypeConcrete::System(_) => Layout::new::<*mut ()>(),
                StarkNetTypeConcrete::Secp256Point(_) => {
                    get_integer_layout(256).extend(get_integer_layout(256))?.0
                }
                StarkNetTypeConcrete::Sha256StateHandle(_) => Layout::new::<*mut ()>(),
            },
            CoreTypeConcrete::SegmentArena(_) => Layout::new::<u64>(),
            CoreTypeConcrete::Snapshot(info) => registry.get_type(&info.ty)?.layout(registry)?,
            CoreTypeConcrete::Sint8(_) => get_integer_layout(8),
            CoreTypeConcrete::Sint16(_) => get_integer_layout(16),
            CoreTypeConcrete::Sint32(_) => get_integer_layout(32),
            CoreTypeConcrete::Sint64(_) => get_integer_layout(64),
            CoreTypeConcrete::Sint128(_) => get_integer_layout(128),
            CoreTypeConcrete::Bytes31(_) => get_integer_layout(248),
            CoreTypeConcrete::BoundedInt(info) => get_integer_layout(info.range.offset_bit_width()),

            CoreTypeConcrete::Const(const_type) => {
                registry.get_type(&const_type.inner_ty)?.layout(registry)?
            }
            CoreTypeConcrete::Coupon(_) => Layout::new::<()>(),
<<<<<<< HEAD
            CoreTypeConcrete::Circuit(_) | CoreTypeConcrete::RangeCheck96(_) => todo!(),
=======
            CoreTypeConcrete::RangeCheck96(_) => get_integer_layout(64),
            CoreTypeConcrete::Circuit(info) => circuit::layout(registry, info)?,
>>>>>>> 44d42081
        }
        .pad_to_align())
    }

    fn is_memory_allocated(
        &self,
        registry: &ProgramRegistry<CoreType, CoreLibfunc>,
    ) -> Result<bool, Self::Error> {
        // Right now, only enums and other structures which may end up passing a flattened enum as
        // arguments.
        Ok(match self {
            CoreTypeConcrete::Array(_) => false,
            CoreTypeConcrete::Bitwise(_) => false,
            CoreTypeConcrete::Box(_) => false,
            CoreTypeConcrete::EcOp(_) => false,
            CoreTypeConcrete::EcPoint(_) => false,
            CoreTypeConcrete::EcState(_) => false,
            CoreTypeConcrete::Felt252(_) => false,
            CoreTypeConcrete::GasBuiltin(_) => false,
            CoreTypeConcrete::BuiltinCosts(_) => false,
            CoreTypeConcrete::Uint8(_) => false,
            CoreTypeConcrete::Uint16(_) => false,
            CoreTypeConcrete::Uint32(_) => false,
            CoreTypeConcrete::Uint64(_) => false,
            CoreTypeConcrete::Uint128(_) => false,
            CoreTypeConcrete::Uint128MulGuarantee(_) => false,
            CoreTypeConcrete::Sint8(_) => false,
            CoreTypeConcrete::Sint16(_) => false,
            CoreTypeConcrete::Sint32(_) => false,
            CoreTypeConcrete::Sint64(_) => false,
            CoreTypeConcrete::Sint128(_) => false,
            CoreTypeConcrete::NonZero(_) => false,
            CoreTypeConcrete::Nullable(_) => false,
            CoreTypeConcrete::RangeCheck(_) => false,
            CoreTypeConcrete::RangeCheck96(_) => false,
            CoreTypeConcrete::Uninitialized(_) => false,
            CoreTypeConcrete::Enum(info) => {
                // Enums are memory-allocated if either:
                //   - Has only variant which is memory-allocated.
                //   - Has more than one variants, at least one of them being non-ZST.
                match info.variants.len() {
                    0 => false,
                    1 => registry
                        .get_type(&info.variants[0])?
                        .is_memory_allocated(registry)?,
                    _ => {
                        let mut is_memory_allocated = false;
                        for variant in &info.variants {
                            if !registry.get_type(variant)?.is_zst(registry)? {
                                is_memory_allocated = true;
                                break;
                            }
                        }
                        is_memory_allocated
                    }
                }
            }
            CoreTypeConcrete::Struct(info) => {
                let mut is_memory_allocated = false;
                for member in &info.members {
                    if registry.get_type(member)?.is_memory_allocated(registry)? {
                        is_memory_allocated = true;
                        break;
                    }
                }
                is_memory_allocated
            }
            CoreTypeConcrete::Felt252Dict(_) => false,
            CoreTypeConcrete::Felt252DictEntry(_) => false,
            CoreTypeConcrete::SquashedFelt252Dict(_) => false,
            CoreTypeConcrete::Pedersen(_) => false,
            CoreTypeConcrete::Poseidon(_) => false,
            CoreTypeConcrete::Span(_) => false,
            CoreTypeConcrete::StarkNet(_) => false,
            CoreTypeConcrete::SegmentArena(_) => false,
            CoreTypeConcrete::Snapshot(info) => {
                registry.get_type(&info.ty)?.is_memory_allocated(registry)?
            }
            CoreTypeConcrete::Bytes31(_) => false,

            CoreTypeConcrete::BoundedInt(_) => false,
            CoreTypeConcrete::Const(info) => registry
                .get_type(&info.inner_ty)?
                .is_memory_allocated(registry)?,
            CoreTypeConcrete::Coupon(_) => false,
<<<<<<< HEAD
            CoreTypeConcrete::Circuit(_) | CoreTypeConcrete::RangeCheck96(_) => todo!(),
        })
    }

    fn integer_range(
        &self,
        registry: &ProgramRegistry<CoreType, CoreLibfunc>,
    ) -> Result<Range, Self::Error> {
=======
            CoreTypeConcrete::Circuit(_) => false,
        }
    }

    fn integer_range(&self, registry: &ProgramRegistry<CoreType, CoreLibfunc>) -> Option<Range> {
>>>>>>> 44d42081
        fn range_of<T>() -> Range
        where
            T: Bounded + Into<BigInt>,
        {
            Range {
                lower: T::min_value().into(),
                upper: T::max_value().into() + BigInt::one(),
            }
<<<<<<< HEAD
=======
        }

        Some(match self {
            Self::Uint8(_) => range_of::<u8>(),
            Self::Uint16(_) => range_of::<u16>(),
            Self::Uint32(_) => range_of::<u32>(),
            Self::Uint64(_) => range_of::<u64>(),
            Self::Uint128(_) => range_of::<u128>(),
            Self::Felt252(_) => Range {
                lower: BigInt::ZERO,
                upper: PRIME.to_bigint().unwrap(),
            },
            Self::Sint8(_) => range_of::<i8>(),
            Self::Sint16(_) => range_of::<i16>(),
            Self::Sint32(_) => range_of::<i32>(),
            Self::Sint64(_) => range_of::<i64>(),
            Self::Sint128(_) => range_of::<i128>(),

            Self::BoundedInt(info) => info.range.clone(),
            Self::Bytes31(_) => Range {
                lower: BigInt::ZERO,
                upper: BigInt::one() << 248,
            },
            Self::Const(info) => {
                return registry
                    .get_type(&info.inner_ty)
                    .unwrap()
                    .integer_range(registry)
            }
            Self::NonZero(info) => {
                return registry.get_type(&info.ty).unwrap().integer_range(registry)
            }

            _ => return None,
        })
    }

    fn is_bounded_int(&self, registry: &ProgramRegistry<CoreType, CoreLibfunc>) -> bool {
        match self {
            CoreTypeConcrete::BoundedInt(_) => true,
            CoreTypeConcrete::NonZero(info) => registry
                .get_type(&info.ty)
                .unwrap()
                .is_bounded_int(registry),

            _ => false,
>>>>>>> 44d42081
        }

        Ok(match self {
            Self::Uint8(_) => range_of::<u8>(),
            Self::Uint16(_) => range_of::<u16>(),
            Self::Uint32(_) => range_of::<u32>(),
            Self::Uint64(_) => range_of::<u64>(),
            Self::Uint128(_) => range_of::<u128>(),
            Self::Felt252(_) => Range {
                lower: BigInt::ZERO,
                upper: PRIME.to_bigint().unwrap(),
            },
            Self::Sint8(_) => range_of::<i8>(),
            Self::Sint16(_) => range_of::<i16>(),
            Self::Sint32(_) => range_of::<i32>(),
            Self::Sint64(_) => range_of::<i64>(),
            Self::Sint128(_) => range_of::<i128>(),

            Self::BoundedInt(info) => info.range.clone(),
            Self::Bytes31(_) => Range {
                lower: BigInt::ZERO,
                upper: BigInt::one() << 248,
            },
            Self::Const(info) => return registry.get_type(&info.inner_ty)?.integer_range(registry),
            Self::NonZero(info) => return registry.get_type(&info.ty)?.integer_range(registry),

            _ => return Err(crate::error::Error::IntegerLikeTypeExpected),
        })
    }

<<<<<<< HEAD
    fn is_bounded_int(
        &self,
        registry: &ProgramRegistry<CoreType, CoreLibfunc>,
    ) -> Result<bool, Self::Error> {
        Ok(match self {
            CoreTypeConcrete::BoundedInt(_) => true,
            CoreTypeConcrete::NonZero(info) => {
                registry.get_type(&info.ty)?.is_bounded_int(registry)?
            }

            _ => false,
        })
    }

    fn is_felt252(
        &self,
        registry: &ProgramRegistry<CoreType, CoreLibfunc>,
    ) -> Result<bool, Self::Error> {
        Ok(match self {
            CoreTypeConcrete::Felt252(_) => true,
            CoreTypeConcrete::NonZero(info) => registry.get_type(&info.ty)?.is_felt252(registry)?,

            _ => false,
        })
=======
    fn is_felt252(&self, registry: &ProgramRegistry<CoreType, CoreLibfunc>) -> bool {
        match self {
            CoreTypeConcrete::Felt252(_) => true,
            CoreTypeConcrete::NonZero(info) => {
                registry.get_type(&info.ty).unwrap().is_felt252(registry)
            }

            _ => false,
        }
>>>>>>> 44d42081
    }

    fn variants(&self) -> Option<&[ConcreteTypeId]> {
        match self {
            Self::Enum(info) => Some(&info.variants),
            _ => None,
        }
    }

    fn fields(&self) -> Option<&[ConcreteTypeId]> {
        match self {
            Self::Struct(info) => Some(&info.members),
            _ => None,
        }
    }

    fn build_default<'ctx, 'this>(
        &self,
        context: &'ctx Context,
        _registry: &ProgramRegistry<CoreType, CoreLibfunc>,
        entry: &'this Block<'ctx>,
        location: Location<'ctx>,
        _helper: &LibfuncHelper<'ctx, 'this>,
        _metadata: &mut MetadataStorage,
        _self_ty: &ConcreteTypeId,
    ) -> Result<Value<'ctx, 'this>, Self::Error> {
        static BOOL_USER_TYPE_ID: OnceLock<UserTypeId> = OnceLock::new();
        let bool_user_type_id =
            BOOL_USER_TYPE_ID.get_or_init(|| UserTypeId::from_string("core::bool"));

        Ok(match self {
            Self::Enum(info) => match &info.info.long_id.generic_args[0] {
                GenericArg::UserType(id) if id == bool_user_type_id => {
                    let tag = entry.const_int(context, location, 0, 1)?;

                    let value = entry.append_op_result(llvm::undef(
                        llvm::r#type::r#struct(
                            context,
                            &[
                                IntegerType::new(context, 1).into(),
                                llvm::r#type::array(IntegerType::new(context, 8).into(), 0),
                            ],
                            false,
                        ),
                        location,
                    ))?;

                    entry.insert_value(context, location, value, tag, 0)?
                }
                _ => unimplemented!("unsupported dict value type"),
            },
            Self::Felt252(_) => entry.const_int(context, location, 0, 252)?,
            Self::Nullable(_) => entry.append_op_result(
                ods::llvm::mlir_zero(context, pointer(context, 0), location).into(),
            )?,
            Self::Uint8(_) => entry.const_int(context, location, 0, 8)?,
            Self::Uint16(_) => entry.const_int(context, location, 0, 16)?,
            Self::Uint32(_) => entry.const_int(context, location, 0, 32)?,
            Self::Uint64(_) => entry.const_int(context, location, 0, 64)?,
            Self::Uint128(_) => entry.const_int(context, location, 0, 128)?,
            _ => unimplemented!("unsupported dict value type"),
        })
    }

    fn build_drop<'ctx, 'this>(
        &self,
        context: &'ctx Context,
        registry: &ProgramRegistry<CoreType, CoreLibfunc>,
        entry: &'this Block<'ctx>,
        location: Location<'ctx>,
        helper: &LibfuncHelper<'ctx, 'this>,
        metadata: &mut MetadataStorage,
        self_ty: &ConcreteTypeId,
    ) -> Result<(), Self::Error> {
        match self {
            CoreTypeConcrete::Array(_info) => {
                if metadata.get::<ReallocBindingsMeta>().is_none() {
                    metadata.insert(ReallocBindingsMeta::new(context, helper));
                }

                let array_ty = registry.build_type(context, helper, registry, metadata, self_ty)?;
                let ptr_ty = crate::ffi::get_struct_field_type_at(&array_ty, 0);

                let array_val = entry.argument(0)?.into();
                let ptr = entry.extract_value(context, location, array_val, ptr_ty, 0)?;

                entry.append_operation(ReallocBindingsMeta::free(context, ptr, location));
            }
            CoreTypeConcrete::Felt252Dict(_) | CoreTypeConcrete::SquashedFelt252Dict(_) => {
                let runtime: &mut RuntimeBindingsMeta = metadata.get_mut().unwrap();
                let ptr = entry.argument(0)?.into();

                runtime.dict_alloc_free(context, helper, ptr, entry, location)?;
            }
            CoreTypeConcrete::Box(_) | CoreTypeConcrete::Nullable(_) => {
                if metadata.get::<ReallocBindingsMeta>().is_none() {
                    metadata.insert(ReallocBindingsMeta::new(context, helper));
                }

                let ptr = entry.argument(0)?.into();
                entry.append_operation(ReallocBindingsMeta::free(context, ptr, location));
            }
            _ => {}
        };
        Ok(())
    }
}

#[derive(Clone, Debug, Eq, Hash, PartialEq)]
pub struct WithSelf<'a, T> {
    self_ty: &'a ConcreteTypeId,
    inner: &'a T,
}

impl<'a, T> WithSelf<'a, T> {
    pub fn new(self_ty: &'a ConcreteTypeId, inner: &'a T) -> Self {
        Self { self_ty, inner }
    }

    pub fn self_ty(&self) -> &ConcreteTypeId {
        self.self_ty
    }
}

impl<'a, T> AsRef<T> for WithSelf<'a, T> {
    fn as_ref(&self) -> &T {
        self.inner
    }
}

impl<'a, T> Deref for WithSelf<'a, T> {
    type Target = T;

    fn deref(&self) -> &T {
        self.inner
    }
}

#[cfg(test)]
mod test {
    use super::TypeBuilder;
    use crate::utils::test::load_cairo;
    use cairo_lang_sierra::{
        extensions::core::{CoreLibfunc, CoreType},
        program_registry::ProgramRegistry,
    };

    #[test]
    fn ensure_padded_layouts() {
        let (_, program) = load_cairo! {
            #[derive(Drop)]
            struct A {}
            #[derive(Drop)]
            struct B { a: u8 }
            #[derive(Drop)]
            struct C { a: u8, b: u16 }
            #[derive(Drop)]
            struct D { a: u16, b: u8 }

            fn main(a: A, b: B, c: C, d: D) {}
        };

        let registry = ProgramRegistry::<CoreType, CoreLibfunc>::new(&program).unwrap();
        for ty in &program.type_declarations {
            let ty = registry.get_type(&ty.id).unwrap();
            let layout = ty.layout(&registry).unwrap();
            assert_eq!(layout, layout.pad_to_align());
        }
    }
}<|MERGE_RESOLUTION|>--- conflicted
+++ resolved
@@ -2,11 +2,6 @@
 //!
 //! Contains type generation stuff (aka. conversion from Sierra to MLIR types).
 
-<<<<<<< HEAD
-=======
-use crate::block_ext::BlockExt;
-use crate::utils::RangeExt;
->>>>>>> 44d42081
 use crate::{
     block_ext::BlockExt,
     error::Error as CoreTypeBuilderError,
@@ -17,10 +12,7 @@
     },
     utils::{get_integer_layout, layout_repeat, ProgramRegistryExt, RangeExt},
 };
-<<<<<<< HEAD
-=======
 use cairo_lang_sierra::extensions::circuit::CircuitTypeConcrete;
->>>>>>> 44d42081
 use cairo_lang_sierra::extensions::utils::Range;
 use cairo_lang_sierra::{
     extensions::{
@@ -125,7 +117,6 @@
     ) -> Result<bool, Self::Error>;
 
     /// If the type is an integer, return its value range.
-<<<<<<< HEAD
     fn integer_range(
         &self,
         registry: &ProgramRegistry<CoreType, CoreLibfunc>,
@@ -143,16 +134,6 @@
         &self,
         registry: &ProgramRegistry<CoreType, CoreLibfunc>,
     ) -> Result<bool, Self::Error>;
-=======
-    fn integer_range(&self, registry: &ProgramRegistry<CoreType, CoreLibfunc>) -> Option<Range>;
-
-    /// Return whether the type is a `BoundedInt<>`, either directly or indirectly (ex. through
-    /// `NonZero<BoundedInt<>>`).
-    fn is_bounded_int(&self, registry: &ProgramRegistry<CoreType, CoreLibfunc>) -> bool;
-    /// Return whether the type is a `felt252`, either directly or indirectly (ex. through
-    /// `NonZero<BoundedInt<>>`).
-    fn is_felt252(&self, registry: &ProgramRegistry<CoreType, CoreLibfunc>) -> bool;
->>>>>>> 44d42081
 
     /// If the type is a enum type, return all possible variants.
     ///
@@ -461,10 +442,6 @@
                 metadata,
                 WithSelf::new(self_ty, info),
             ),
-<<<<<<< HEAD
-            CoreTypeConcrete::Circuit(_) => todo!(),
-            CoreTypeConcrete::RangeCheck96(_) => todo!(),
-=======
             CoreTypeConcrete::Circuit(info) => self::circuit::build(
                 context,
                 module,
@@ -472,7 +449,6 @@
                 metadata,
                 WithSelf::new(self_ty, info),
             ),
->>>>>>> 44d42081
         }
     }
 
@@ -576,14 +552,8 @@
             | CoreTypeConcrete::StarkNet(StarkNetTypeConcrete::Sha256StateHandle(_)) => todo!(),
             CoreTypeConcrete::Coupon(_) => false,
 
-<<<<<<< HEAD
-            CoreTypeConcrete::Circuit(_)
-            | CoreTypeConcrete::RangeCheck96(_) => todo!()
+            CoreTypeConcrete::Circuit(info) => circuit::is_complex(info)
         })
-=======
-            CoreTypeConcrete::Circuit(info) => circuit::is_complex(info)
-        }
->>>>>>> 44d42081
     }
 
     fn is_zst(
@@ -658,16 +628,9 @@
                 let type_info = registry.get_type(&info.inner_ty)?;
                 type_info.is_zst(registry)?
             }
-<<<<<<< HEAD
-            CoreTypeConcrete::Span(_)
-            | CoreTypeConcrete::Circuit(_)
-            | CoreTypeConcrete::RangeCheck96(_) => todo!(),
-        })
-=======
             CoreTypeConcrete::Span(_) => todo!(),
             CoreTypeConcrete::Circuit(info) => circuit::is_zst(info),
-        }
->>>>>>> 44d42081
+        })
     }
 
     fn layout(
@@ -766,12 +729,8 @@
                 registry.get_type(&const_type.inner_ty)?.layout(registry)?
             }
             CoreTypeConcrete::Coupon(_) => Layout::new::<()>(),
-<<<<<<< HEAD
-            CoreTypeConcrete::Circuit(_) | CoreTypeConcrete::RangeCheck96(_) => todo!(),
-=======
             CoreTypeConcrete::RangeCheck96(_) => get_integer_layout(64),
             CoreTypeConcrete::Circuit(info) => circuit::layout(registry, info)?,
->>>>>>> 44d42081
         }
         .pad_to_align())
     }
@@ -857,8 +816,7 @@
                 .get_type(&info.inner_ty)?
                 .is_memory_allocated(registry)?,
             CoreTypeConcrete::Coupon(_) => false,
-<<<<<<< HEAD
-            CoreTypeConcrete::Circuit(_) | CoreTypeConcrete::RangeCheck96(_) => todo!(),
+            CoreTypeConcrete::Circuit(_) => false,
         })
     }
 
@@ -866,13 +824,6 @@
         &self,
         registry: &ProgramRegistry<CoreType, CoreLibfunc>,
     ) -> Result<Range, Self::Error> {
-=======
-            CoreTypeConcrete::Circuit(_) => false,
-        }
-    }
-
-    fn integer_range(&self, registry: &ProgramRegistry<CoreType, CoreLibfunc>) -> Option<Range> {
->>>>>>> 44d42081
         fn range_of<T>() -> Range
         where
             T: Bounded + Into<BigInt>,
@@ -881,55 +832,6 @@
                 lower: T::min_value().into(),
                 upper: T::max_value().into() + BigInt::one(),
             }
-<<<<<<< HEAD
-=======
-        }
-
-        Some(match self {
-            Self::Uint8(_) => range_of::<u8>(),
-            Self::Uint16(_) => range_of::<u16>(),
-            Self::Uint32(_) => range_of::<u32>(),
-            Self::Uint64(_) => range_of::<u64>(),
-            Self::Uint128(_) => range_of::<u128>(),
-            Self::Felt252(_) => Range {
-                lower: BigInt::ZERO,
-                upper: PRIME.to_bigint().unwrap(),
-            },
-            Self::Sint8(_) => range_of::<i8>(),
-            Self::Sint16(_) => range_of::<i16>(),
-            Self::Sint32(_) => range_of::<i32>(),
-            Self::Sint64(_) => range_of::<i64>(),
-            Self::Sint128(_) => range_of::<i128>(),
-
-            Self::BoundedInt(info) => info.range.clone(),
-            Self::Bytes31(_) => Range {
-                lower: BigInt::ZERO,
-                upper: BigInt::one() << 248,
-            },
-            Self::Const(info) => {
-                return registry
-                    .get_type(&info.inner_ty)
-                    .unwrap()
-                    .integer_range(registry)
-            }
-            Self::NonZero(info) => {
-                return registry.get_type(&info.ty).unwrap().integer_range(registry)
-            }
-
-            _ => return None,
-        })
-    }
-
-    fn is_bounded_int(&self, registry: &ProgramRegistry<CoreType, CoreLibfunc>) -> bool {
-        match self {
-            CoreTypeConcrete::BoundedInt(_) => true,
-            CoreTypeConcrete::NonZero(info) => registry
-                .get_type(&info.ty)
-                .unwrap()
-                .is_bounded_int(registry),
-
-            _ => false,
->>>>>>> 44d42081
         }
 
         Ok(match self {
@@ -953,14 +855,13 @@
                 lower: BigInt::ZERO,
                 upper: BigInt::one() << 248,
             },
-            Self::Const(info) => return registry.get_type(&info.inner_ty)?.integer_range(registry),
-            Self::NonZero(info) => return registry.get_type(&info.ty)?.integer_range(registry),
+            Self::Const(info) => registry.get_type(&info.inner_ty)?.integer_range(registry)?,
+            Self::NonZero(info) => registry.get_type(&info.ty)?.integer_range(registry)?,
 
             _ => return Err(crate::error::Error::IntegerLikeTypeExpected),
         })
     }
 
-<<<<<<< HEAD
     fn is_bounded_int(
         &self,
         registry: &ProgramRegistry<CoreType, CoreLibfunc>,
@@ -985,17 +886,6 @@
 
             _ => false,
         })
-=======
-    fn is_felt252(&self, registry: &ProgramRegistry<CoreType, CoreLibfunc>) -> bool {
-        match self {
-            CoreTypeConcrete::Felt252(_) => true,
-            CoreTypeConcrete::NonZero(info) => {
-                registry.get_type(&info.ty).unwrap().is_felt252(registry)
-            }
-
-            _ => false,
-        }
->>>>>>> 44d42081
     }
 
     fn variants(&self) -> Option<&[ConcreteTypeId]> {
