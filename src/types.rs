//! # Compiler type infrastructure
//!
//! Contains type generation stuff (aka. conversion from Sierra to MLIR types).

use crate::{
    error::Error as CoreTypeBuilderError,
    libfuncs::LibfuncHelper,
    metadata::MetadataStorage,
    native_panic,
    utils::{get_integer_layout, layout_repeat, BlockExt, RangeExt, PRIME},
};
use cairo_lang_sierra::{
    extensions::{
        circuit::CircuitTypeConcrete,
        core::{CoreLibfunc, CoreType, CoreTypeConcrete},
        starknet::StarkNetTypeConcrete,
        utils::Range,
    },
    ids::{ConcreteTypeId, UserTypeId},
    program::GenericArg,
    program_registry::ProgramRegistry,
};
use melior::{
    dialect::llvm,
    ir::{r#type::IntegerType, Block, Location, Module, Type, Value},
    Context,
};
use num_bigint::{BigInt, Sign};
use num_traits::{Bounded, One};
use std::{alloc::Layout, error::Error, ops::Deref, sync::OnceLock};

mod array;
mod bitwise;
mod bounded_int;
mod r#box;
mod builtin_costs;
mod bytes31;
mod circuit;
mod coupon;
mod ec_op;
mod ec_point;
mod ec_state;
pub(crate) mod r#enum;
mod felt252;
mod felt252_dict;
mod felt252_dict_entry;
mod gas_builtin;
mod non_zero;
mod nullable;
mod pedersen;
mod poseidon;
mod range_check;
mod segment_arena;
mod snapshot;
mod squashed_felt252_dict;
mod starknet;
mod r#struct;
mod uint128;
mod uint128_mul_guarantee;
mod uint16;
mod uint32;
mod uint64;
mod uint8;
mod uninitialized;

/// Generation of MLIR types from their Sierra counterparts.
///
/// All possible Sierra types must implement it. It is already implemented for all the core Sierra
/// types, contained in [CoreTypeConcrete].
pub trait TypeBuilder {
    /// Error type returned by this trait's methods.
    type Error: Error;

    /// Build the MLIR type.
    fn build<'ctx>(
        &self,
        context: &'ctx Context,
        module: &Module<'ctx>,
        registry: &ProgramRegistry<CoreType, CoreLibfunc>,
        metadata: &mut MetadataStorage,
        self_ty: &ConcreteTypeId,
    ) -> Result<Type<'ctx>, Self::Error>;

    /// Return whether the type is a builtin.
    fn is_builtin(&self) -> bool;
    /// Return whether the type requires a return pointer when returning.
    fn is_complex(
        &self,
        registry: &ProgramRegistry<CoreType, CoreLibfunc>,
    ) -> Result<bool, Self::Error>;
    /// Return whether the Sierra type resolves to a zero-sized type.
    fn is_zst(
        &self,
        registry: &ProgramRegistry<CoreType, CoreLibfunc>,
    ) -> Result<bool, Self::Error>;

    /// Generate the layout of the MLIR type.
    ///
    /// Used in both the compiler and the interface when calling the compiled code.
    fn layout(
        &self,
        registry: &ProgramRegistry<CoreType, CoreLibfunc>,
    ) -> Result<Layout, Self::Error>;

    /// Whether the layout should be allocated in memory (either the stack or the heap) when used as
    /// a function invocation argument or return value.
    fn is_memory_allocated(
        &self,
        registry: &ProgramRegistry<CoreType, CoreLibfunc>,
    ) -> Result<bool, Self::Error>;

    /// If the type is an integer, return its value range.
    fn integer_range(
        &self,
        registry: &ProgramRegistry<CoreType, CoreLibfunc>,
    ) -> Result<Range, Self::Error>;

    /// Return whether the type is a `BoundedInt<>`, either directly or indirectly (ex. through
    /// `NonZero<BoundedInt<>>`).
    fn is_bounded_int(
        &self,
        registry: &ProgramRegistry<CoreType, CoreLibfunc>,
    ) -> Result<bool, Self::Error>;
    /// Return whether the type is a `felt252`, either directly or indirectly (ex. through
    /// `NonZero<BoundedInt<>>`).
    fn is_felt252(
        &self,
        registry: &ProgramRegistry<CoreType, CoreLibfunc>,
    ) -> Result<bool, Self::Error>;

    /// If the type is a enum type, return all possible variants.
    ///
    /// TODO: How is it used?
    fn variants(&self) -> Option<&[ConcreteTypeId]>;

    // If the type is a struct, return the field types.
    fn fields(&self) -> Option<&[ConcreteTypeId]>;

    #[allow(clippy::too_many_arguments)]
    fn build_default<'ctx, 'this>(
        &self,
        context: &'ctx Context,
        registry: &ProgramRegistry<CoreType, CoreLibfunc>,
        entry: &'this Block<'ctx>,
        location: Location<'ctx>,
        helper: &LibfuncHelper<'ctx, 'this>,
        metadata: &mut MetadataStorage,
        self_ty: &ConcreteTypeId,
    ) -> Result<Value<'ctx, 'this>, Self::Error>;
}

impl TypeBuilder for CoreTypeConcrete {
    type Error = CoreTypeBuilderError;

    fn build<'ctx>(
        &self,
        context: &'ctx Context,
        module: &Module<'ctx>,
        registry: &ProgramRegistry<CoreType, CoreLibfunc>,
        metadata: &mut MetadataStorage,
        self_ty: &ConcreteTypeId,
    ) -> Result<Type<'ctx>, Self::Error> {
        match self {
            Self::Array(info) => self::array::build(
                context,
                module,
                registry,
                metadata,
                WithSelf::new(self_ty, info),
            ),
            Self::Bitwise(info) => self::bitwise::build(
                context,
                module,
                registry,
                metadata,
                WithSelf::new(self_ty, info),
            ),
            Self::BoundedInt(info) => self::bounded_int::build(
                context,
                module,
                registry,
                metadata,
                WithSelf::new(self_ty, info),
            ),
            Self::Box(info) => self::r#box::build(
                context,
                module,
                registry,
                metadata,
                WithSelf::new(self_ty, info),
            ),
            Self::Bytes31(info) => self::bytes31::build(context, module, registry, metadata, info),
            Self::BuiltinCosts(info) => self::builtin_costs::build(
                context,
                module,
                registry,
                metadata,
                WithSelf::new(self_ty, info),
            ),
            Self::Const(_) => todo!(),
            Self::EcOp(info) => self::ec_op::build(
                context,
                module,
                registry,
                metadata,
                WithSelf::new(self_ty, info),
            ),
            Self::EcPoint(info) => self::ec_point::build(
                context,
                module,
                registry,
                metadata,
                WithSelf::new(self_ty, info),
            ),
            Self::EcState(info) => self::ec_state::build(
                context,
                module,
                registry,
                metadata,
                WithSelf::new(self_ty, info),
            ),
            Self::Enum(info) => self::r#enum::build(
                context,
                module,
                registry,
                metadata,
                WithSelf::new(self_ty, info),
            ),
            Self::Felt252(info) => self::felt252::build(
                context,
                module,
                registry,
                metadata,
                WithSelf::new(self_ty, info),
            ),
            Self::Felt252Dict(info) => self::felt252_dict::build(
                context,
                module,
                registry,
                metadata,
                WithSelf::new(self_ty, info),
            ),
            Self::Felt252DictEntry(info) => self::felt252_dict_entry::build(
                context,
                module,
                registry,
                metadata,
                WithSelf::new(self_ty, info),
            ),
            Self::GasBuiltin(info) => self::gas_builtin::build(
                context,
                module,
                registry,
                metadata,
                WithSelf::new(self_ty, info),
            ),
            Self::NonZero(info) => self::non_zero::build(
                context,
                module,
                registry,
                metadata,
                WithSelf::new(self_ty, info),
            ),
            Self::Nullable(info) => self::nullable::build(
                context,
                module,
                registry,
                metadata,
                WithSelf::new(self_ty, info),
            ),
            Self::Pedersen(info) => self::pedersen::build(
                context,
                module,
                registry,
                metadata,
                WithSelf::new(self_ty, info),
            ),
            Self::Poseidon(info) => self::poseidon::build(
                context,
                module,
                registry,
                metadata,
                WithSelf::new(self_ty, info),
            ),
            Self::RangeCheck(info) => self::range_check::build(
                context,
                module,
                registry,
                metadata,
                WithSelf::new(self_ty, info),
            ),
            Self::RangeCheck96(info) => self::range_check::build(
                context,
                module,
                registry,
                metadata,
                WithSelf::new(self_ty, info),
            ),
            Self::SegmentArena(info) => self::segment_arena::build(
                context,
                module,
                registry,
                metadata,
                WithSelf::new(self_ty, info),
            ),
            Self::Sint8(info) => self::uint8::build(
                context,
                module,
                registry,
                metadata,
                WithSelf::new(self_ty, info),
            ),
            Self::Sint16(info) => self::uint16::build(
                context,
                module,
                registry,
                metadata,
                WithSelf::new(self_ty, info),
            ),
            Self::Sint32(info) => self::uint32::build(
                context,
                module,
                registry,
                metadata,
                WithSelf::new(self_ty, info),
            ),
            Self::Sint64(info) => self::uint64::build(
                context,
                module,
                registry,
                metadata,
                WithSelf::new(self_ty, info),
            ),
            Self::Sint128(info) => self::uint128::build(
                context,
                module,
                registry,
                metadata,
                WithSelf::new(self_ty, info),
            ),
            Self::Snapshot(info) => self::snapshot::build(
                context,
                module,
                registry,
                metadata,
                WithSelf::new(self_ty, info),
            ),
            Self::Span(_) => todo!("implement span type"),
            Self::SquashedFelt252Dict(info) => self::squashed_felt252_dict::build(
                context,
                module,
                registry,
                metadata,
                WithSelf::new(self_ty, info),
            ),
            Self::StarkNet(selector) => self::starknet::build(
                context,
                module,
                registry,
                metadata,
                WithSelf::new(self_ty, selector),
            ),
            Self::Struct(info) => self::r#struct::build(
                context,
                module,
                registry,
                metadata,
                WithSelf::new(self_ty, info),
            ),
            Self::Uint128(info) => self::uint128::build(
                context,
                module,
                registry,
                metadata,
                WithSelf::new(self_ty, info),
            ),
            Self::Uint128MulGuarantee(info) => self::uint128_mul_guarantee::build(
                context,
                module,
                registry,
                metadata,
                WithSelf::new(self_ty, info),
            ),
            Self::Uint16(info) => self::uint16::build(
                context,
                module,
                registry,
                metadata,
                WithSelf::new(self_ty, info),
            ),
            Self::Uint32(info) => self::uint32::build(
                context,
                module,
                registry,
                metadata,
                WithSelf::new(self_ty, info),
            ),
            Self::Uint64(info) => self::uint64::build(
                context,
                module,
                registry,
                metadata,
                WithSelf::new(self_ty, info),
            ),
            Self::Uint8(info) => self::uint8::build(
                context,
                module,
                registry,
                metadata,
                WithSelf::new(self_ty, info),
            ),
            Self::Uninitialized(info) => self::uninitialized::build(
                context,
                module,
                registry,
                metadata,
                WithSelf::new(self_ty, info),
            ),
            CoreTypeConcrete::Coupon(info) => self::coupon::build(
                context,
                module,
                registry,
                metadata,
                WithSelf::new(self_ty, info),
            ),
            CoreTypeConcrete::Circuit(info) => self::circuit::build(
                context,
                module,
                registry,
                metadata,
                WithSelf::new(self_ty, info),
            ),
        }
    }

    fn is_builtin(&self) -> bool {
        matches!(
            self,
            CoreTypeConcrete::Bitwise(_)
                | CoreTypeConcrete::EcOp(_)
                | CoreTypeConcrete::GasBuiltin(_)
                | CoreTypeConcrete::BuiltinCosts(_)
                | CoreTypeConcrete::RangeCheck(_)
                | CoreTypeConcrete::RangeCheck96(_)
                | CoreTypeConcrete::Pedersen(_)
                | CoreTypeConcrete::Poseidon(_)
                | CoreTypeConcrete::Coupon(_)
                | CoreTypeConcrete::StarkNet(StarkNetTypeConcrete::System(_))
                | CoreTypeConcrete::SegmentArena(_)
                | CoreTypeConcrete::Circuit(CircuitTypeConcrete::AddMod(_))
                | CoreTypeConcrete::Circuit(CircuitTypeConcrete::MulMod(_))
        )
    }

    fn is_complex(
        &self,
        registry: &ProgramRegistry<CoreType, CoreLibfunc>,
    ) -> Result<bool, Self::Error> {
        Ok(match self {
            // Builtins.
            CoreTypeConcrete::Bitwise(_)
            | CoreTypeConcrete::EcOp(_)
            | CoreTypeConcrete::GasBuiltin(_)
            | CoreTypeConcrete::BuiltinCosts(_)
            | CoreTypeConcrete::RangeCheck(_)
            | CoreTypeConcrete::Pedersen(_)
            | CoreTypeConcrete::Poseidon(_)
            | CoreTypeConcrete::RangeCheck96(_)
            | CoreTypeConcrete::StarkNet(StarkNetTypeConcrete::System(_)) // u64 is not complex
            | CoreTypeConcrete::SegmentArena(_) => false,

            CoreTypeConcrete::Box(_)
            | CoreTypeConcrete::Uint8(_)
            | CoreTypeConcrete::Uint16(_)
            | CoreTypeConcrete::Uint32(_)
            | CoreTypeConcrete::Uint64(_)
            | CoreTypeConcrete::Uint128(_)
            | CoreTypeConcrete::Uint128MulGuarantee(_)
            | CoreTypeConcrete::Sint8(_)
            | CoreTypeConcrete::Sint16(_)
            | CoreTypeConcrete::Sint32(_)
            | CoreTypeConcrete::Sint64(_)
            | CoreTypeConcrete::Sint128(_)
            | CoreTypeConcrete::Nullable(_)
            | CoreTypeConcrete::Felt252Dict(_)
            | CoreTypeConcrete::SquashedFelt252Dict(_) => false,

            CoreTypeConcrete::Array(_) => true,
            CoreTypeConcrete::EcPoint(_) => true,
            CoreTypeConcrete::EcState(_) => true,
            CoreTypeConcrete::Felt252DictEntry(_) => true,

            CoreTypeConcrete::Felt252(_)
            | CoreTypeConcrete::Bytes31(_)
            | CoreTypeConcrete::StarkNet(
                StarkNetTypeConcrete::ClassHash(_)
                | StarkNetTypeConcrete::ContractAddress(_)
                | StarkNetTypeConcrete::StorageAddress(_)
                | StarkNetTypeConcrete::StorageBaseAddress(_)
            ) => {
                #[cfg(target_arch = "x86_64")]
                let value = true;

                #[cfg(target_arch = "aarch64")]
                let value = false;

                value
            },

            CoreTypeConcrete::NonZero(info)
            | CoreTypeConcrete::Uninitialized(info)
            | CoreTypeConcrete::Snapshot(info) => registry.get_type(&info.ty)?.is_complex(registry)?,

            CoreTypeConcrete::Enum(info) => match info.variants.len() {
                0 => false,
                1 => registry.get_type(&info.variants[0])?.is_complex(registry)?,
                _ => !self.is_zst(registry)?,
            },
            CoreTypeConcrete::Struct(_) => true,

            CoreTypeConcrete::BoundedInt(_info) => {
                #[cfg(target_arch = "x86_64")]
                let value = _info.range.offset_bit_width() > 128;

                #[cfg(target_arch = "aarch64")]
                let value = false;

                value
            },
            CoreTypeConcrete::Const(_) => todo!(),
            CoreTypeConcrete::Span(_) => todo!(),
            CoreTypeConcrete::StarkNet(StarkNetTypeConcrete::Secp256Point(_))
            | CoreTypeConcrete::StarkNet(StarkNetTypeConcrete::Sha256StateHandle(_)) => todo!(),
            CoreTypeConcrete::Coupon(_) => false,

            CoreTypeConcrete::Circuit(info) => circuit::is_complex(info)
        })
    }

    fn is_zst(
        &self,
        registry: &ProgramRegistry<CoreType, CoreLibfunc>,
    ) -> Result<bool, Self::Error> {
        Ok(match self {
            // Builtin counters:
            CoreTypeConcrete::Bitwise(_)
            | CoreTypeConcrete::EcOp(_)
            | CoreTypeConcrete::RangeCheck(_)
            | CoreTypeConcrete::Pedersen(_)
            | CoreTypeConcrete::Poseidon(_)
            | CoreTypeConcrete::RangeCheck96(_)
            | CoreTypeConcrete::SegmentArena(_) => false,

            // Other builtins:
            CoreTypeConcrete::BuiltinCosts(_)
            | CoreTypeConcrete::Uint128MulGuarantee(_)
            | CoreTypeConcrete::Coupon(_) => true,

            // Normal types:
            CoreTypeConcrete::Array(_)
            | CoreTypeConcrete::Box(_)
            | CoreTypeConcrete::Bytes31(_)
            | CoreTypeConcrete::EcPoint(_)
            | CoreTypeConcrete::EcState(_)
            | CoreTypeConcrete::Felt252(_)
            | CoreTypeConcrete::GasBuiltin(_)
            | CoreTypeConcrete::Uint8(_)
            | CoreTypeConcrete::Uint16(_)
            | CoreTypeConcrete::Uint32(_)
            | CoreTypeConcrete::Uint64(_)
            | CoreTypeConcrete::Uint128(_)
            | CoreTypeConcrete::Sint8(_)
            | CoreTypeConcrete::Sint16(_)
            | CoreTypeConcrete::Sint32(_)
            | CoreTypeConcrete::Sint64(_)
            | CoreTypeConcrete::Sint128(_)
            | CoreTypeConcrete::Felt252Dict(_)
            | CoreTypeConcrete::Felt252DictEntry(_)
            | CoreTypeConcrete::SquashedFelt252Dict(_)
            | CoreTypeConcrete::StarkNet(_)
            | CoreTypeConcrete::Nullable(_) => false,

            // Containers:
            CoreTypeConcrete::NonZero(info)
            | CoreTypeConcrete::Uninitialized(info)
            | CoreTypeConcrete::Snapshot(info) => {
                let type_info = registry.get_type(&info.ty)?;
                type_info.is_zst(registry)?
            }

            // Enums and structs:
            CoreTypeConcrete::Enum(info) => {
                info.variants.is_empty()
                    || (info.variants.len() == 1
                        && registry.get_type(&info.variants[0])?.is_zst(registry)?)
            }
            CoreTypeConcrete::Struct(info) => {
                let mut is_zst = true;
                for member in &info.members {
                    if !registry.get_type(member)?.is_zst(registry)? {
                        is_zst = false;
                        break;
                    }
                }
                is_zst
            }

            CoreTypeConcrete::BoundedInt(_) => false,
            CoreTypeConcrete::Const(info) => {
                let type_info = registry.get_type(&info.inner_ty)?;
                type_info.is_zst(registry)?
            }
            CoreTypeConcrete::Span(_) => todo!(),
            CoreTypeConcrete::Circuit(info) => circuit::is_zst(info),
        })
    }

    fn layout(
        &self,
        registry: &ProgramRegistry<CoreType, CoreLibfunc>,
    ) -> Result<Layout, Self::Error> {
        Ok(match self {
            CoreTypeConcrete::Array(_) => {
                Layout::new::<*mut ()>()
                    .extend(get_integer_layout(32))?
                    .0
                    .extend(get_integer_layout(32))?
                    .0
                    .extend(get_integer_layout(32))?
                    .0
            }
            CoreTypeConcrete::Bitwise(_) => Layout::new::<u64>(),
            CoreTypeConcrete::Box(_) => Layout::new::<*mut ()>(),
            CoreTypeConcrete::EcOp(_) => Layout::new::<u64>(),
            CoreTypeConcrete::EcPoint(_) => layout_repeat(&get_integer_layout(252), 2)?.0,
            CoreTypeConcrete::EcState(_) => layout_repeat(&get_integer_layout(252), 4)?.0,
            CoreTypeConcrete::Felt252(_) => get_integer_layout(252),
<<<<<<< HEAD
            CoreTypeConcrete::GasBuiltin(_) => get_integer_layout(128),
            CoreTypeConcrete::BuiltinCosts(_) => Layout::new::<()>(),
=======
            CoreTypeConcrete::GasBuiltin(_) => get_integer_layout(64),
            CoreTypeConcrete::BuiltinCosts(_) => Layout::new::<*const ()>(),
>>>>>>> 4a6e239f
            CoreTypeConcrete::Uint8(_) => get_integer_layout(8),
            CoreTypeConcrete::Uint16(_) => get_integer_layout(16),
            CoreTypeConcrete::Uint32(_) => get_integer_layout(32),
            CoreTypeConcrete::Uint64(_) => get_integer_layout(64),
            CoreTypeConcrete::Uint128(_) => get_integer_layout(128),
            CoreTypeConcrete::Uint128MulGuarantee(_) => Layout::new::<()>(),
            CoreTypeConcrete::NonZero(info) => registry.get_type(&info.ty)?.layout(registry)?,
            CoreTypeConcrete::Nullable(_) => Layout::new::<*mut ()>(),
            CoreTypeConcrete::RangeCheck(_) => Layout::new::<u64>(),
            CoreTypeConcrete::Uninitialized(info) => {
                registry.get_type(&info.ty)?.layout(registry)?
            }
            CoreTypeConcrete::Enum(info) => {
                let tag_layout =
                    get_integer_layout(info.variants.len().next_power_of_two().trailing_zeros());

                info.variants.iter().try_fold(tag_layout, |acc, id| {
                    let layout = tag_layout
                        .extend(registry.get_type(id)?.layout(registry)?)?
                        .0;

                    Result::<_, Self::Error>::Ok(Layout::from_size_align(
                        acc.size().max(layout.size()),
                        acc.align().max(layout.align()),
                    )?)
                })?
            }
            CoreTypeConcrete::Struct(info) => info
                .members
                .iter()
                .try_fold(Option::<Layout>::None, |acc, id| {
                    Result::<_, Self::Error>::Ok(Some(match acc {
                        Some(layout) => layout.extend(registry.get_type(id)?.layout(registry)?)?.0,
                        None => registry.get_type(id)?.layout(registry)?,
                    }))
                })?
                .unwrap_or(Layout::from_size_align(0, 1)?),
            CoreTypeConcrete::Felt252Dict(_) => Layout::new::<*mut std::ffi::c_void>(), // ptr
            CoreTypeConcrete::Felt252DictEntry(_) => {
                get_integer_layout(252)
                    .extend(Layout::new::<*mut std::ffi::c_void>())?
                    .0
                    .extend(Layout::new::<*mut std::ffi::c_void>())?
                    .0
            }
            CoreTypeConcrete::SquashedFelt252Dict(_) => Layout::new::<*mut std::ffi::c_void>(), // ptr
            CoreTypeConcrete::Pedersen(_) => Layout::new::<u64>(),
            CoreTypeConcrete::Poseidon(_) => Layout::new::<u64>(),
            CoreTypeConcrete::Span(_) => todo!(),
            CoreTypeConcrete::StarkNet(info) => match info {
                StarkNetTypeConcrete::ClassHash(_) => get_integer_layout(252),
                StarkNetTypeConcrete::ContractAddress(_) => get_integer_layout(252),
                StarkNetTypeConcrete::StorageBaseAddress(_) => get_integer_layout(252),
                StarkNetTypeConcrete::StorageAddress(_) => get_integer_layout(252),
                StarkNetTypeConcrete::System(_) => Layout::new::<*mut ()>(),
                StarkNetTypeConcrete::Secp256Point(_) => {
                    get_integer_layout(256)
                        .extend(get_integer_layout(256))?
                        .0
                        .extend(get_integer_layout(1))?
                        .0
                }
                StarkNetTypeConcrete::Sha256StateHandle(_) => Layout::new::<*mut ()>(),
            },
            CoreTypeConcrete::SegmentArena(_) => Layout::new::<u64>(),
            CoreTypeConcrete::Snapshot(info) => registry.get_type(&info.ty)?.layout(registry)?,
            CoreTypeConcrete::Sint8(_) => get_integer_layout(8),
            CoreTypeConcrete::Sint16(_) => get_integer_layout(16),
            CoreTypeConcrete::Sint32(_) => get_integer_layout(32),
            CoreTypeConcrete::Sint64(_) => get_integer_layout(64),
            CoreTypeConcrete::Sint128(_) => get_integer_layout(128),
            CoreTypeConcrete::Bytes31(_) => get_integer_layout(248),
            CoreTypeConcrete::BoundedInt(info) => get_integer_layout(info.range.offset_bit_width()),

            CoreTypeConcrete::Const(const_type) => {
                registry.get_type(&const_type.inner_ty)?.layout(registry)?
            }
            CoreTypeConcrete::Coupon(_) => Layout::new::<()>(),
            CoreTypeConcrete::RangeCheck96(_) => get_integer_layout(64),
            CoreTypeConcrete::Circuit(info) => circuit::layout(registry, info)?,
        }
        .pad_to_align())
    }

    fn is_memory_allocated(
        &self,
        registry: &ProgramRegistry<CoreType, CoreLibfunc>,
    ) -> Result<bool, Self::Error> {
        // Right now, only enums and other structures which may end up passing a flattened enum as
        // arguments.
        Ok(match self {
            CoreTypeConcrete::Array(_) => false,
            CoreTypeConcrete::Bitwise(_) => false,
            CoreTypeConcrete::Box(_) => false,
            CoreTypeConcrete::EcOp(_) => false,
            CoreTypeConcrete::EcPoint(_) => false,
            CoreTypeConcrete::EcState(_) => false,
            CoreTypeConcrete::Felt252(_) => false,
            CoreTypeConcrete::GasBuiltin(_) => false,
            CoreTypeConcrete::BuiltinCosts(_) => false,
            CoreTypeConcrete::Uint8(_) => false,
            CoreTypeConcrete::Uint16(_) => false,
            CoreTypeConcrete::Uint32(_) => false,
            CoreTypeConcrete::Uint64(_) => false,
            CoreTypeConcrete::Uint128(_) => false,
            CoreTypeConcrete::Uint128MulGuarantee(_) => false,
            CoreTypeConcrete::Sint8(_) => false,
            CoreTypeConcrete::Sint16(_) => false,
            CoreTypeConcrete::Sint32(_) => false,
            CoreTypeConcrete::Sint64(_) => false,
            CoreTypeConcrete::Sint128(_) => false,
            CoreTypeConcrete::NonZero(_) => false,
            CoreTypeConcrete::Nullable(_) => false,
            CoreTypeConcrete::RangeCheck(_) => false,
            CoreTypeConcrete::RangeCheck96(_) => false,
            CoreTypeConcrete::Uninitialized(_) => false,
            CoreTypeConcrete::Enum(info) => {
                // Enums are memory-allocated if either:
                //   - Has only variant which is memory-allocated.
                //   - Has more than one variants, at least one of them being non-ZST.
                match info.variants.len() {
                    0 => false,
                    1 => registry
                        .get_type(&info.variants[0])?
                        .is_memory_allocated(registry)?,
                    _ => {
                        let mut is_memory_allocated = false;
                        for variant in &info.variants {
                            if !registry.get_type(variant)?.is_zst(registry)? {
                                is_memory_allocated = true;
                                break;
                            }
                        }
                        is_memory_allocated
                    }
                }
            }
            CoreTypeConcrete::Struct(info) => {
                let mut is_memory_allocated = false;
                for member in &info.members {
                    if registry.get_type(member)?.is_memory_allocated(registry)? {
                        is_memory_allocated = true;
                        break;
                    }
                }
                is_memory_allocated
            }
            CoreTypeConcrete::Felt252Dict(_) => false,
            CoreTypeConcrete::Felt252DictEntry(_) => false,
            CoreTypeConcrete::SquashedFelt252Dict(_) => false,
            CoreTypeConcrete::Pedersen(_) => false,
            CoreTypeConcrete::Poseidon(_) => false,
            CoreTypeConcrete::Span(_) => false,
            CoreTypeConcrete::StarkNet(_) => false,
            CoreTypeConcrete::SegmentArena(_) => false,
            CoreTypeConcrete::Snapshot(info) => {
                registry.get_type(&info.ty)?.is_memory_allocated(registry)?
            }
            CoreTypeConcrete::Bytes31(_) => false,

            CoreTypeConcrete::BoundedInt(_) => false,
            CoreTypeConcrete::Const(info) => registry
                .get_type(&info.inner_ty)?
                .is_memory_allocated(registry)?,
            CoreTypeConcrete::Coupon(_) => false,
            CoreTypeConcrete::Circuit(_) => false,
        })
    }

    fn integer_range(
        &self,
        registry: &ProgramRegistry<CoreType, CoreLibfunc>,
    ) -> Result<Range, Self::Error> {
        fn range_of<T>() -> Range
        where
            T: Bounded + Into<BigInt>,
        {
            Range {
                lower: T::min_value().into(),
                upper: T::max_value().into() + BigInt::one(),
            }
        }

        Ok(match self {
            Self::Uint8(_) => range_of::<u8>(),
            Self::Uint16(_) => range_of::<u16>(),
            Self::Uint32(_) => range_of::<u32>(),
            Self::Uint64(_) => range_of::<u64>(),
            Self::Uint128(_) => range_of::<u128>(),
            Self::Felt252(_) => Range {
                lower: BigInt::ZERO,
                upper: BigInt::from_biguint(Sign::Plus, PRIME.clone()),
            },
            Self::Sint8(_) => range_of::<i8>(),
            Self::Sint16(_) => range_of::<i16>(),
            Self::Sint32(_) => range_of::<i32>(),
            Self::Sint64(_) => range_of::<i64>(),
            Self::Sint128(_) => range_of::<i128>(),

            Self::BoundedInt(info) => info.range.clone(),
            Self::Bytes31(_) => Range {
                lower: BigInt::ZERO,
                upper: BigInt::one() << 248,
            },
            Self::Const(info) => registry.get_type(&info.inner_ty)?.integer_range(registry)?,
            Self::NonZero(info) => registry.get_type(&info.ty)?.integer_range(registry)?,

            _ => return Err(crate::error::Error::IntegerLikeTypeExpected),
        })
    }

    fn is_bounded_int(
        &self,
        registry: &ProgramRegistry<CoreType, CoreLibfunc>,
    ) -> Result<bool, Self::Error> {
        Ok(match self {
            CoreTypeConcrete::BoundedInt(_) => true,
            CoreTypeConcrete::NonZero(info) => {
                registry.get_type(&info.ty)?.is_bounded_int(registry)?
            }

            _ => false,
        })
    }

    fn is_felt252(
        &self,
        registry: &ProgramRegistry<CoreType, CoreLibfunc>,
    ) -> Result<bool, Self::Error> {
        Ok(match self {
            CoreTypeConcrete::Felt252(_) => true,
            CoreTypeConcrete::NonZero(info) => registry.get_type(&info.ty)?.is_felt252(registry)?,

            _ => false,
        })
    }

    fn variants(&self) -> Option<&[ConcreteTypeId]> {
        match self {
            Self::Enum(info) => Some(&info.variants),
            _ => None,
        }
    }

    fn fields(&self) -> Option<&[ConcreteTypeId]> {
        match self {
            Self::Struct(info) => Some(&info.members),
            _ => None,
        }
    }

    fn build_default<'ctx, 'this>(
        &self,
        context: &'ctx Context,
        _registry: &ProgramRegistry<CoreType, CoreLibfunc>,
        entry: &'this Block<'ctx>,
        location: Location<'ctx>,
        _helper: &LibfuncHelper<'ctx, 'this>,
        _metadata: &mut MetadataStorage,
        _self_ty: &ConcreteTypeId,
    ) -> Result<Value<'ctx, 'this>, Self::Error> {
        static BOOL_USER_TYPE_ID: OnceLock<UserTypeId> = OnceLock::new();
        let bool_user_type_id =
            BOOL_USER_TYPE_ID.get_or_init(|| UserTypeId::from_string("core::bool"));

        Ok(match self {
            Self::Enum(info) => match &info.info.long_id.generic_args[0] {
                GenericArg::UserType(id) if id == bool_user_type_id => {
                    let tag = entry.const_int(context, location, 0, 1)?;

                    let value = entry.append_op_result(llvm::undef(
                        llvm::r#type::r#struct(
                            context,
                            &[
                                IntegerType::new(context, 1).into(),
                                llvm::r#type::array(IntegerType::new(context, 8).into(), 0),
                            ],
                            false,
                        ),
                        location,
                    ))?;

                    entry.insert_value(context, location, value, tag, 0)?
                }
                _ => native_panic!("unsupported dict value type"),
            },
            Self::Felt252(_) => entry.const_int(context, location, 0, 252)?,
            Self::Nullable(_) => {
                entry.append_op_result(llvm::zero(llvm::r#type::pointer(context, 0), location))?
            }
            Self::Uint8(_) => entry.const_int(context, location, 0, 8)?,
            Self::Uint16(_) => entry.const_int(context, location, 0, 16)?,
            Self::Uint32(_) => entry.const_int(context, location, 0, 32)?,
            Self::Uint64(_) => entry.const_int(context, location, 0, 64)?,
            Self::Uint128(_) => entry.const_int(context, location, 0, 128)?,
            _ => native_panic!("unsupported dict value type"),
        })
    }
}

#[derive(Clone, Debug, Eq, Hash, PartialEq)]
pub struct WithSelf<'a, T> {
    self_ty: &'a ConcreteTypeId,
    inner: &'a T,
}

impl<'a, T> WithSelf<'a, T> {
    pub fn new(self_ty: &'a ConcreteTypeId, inner: &'a T) -> Self {
        Self { self_ty, inner }
    }

    pub fn self_ty(&self) -> &ConcreteTypeId {
        self.self_ty
    }
}

impl<'a, T> AsRef<T> for WithSelf<'a, T> {
    fn as_ref(&self) -> &T {
        self.inner
    }
}

impl<'a, T> Deref for WithSelf<'a, T> {
    type Target = T;

    fn deref(&self) -> &T {
        self.inner
    }
}

#[cfg(test)]
mod test {
    use super::TypeBuilder;
    use crate::utils::test::load_cairo;
    use cairo_lang_sierra::{
        extensions::core::{CoreLibfunc, CoreType},
        program_registry::ProgramRegistry,
    };

    #[test]
    fn ensure_padded_layouts() {
        let (_, program) = load_cairo! {
            #[derive(Drop)]
            struct A {}
            #[derive(Drop)]
            struct B { a: u8 }
            #[derive(Drop)]
            struct C { a: u8, b: u16 }
            #[derive(Drop)]
            struct D { a: u16, b: u8 }

            fn main(a: A, b: B, c: C, d: D) {}
        };

        let registry = ProgramRegistry::<CoreType, CoreLibfunc>::new(&program).unwrap();
        for ty in &program.type_declarations {
            let ty = registry.get_type(&ty.id).unwrap();
            let layout = ty.layout(&registry).unwrap();
            assert_eq!(layout, layout.pad_to_align());
        }
    }
}<|MERGE_RESOLUTION|>--- conflicted
+++ resolved
@@ -551,10 +551,11 @@
             | CoreTypeConcrete::RangeCheck96(_)
             | CoreTypeConcrete::SegmentArena(_) => false,
 
+            // A ptr to a list of costs.
+            CoreTypeConcrete::BuiltinCosts(_) => false,
+
             // Other builtins:
-            CoreTypeConcrete::BuiltinCosts(_)
-            | CoreTypeConcrete::Uint128MulGuarantee(_)
-            | CoreTypeConcrete::Coupon(_) => true,
+            CoreTypeConcrete::Uint128MulGuarantee(_) | CoreTypeConcrete::Coupon(_) => true,
 
             // Normal types:
             CoreTypeConcrete::Array(_)
@@ -635,13 +636,8 @@
             CoreTypeConcrete::EcPoint(_) => layout_repeat(&get_integer_layout(252), 2)?.0,
             CoreTypeConcrete::EcState(_) => layout_repeat(&get_integer_layout(252), 4)?.0,
             CoreTypeConcrete::Felt252(_) => get_integer_layout(252),
-<<<<<<< HEAD
-            CoreTypeConcrete::GasBuiltin(_) => get_integer_layout(128),
-            CoreTypeConcrete::BuiltinCosts(_) => Layout::new::<()>(),
-=======
             CoreTypeConcrete::GasBuiltin(_) => get_integer_layout(64),
             CoreTypeConcrete::BuiltinCosts(_) => Layout::new::<*const ()>(),
->>>>>>> 4a6e239f
             CoreTypeConcrete::Uint8(_) => get_integer_layout(8),
             CoreTypeConcrete::Uint16(_) => get_integer_layout(16),
             CoreTypeConcrete::Uint32(_) => get_integer_layout(32),
