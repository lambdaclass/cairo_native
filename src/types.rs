//! # Compiler type infrastructure
//!
//! Contains type generation stuff (aka. conversion from Sierra to MLIR types).

use crate::{
    error::Error as CoreTypeBuilderError,
    libfuncs::LibfuncHelper,
    metadata::{
        realloc_bindings::ReallocBindingsMeta, runtime_bindings::RuntimeBindingsMeta,
        MetadataStorage,
    },
    utils::{get_integer_layout, layout_repeat, ProgramRegistryExt},
};
use cairo_lang_sierra::{
    extensions::{
        core::{CoreLibfunc, CoreType, CoreTypeConcrete},
        starknet::StarkNetTypeConcrete,
    },
    ids::{ConcreteTypeId, UserTypeId},
    program::GenericArg,
    program_registry::ProgramRegistry,
};
use melior::{
    dialect::{
        arith,
        llvm::{self, r#type::pointer},
        ods,
    },
    ir::{
        attribute::{DenseI64ArrayAttribute, IntegerAttribute},
        r#type::IntegerType,
        Block, Location, Module, Type, Value,
    },
    Context,
};
use num_traits::Signed;
use std::{alloc::Layout, error::Error, ops::Deref, sync::OnceLock};

pub mod array;
pub mod bitwise;
pub mod bounded_int;
pub mod r#box;
pub mod builtin_costs;
pub mod bytes31;
pub mod coupon;
pub mod ec_op;
pub mod ec_point;
pub mod ec_state;
pub mod r#enum;
pub mod felt252;
pub mod felt252_dict;
pub mod felt252_dict_entry;
pub mod gas_builtin;
pub mod non_zero;
pub mod nullable;
pub mod pedersen;
pub mod poseidon;
pub mod range_check;
pub mod segment_arena;
pub mod snapshot;
pub mod squashed_felt252_dict;
pub mod starknet;
pub mod r#struct;
pub mod uint128;
pub mod uint128_mul_guarantee;
pub mod uint16;
pub mod uint32;
pub mod uint64;
pub mod uint8;
pub mod uninitialized;

/// Generation of MLIR types from their Sierra counterparts.
///
/// All possible Sierra types must implement it. It is already implemented for all the core Sierra
/// types, contained in [CoreTypeConcrete].
pub trait TypeBuilder {
    /// Error type returned by this trait's methods.
    type Error: Error;

    /// Build the MLIR type.
    fn build<'ctx>(
        &self,
        context: &'ctx Context,
        module: &Module<'ctx>,
        registry: &ProgramRegistry<CoreType, CoreLibfunc>,
        metadata: &mut MetadataStorage,
        self_ty: &ConcreteTypeId,
    ) -> Result<Type<'ctx>, Self::Error>;

    /// Return whether the type is a builtin.
    fn is_builtin(&self) -> bool;
    /// Return whether the type requires a return pointer when returning.
    fn is_complex(&self, registry: &ProgramRegistry<CoreType, CoreLibfunc>) -> bool;
    /// Return whether the Sierra type resolves to a zero-sized type.
    fn is_zst(&self, registry: &ProgramRegistry<CoreType, CoreLibfunc>) -> bool;

    /// Generate the layout of the MLIR type.
    ///
    /// Used in both the compiler and the interface when calling the compiled code.
    fn layout(
        &self,
        registry: &ProgramRegistry<CoreType, CoreLibfunc>,
    ) -> Result<Layout, Self::Error>;

    /// Whether the layout should be allocated in memory (either the stack or the heap) when used as
    /// a function invocation argument or return value.
    fn is_memory_allocated(&self, registry: &ProgramRegistry<CoreType, CoreLibfunc>) -> bool;

    /// If the type is an integer type, return its width in bits.
    ///
    /// TODO: How is it used?
    fn integer_width(&self) -> Option<usize>;

    /// If the type is an integer type, return if its signed.
    fn is_integer_signed(&self) -> Option<bool>;

    /// If the type is a enum type, return all possible variants.
    ///
    /// TODO: How is it used?
    fn variants(&self) -> Option<&[ConcreteTypeId]>;

    // If the type is a struct, return the field types.
    fn fields(&self) -> Option<&[ConcreteTypeId]>;

    #[allow(clippy::too_many_arguments)]
    fn build_default<'ctx, 'this>(
        &self,
        context: &'ctx Context,
        registry: &ProgramRegistry<CoreType, CoreLibfunc>,
        entry: &'this Block<'ctx>,
        location: Location<'ctx>,
        helper: &LibfuncHelper<'ctx, 'this>,
        metadata: &mut MetadataStorage,
        self_ty: &ConcreteTypeId,
    ) -> Result<Value<'ctx, 'this>, Self::Error>;

    #[allow(clippy::too_many_arguments)]
    fn build_drop<'ctx, 'this>(
        &self,
        context: &'ctx Context,
        registry: &ProgramRegistry<CoreType, CoreLibfunc>,
        entry: &'this Block<'ctx>,
        location: Location<'ctx>,
        helper: &LibfuncHelper<'ctx, 'this>,
        metadata: &mut MetadataStorage,
        self_ty: &ConcreteTypeId,
    ) -> Result<(), Self::Error>;
}

impl TypeBuilder for CoreTypeConcrete {
    type Error = CoreTypeBuilderError;

    fn build<'ctx>(
        &self,
        context: &'ctx Context,
        module: &Module<'ctx>,
        registry: &ProgramRegistry<CoreType, CoreLibfunc>,
        metadata: &mut MetadataStorage,
        self_ty: &ConcreteTypeId,
    ) -> Result<Type<'ctx>, Self::Error> {
        match self {
            Self::Array(info) => self::array::build(
                context,
                module,
                registry,
                metadata,
                WithSelf::new(self_ty, info),
            ),
            Self::Bitwise(info) => self::bitwise::build(
                context,
                module,
                registry,
                metadata,
                WithSelf::new(self_ty, info),
            ),
            Self::BoundedInt(info) => self::bounded_int::build(
                context,
                module,
                registry,
                metadata,
                WithSelf::new(self_ty, info),
            ),
            Self::Box(info) => self::r#box::build(
                context,
                module,
                registry,
                metadata,
                WithSelf::new(self_ty, info),
            ),
            Self::Bytes31(info) => self::bytes31::build(context, module, registry, metadata, info),
            Self::BuiltinCosts(info) => self::builtin_costs::build(
                context,
                module,
                registry,
                metadata,
                WithSelf::new(self_ty, info),
            ),
            Self::Const(_) => todo!(),
            Self::EcOp(info) => self::ec_op::build(
                context,
                module,
                registry,
                metadata,
                WithSelf::new(self_ty, info),
            ),
            Self::EcPoint(info) => self::ec_point::build(
                context,
                module,
                registry,
                metadata,
                WithSelf::new(self_ty, info),
            ),
            Self::EcState(info) => self::ec_state::build(
                context,
                module,
                registry,
                metadata,
                WithSelf::new(self_ty, info),
            ),
            Self::Enum(info) => self::r#enum::build(
                context,
                module,
                registry,
                metadata,
                WithSelf::new(self_ty, info),
            ),
            Self::Felt252(info) => self::felt252::build(
                context,
                module,
                registry,
                metadata,
                WithSelf::new(self_ty, info),
            ),
            Self::Felt252Dict(info) => self::felt252_dict::build(
                context,
                module,
                registry,
                metadata,
                WithSelf::new(self_ty, info),
            ),
            Self::Felt252DictEntry(info) => self::felt252_dict_entry::build(
                context,
                module,
                registry,
                metadata,
                WithSelf::new(self_ty, info),
            ),
            Self::GasBuiltin(info) => self::gas_builtin::build(
                context,
                module,
                registry,
                metadata,
                WithSelf::new(self_ty, info),
            ),
            Self::NonZero(info) => self::non_zero::build(
                context,
                module,
                registry,
                metadata,
                WithSelf::new(self_ty, info),
            ),
            Self::Nullable(info) => self::nullable::build(
                context,
                module,
                registry,
                metadata,
                WithSelf::new(self_ty, info),
            ),
            Self::Pedersen(info) => self::pedersen::build(
                context,
                module,
                registry,
                metadata,
                WithSelf::new(self_ty, info),
            ),
            Self::Poseidon(info) => self::poseidon::build(
                context,
                module,
                registry,
                metadata,
                WithSelf::new(self_ty, info),
            ),
            Self::RangeCheck(info) => self::range_check::build(
                context,
                module,
                registry,
                metadata,
                WithSelf::new(self_ty, info),
            ),
            Self::SegmentArena(info) => self::segment_arena::build(
                context,
                module,
                registry,
                metadata,
                WithSelf::new(self_ty, info),
            ),
            Self::Sint8(info) => self::uint8::build(
                context,
                module,
                registry,
                metadata,
                WithSelf::new(self_ty, info),
            ),
            Self::Sint16(info) => self::uint16::build(
                context,
                module,
                registry,
                metadata,
                WithSelf::new(self_ty, info),
            ),
            Self::Sint32(info) => self::uint32::build(
                context,
                module,
                registry,
                metadata,
                WithSelf::new(self_ty, info),
            ),
            Self::Sint64(info) => self::uint64::build(
                context,
                module,
                registry,
                metadata,
                WithSelf::new(self_ty, info),
            ),
            Self::Sint128(info) => self::uint128::build(
                context,
                module,
                registry,
                metadata,
                WithSelf::new(self_ty, info),
            ),
            Self::Snapshot(info) => self::snapshot::build(
                context,
                module,
                registry,
                metadata,
                WithSelf::new(self_ty, info),
            ),
            Self::Span(_) => todo!("implement span type"),
            Self::SquashedFelt252Dict(info) => self::squashed_felt252_dict::build(
                context,
                module,
                registry,
                metadata,
                WithSelf::new(self_ty, info),
            ),
            Self::StarkNet(selector) => self::starknet::build(
                context,
                module,
                registry,
                metadata,
                WithSelf::new(self_ty, selector),
            ),
            Self::Struct(info) => self::r#struct::build(
                context,
                module,
                registry,
                metadata,
                WithSelf::new(self_ty, info),
            ),
            Self::Uint128(info) => self::uint128::build(
                context,
                module,
                registry,
                metadata,
                WithSelf::new(self_ty, info),
            ),
            Self::Uint128MulGuarantee(info) => self::uint128_mul_guarantee::build(
                context,
                module,
                registry,
                metadata,
                WithSelf::new(self_ty, info),
            ),
            Self::Uint16(info) => self::uint16::build(
                context,
                module,
                registry,
                metadata,
                WithSelf::new(self_ty, info),
            ),
            Self::Uint32(info) => self::uint32::build(
                context,
                module,
                registry,
                metadata,
                WithSelf::new(self_ty, info),
            ),
            Self::Uint64(info) => self::uint64::build(
                context,
                module,
                registry,
                metadata,
                WithSelf::new(self_ty, info),
            ),
            Self::Uint8(info) => self::uint8::build(
                context,
                module,
                registry,
                metadata,
                WithSelf::new(self_ty, info),
            ),
            Self::Uninitialized(info) => self::uninitialized::build(
                context,
                module,
                registry,
                metadata,
                WithSelf::new(self_ty, info),
            ),
<<<<<<< HEAD
            Self::Coupon(_) => todo!(),
=======
            CoreTypeConcrete::Coupon(info) => self::coupon::build(
                context,
                module,
                registry,
                metadata,
                WithSelf::new(self_ty, info),
            ),
>>>>>>> e90c4ce0
        }
    }

    fn is_builtin(&self) -> bool {
        matches!(
            self,
<<<<<<< HEAD
            Self::Bitwise(_)
                | Self::EcOp(_)
                | Self::GasBuiltin(_)
                | Self::BuiltinCosts(_)
                | Self::RangeCheck(_)
                | Self::Pedersen(_)
                | Self::Poseidon(_)
                | Self::StarkNet(StarkNetTypeConcrete::System(_))
                | Self::SegmentArena(_)
=======
            CoreTypeConcrete::Bitwise(_)
                | CoreTypeConcrete::EcOp(_)
                | CoreTypeConcrete::GasBuiltin(_)
                | CoreTypeConcrete::BuiltinCosts(_)
                | CoreTypeConcrete::RangeCheck(_)
                | CoreTypeConcrete::Pedersen(_)
                | CoreTypeConcrete::Poseidon(_)
                | CoreTypeConcrete::Coupon(_)
                | CoreTypeConcrete::StarkNet(StarkNetTypeConcrete::System(_))
                | CoreTypeConcrete::SegmentArena(_)
>>>>>>> e90c4ce0
        )
    }

    fn is_complex(&self, registry: &ProgramRegistry<CoreType, CoreLibfunc>) -> bool {
        match self {
            // Builtins.
            Self::Bitwise(_)
            | Self::EcOp(_)
            | Self::GasBuiltin(_) // u128 is not complex
            | Self::BuiltinCosts(_)
            | Self::RangeCheck(_)
            | Self::Pedersen(_)
            | Self::Poseidon(_)
            | Self::StarkNet(StarkNetTypeConcrete::System(_)) // u64 is not complex
            | Self::SegmentArena(_) => false,

            Self::Box(_)
            | Self::Uint8(_)
            | Self::Uint16(_)
            | Self::Uint32(_)
            | Self::Uint64(_)
            | Self::Uint128(_)
            | Self::Uint128MulGuarantee(_)
            | Self::Sint8(_)
            | Self::Sint16(_)
            | Self::Sint32(_)
            | Self::Sint64(_)
            | Self::Sint128(_)
            | Self::Nullable(_)
            | Self::Felt252Dict(_)
            | Self::SquashedFelt252Dict(_) => false,

            Self::Array(_) => true,
            Self::EcPoint(_) => true,
            Self::EcState(_) => true,
            Self::Felt252DictEntry(_) => true,

            Self::Felt252(_)
            | Self::Bytes31(_)
            | Self::StarkNet(
                StarkNetTypeConcrete::ClassHash(_)
                | StarkNetTypeConcrete::ContractAddress(_)
                | StarkNetTypeConcrete::StorageAddress(_)
                | StarkNetTypeConcrete::StorageBaseAddress(_)
            ) => {
                #[cfg(target_arch = "x86_64")]
                let value = true;

                #[cfg(target_arch = "aarch64")]
                let value = false;

                value
            },

            Self::NonZero(info)
            | Self::Uninitialized(info)
            | Self::Snapshot(info) => registry.get_type(&info.ty).unwrap().is_complex(registry),

            Self::Enum(info) => match info.variants.len() {
                0 => false,
                1 => registry.get_type(&info.variants[0]).unwrap().is_complex(registry),
                _ => !self.is_zst(registry),
            },
            Self::Struct(_) => true,

<<<<<<< HEAD
            Self::BoundedInt(_) => todo!(),
            Self::Const(_) => todo!(),
            Self::Span(_) => todo!(),
            Self::StarkNet(StarkNetTypeConcrete::Secp256Point(_)) => todo!(),
            Self::Coupon(_) => todo!(),
=======
            CoreTypeConcrete::BoundedInt(_) => todo!(),
            CoreTypeConcrete::Const(_) => todo!(),
            CoreTypeConcrete::Span(_) => todo!(),
            CoreTypeConcrete::StarkNet(StarkNetTypeConcrete::Secp256Point(_)) => todo!(),
            CoreTypeConcrete::Coupon(_) => false,
>>>>>>> e90c4ce0
        }
    }

    fn is_zst(&self, registry: &ProgramRegistry<CoreType, CoreLibfunc>) -> bool {
        match self {
            // Builtin counters:
            Self::Bitwise(_)
            | Self::EcOp(_)
            | Self::RangeCheck(_)
            | Self::Pedersen(_)
            | Self::Poseidon(_)
            | Self::SegmentArena(_) => false,
            // Other builtins:
<<<<<<< HEAD
            Self::BuiltinCosts(_) | Self::Uint128MulGuarantee(_) => true,
=======
            CoreTypeConcrete::BuiltinCosts(_)
            | CoreTypeConcrete::Uint128MulGuarantee(_)
            | CoreTypeConcrete::Coupon(_) => true,
>>>>>>> e90c4ce0

            // Normal types:
            Self::Array(_)
            | Self::Box(_)
            | Self::Bytes31(_)
            | Self::EcPoint(_)
            | Self::EcState(_)
            | Self::Felt252(_)
            | Self::GasBuiltin(_)
            | Self::Uint8(_)
            | Self::Uint16(_)
            | Self::Uint32(_)
            | Self::Uint64(_)
            | Self::Uint128(_)
            | Self::Sint8(_)
            | Self::Sint16(_)
            | Self::Sint32(_)
            | Self::Sint64(_)
            | Self::Sint128(_)
            | Self::Felt252Dict(_)
            | Self::Felt252DictEntry(_)
            | Self::SquashedFelt252Dict(_)
            | Self::StarkNet(_)
            | Self::Nullable(_) => false,

            // Containers:
            Self::NonZero(info) | Self::Uninitialized(info) | Self::Snapshot(info) => {
                let type_info = registry.get_type(&info.ty).unwrap();
                type_info.is_zst(registry)
            }

            // Enums and structs:
            Self::Enum(info) => {
                info.variants.is_empty()
                    || (info.variants.len() == 1
                        && registry
                            .get_type(&info.variants[0])
                            .unwrap()
                            .is_zst(registry))
            }
            Self::Struct(info) => info
                .members
                .iter()
                .all(|id| registry.get_type(id).unwrap().is_zst(registry)),

            Self::BoundedInt(_) => false,
            Self::Const(info) => {
                let type_info = registry.get_type(&info.inner_ty).unwrap();
                type_info.is_zst(registry)
            }
<<<<<<< HEAD
            Self::Span(_) => todo!(),
            Self::Coupon(_) => todo!(),
=======
            CoreTypeConcrete::Span(_) => todo!(),
>>>>>>> e90c4ce0
        }
    }

    fn layout(
        &self,
        registry: &ProgramRegistry<CoreType, CoreLibfunc>,
    ) -> Result<Layout, Self::Error> {
        Ok(match self {
            Self::Array(_) => {
                Layout::new::<*mut ()>()
                    .extend(get_integer_layout(32))?
                    .0
                    .extend(get_integer_layout(32))?
                    .0
                    .extend(get_integer_layout(32))?
                    .0
            }
            Self::Bitwise(_) => Layout::new::<u64>(),
            Self::Box(_) => Layout::new::<*mut ()>(),
            Self::EcOp(_) => Layout::new::<u64>(),
            Self::EcPoint(_) => layout_repeat(&get_integer_layout(252), 2)?.0,
            Self::EcState(_) => layout_repeat(&get_integer_layout(252), 4)?.0,
            Self::Felt252(_) => get_integer_layout(252),
            Self::GasBuiltin(_) => get_integer_layout(128),
            Self::BuiltinCosts(_) => Layout::new::<()>(),
            Self::Uint8(_) => get_integer_layout(8),
            Self::Uint16(_) => get_integer_layout(16),
            Self::Uint32(_) => get_integer_layout(32),
            Self::Uint64(_) => get_integer_layout(64),
            Self::Uint128(_) => get_integer_layout(128),
            Self::Uint128MulGuarantee(_) => Layout::new::<()>(),
            Self::NonZero(info) => registry.get_type(&info.ty)?.layout(registry)?,
            Self::Nullable(_) => Layout::new::<*mut ()>(),
            Self::RangeCheck(_) => Layout::new::<u64>(),
            Self::Uninitialized(info) => registry.get_type(&info.ty)?.layout(registry)?,
            Self::Enum(info) => {
                let tag_layout =
                    get_integer_layout(info.variants.len().next_power_of_two().trailing_zeros());

                info.variants.iter().try_fold(tag_layout, |acc, id| {
                    let layout = tag_layout
                        .extend(registry.get_type(id)?.layout(registry)?)?
                        .0;

                    Result::<_, Self::Error>::Ok(Layout::from_size_align(
                        acc.size().max(layout.size()),
                        acc.align().max(layout.align()),
                    )?)
                })?
            }
            Self::Struct(info) => info
                .members
                .iter()
                .try_fold(Option::<Layout>::None, |acc, id| {
                    Result::<_, Self::Error>::Ok(Some(match acc {
                        Some(layout) => layout.extend(registry.get_type(id)?.layout(registry)?)?.0,
                        None => registry.get_type(id)?.layout(registry)?,
                    }))
                })?
                .unwrap_or(Layout::from_size_align(0, 1)?),
            Self::Felt252Dict(_) => Layout::new::<*mut std::ffi::c_void>(), // ptr
            Self::Felt252DictEntry(_) => {
                get_integer_layout(252)
                    .extend(Layout::new::<*mut std::ffi::c_void>())
                    .unwrap()
                    .0
                    .extend(Layout::new::<*mut std::ffi::c_void>())
                    .unwrap()
                    .0
            }
            Self::SquashedFelt252Dict(_) => Layout::new::<*mut std::ffi::c_void>(), // ptr
            Self::Pedersen(_) => Layout::new::<u64>(),
            Self::Poseidon(_) => Layout::new::<u64>(),
            Self::Span(_) => todo!(),
            Self::StarkNet(info) => match info {
                StarkNetTypeConcrete::ClassHash(_) => get_integer_layout(252),
                StarkNetTypeConcrete::ContractAddress(_) => get_integer_layout(252),
                StarkNetTypeConcrete::StorageBaseAddress(_) => get_integer_layout(252),
                StarkNetTypeConcrete::StorageAddress(_) => get_integer_layout(252),
                StarkNetTypeConcrete::System(_) => Layout::new::<*mut ()>(),
                StarkNetTypeConcrete::Secp256Point(_) => {
                    get_integer_layout(256)
                        .extend(get_integer_layout(256))
                        .unwrap()
                        .0
                }
            },
            Self::SegmentArena(_) => Layout::new::<u64>(),
            Self::Snapshot(info) => registry.get_type(&info.ty)?.layout(registry)?,
            Self::Sint8(_) => get_integer_layout(8),
            Self::Sint16(_) => get_integer_layout(16),
            Self::Sint32(_) => get_integer_layout(32),
            Self::Sint64(_) => get_integer_layout(64),
            Self::Sint128(_) => get_integer_layout(128),
            Self::Bytes31(_) => get_integer_layout(248),
            Self::BoundedInt(info) => get_integer_layout(
                (info.range.lower.bits().max(info.range.upper.bits()) + 1)
                    .try_into()
                    .expect("should always fit u32"),
            ),
<<<<<<< HEAD
            Self::Const(const_type) => registry.get_type(&const_type.inner_ty)?.layout(registry)?,
            Self::Coupon(_) => todo!(),
=======
            CoreTypeConcrete::Const(const_type) => {
                registry.get_type(&const_type.inner_ty)?.layout(registry)?
            }
            CoreTypeConcrete::Coupon(_) => Layout::new::<()>(),
>>>>>>> e90c4ce0
        }
        .pad_to_align())
    }

    fn is_memory_allocated(&self, registry: &ProgramRegistry<CoreType, CoreLibfunc>) -> bool {
        // Right now, only enums and other structures which may end up passing a flattened enum as
        // arguments.
        match self {
            Self::Array(_) => false,
            Self::Bitwise(_) => false,
            Self::Box(_) => false,
            Self::EcOp(_) => false,
            Self::EcPoint(_) => false,
            Self::EcState(_) => false,
            Self::Felt252(_) => false,
            Self::GasBuiltin(_) => false,
            Self::BuiltinCosts(_) => false,
            Self::Uint8(_) => false,
            Self::Uint16(_) => false,
            Self::Uint32(_) => false,
            Self::Uint64(_) => false,
            Self::Uint128(_) => false,
            Self::Uint128MulGuarantee(_) => false,
            Self::Sint8(_) => false,
            Self::Sint16(_) => false,
            Self::Sint32(_) => false,
            Self::Sint64(_) => false,
            Self::Sint128(_) => false,
            Self::NonZero(_) => false,
            Self::Nullable(_) => false,
            Self::RangeCheck(_) => false,
            Self::Uninitialized(_) => false,
            Self::Enum(info) => {
                // Enums are memory-allocated if either:
                //   - Has only variant which is memory-allocated.
                //   - Has more than one variants, at least one of them being non-ZST.
                match info.variants.len() {
                    0 => false,
                    1 => registry
                        .get_type(&info.variants[0])
                        .unwrap()
                        .is_memory_allocated(registry),
                    _ => info
                        .variants
                        .iter()
                        .any(|type_id| !registry.get_type(type_id).unwrap().is_zst(registry)),
                }
            }
            Self::Struct(info) => info.members.iter().any(|type_id| {
                // Structs are memory-allocated if any of its members is memory-allocated.
                registry
                    .get_type(type_id)
                    .unwrap()
                    .is_memory_allocated(registry)
            }),
            Self::Felt252Dict(_) => false,
            Self::Felt252DictEntry(_) => false,
            Self::SquashedFelt252Dict(_) => false,
            Self::Pedersen(_) => false,
            Self::Poseidon(_) => false,
            Self::Span(_) => false,
            Self::StarkNet(_) => false,
            Self::SegmentArena(_) => false,
            Self::Snapshot(info) => registry
                .get_type(&info.ty)
                .unwrap()
                .is_memory_allocated(registry),
            Self::Bytes31(_) => false,

            Self::BoundedInt(_) => false,
            Self::Const(info) => registry
                .get_type(&info.inner_ty)
                .unwrap()
                .is_memory_allocated(registry),
<<<<<<< HEAD
            Self::Coupon(_) => todo!(),
=======
            CoreTypeConcrete::Coupon(_) => false,
>>>>>>> e90c4ce0
        }
    }

    fn integer_width(&self) -> Option<usize> {
        match self {
            Self::Uint8(_) => Some(8),
            Self::Uint16(_) => Some(16),
            Self::Uint32(_) => Some(32),
            Self::Uint64(_) => Some(64),
            Self::Uint128(_) => Some(128),
            Self::Felt252(_) => Some(252),
            Self::Sint8(_) => Some(8),
            Self::Sint16(_) => Some(16),
            Self::Sint32(_) => Some(32),
            Self::Sint64(_) => Some(64),
            Self::Sint128(_) => Some(128),

            Self::BoundedInt(_) => Some(252),
            Self::Bytes31(_) => Some(248),
            Self::Const(_) => todo!(),

            _ => None,
        }
    }

    fn is_integer_signed(&self) -> Option<bool> {
        match self {
            Self::Uint8(_) => Some(false),
            Self::Uint16(_) => Some(false),
            Self::Uint32(_) => Some(false),
            Self::Uint64(_) => Some(false),
            Self::Uint128(_) => Some(false),
            Self::Felt252(_) => Some(true),
            Self::Sint8(_) => Some(true),
            Self::Sint16(_) => Some(true),
            Self::Sint32(_) => Some(true),
            Self::Sint64(_) => Some(true),
            Self::Sint128(_) => Some(true),

            Self::BoundedInt(info) => {
                Some(info.range.lower.is_negative() || info.range.upper.is_negative())
            }
            Self::Bytes31(_) => Some(false),
            Self::Const(_) => todo!(),

            _ => None,
        }
    }

    fn variants(&self) -> Option<&[ConcreteTypeId]> {
        match self {
            Self::Enum(info) => Some(&info.variants),
            _ => None,
        }
    }

    fn fields(&self) -> Option<&[ConcreteTypeId]> {
        match self {
            Self::Struct(info) => Some(&info.members),
            _ => None,
        }
    }

    fn build_default<'ctx, 'this>(
        &self,
        context: &'ctx Context,
        _registry: &ProgramRegistry<CoreType, CoreLibfunc>,
        entry: &'this Block<'ctx>,
        location: Location<'ctx>,
        _helper: &LibfuncHelper<'ctx, 'this>,
        _metadata: &mut MetadataStorage,
        _self_ty: &ConcreteTypeId,
    ) -> Result<Value<'ctx, 'this>, Self::Error> {
        static BOOL_USER_TYPE_ID: OnceLock<UserTypeId> = OnceLock::new();
        let bool_user_type_id =
            BOOL_USER_TYPE_ID.get_or_init(|| UserTypeId::from_string("core::bool"));

        Ok(match self {
            Self::Enum(info) => match &info.info.long_id.generic_args[0] {
                GenericArg::UserType(id) if id == bool_user_type_id => {
                    let tag = entry
                        .append_operation(arith::constant(
                            context,
                            IntegerAttribute::new(IntegerType::new(context, 1).into(), 0).into(),
                            location,
                        ))
                        .result(0)?
                        .into();

                    let value = entry
                        .append_operation(llvm::undef(
                            llvm::r#type::r#struct(
                                context,
                                &[
                                    IntegerType::new(context, 1).into(),
                                    llvm::r#type::array(IntegerType::new(context, 8).into(), 0),
                                ],
                                false,
                            ),
                            location,
                        ))
                        .result(0)?
                        .into();
                    entry
                        .append_operation(llvm::insert_value(
                            context,
                            value,
                            DenseI64ArrayAttribute::new(context, &[0]),
                            tag,
                            location,
                        ))
                        .result(0)?
                        .into()
                }
                _ => unimplemented!("unsupported dict value type"),
            },
            Self::Felt252(_) => entry
                .append_operation(arith::constant(
                    context,
                    IntegerAttribute::new(IntegerType::new(context, 252).into(), 0).into(),
                    location,
                ))
                .result(0)?
                .into(),
            Self::Nullable(_) => entry
                .append_operation(
                    ods::llvm::mlir_zero(context, pointer(context, 0), location).into(),
                )
                .result(0)?
                .into(),
            Self::Uint8(_) => entry
                .append_operation(arith::constant(
                    context,
                    IntegerAttribute::new(IntegerType::new(context, 8).into(), 0).into(),
                    location,
                ))
                .result(0)?
                .into(),
            Self::Uint16(_) => entry
                .append_operation(arith::constant(
                    context,
                    IntegerAttribute::new(IntegerType::new(context, 16).into(), 0).into(),
                    location,
                ))
                .result(0)?
                .into(),
            Self::Uint32(_) => entry
                .append_operation(arith::constant(
                    context,
                    IntegerAttribute::new(IntegerType::new(context, 32).into(), 0).into(),
                    location,
                ))
                .result(0)?
                .into(),
            Self::Uint64(_) => entry
                .append_operation(arith::constant(
                    context,
                    IntegerAttribute::new(IntegerType::new(context, 64).into(), 0).into(),
                    location,
                ))
                .result(0)?
                .into(),
            Self::Uint128(_) => entry
                .append_operation(arith::constant(
                    context,
                    IntegerAttribute::new(IntegerType::new(context, 128).into(), 0).into(),
                    location,
                ))
                .result(0)?
                .into(),
            _ => unimplemented!("unsupported dict value type"),
        })
    }

    fn build_drop<'ctx, 'this>(
        &self,
        context: &'ctx Context,
        registry: &ProgramRegistry<CoreType, CoreLibfunc>,
        entry: &'this Block<'ctx>,
        location: Location<'ctx>,
        helper: &LibfuncHelper<'ctx, 'this>,
        metadata: &mut MetadataStorage,
        self_ty: &ConcreteTypeId,
    ) -> Result<(), Self::Error> {
        match self {
            Self::Array(_info) => {
                if metadata.get::<ReallocBindingsMeta>().is_none() {
                    metadata.insert(ReallocBindingsMeta::new(context, helper));
                }

                let array_ty = registry.build_type(context, helper, registry, metadata, self_ty)?;

                let ptr_ty = crate::ffi::get_struct_field_type_at(&array_ty, 0);

                let array_val = entry.argument(0)?.into();

                let op = entry.append_operation(llvm::extract_value(
                    context,
                    array_val,
                    DenseI64ArrayAttribute::new(context, &[0]),
                    ptr_ty,
                    location,
                ));
                let ptr: Value = op.result(0)?.into();

                entry.append_operation(ReallocBindingsMeta::free(context, ptr, location));
            }
            Self::Felt252Dict(_) | Self::SquashedFelt252Dict(_) => {
                let runtime: &mut RuntimeBindingsMeta = metadata.get_mut().unwrap();
                let ptr = entry.argument(0)?.into();

                runtime.dict_alloc_free(context, helper, ptr, entry, location)?;
            }
            Self::Box(_) | Self::Nullable(_) => {
                if metadata.get::<ReallocBindingsMeta>().is_none() {
                    metadata.insert(ReallocBindingsMeta::new(context, helper));
                }

                let ptr = entry.argument(0)?.into();
                entry.append_operation(ReallocBindingsMeta::free(context, ptr, location));
            }
            _ => {}
        };
        Ok(())
    }
}

#[derive(Clone, Debug, Eq, Hash, PartialEq)]
pub struct WithSelf<'a, T> {
    self_ty: &'a ConcreteTypeId,
    inner: &'a T,
}

impl<'a, T> WithSelf<'a, T> {
    pub fn new(self_ty: &'a ConcreteTypeId, inner: &'a T) -> Self {
        Self { self_ty, inner }
    }

    pub fn self_ty(&self) -> &ConcreteTypeId {
        self.self_ty
    }
}

impl<'a, T> AsRef<T> for WithSelf<'a, T> {
    fn as_ref(&self) -> &T {
        self.inner
    }
}

impl<'a, T> Deref for WithSelf<'a, T> {
    type Target = T;

    fn deref(&self) -> &T {
        self.inner
    }
}

#[cfg(test)]
mod test {
    use super::TypeBuilder;
    use crate::utils::test::load_cairo;
    use cairo_lang_sierra::{
        extensions::core::{CoreLibfunc, CoreType},
        program_registry::ProgramRegistry,
    };

    #[test]
    fn ensure_padded_layouts() {
        let (_, program) = load_cairo! {
            #[derive(Drop)]
            struct A {}
            #[derive(Drop)]
            struct B { a: u8 }
            #[derive(Drop)]
            struct C { a: u8, b: u16 }
            #[derive(Drop)]
            struct D { a: u16, b: u8 }

            fn main(a: A, b: B, c: C, d: D) {}
        };

        let registry = ProgramRegistry::<CoreType, CoreLibfunc>::new(&program).unwrap();
        for ty in &program.type_declarations {
            let ty = registry.get_type(&ty.id).unwrap();
            let layout = ty.layout(&registry).unwrap();
            assert_eq!(layout, layout.pad_to_align());
        }
    }
}<|MERGE_RESOLUTION|>--- conflicted
+++ resolved
@@ -407,9 +407,6 @@
                 metadata,
                 WithSelf::new(self_ty, info),
             ),
-<<<<<<< HEAD
-            Self::Coupon(_) => todo!(),
-=======
             CoreTypeConcrete::Coupon(info) => self::coupon::build(
                 context,
                 module,
@@ -417,24 +414,12 @@
                 metadata,
                 WithSelf::new(self_ty, info),
             ),
->>>>>>> e90c4ce0
         }
     }
 
     fn is_builtin(&self) -> bool {
         matches!(
             self,
-<<<<<<< HEAD
-            Self::Bitwise(_)
-                | Self::EcOp(_)
-                | Self::GasBuiltin(_)
-                | Self::BuiltinCosts(_)
-                | Self::RangeCheck(_)
-                | Self::Pedersen(_)
-                | Self::Poseidon(_)
-                | Self::StarkNet(StarkNetTypeConcrete::System(_))
-                | Self::SegmentArena(_)
-=======
             CoreTypeConcrete::Bitwise(_)
                 | CoreTypeConcrete::EcOp(_)
                 | CoreTypeConcrete::GasBuiltin(_)
@@ -445,7 +430,6 @@
                 | CoreTypeConcrete::Coupon(_)
                 | CoreTypeConcrete::StarkNet(StarkNetTypeConcrete::System(_))
                 | CoreTypeConcrete::SegmentArena(_)
->>>>>>> e90c4ce0
         )
     }
 
@@ -511,19 +495,11 @@
             },
             Self::Struct(_) => true,
 
-<<<<<<< HEAD
-            Self::BoundedInt(_) => todo!(),
-            Self::Const(_) => todo!(),
-            Self::Span(_) => todo!(),
-            Self::StarkNet(StarkNetTypeConcrete::Secp256Point(_)) => todo!(),
-            Self::Coupon(_) => todo!(),
-=======
             CoreTypeConcrete::BoundedInt(_) => todo!(),
             CoreTypeConcrete::Const(_) => todo!(),
             CoreTypeConcrete::Span(_) => todo!(),
             CoreTypeConcrete::StarkNet(StarkNetTypeConcrete::Secp256Point(_)) => todo!(),
             CoreTypeConcrete::Coupon(_) => false,
->>>>>>> e90c4ce0
         }
     }
 
@@ -537,13 +513,9 @@
             | Self::Poseidon(_)
             | Self::SegmentArena(_) => false,
             // Other builtins:
-<<<<<<< HEAD
-            Self::BuiltinCosts(_) | Self::Uint128MulGuarantee(_) => true,
-=======
             CoreTypeConcrete::BuiltinCosts(_)
             | CoreTypeConcrete::Uint128MulGuarantee(_)
             | CoreTypeConcrete::Coupon(_) => true,
->>>>>>> e90c4ce0
 
             // Normal types:
             Self::Array(_)
@@ -594,12 +566,7 @@
                 let type_info = registry.get_type(&info.inner_ty).unwrap();
                 type_info.is_zst(registry)
             }
-<<<<<<< HEAD
-            Self::Span(_) => todo!(),
-            Self::Coupon(_) => todo!(),
-=======
             CoreTypeConcrete::Span(_) => todo!(),
->>>>>>> e90c4ce0
         }
     }
 
@@ -700,15 +667,10 @@
                     .try_into()
                     .expect("should always fit u32"),
             ),
-<<<<<<< HEAD
-            Self::Const(const_type) => registry.get_type(&const_type.inner_ty)?.layout(registry)?,
-            Self::Coupon(_) => todo!(),
-=======
             CoreTypeConcrete::Const(const_type) => {
                 registry.get_type(&const_type.inner_ty)?.layout(registry)?
             }
             CoreTypeConcrete::Coupon(_) => Layout::new::<()>(),
->>>>>>> e90c4ce0
         }
         .pad_to_align())
     }
@@ -783,11 +745,7 @@
                 .get_type(&info.inner_ty)
                 .unwrap()
                 .is_memory_allocated(registry),
-<<<<<<< HEAD
-            Self::Coupon(_) => todo!(),
-=======
             CoreTypeConcrete::Coupon(_) => false,
->>>>>>> e90c4ce0
         }
     }
 
