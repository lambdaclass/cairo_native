//! # Compiler type infrastructure
//!
//! Contains type generation stuff (aka. conversion from Sierra to MLIR types).

use crate::{
    error::CoreTypeBuilderError,
    libfuncs::LibfuncHelper,
    metadata::{
        realloc_bindings::ReallocBindingsMeta, runtime_bindings::RuntimeBindingsMeta,
        MetadataStorage,
    },
    utils::ProgramRegistryExt,
};
use cairo_lang_sierra::{
    extensions::{
        core::{CoreLibfunc, CoreType, CoreTypeConcrete},
        starknet::StarkNetTypeConcrete,
    },
    ids::{ConcreteTypeId, UserTypeId},
    program::GenericArg,
    program_registry::ProgramRegistry,
};
use melior::{
    dialect::{arith, llvm},
    ir::{
        attribute::{DenseI64ArrayAttribute, IntegerAttribute},
        r#type::IntegerType,
        Block, Location, Module, Type, Value,
    },
    Context,
};
use num_traits::Signed;
use std::{error::Error, ops::Deref, sync::OnceLock};

pub mod array;
pub mod bitwise;
pub mod bounded_int;
pub mod r#box;
pub mod builtin_costs;
pub mod bytes31;
pub mod ec_op;
pub mod ec_point;
pub mod ec_state;
pub mod r#enum;
pub mod felt252;
pub mod felt252_dict;
pub mod felt252_dict_entry;
pub mod gas_builtin;
pub mod non_zero;
pub mod nullable;
pub mod pedersen;
pub mod poseidon;
pub mod range_check;
pub mod segment_arena;
pub mod snapshot;
pub mod squashed_felt252_dict;
pub mod starknet;
pub mod r#struct;
pub mod uint128;
pub mod uint128_mul_guarantee;
pub mod uint16;
pub mod uint32;
pub mod uint64;
pub mod uint8;
pub mod uninitialized;

/// Generation of MLIR types from their Sierra counterparts.
///
/// All possible Sierra types must implement it. It is already implemented for all the core Sierra
/// types, contained in [CoreTypeConcrete].
pub trait TypeBuilder {
    /// Error type returned by this trait's methods.
    type Error: Error;

    /// Build the MLIR type.
    fn build<'ctx>(
        &self,
        context: &'ctx Context,
        module: &Module<'ctx>,
        registry: &ProgramRegistry<CoreType, CoreLibfunc>,
        metadata: &mut MetadataStorage,
        self_ty: &ConcreteTypeId,
    ) -> Result<Type<'ctx>, Self::Error>;

    /// Return whether the type is a builtin.
    fn is_builtin(&self) -> bool;
    /// Return whether the type requires a return pointer when returning.
    fn is_complex(&self, registry: &ProgramRegistry<CoreType, CoreLibfunc>) -> bool;
    /// Return whether the Sierra type resolves to a zero-sized type.
    fn is_zst(&self, registry: &ProgramRegistry<CoreType, CoreLibfunc>) -> bool;

    /// Whether the layout should be allocated in memory (either the stack or the heap) when used as
    /// a function invocation argument or return value.
    fn is_memory_allocated(&self, registry: &ProgramRegistry<CoreType, CoreLibfunc>) -> bool;

    /// If the type is an integer type, return its width in bits.
    ///
    /// TODO: How is it used?
    fn integer_width(&self) -> Option<usize>;

    /// If the type is an integer type, return if its signed.
    fn is_integer_signed(&self) -> Option<bool>;

    /// If the type is a enum type, return all possible variants.
    ///
    /// TODO: How is it used?
    fn variants(&self) -> Option<&[ConcreteTypeId]>;

    // If the type is a struct, return the field types.
    fn fields(&self) -> Option<&[ConcreteTypeId]>;

    #[allow(clippy::too_many_arguments)]
    fn build_default<'ctx, 'this>(
        &self,
        context: &'ctx Context,
        registry: &ProgramRegistry<CoreType, CoreLibfunc>,
        entry: &'this Block<'ctx>,
        location: Location<'ctx>,
        helper: &LibfuncHelper<'ctx, 'this>,
        metadata: &mut MetadataStorage,
        self_ty: &ConcreteTypeId,
    ) -> Result<Value<'ctx, 'this>, Self::Error>;

    #[allow(clippy::too_many_arguments)]
    fn build_drop<'ctx, 'this>(
        &self,
        context: &'ctx Context,
        registry: &ProgramRegistry<CoreType, CoreLibfunc>,
        entry: &'this Block<'ctx>,
        location: Location<'ctx>,
        helper: &LibfuncHelper<'ctx, 'this>,
        metadata: &mut MetadataStorage,
        self_ty: &ConcreteTypeId,
    ) -> Result<(), Self::Error>;
}

impl TypeBuilder for CoreTypeConcrete {
    type Error = CoreTypeBuilderError;

    fn build<'ctx>(
        &self,
        context: &'ctx Context,
        module: &Module<'ctx>,
        registry: &ProgramRegistry<CoreType, CoreLibfunc>,
        metadata: &mut MetadataStorage,
        self_ty: &ConcreteTypeId,
    ) -> Result<Type<'ctx>, Self::Error> {
        match self {
            Self::Array(info) => self::array::build(
                context,
                module,
                registry,
                metadata,
                WithSelf::new(self_ty, info),
            ),
            Self::Bitwise(info) => self::bitwise::build(
                context,
                module,
                registry,
                metadata,
                WithSelf::new(self_ty, info),
            ),
            Self::BoundedInt(info) => self::bounded_int::build(
                context,
                module,
                registry,
                metadata,
                WithSelf::new(self_ty, info),
            ),
            Self::Box(info) => self::r#box::build(
                context,
                module,
                registry,
                metadata,
                WithSelf::new(self_ty, info),
            ),
            Self::Bytes31(info) => self::bytes31::build(context, module, registry, metadata, info),
            Self::BuiltinCosts(info) => self::builtin_costs::build(
                context,
                module,
                registry,
                metadata,
                WithSelf::new(self_ty, info),
            ),
            Self::Const(_) => todo!(),
            Self::EcOp(info) => self::ec_op::build(
                context,
                module,
                registry,
                metadata,
                WithSelf::new(self_ty, info),
            ),
            Self::EcPoint(info) => self::ec_point::build(
                context,
                module,
                registry,
                metadata,
                WithSelf::new(self_ty, info),
            ),
            Self::EcState(info) => self::ec_state::build(
                context,
                module,
                registry,
                metadata,
                WithSelf::new(self_ty, info),
            ),
            Self::Enum(info) => self::r#enum::build(
                context,
                module,
                registry,
                metadata,
                WithSelf::new(self_ty, info),
            ),
            Self::Felt252(info) => self::felt252::build(
                context,
                module,
                registry,
                metadata,
                WithSelf::new(self_ty, info),
            ),
            Self::Felt252Dict(info) => self::felt252_dict::build(
                context,
                module,
                registry,
                metadata,
                WithSelf::new(self_ty, info),
            ),
            Self::Felt252DictEntry(info) => self::felt252_dict_entry::build(
                context,
                module,
                registry,
                metadata,
                WithSelf::new(self_ty, info),
            ),
            Self::GasBuiltin(info) => self::gas_builtin::build(
                context,
                module,
                registry,
                metadata,
                WithSelf::new(self_ty, info),
            ),
            Self::NonZero(info) => self::non_zero::build(
                context,
                module,
                registry,
                metadata,
                WithSelf::new(self_ty, info),
            ),
            Self::Nullable(info) => self::nullable::build(
                context,
                module,
                registry,
                metadata,
                WithSelf::new(self_ty, info),
            ),
            Self::Pedersen(info) => self::pedersen::build(
                context,
                module,
                registry,
                metadata,
                WithSelf::new(self_ty, info),
            ),
            Self::Poseidon(info) => self::poseidon::build(
                context,
                module,
                registry,
                metadata,
                WithSelf::new(self_ty, info),
            ),
            Self::RangeCheck(info) => self::range_check::build(
                context,
                module,
                registry,
                metadata,
                WithSelf::new(self_ty, info),
            ),
            Self::SegmentArena(info) => self::segment_arena::build(
                context,
                module,
                registry,
                metadata,
                WithSelf::new(self_ty, info),
            ),
            Self::Sint8(info) => self::uint8::build(
                context,
                module,
                registry,
                metadata,
                WithSelf::new(self_ty, info),
            ),
            Self::Sint16(info) => self::uint16::build(
                context,
                module,
                registry,
                metadata,
                WithSelf::new(self_ty, info),
            ),
            Self::Sint32(info) => self::uint32::build(
                context,
                module,
                registry,
                metadata,
                WithSelf::new(self_ty, info),
            ),
            Self::Sint64(info) => self::uint64::build(
                context,
                module,
                registry,
                metadata,
                WithSelf::new(self_ty, info),
            ),
            Self::Sint128(info) => self::uint128::build(
                context,
                module,
                registry,
                metadata,
                WithSelf::new(self_ty, info),
            ),
            Self::Snapshot(info) => self::snapshot::build(
                context,
                module,
                registry,
                metadata,
                WithSelf::new(self_ty, info),
            ),
            Self::Span(_) => todo!("implement span type"),
            Self::SquashedFelt252Dict(info) => self::squashed_felt252_dict::build(
                context,
                module,
                registry,
                metadata,
                WithSelf::new(self_ty, info),
            ),
            Self::StarkNet(selector) => self::starknet::build(
                context,
                module,
                registry,
                metadata,
                WithSelf::new(self_ty, selector),
            ),
            Self::Struct(info) => self::r#struct::build(
                context,
                module,
                registry,
                metadata,
                WithSelf::new(self_ty, info),
            ),
            Self::Uint128(info) => self::uint128::build(
                context,
                module,
                registry,
                metadata,
                WithSelf::new(self_ty, info),
            ),
            Self::Uint128MulGuarantee(info) => self::uint128_mul_guarantee::build(
                context,
                module,
                registry,
                metadata,
                WithSelf::new(self_ty, info),
            ),
            Self::Uint16(info) => self::uint16::build(
                context,
                module,
                registry,
                metadata,
                WithSelf::new(self_ty, info),
            ),
            Self::Uint32(info) => self::uint32::build(
                context,
                module,
                registry,
                metadata,
                WithSelf::new(self_ty, info),
            ),
            Self::Uint64(info) => self::uint64::build(
                context,
                module,
                registry,
                metadata,
                WithSelf::new(self_ty, info),
            ),
            Self::Uint8(info) => self::uint8::build(
                context,
                module,
                registry,
                metadata,
                WithSelf::new(self_ty, info),
            ),
            Self::Uninitialized(info) => self::uninitialized::build(
                context,
                module,
                registry,
                metadata,
                WithSelf::new(self_ty, info),
            ),
        }
    }

    fn is_builtin(&self) -> bool {
        matches!(
            self,
            CoreTypeConcrete::Bitwise(_)
                | CoreTypeConcrete::EcOp(_)
                | CoreTypeConcrete::GasBuiltin(_)
                | CoreTypeConcrete::BuiltinCosts(_)
                | CoreTypeConcrete::RangeCheck(_)
                | CoreTypeConcrete::Pedersen(_)
                | CoreTypeConcrete::Poseidon(_)
                | CoreTypeConcrete::StarkNet(StarkNetTypeConcrete::System(_))
                | CoreTypeConcrete::SegmentArena(_)
        )
    }

    fn is_complex(&self, registry: &ProgramRegistry<CoreType, CoreLibfunc>) -> bool {
        match self {
            // Builtins.
            CoreTypeConcrete::Bitwise(_)
            | CoreTypeConcrete::EcOp(_)
            | CoreTypeConcrete::GasBuiltin(_) // u128 is not complex
            | CoreTypeConcrete::BuiltinCosts(_)
            | CoreTypeConcrete::RangeCheck(_)
            | CoreTypeConcrete::Pedersen(_)
            | CoreTypeConcrete::Poseidon(_)
            | CoreTypeConcrete::StarkNet(StarkNetTypeConcrete::System(_)) // u64 is not complex
            | CoreTypeConcrete::SegmentArena(_) => false,

            CoreTypeConcrete::Box(_)
            | CoreTypeConcrete::Uint8(_)
            | CoreTypeConcrete::Uint16(_)
            | CoreTypeConcrete::Uint32(_)
            | CoreTypeConcrete::Uint64(_)
            | CoreTypeConcrete::Uint128(_)
            | CoreTypeConcrete::Uint128MulGuarantee(_)
            | CoreTypeConcrete::Sint8(_)
            | CoreTypeConcrete::Sint16(_)
            | CoreTypeConcrete::Sint32(_)
            | CoreTypeConcrete::Sint64(_)
            | CoreTypeConcrete::Sint128(_)
            | CoreTypeConcrete::Nullable(_)
            | CoreTypeConcrete::Felt252Dict(_)
            | CoreTypeConcrete::SquashedFelt252Dict(_) => false,

            CoreTypeConcrete::Array(_) => true,
            CoreTypeConcrete::EcPoint(_) => true,
            CoreTypeConcrete::EcState(_) => true,
            CoreTypeConcrete::Felt252DictEntry(_) => true,

            CoreTypeConcrete::Felt252(_)
            | CoreTypeConcrete::StarkNet(
                StarkNetTypeConcrete::ClassHash(_)
                | StarkNetTypeConcrete::ContractAddress(_)
                | StarkNetTypeConcrete::StorageAddress(_)
                | StarkNetTypeConcrete::StorageBaseAddress(_)
            ) => {
                #[cfg(target_arch = "x86_64")]
                let value = true;

                #[cfg(target_arch = "aarch64")]
                let value = false;

                value
            },

            CoreTypeConcrete::NonZero(info)
            | CoreTypeConcrete::Uninitialized(info)
            | CoreTypeConcrete::Snapshot(info) => registry.get_type(&info.ty).unwrap().is_complex(registry),

            CoreTypeConcrete::Enum(info) => match info.variants.len() {
                0 => false,
                1 => registry.get_type(&info.variants[0]).unwrap().is_complex(registry),
                _ => !self.is_zst(registry),
            },
            CoreTypeConcrete::Struct(_) => true,

            CoreTypeConcrete::BoundedInt(_) => todo!(),
            CoreTypeConcrete::Bytes31(_) => todo!(),
            CoreTypeConcrete::Const(_) => todo!(),
            CoreTypeConcrete::Span(_) => todo!(),
            CoreTypeConcrete::StarkNet(StarkNetTypeConcrete::Secp256Point(_)) => todo!(),
        }
    }

    fn is_zst(&self, registry: &ProgramRegistry<CoreType, CoreLibfunc>) -> bool {
        match self {
            // Builtin counters:
            CoreTypeConcrete::Bitwise(_)
            | CoreTypeConcrete::EcOp(_)
            | CoreTypeConcrete::RangeCheck(_)
            | CoreTypeConcrete::Pedersen(_)
            | CoreTypeConcrete::Poseidon(_)
            | CoreTypeConcrete::SegmentArena(_) => false,
            // Other builtins:
            CoreTypeConcrete::BuiltinCosts(_) | CoreTypeConcrete::Uint128MulGuarantee(_) => true,

            // Normal types:
            CoreTypeConcrete::Array(_)
            | CoreTypeConcrete::Box(_)
            | CoreTypeConcrete::Bytes31(_)
            | CoreTypeConcrete::EcPoint(_)
            | CoreTypeConcrete::EcState(_)
            | CoreTypeConcrete::Felt252(_)
            | CoreTypeConcrete::GasBuiltin(_)
            | CoreTypeConcrete::Uint8(_)
            | CoreTypeConcrete::Uint16(_)
            | CoreTypeConcrete::Uint32(_)
            | CoreTypeConcrete::Uint64(_)
            | CoreTypeConcrete::Uint128(_)
            | CoreTypeConcrete::Sint8(_)
            | CoreTypeConcrete::Sint16(_)
            | CoreTypeConcrete::Sint32(_)
            | CoreTypeConcrete::Sint64(_)
            | CoreTypeConcrete::Sint128(_)
            | CoreTypeConcrete::Felt252Dict(_)
            | CoreTypeConcrete::Felt252DictEntry(_)
            | CoreTypeConcrete::SquashedFelt252Dict(_)
            | CoreTypeConcrete::StarkNet(_)
            | CoreTypeConcrete::Nullable(_) => false,

            // Containers:
            CoreTypeConcrete::NonZero(info)
            | CoreTypeConcrete::Uninitialized(info)
            | CoreTypeConcrete::Snapshot(info) => {
                let type_info = registry.get_type(&info.ty).unwrap();
                type_info.is_zst(registry)
            }

            // Enums and structs:
            CoreTypeConcrete::Enum(info) => {
                info.variants.is_empty()
                    || (info.variants.len() == 1
                        && registry
                            .get_type(&info.variants[0])
                            .unwrap()
                            .is_zst(registry))
            }
            CoreTypeConcrete::Struct(info) => info
                .members
                .iter()
                .all(|id| registry.get_type(id).unwrap().is_zst(registry)),

            CoreTypeConcrete::BoundedInt(_) => false,
            CoreTypeConcrete::Const(_) => todo!(),
            CoreTypeConcrete::Span(_) => todo!(),
        }
    }

<<<<<<< HEAD
=======
    fn layout(
        &self,
        registry: &ProgramRegistry<CoreType, CoreLibfunc>,
    ) -> Result<Layout, Self::Error> {
        Ok(match self {
            CoreTypeConcrete::Array(_) => {
                Layout::new::<*mut ()>()
                    .extend(get_integer_layout(32))?
                    .0
                    .extend(get_integer_layout(32))?
                    .0
                    .extend(get_integer_layout(32))?
                    .0
            }
            CoreTypeConcrete::Bitwise(_) => Layout::new::<u64>(),
            CoreTypeConcrete::Box(_) => Layout::new::<*mut ()>(),
            CoreTypeConcrete::EcOp(_) => Layout::new::<u64>(),
            CoreTypeConcrete::EcPoint(_) => layout_repeat(&get_integer_layout(252), 2)?.0,
            CoreTypeConcrete::EcState(_) => layout_repeat(&get_integer_layout(252), 4)?.0,
            CoreTypeConcrete::Felt252(_) => get_integer_layout(252),
            CoreTypeConcrete::GasBuiltin(_) => get_integer_layout(128),
            CoreTypeConcrete::BuiltinCosts(_) => Layout::new::<()>(),
            CoreTypeConcrete::Uint8(_) => get_integer_layout(8),
            CoreTypeConcrete::Uint16(_) => get_integer_layout(16),
            CoreTypeConcrete::Uint32(_) => get_integer_layout(32),
            CoreTypeConcrete::Uint64(_) => get_integer_layout(64),
            CoreTypeConcrete::Uint128(_) => get_integer_layout(128),
            CoreTypeConcrete::Uint128MulGuarantee(_) => Layout::new::<()>(),
            CoreTypeConcrete::NonZero(info) => registry.get_type(&info.ty)?.layout(registry)?,
            CoreTypeConcrete::Nullable(_) => Layout::new::<*mut ()>(),
            CoreTypeConcrete::RangeCheck(_) => Layout::new::<u64>(),
            CoreTypeConcrete::Uninitialized(info) => {
                registry.get_type(&info.ty)?.layout(registry)?
            }
            CoreTypeConcrete::Enum(info) => {
                let tag_layout =
                    get_integer_layout(info.variants.len().next_power_of_two().trailing_zeros());

                info.variants.iter().try_fold(tag_layout, |acc, id| {
                    let layout = tag_layout
                        .extend(registry.get_type(id)?.layout(registry)?)?
                        .0;

                    Result::<_, Self::Error>::Ok(Layout::from_size_align(
                        acc.size().max(layout.size()),
                        acc.align().max(layout.align()),
                    )?)
                })?
            }
            CoreTypeConcrete::Struct(info) => info
                .members
                .iter()
                .try_fold(Option::<Layout>::None, |acc, id| {
                    Result::<_, Self::Error>::Ok(Some(match acc {
                        Some(layout) => layout.extend(registry.get_type(id)?.layout(registry)?)?.0,
                        None => registry.get_type(id)?.layout(registry)?,
                    }))
                })?
                .unwrap_or(Layout::from_size_align(0, 1)?),
            CoreTypeConcrete::Felt252Dict(_) => Layout::new::<*mut std::ffi::c_void>(), // ptr
            CoreTypeConcrete::Felt252DictEntry(_) => {
                get_integer_layout(252)
                    .extend(Layout::new::<*mut std::ffi::c_void>())
                    .unwrap()
                    .0
                    .extend(Layout::new::<*mut std::ffi::c_void>())
                    .unwrap()
                    .0
            }
            CoreTypeConcrete::SquashedFelt252Dict(_) => Layout::new::<*mut std::ffi::c_void>(), // ptr
            CoreTypeConcrete::Pedersen(_) => Layout::new::<u64>(),
            CoreTypeConcrete::Poseidon(_) => Layout::new::<u64>(),
            CoreTypeConcrete::Span(_) => todo!(),
            CoreTypeConcrete::StarkNet(info) => match info {
                StarkNetTypeConcrete::ClassHash(_) => get_integer_layout(252),
                StarkNetTypeConcrete::ContractAddress(_) => get_integer_layout(252),
                StarkNetTypeConcrete::StorageBaseAddress(_) => get_integer_layout(252),
                StarkNetTypeConcrete::StorageAddress(_) => get_integer_layout(252),
                StarkNetTypeConcrete::System(_) => Layout::new::<*mut ()>(),
                StarkNetTypeConcrete::Secp256Point(_) => {
                    get_integer_layout(256)
                        .extend(get_integer_layout(256))
                        .unwrap()
                        .0
                }
            },
            CoreTypeConcrete::SegmentArena(_) => Layout::new::<u64>(),
            CoreTypeConcrete::Snapshot(info) => registry.get_type(&info.ty)?.layout(registry)?,
            CoreTypeConcrete::Sint8(_) => get_integer_layout(8),
            CoreTypeConcrete::Sint16(_) => get_integer_layout(16),
            CoreTypeConcrete::Sint32(_) => get_integer_layout(32),
            CoreTypeConcrete::Sint64(_) => get_integer_layout(64),
            CoreTypeConcrete::Sint128(_) => get_integer_layout(128),
            CoreTypeConcrete::Bytes31(_) => get_integer_layout(248),

            CoreTypeConcrete::BoundedInt(info) => get_integer_layout(
                (info.range.lower.bits().max(info.range.upper.bits()) + 1)
                    .try_into()
                    .expect("should always fit u32"),
            ),
            CoreTypeConcrete::Const(_) => todo!(),
        })
    }

>>>>>>> 7a7fe478
    fn is_memory_allocated(&self, registry: &ProgramRegistry<CoreType, CoreLibfunc>) -> bool {
        // Right now, only enums and other structures which may end up passing a flattened enum as
        // arguments.
        match self {
            CoreTypeConcrete::Array(_) => false,
            CoreTypeConcrete::Bitwise(_) => false,
            CoreTypeConcrete::Box(_) => false,
            CoreTypeConcrete::EcOp(_) => false,
            CoreTypeConcrete::EcPoint(_) => false,
            CoreTypeConcrete::EcState(_) => false,
            CoreTypeConcrete::Felt252(_) => false,
            CoreTypeConcrete::GasBuiltin(_) => false,
            CoreTypeConcrete::BuiltinCosts(_) => false,
            CoreTypeConcrete::Uint8(_) => false,
            CoreTypeConcrete::Uint16(_) => false,
            CoreTypeConcrete::Uint32(_) => false,
            CoreTypeConcrete::Uint64(_) => false,
            CoreTypeConcrete::Uint128(_) => false,
            CoreTypeConcrete::Uint128MulGuarantee(_) => false,
            CoreTypeConcrete::Sint8(_) => false,
            CoreTypeConcrete::Sint16(_) => false,
            CoreTypeConcrete::Sint32(_) => false,
            CoreTypeConcrete::Sint64(_) => false,
            CoreTypeConcrete::Sint128(_) => false,
            CoreTypeConcrete::NonZero(_) => false,
            CoreTypeConcrete::Nullable(_) => false,
            CoreTypeConcrete::RangeCheck(_) => false,
            CoreTypeConcrete::Uninitialized(_) => false,
            CoreTypeConcrete::Enum(info) => {
                // Enums are memory-allocated if either:
                //   - Has only variant which is memory-allocated.
                //   - Has more than one variants, at least one of them being non-ZST.
                match info.variants.len() {
                    0 => false,
                    1 => registry
                        .get_type(&info.variants[0])
                        .unwrap()
                        .is_memory_allocated(registry),
                    _ => info
                        .variants
                        .iter()
                        .any(|type_id| !registry.get_type(type_id).unwrap().is_zst(registry)),
                }
            }
            CoreTypeConcrete::Struct(info) => info.members.iter().any(|type_id| {
                // Structs are memory-allocated if any of its members is memory-allocated.
                registry
                    .get_type(type_id)
                    .unwrap()
                    .is_memory_allocated(registry)
            }),
            CoreTypeConcrete::Felt252Dict(_) => false,
            CoreTypeConcrete::Felt252DictEntry(_) => false,
            CoreTypeConcrete::SquashedFelt252Dict(_) => false,
            CoreTypeConcrete::Pedersen(_) => false,
            CoreTypeConcrete::Poseidon(_) => false,
            CoreTypeConcrete::Span(_) => false,
            CoreTypeConcrete::StarkNet(_) => false,
            CoreTypeConcrete::SegmentArena(_) => false,
            CoreTypeConcrete::Snapshot(info) => registry
                .get_type(&info.ty)
                .unwrap()
                .is_memory_allocated(registry),
            CoreTypeConcrete::Bytes31(_) => false,

            CoreTypeConcrete::BoundedInt(_) => false,
            CoreTypeConcrete::Const(_) => todo!(),
        }
    }

    fn integer_width(&self) -> Option<usize> {
        match self {
            Self::Uint8(_) => Some(8),
            Self::Uint16(_) => Some(16),
            Self::Uint32(_) => Some(32),
            Self::Uint64(_) => Some(64),
            Self::Uint128(_) => Some(128),
            Self::Felt252(_) => Some(252),
            Self::Sint8(_) => Some(8),
            Self::Sint16(_) => Some(16),
            Self::Sint32(_) => Some(32),
            Self::Sint64(_) => Some(64),
            Self::Sint128(_) => Some(128),

            CoreTypeConcrete::BoundedInt(info) => {
                Some((info.range.lower.bits().max(info.range.upper.bits()) + 1) as usize)
            }
            CoreTypeConcrete::Bytes31(_) => Some(248),
            CoreTypeConcrete::Const(_) => todo!(),

            _ => None,
        }
    }

    fn is_integer_signed(&self) -> Option<bool> {
        match self {
            Self::Uint8(_) => Some(false),
            Self::Uint16(_) => Some(false),
            Self::Uint32(_) => Some(false),
            Self::Uint64(_) => Some(false),
            Self::Uint128(_) => Some(false),
            Self::Felt252(_) => Some(true),
            Self::Sint8(_) => Some(true),
            Self::Sint16(_) => Some(true),
            Self::Sint32(_) => Some(true),
            Self::Sint64(_) => Some(true),
            Self::Sint128(_) => Some(true),

            CoreTypeConcrete::BoundedInt(info) => {
                Some(info.range.lower.is_negative() || info.range.upper.is_negative())
            }
            CoreTypeConcrete::Bytes31(_) => Some(false),
            CoreTypeConcrete::Const(_) => todo!(),

            _ => None,
        }
    }

    fn variants(&self) -> Option<&[ConcreteTypeId]> {
        match self {
            Self::Enum(info) => Some(&info.variants),
            _ => None,
        }
    }

    fn fields(&self) -> Option<&[ConcreteTypeId]> {
        match self {
            Self::Struct(info) => Some(&info.members),
            _ => None,
        }
    }

    fn build_default<'ctx, 'this>(
        &self,
        context: &'ctx Context,
        _registry: &ProgramRegistry<CoreType, CoreLibfunc>,
        entry: &'this Block<'ctx>,
        location: Location<'ctx>,
        _helper: &LibfuncHelper<'ctx, 'this>,
        _metadata: &mut MetadataStorage,
        _self_ty: &ConcreteTypeId,
    ) -> Result<Value<'ctx, 'this>, Self::Error> {
        static BOOL_USER_TYPE_ID: OnceLock<UserTypeId> = OnceLock::new();
        let bool_user_type_id =
            BOOL_USER_TYPE_ID.get_or_init(|| UserTypeId::from_string("core::bool"));

        Ok(match self {
            Self::Enum(info) => match &info.info.long_id.generic_args[0] {
                GenericArg::UserType(id) if id == bool_user_type_id => {
                    let tag = entry
                        .append_operation(arith::constant(
                            context,
                            IntegerAttribute::new(0, IntegerType::new(context, 1).into()).into(),
                            location,
                        ))
                        .result(0)?
                        .into();

                    let value = entry
                        .append_operation(llvm::undef(
                            llvm::r#type::r#struct(
                                context,
                                &[
                                    IntegerType::new(context, 1).into(),
                                    llvm::r#type::array(IntegerType::new(context, 8).into(), 0),
                                ],
                                false,
                            ),
                            location,
                        ))
                        .result(0)?
                        .into();
                    entry
                        .append_operation(llvm::insert_value(
                            context,
                            value,
                            DenseI64ArrayAttribute::new(context, &[0]),
                            tag,
                            location,
                        ))
                        .result(0)?
                        .into()
                }
                _ => unimplemented!("unsupported dict value type"),
            },
            Self::Felt252(_) => entry
                .append_operation(arith::constant(
                    context,
                    IntegerAttribute::new(0, IntegerType::new(context, 252).into()).into(),
                    location,
                ))
                .result(0)?
                .into(),
            Self::Nullable(_) => entry
                .append_operation(llvm::nullptr(
                    llvm::r#type::opaque_pointer(context),
                    location,
                ))
                .result(0)?
                .into(),
            Self::Uint8(_) => entry
                .append_operation(arith::constant(
                    context,
                    IntegerAttribute::new(0, IntegerType::new(context, 8).into()).into(),
                    location,
                ))
                .result(0)?
                .into(),
            Self::Uint16(_) => entry
                .append_operation(arith::constant(
                    context,
                    IntegerAttribute::new(0, IntegerType::new(context, 16).into()).into(),
                    location,
                ))
                .result(0)?
                .into(),
            Self::Uint32(_) => entry
                .append_operation(arith::constant(
                    context,
                    IntegerAttribute::new(0, IntegerType::new(context, 32).into()).into(),
                    location,
                ))
                .result(0)?
                .into(),
            Self::Uint64(_) => entry
                .append_operation(arith::constant(
                    context,
                    IntegerAttribute::new(0, IntegerType::new(context, 64).into()).into(),
                    location,
                ))
                .result(0)?
                .into(),
            Self::Uint128(_) => entry
                .append_operation(arith::constant(
                    context,
                    IntegerAttribute::new(0, IntegerType::new(context, 128).into()).into(),
                    location,
                ))
                .result(0)?
                .into(),
            _ => unimplemented!("unsupported dict value type"),
        })
    }

    fn build_drop<'ctx, 'this>(
        &self,
        context: &'ctx Context,
        registry: &ProgramRegistry<CoreType, CoreLibfunc>,
        entry: &'this Block<'ctx>,
        location: Location<'ctx>,
        helper: &LibfuncHelper<'ctx, 'this>,
        metadata: &mut MetadataStorage,
        self_ty: &ConcreteTypeId,
    ) -> Result<(), Self::Error> {
        match self {
            CoreTypeConcrete::Array(_info) => {
                let array_ty = registry.build_type(context, helper, registry, metadata, self_ty)?;

                let ptr_ty = crate::ffi::get_struct_field_type_at(&array_ty, 0);

                let array_val = entry.argument(0)?.into();

                let op = entry.append_operation(llvm::extract_value(
                    context,
                    array_val,
                    DenseI64ArrayAttribute::new(context, &[0]),
                    ptr_ty,
                    location,
                ));
                let ptr: Value = op.result(0)?.into();

                entry.append_operation(ReallocBindingsMeta::free(context, ptr, location));
            }
            CoreTypeConcrete::Felt252Dict(_) | CoreTypeConcrete::SquashedFelt252Dict(_) => {
                let runtime: &mut RuntimeBindingsMeta = metadata.get_mut().unwrap();
                let ptr = entry.argument(0)?.into();

                runtime.dict_alloc_free(context, helper, ptr, entry, location)?;
            }
            CoreTypeConcrete::Box(_) | CoreTypeConcrete::Nullable(_) => {
                if metadata.get::<ReallocBindingsMeta>().is_none() {
                    metadata.insert(ReallocBindingsMeta::new(context, helper));
                }

                let ptr = entry.argument(0)?.into();
                entry.append_operation(ReallocBindingsMeta::free(context, ptr, location));
            }
            _ => {}
        };
        Ok(())
    }
}

#[derive(Clone, Debug, Eq, Hash, PartialEq)]
pub struct WithSelf<'a, T> {
    self_ty: &'a ConcreteTypeId,
    inner: &'a T,
}

impl<'a, T> WithSelf<'a, T> {
    pub fn new(self_ty: &'a ConcreteTypeId, inner: &'a T) -> Self {
        Self { self_ty, inner }
    }

    pub fn self_ty(&self) -> &ConcreteTypeId {
        self.self_ty
    }
}

impl<'a, T> AsRef<T> for WithSelf<'a, T> {
    fn as_ref(&self) -> &T {
        self.inner
    }
}

impl<'a, T> Deref for WithSelf<'a, T> {
    type Target = T;

    fn deref(&self) -> &T {
        self.inner
    }
}<|MERGE_RESOLUTION|>--- conflicted
+++ resolved
@@ -545,113 +545,6 @@
         }
     }
 
-<<<<<<< HEAD
-=======
-    fn layout(
-        &self,
-        registry: &ProgramRegistry<CoreType, CoreLibfunc>,
-    ) -> Result<Layout, Self::Error> {
-        Ok(match self {
-            CoreTypeConcrete::Array(_) => {
-                Layout::new::<*mut ()>()
-                    .extend(get_integer_layout(32))?
-                    .0
-                    .extend(get_integer_layout(32))?
-                    .0
-                    .extend(get_integer_layout(32))?
-                    .0
-            }
-            CoreTypeConcrete::Bitwise(_) => Layout::new::<u64>(),
-            CoreTypeConcrete::Box(_) => Layout::new::<*mut ()>(),
-            CoreTypeConcrete::EcOp(_) => Layout::new::<u64>(),
-            CoreTypeConcrete::EcPoint(_) => layout_repeat(&get_integer_layout(252), 2)?.0,
-            CoreTypeConcrete::EcState(_) => layout_repeat(&get_integer_layout(252), 4)?.0,
-            CoreTypeConcrete::Felt252(_) => get_integer_layout(252),
-            CoreTypeConcrete::GasBuiltin(_) => get_integer_layout(128),
-            CoreTypeConcrete::BuiltinCosts(_) => Layout::new::<()>(),
-            CoreTypeConcrete::Uint8(_) => get_integer_layout(8),
-            CoreTypeConcrete::Uint16(_) => get_integer_layout(16),
-            CoreTypeConcrete::Uint32(_) => get_integer_layout(32),
-            CoreTypeConcrete::Uint64(_) => get_integer_layout(64),
-            CoreTypeConcrete::Uint128(_) => get_integer_layout(128),
-            CoreTypeConcrete::Uint128MulGuarantee(_) => Layout::new::<()>(),
-            CoreTypeConcrete::NonZero(info) => registry.get_type(&info.ty)?.layout(registry)?,
-            CoreTypeConcrete::Nullable(_) => Layout::new::<*mut ()>(),
-            CoreTypeConcrete::RangeCheck(_) => Layout::new::<u64>(),
-            CoreTypeConcrete::Uninitialized(info) => {
-                registry.get_type(&info.ty)?.layout(registry)?
-            }
-            CoreTypeConcrete::Enum(info) => {
-                let tag_layout =
-                    get_integer_layout(info.variants.len().next_power_of_two().trailing_zeros());
-
-                info.variants.iter().try_fold(tag_layout, |acc, id| {
-                    let layout = tag_layout
-                        .extend(registry.get_type(id)?.layout(registry)?)?
-                        .0;
-
-                    Result::<_, Self::Error>::Ok(Layout::from_size_align(
-                        acc.size().max(layout.size()),
-                        acc.align().max(layout.align()),
-                    )?)
-                })?
-            }
-            CoreTypeConcrete::Struct(info) => info
-                .members
-                .iter()
-                .try_fold(Option::<Layout>::None, |acc, id| {
-                    Result::<_, Self::Error>::Ok(Some(match acc {
-                        Some(layout) => layout.extend(registry.get_type(id)?.layout(registry)?)?.0,
-                        None => registry.get_type(id)?.layout(registry)?,
-                    }))
-                })?
-                .unwrap_or(Layout::from_size_align(0, 1)?),
-            CoreTypeConcrete::Felt252Dict(_) => Layout::new::<*mut std::ffi::c_void>(), // ptr
-            CoreTypeConcrete::Felt252DictEntry(_) => {
-                get_integer_layout(252)
-                    .extend(Layout::new::<*mut std::ffi::c_void>())
-                    .unwrap()
-                    .0
-                    .extend(Layout::new::<*mut std::ffi::c_void>())
-                    .unwrap()
-                    .0
-            }
-            CoreTypeConcrete::SquashedFelt252Dict(_) => Layout::new::<*mut std::ffi::c_void>(), // ptr
-            CoreTypeConcrete::Pedersen(_) => Layout::new::<u64>(),
-            CoreTypeConcrete::Poseidon(_) => Layout::new::<u64>(),
-            CoreTypeConcrete::Span(_) => todo!(),
-            CoreTypeConcrete::StarkNet(info) => match info {
-                StarkNetTypeConcrete::ClassHash(_) => get_integer_layout(252),
-                StarkNetTypeConcrete::ContractAddress(_) => get_integer_layout(252),
-                StarkNetTypeConcrete::StorageBaseAddress(_) => get_integer_layout(252),
-                StarkNetTypeConcrete::StorageAddress(_) => get_integer_layout(252),
-                StarkNetTypeConcrete::System(_) => Layout::new::<*mut ()>(),
-                StarkNetTypeConcrete::Secp256Point(_) => {
-                    get_integer_layout(256)
-                        .extend(get_integer_layout(256))
-                        .unwrap()
-                        .0
-                }
-            },
-            CoreTypeConcrete::SegmentArena(_) => Layout::new::<u64>(),
-            CoreTypeConcrete::Snapshot(info) => registry.get_type(&info.ty)?.layout(registry)?,
-            CoreTypeConcrete::Sint8(_) => get_integer_layout(8),
-            CoreTypeConcrete::Sint16(_) => get_integer_layout(16),
-            CoreTypeConcrete::Sint32(_) => get_integer_layout(32),
-            CoreTypeConcrete::Sint64(_) => get_integer_layout(64),
-            CoreTypeConcrete::Sint128(_) => get_integer_layout(128),
-            CoreTypeConcrete::Bytes31(_) => get_integer_layout(248),
-
-            CoreTypeConcrete::BoundedInt(info) => get_integer_layout(
-                (info.range.lower.bits().max(info.range.upper.bits()) + 1)
-                    .try_into()
-                    .expect("should always fit u32"),
-            ),
-            CoreTypeConcrete::Const(_) => todo!(),
-        })
-    }
-
->>>>>>> 7a7fe478
     fn is_memory_allocated(&self, registry: &ProgramRegistry<CoreType, CoreLibfunc>) -> bool {
         // Right now, only enums and other structures which may end up passing a flattened enum as
         // arguments.
