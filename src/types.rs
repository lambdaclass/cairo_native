//! # Compiler type infrastructure
//!
//! Contains type generation stuff (aka. conversion from Sierra to MLIR types).

use crate::{
    error::Error as CoreTypeBuilderError,
    libfuncs::LibfuncHelper,
    metadata::{
        realloc_bindings::ReallocBindingsMeta, runtime_bindings::RuntimeBindingsMeta,
        MetadataStorage,
    },
    utils::{get_integer_layout, layout_repeat, ProgramRegistryExt},
};
use cairo_lang_sierra::{
    extensions::{
        core::{CoreLibfunc, CoreType, CoreTypeConcrete},
        starknet::StarkNetTypeConcrete,
    },
    ids::{ConcreteTypeId, UserTypeId},
    program::GenericArg,
    program_registry::ProgramRegistry,
};
use melior::{
    dialect::{arith, llvm},
    ir::{
        attribute::{DenseI64ArrayAttribute, IntegerAttribute},
        r#type::IntegerType,
        Block, Location, Module, Type, Value,
    },
    Context,
};
use num_traits::Signed;
use std::{alloc::Layout, error::Error, ops::Deref, sync::OnceLock};

pub mod array;
pub mod bitwise;
pub mod bounded_int;
pub mod r#box;
pub mod builtin_costs;
pub mod bytes31;
pub mod ec_op;
pub mod ec_point;
pub mod ec_state;
pub mod r#enum;
pub mod felt252;
pub mod felt252_dict;
pub mod felt252_dict_entry;
pub mod gas_builtin;
pub mod non_zero;
pub mod nullable;
pub mod pedersen;
pub mod poseidon;
pub mod range_check;
pub mod segment_arena;
pub mod snapshot;
pub mod squashed_felt252_dict;
pub mod starknet;
pub mod r#struct;
pub mod uint128;
pub mod uint128_mul_guarantee;
pub mod uint16;
pub mod uint32;
pub mod uint64;
pub mod uint8;
pub mod uninitialized;

/// Generation of MLIR types from their Sierra counterparts.
///
/// All possible Sierra types must implement it. It is already implemented for all the core Sierra
/// types, contained in [CoreTypeConcrete].
pub trait TypeBuilder {
    /// Error type returned by this trait's methods.
    type Error: Error;

    /// Build the MLIR type.
    fn build<'ctx>(
        &self,
        context: &'ctx Context,
        module: &Module<'ctx>,
        registry: &ProgramRegistry<CoreType, CoreLibfunc>,
        metadata: &mut MetadataStorage,
        self_ty: &ConcreteTypeId,
    ) -> Result<Type<'ctx>, Self::Error>;

    /// Return whether the type is a builtin.
    fn is_builtin(&self) -> bool;
    /// Return whether the type requires a return pointer when returning.
    fn is_complex(&self, registry: &ProgramRegistry<CoreType, CoreLibfunc>) -> bool;
    /// Return whether the Sierra type resolves to a zero-sized type.
    fn is_zst(&self, registry: &ProgramRegistry<CoreType, CoreLibfunc>) -> bool;

    /// Generate the layout of the MLIR type.
    ///
    /// Used in both the compiler and the interface when calling the compiled code.
    fn layout(
        &self,
        registry: &ProgramRegistry<CoreType, CoreLibfunc>,
    ) -> Result<Layout, Self::Error>;

    /// Whether the layout should be allocated in memory (either the stack or the heap) when used as
    /// a function invocation argument or return value.
    fn is_memory_allocated(&self, registry: &ProgramRegistry<CoreType, CoreLibfunc>) -> bool;

    /// If the type is an integer type, return its width in bits.
    ///
    /// TODO: How is it used?
    fn integer_width(&self) -> Option<usize>;

    /// If the type is an integer type, return if its signed.
    fn is_integer_signed(&self) -> Option<bool>;

    /// If the type is a enum type, return all possible variants.
    ///
    /// TODO: How is it used?
    fn variants(&self) -> Option<&[ConcreteTypeId]>;

    // If the type is a struct, return the field types.
    fn fields(&self) -> Option<&[ConcreteTypeId]>;

    #[allow(clippy::too_many_arguments)]
    fn build_default<'ctx, 'this>(
        &self,
        context: &'ctx Context,
        registry: &ProgramRegistry<CoreType, CoreLibfunc>,
        entry: &'this Block<'ctx>,
        location: Location<'ctx>,
        helper: &LibfuncHelper<'ctx, 'this>,
        metadata: &mut MetadataStorage,
        self_ty: &ConcreteTypeId,
    ) -> Result<Value<'ctx, 'this>, Self::Error>;

    #[allow(clippy::too_many_arguments)]
    fn build_drop<'ctx, 'this>(
        &self,
        context: &'ctx Context,
        registry: &ProgramRegistry<CoreType, CoreLibfunc>,
        entry: &'this Block<'ctx>,
        location: Location<'ctx>,
        helper: &LibfuncHelper<'ctx, 'this>,
        metadata: &mut MetadataStorage,
        self_ty: &ConcreteTypeId,
    ) -> Result<(), Self::Error>;
}

impl TypeBuilder for CoreTypeConcrete {
    type Error = CoreTypeBuilderError;

    fn build<'ctx>(
        &self,
        context: &'ctx Context,
        module: &Module<'ctx>,
        registry: &ProgramRegistry<CoreType, CoreLibfunc>,
        metadata: &mut MetadataStorage,
        self_ty: &ConcreteTypeId,
    ) -> Result<Type<'ctx>, Self::Error> {
        match self {
            Self::Array(info) => self::array::build(
                context,
                module,
                registry,
                metadata,
                WithSelf::new(self_ty, info),
            ),
            Self::Bitwise(info) => self::bitwise::build(
                context,
                module,
                registry,
                metadata,
                WithSelf::new(self_ty, info),
            ),
            Self::BoundedInt(info) => self::bounded_int::build(
                context,
                module,
                registry,
                metadata,
                WithSelf::new(self_ty, info),
            ),
            Self::Box(info) => self::r#box::build(
                context,
                module,
                registry,
                metadata,
                WithSelf::new(self_ty, info),
            ),
            Self::Bytes31(info) => self::bytes31::build(context, module, registry, metadata, info),
            Self::BuiltinCosts(info) => self::builtin_costs::build(
                context,
                module,
                registry,
                metadata,
                WithSelf::new(self_ty, info),
            ),
            Self::Const(_) => todo!(),
            Self::EcOp(info) => self::ec_op::build(
                context,
                module,
                registry,
                metadata,
                WithSelf::new(self_ty, info),
            ),
            Self::EcPoint(info) => self::ec_point::build(
                context,
                module,
                registry,
                metadata,
                WithSelf::new(self_ty, info),
            ),
            Self::EcState(info) => self::ec_state::build(
                context,
                module,
                registry,
                metadata,
                WithSelf::new(self_ty, info),
            ),
            Self::Enum(info) => self::r#enum::build(
                context,
                module,
                registry,
                metadata,
                WithSelf::new(self_ty, info),
            ),
            Self::Felt252(info) => self::felt252::build(
                context,
                module,
                registry,
                metadata,
                WithSelf::new(self_ty, info),
            ),
            Self::Felt252Dict(info) => self::felt252_dict::build(
                context,
                module,
                registry,
                metadata,
                WithSelf::new(self_ty, info),
            ),
            Self::Felt252DictEntry(info) => self::felt252_dict_entry::build(
                context,
                module,
                registry,
                metadata,
                WithSelf::new(self_ty, info),
            ),
            Self::GasBuiltin(info) => self::gas_builtin::build(
                context,
                module,
                registry,
                metadata,
                WithSelf::new(self_ty, info),
            ),
            Self::NonZero(info) => self::non_zero::build(
                context,
                module,
                registry,
                metadata,
                WithSelf::new(self_ty, info),
            ),
            Self::Nullable(info) => self::nullable::build(
                context,
                module,
                registry,
                metadata,
                WithSelf::new(self_ty, info),
            ),
            Self::Pedersen(info) => self::pedersen::build(
                context,
                module,
                registry,
                metadata,
                WithSelf::new(self_ty, info),
            ),
            Self::Poseidon(info) => self::poseidon::build(
                context,
                module,
                registry,
                metadata,
                WithSelf::new(self_ty, info),
            ),
            Self::RangeCheck(info) => self::range_check::build(
                context,
                module,
                registry,
                metadata,
                WithSelf::new(self_ty, info),
            ),
            Self::SegmentArena(info) => self::segment_arena::build(
                context,
                module,
                registry,
                metadata,
                WithSelf::new(self_ty, info),
            ),
            Self::Sint8(info) => self::uint8::build(
                context,
                module,
                registry,
                metadata,
                WithSelf::new(self_ty, info),
            ),
            Self::Sint16(info) => self::uint16::build(
                context,
                module,
                registry,
                metadata,
                WithSelf::new(self_ty, info),
            ),
            Self::Sint32(info) => self::uint32::build(
                context,
                module,
                registry,
                metadata,
                WithSelf::new(self_ty, info),
            ),
            Self::Sint64(info) => self::uint64::build(
                context,
                module,
                registry,
                metadata,
                WithSelf::new(self_ty, info),
            ),
            Self::Sint128(info) => self::uint128::build(
                context,
                module,
                registry,
                metadata,
                WithSelf::new(self_ty, info),
            ),
            Self::Snapshot(info) => self::snapshot::build(
                context,
                module,
                registry,
                metadata,
                WithSelf::new(self_ty, info),
            ),
            Self::Span(_) => todo!("implement span type"),
            Self::SquashedFelt252Dict(info) => self::squashed_felt252_dict::build(
                context,
                module,
                registry,
                metadata,
                WithSelf::new(self_ty, info),
            ),
            Self::StarkNet(selector) => self::starknet::build(
                context,
                module,
                registry,
                metadata,
                WithSelf::new(self_ty, selector),
            ),
            Self::Struct(info) => self::r#struct::build(
                context,
                module,
                registry,
                metadata,
                WithSelf::new(self_ty, info),
            ),
            Self::Uint128(info) => self::uint128::build(
                context,
                module,
                registry,
                metadata,
                WithSelf::new(self_ty, info),
            ),
            Self::Uint128MulGuarantee(info) => self::uint128_mul_guarantee::build(
                context,
                module,
                registry,
                metadata,
                WithSelf::new(self_ty, info),
            ),
            Self::Uint16(info) => self::uint16::build(
                context,
                module,
                registry,
                metadata,
                WithSelf::new(self_ty, info),
            ),
            Self::Uint32(info) => self::uint32::build(
                context,
                module,
                registry,
                metadata,
                WithSelf::new(self_ty, info),
            ),
            Self::Uint64(info) => self::uint64::build(
                context,
                module,
                registry,
                metadata,
                WithSelf::new(self_ty, info),
            ),
            Self::Uint8(info) => self::uint8::build(
                context,
                module,
                registry,
                metadata,
                WithSelf::new(self_ty, info),
            ),
            Self::Uninitialized(info) => self::uninitialized::build(
                context,
                module,
                registry,
                metadata,
                WithSelf::new(self_ty, info),
            ),
            CoreTypeConcrete::Coupon(_) => todo!(),
        }
    }

    fn is_builtin(&self) -> bool {
        matches!(
            self,
            CoreTypeConcrete::Bitwise(_)
                | CoreTypeConcrete::EcOp(_)
                | CoreTypeConcrete::GasBuiltin(_)
                | CoreTypeConcrete::BuiltinCosts(_)
                | CoreTypeConcrete::RangeCheck(_)
                | CoreTypeConcrete::Pedersen(_)
                | CoreTypeConcrete::Poseidon(_)
                | CoreTypeConcrete::StarkNet(StarkNetTypeConcrete::System(_))
                | CoreTypeConcrete::SegmentArena(_)
        )
    }

    fn is_complex(&self, registry: &ProgramRegistry<CoreType, CoreLibfunc>) -> bool {
        match self {
            // Builtins.
            CoreTypeConcrete::Bitwise(_)
            | CoreTypeConcrete::EcOp(_)
            | CoreTypeConcrete::GasBuiltin(_) // u128 is not complex
            | CoreTypeConcrete::BuiltinCosts(_)
            | CoreTypeConcrete::RangeCheck(_)
            | CoreTypeConcrete::Pedersen(_)
            | CoreTypeConcrete::Poseidon(_)
            | CoreTypeConcrete::StarkNet(StarkNetTypeConcrete::System(_)) // u64 is not complex
            | CoreTypeConcrete::SegmentArena(_) => false,

            CoreTypeConcrete::Box(_)
            | CoreTypeConcrete::Uint8(_)
            | CoreTypeConcrete::Uint16(_)
            | CoreTypeConcrete::Uint32(_)
            | CoreTypeConcrete::Uint64(_)
            | CoreTypeConcrete::Uint128(_)
            | CoreTypeConcrete::Uint128MulGuarantee(_)
            | CoreTypeConcrete::Sint8(_)
            | CoreTypeConcrete::Sint16(_)
            | CoreTypeConcrete::Sint32(_)
            | CoreTypeConcrete::Sint64(_)
            | CoreTypeConcrete::Sint128(_)
            | CoreTypeConcrete::Nullable(_)
            | CoreTypeConcrete::Felt252Dict(_)
            | CoreTypeConcrete::SquashedFelt252Dict(_) => false,

            CoreTypeConcrete::Array(_) => true,
            CoreTypeConcrete::EcPoint(_) => true,
            CoreTypeConcrete::EcState(_) => true,
            CoreTypeConcrete::Felt252DictEntry(_) => true,

            CoreTypeConcrete::Felt252(_)
            | CoreTypeConcrete::StarkNet(
                StarkNetTypeConcrete::ClassHash(_)
                | StarkNetTypeConcrete::ContractAddress(_)
                | StarkNetTypeConcrete::StorageAddress(_)
                | StarkNetTypeConcrete::StorageBaseAddress(_)
            ) => {
                #[cfg(target_arch = "x86_64")]
                let value = true;

                #[cfg(target_arch = "aarch64")]
                let value = false;

                value
            },

            CoreTypeConcrete::NonZero(info)
            | CoreTypeConcrete::Uninitialized(info)
            | CoreTypeConcrete::Snapshot(info) => registry.get_type(&info.ty).unwrap().is_complex(registry),

            CoreTypeConcrete::Enum(info) => match info.variants.len() {
                0 => false,
                1 => registry.get_type(&info.variants[0]).unwrap().is_complex(registry),
                _ => !self.is_zst(registry),
            },
            CoreTypeConcrete::Struct(_) => true,

            CoreTypeConcrete::BoundedInt(_) => todo!(),
            CoreTypeConcrete::Bytes31(_) => todo!(),
            CoreTypeConcrete::Const(_) => todo!(),
            CoreTypeConcrete::Span(_) => todo!(),
            CoreTypeConcrete::StarkNet(StarkNetTypeConcrete::Secp256Point(_)) => todo!(),
            CoreTypeConcrete::Coupon(_) => todo!(),
        }
    }

    fn is_zst(&self, registry: &ProgramRegistry<CoreType, CoreLibfunc>) -> bool {
        match self {
            // Builtin counters:
            CoreTypeConcrete::Bitwise(_)
            | CoreTypeConcrete::EcOp(_)
            | CoreTypeConcrete::RangeCheck(_)
            | CoreTypeConcrete::Pedersen(_)
            | CoreTypeConcrete::Poseidon(_)
            | CoreTypeConcrete::SegmentArena(_) => false,
            // Other builtins:
            CoreTypeConcrete::BuiltinCosts(_) | CoreTypeConcrete::Uint128MulGuarantee(_) => true,

            // Normal types:
            CoreTypeConcrete::Array(_)
            | CoreTypeConcrete::Box(_)
            | CoreTypeConcrete::Bytes31(_)
            | CoreTypeConcrete::EcPoint(_)
            | CoreTypeConcrete::EcState(_)
            | CoreTypeConcrete::Felt252(_)
            | CoreTypeConcrete::GasBuiltin(_)
            | CoreTypeConcrete::Uint8(_)
            | CoreTypeConcrete::Uint16(_)
            | CoreTypeConcrete::Uint32(_)
            | CoreTypeConcrete::Uint64(_)
            | CoreTypeConcrete::Uint128(_)
            | CoreTypeConcrete::Sint8(_)
            | CoreTypeConcrete::Sint16(_)
            | CoreTypeConcrete::Sint32(_)
            | CoreTypeConcrete::Sint64(_)
            | CoreTypeConcrete::Sint128(_)
            | CoreTypeConcrete::Felt252Dict(_)
            | CoreTypeConcrete::Felt252DictEntry(_)
            | CoreTypeConcrete::SquashedFelt252Dict(_)
            | CoreTypeConcrete::StarkNet(_)
            | CoreTypeConcrete::Nullable(_) => false,

            // Containers:
            CoreTypeConcrete::NonZero(info)
            | CoreTypeConcrete::Uninitialized(info)
            | CoreTypeConcrete::Snapshot(info) => {
                let type_info = registry.get_type(&info.ty).unwrap();
                type_info.is_zst(registry)
            }

            // Enums and structs:
            CoreTypeConcrete::Enum(info) => {
                info.variants.is_empty()
                    || (info.variants.len() == 1
                        && registry
                            .get_type(&info.variants[0])
                            .unwrap()
                            .is_zst(registry))
            }
            CoreTypeConcrete::Struct(info) => info
                .members
                .iter()
                .all(|id| registry.get_type(id).unwrap().is_zst(registry)),

            CoreTypeConcrete::BoundedInt(_) => false,
            CoreTypeConcrete::Const(info) => {
                let type_info = registry.get_type(&info.inner_ty).unwrap();
                type_info.is_zst(registry)
            }
            CoreTypeConcrete::Span(_) => todo!(),
            CoreTypeConcrete::Coupon(_) => todo!(),
        }
    }

    fn layout(
        &self,
        registry: &ProgramRegistry<CoreType, CoreLibfunc>,
    ) -> Result<Layout, Self::Error> {
        Ok(match self {
            CoreTypeConcrete::Array(_) => {
                Layout::new::<*mut ()>()
                    .extend(get_integer_layout(32))?
                    .0
                    .extend(get_integer_layout(32))?
                    .0
                    .extend(get_integer_layout(32))?
                    .0
            }
            CoreTypeConcrete::Bitwise(_) => Layout::new::<u64>(),
            CoreTypeConcrete::Box(_) => Layout::new::<*mut ()>(),
            CoreTypeConcrete::EcOp(_) => Layout::new::<u64>(),
            CoreTypeConcrete::EcPoint(_) => layout_repeat(&get_integer_layout(252), 2)?.0,
            CoreTypeConcrete::EcState(_) => layout_repeat(&get_integer_layout(252), 4)?.0,
            CoreTypeConcrete::Felt252(_) => get_integer_layout(252),
            CoreTypeConcrete::GasBuiltin(_) => get_integer_layout(128),
            CoreTypeConcrete::BuiltinCosts(_) => Layout::new::<()>(),
            CoreTypeConcrete::Uint8(_) => get_integer_layout(8),
            CoreTypeConcrete::Uint16(_) => get_integer_layout(16),
            CoreTypeConcrete::Uint32(_) => get_integer_layout(32),
            CoreTypeConcrete::Uint64(_) => get_integer_layout(64),
            CoreTypeConcrete::Uint128(_) => get_integer_layout(128),
            CoreTypeConcrete::Uint128MulGuarantee(_) => Layout::new::<()>(),
            CoreTypeConcrete::NonZero(info) => registry.get_type(&info.ty)?.layout(registry)?,
            CoreTypeConcrete::Nullable(_) => Layout::new::<*mut ()>(),
            CoreTypeConcrete::RangeCheck(_) => Layout::new::<u64>(),
            CoreTypeConcrete::Uninitialized(info) => {
                registry.get_type(&info.ty)?.layout(registry)?
            }
            CoreTypeConcrete::Enum(info) => {
                let tag_layout =
                    get_integer_layout(info.variants.len().next_power_of_two().trailing_zeros());

                info.variants.iter().try_fold(tag_layout, |acc, id| {
                    let layout = tag_layout
                        .extend(registry.get_type(id)?.layout(registry)?)?
                        .0;

                    Result::<_, Self::Error>::Ok(Layout::from_size_align(
                        acc.size().max(layout.size()),
                        acc.align().max(layout.align()),
                    )?)
                })?
            }
            CoreTypeConcrete::Struct(info) => info
                .members
                .iter()
                .try_fold(Option::<Layout>::None, |acc, id| {
                    Result::<_, Self::Error>::Ok(Some(match acc {
                        Some(layout) => layout.extend(registry.get_type(id)?.layout(registry)?)?.0,
                        None => registry.get_type(id)?.layout(registry)?,
                    }))
                })?
                .unwrap_or(Layout::from_size_align(0, 1)?),
            CoreTypeConcrete::Felt252Dict(_) => Layout::new::<*mut std::ffi::c_void>(), // ptr
            CoreTypeConcrete::Felt252DictEntry(_) => {
                get_integer_layout(252)
                    .extend(Layout::new::<*mut std::ffi::c_void>())
                    .unwrap()
                    .0
                    .extend(Layout::new::<*mut std::ffi::c_void>())
                    .unwrap()
                    .0
            }
            CoreTypeConcrete::SquashedFelt252Dict(_) => Layout::new::<*mut std::ffi::c_void>(), // ptr
            CoreTypeConcrete::Pedersen(_) => Layout::new::<u64>(),
            CoreTypeConcrete::Poseidon(_) => Layout::new::<u64>(),
            CoreTypeConcrete::Span(_) => todo!(),
            CoreTypeConcrete::StarkNet(info) => match info {
                StarkNetTypeConcrete::ClassHash(_) => get_integer_layout(252),
                StarkNetTypeConcrete::ContractAddress(_) => get_integer_layout(252),
                StarkNetTypeConcrete::StorageBaseAddress(_) => get_integer_layout(252),
                StarkNetTypeConcrete::StorageAddress(_) => get_integer_layout(252),
                StarkNetTypeConcrete::System(_) => Layout::new::<*mut ()>(),
                StarkNetTypeConcrete::Secp256Point(_) => {
                    get_integer_layout(256)
                        .extend(get_integer_layout(256))
                        .unwrap()
                        .0
                }
            },
            CoreTypeConcrete::SegmentArena(_) => Layout::new::<u64>(),
            CoreTypeConcrete::Snapshot(info) => registry.get_type(&info.ty)?.layout(registry)?,
            CoreTypeConcrete::Sint8(_) => get_integer_layout(8),
            CoreTypeConcrete::Sint16(_) => get_integer_layout(16),
            CoreTypeConcrete::Sint32(_) => get_integer_layout(32),
            CoreTypeConcrete::Sint64(_) => get_integer_layout(64),
            CoreTypeConcrete::Sint128(_) => get_integer_layout(128),
            CoreTypeConcrete::Bytes31(_) => get_integer_layout(248),
            CoreTypeConcrete::BoundedInt(info) => get_integer_layout(
                (info.range.lower.bits().max(info.range.upper.bits()) + 1)
                    .try_into()
                    .expect("should always fit u32"),
            ),
<<<<<<< HEAD
            CoreTypeConcrete::Const(const_type) => {
                registry.get_type(&const_type.inner_ty)?.layout(registry)?
            }
            CoreTypeConcrete::Coupon(_) => todo!(),
        })
=======
            CoreTypeConcrete::Const(_) => todo!(),
        }
        .pad_to_align())
>>>>>>> f44fd588
    }

    fn is_memory_allocated(&self, registry: &ProgramRegistry<CoreType, CoreLibfunc>) -> bool {
        // Right now, only enums and other structures which may end up passing a flattened enum as
        // arguments.
        match self {
            CoreTypeConcrete::Array(_) => false,
            CoreTypeConcrete::Bitwise(_) => false,
            CoreTypeConcrete::Box(_) => false,
            CoreTypeConcrete::EcOp(_) => false,
            CoreTypeConcrete::EcPoint(_) => false,
            CoreTypeConcrete::EcState(_) => false,
            CoreTypeConcrete::Felt252(_) => false,
            CoreTypeConcrete::GasBuiltin(_) => false,
            CoreTypeConcrete::BuiltinCosts(_) => false,
            CoreTypeConcrete::Uint8(_) => false,
            CoreTypeConcrete::Uint16(_) => false,
            CoreTypeConcrete::Uint32(_) => false,
            CoreTypeConcrete::Uint64(_) => false,
            CoreTypeConcrete::Uint128(_) => false,
            CoreTypeConcrete::Uint128MulGuarantee(_) => false,
            CoreTypeConcrete::Sint8(_) => false,
            CoreTypeConcrete::Sint16(_) => false,
            CoreTypeConcrete::Sint32(_) => false,
            CoreTypeConcrete::Sint64(_) => false,
            CoreTypeConcrete::Sint128(_) => false,
            CoreTypeConcrete::NonZero(_) => false,
            CoreTypeConcrete::Nullable(_) => false,
            CoreTypeConcrete::RangeCheck(_) => false,
            CoreTypeConcrete::Uninitialized(_) => false,
            CoreTypeConcrete::Enum(info) => {
                // Enums are memory-allocated if either:
                //   - Has only variant which is memory-allocated.
                //   - Has more than one variants, at least one of them being non-ZST.
                match info.variants.len() {
                    0 => false,
                    1 => registry
                        .get_type(&info.variants[0])
                        .unwrap()
                        .is_memory_allocated(registry),
                    _ => info
                        .variants
                        .iter()
                        .any(|type_id| !registry.get_type(type_id).unwrap().is_zst(registry)),
                }
            }
            CoreTypeConcrete::Struct(info) => info.members.iter().any(|type_id| {
                // Structs are memory-allocated if any of its members is memory-allocated.
                registry
                    .get_type(type_id)
                    .unwrap()
                    .is_memory_allocated(registry)
            }),
            CoreTypeConcrete::Felt252Dict(_) => false,
            CoreTypeConcrete::Felt252DictEntry(_) => false,
            CoreTypeConcrete::SquashedFelt252Dict(_) => false,
            CoreTypeConcrete::Pedersen(_) => false,
            CoreTypeConcrete::Poseidon(_) => false,
            CoreTypeConcrete::Span(_) => false,
            CoreTypeConcrete::StarkNet(_) => false,
            CoreTypeConcrete::SegmentArena(_) => false,
            CoreTypeConcrete::Snapshot(info) => registry
                .get_type(&info.ty)
                .unwrap()
                .is_memory_allocated(registry),
            CoreTypeConcrete::Bytes31(_) => false,

            CoreTypeConcrete::BoundedInt(_) => false,
            CoreTypeConcrete::Const(info) => registry
                .get_type(&info.inner_ty)
                .unwrap()
                .is_memory_allocated(registry),
            CoreTypeConcrete::Coupon(_) => todo!(),
        }
    }

    fn integer_width(&self) -> Option<usize> {
        match self {
            Self::Uint8(_) => Some(8),
            Self::Uint16(_) => Some(16),
            Self::Uint32(_) => Some(32),
            Self::Uint64(_) => Some(64),
            Self::Uint128(_) => Some(128),
            Self::Felt252(_) => Some(252),
            Self::Sint8(_) => Some(8),
            Self::Sint16(_) => Some(16),
            Self::Sint32(_) => Some(32),
            Self::Sint64(_) => Some(64),
            Self::Sint128(_) => Some(128),

            CoreTypeConcrete::BoundedInt(info) => {
                Some((info.range.lower.bits().max(info.range.upper.bits()) + 1) as usize)
            }
            CoreTypeConcrete::Bytes31(_) => Some(248),
            CoreTypeConcrete::Const(_) => todo!(),

            _ => None,
        }
    }

    fn is_integer_signed(&self) -> Option<bool> {
        match self {
            Self::Uint8(_) => Some(false),
            Self::Uint16(_) => Some(false),
            Self::Uint32(_) => Some(false),
            Self::Uint64(_) => Some(false),
            Self::Uint128(_) => Some(false),
            Self::Felt252(_) => Some(true),
            Self::Sint8(_) => Some(true),
            Self::Sint16(_) => Some(true),
            Self::Sint32(_) => Some(true),
            Self::Sint64(_) => Some(true),
            Self::Sint128(_) => Some(true),

            CoreTypeConcrete::BoundedInt(info) => {
                Some(info.range.lower.is_negative() || info.range.upper.is_negative())
            }
            CoreTypeConcrete::Bytes31(_) => Some(false),
            CoreTypeConcrete::Const(_) => todo!(),

            _ => None,
        }
    }

    fn variants(&self) -> Option<&[ConcreteTypeId]> {
        match self {
            Self::Enum(info) => Some(&info.variants),
            _ => None,
        }
    }

    fn fields(&self) -> Option<&[ConcreteTypeId]> {
        match self {
            Self::Struct(info) => Some(&info.members),
            _ => None,
        }
    }

    fn build_default<'ctx, 'this>(
        &self,
        context: &'ctx Context,
        _registry: &ProgramRegistry<CoreType, CoreLibfunc>,
        entry: &'this Block<'ctx>,
        location: Location<'ctx>,
        _helper: &LibfuncHelper<'ctx, 'this>,
        _metadata: &mut MetadataStorage,
        _self_ty: &ConcreteTypeId,
    ) -> Result<Value<'ctx, 'this>, Self::Error> {
        static BOOL_USER_TYPE_ID: OnceLock<UserTypeId> = OnceLock::new();
        let bool_user_type_id =
            BOOL_USER_TYPE_ID.get_or_init(|| UserTypeId::from_string("core::bool"));

        Ok(match self {
            Self::Enum(info) => match &info.info.long_id.generic_args[0] {
                GenericArg::UserType(id) if id == bool_user_type_id => {
                    let tag = entry
                        .append_operation(arith::constant(
                            context,
                            IntegerAttribute::new(IntegerType::new(context, 1).into(), 0).into(),
                            location,
                        ))
                        .result(0)?
                        .into();

                    let value = entry
                        .append_operation(llvm::undef(
                            llvm::r#type::r#struct(
                                context,
                                &[
                                    IntegerType::new(context, 1).into(),
                                    llvm::r#type::array(IntegerType::new(context, 8).into(), 0),
                                ],
                                false,
                            ),
                            location,
                        ))
                        .result(0)?
                        .into();
                    entry
                        .append_operation(llvm::insert_value(
                            context,
                            value,
                            DenseI64ArrayAttribute::new(context, &[0]),
                            tag,
                            location,
                        ))
                        .result(0)?
                        .into()
                }
                _ => unimplemented!("unsupported dict value type"),
            },
            Self::Felt252(_) => entry
                .append_operation(arith::constant(
                    context,
                    IntegerAttribute::new(IntegerType::new(context, 252).into(), 0).into(),
                    location,
                ))
                .result(0)?
                .into(),
            Self::Nullable(_) => entry
                .append_operation(llvm::nullptr(
                    llvm::r#type::opaque_pointer(context),
                    location,
                ))
                .result(0)?
                .into(),
            Self::Uint8(_) => entry
                .append_operation(arith::constant(
                    context,
                    IntegerAttribute::new(IntegerType::new(context, 8).into(), 0).into(),
                    location,
                ))
                .result(0)?
                .into(),
            Self::Uint16(_) => entry
                .append_operation(arith::constant(
                    context,
                    IntegerAttribute::new(IntegerType::new(context, 16).into(), 0).into(),
                    location,
                ))
                .result(0)?
                .into(),
            Self::Uint32(_) => entry
                .append_operation(arith::constant(
                    context,
                    IntegerAttribute::new(IntegerType::new(context, 32).into(), 0).into(),
                    location,
                ))
                .result(0)?
                .into(),
            Self::Uint64(_) => entry
                .append_operation(arith::constant(
                    context,
                    IntegerAttribute::new(IntegerType::new(context, 64).into(), 0).into(),
                    location,
                ))
                .result(0)?
                .into(),
            Self::Uint128(_) => entry
                .append_operation(arith::constant(
                    context,
                    IntegerAttribute::new(IntegerType::new(context, 128).into(), 0).into(),
                    location,
                ))
                .result(0)?
                .into(),
            _ => unimplemented!("unsupported dict value type"),
        })
    }

    fn build_drop<'ctx, 'this>(
        &self,
        context: &'ctx Context,
        registry: &ProgramRegistry<CoreType, CoreLibfunc>,
        entry: &'this Block<'ctx>,
        location: Location<'ctx>,
        helper: &LibfuncHelper<'ctx, 'this>,
        metadata: &mut MetadataStorage,
        self_ty: &ConcreteTypeId,
    ) -> Result<(), Self::Error> {
        match self {
            CoreTypeConcrete::Array(_info) => {
                let array_ty = registry.build_type(context, helper, registry, metadata, self_ty)?;

                let ptr_ty = crate::ffi::get_struct_field_type_at(&array_ty, 0);

                let array_val = entry.argument(0)?.into();

                let op = entry.append_operation(llvm::extract_value(
                    context,
                    array_val,
                    DenseI64ArrayAttribute::new(context, &[0]),
                    ptr_ty,
                    location,
                ));
                let ptr: Value = op.result(0)?.into();

                entry.append_operation(ReallocBindingsMeta::free(context, ptr, location));
            }
            CoreTypeConcrete::Felt252Dict(_) | CoreTypeConcrete::SquashedFelt252Dict(_) => {
                let runtime: &mut RuntimeBindingsMeta = metadata.get_mut().unwrap();
                let ptr = entry.argument(0)?.into();

                runtime.dict_alloc_free(context, helper, ptr, entry, location)?;
            }
            CoreTypeConcrete::Box(_) | CoreTypeConcrete::Nullable(_) => {
                if metadata.get::<ReallocBindingsMeta>().is_none() {
                    metadata.insert(ReallocBindingsMeta::new(context, helper));
                }

                let ptr = entry.argument(0)?.into();
                entry.append_operation(ReallocBindingsMeta::free(context, ptr, location));
            }
            _ => {}
        };
        Ok(())
    }
}

#[derive(Clone, Debug, Eq, Hash, PartialEq)]
pub struct WithSelf<'a, T> {
    self_ty: &'a ConcreteTypeId,
    inner: &'a T,
}

impl<'a, T> WithSelf<'a, T> {
    pub fn new(self_ty: &'a ConcreteTypeId, inner: &'a T) -> Self {
        Self { self_ty, inner }
    }

    pub fn self_ty(&self) -> &ConcreteTypeId {
        self.self_ty
    }
}

impl<'a, T> AsRef<T> for WithSelf<'a, T> {
    fn as_ref(&self) -> &T {
        self.inner
    }
}

impl<'a, T> Deref for WithSelf<'a, T> {
    type Target = T;

    fn deref(&self) -> &T {
        self.inner
    }
}<|MERGE_RESOLUTION|>--- conflicted
+++ resolved
@@ -658,17 +658,12 @@
                     .try_into()
                     .expect("should always fit u32"),
             ),
-<<<<<<< HEAD
             CoreTypeConcrete::Const(const_type) => {
                 registry.get_type(&const_type.inner_ty)?.layout(registry)?
             }
             CoreTypeConcrete::Coupon(_) => todo!(),
-        })
-=======
-            CoreTypeConcrete::Const(_) => todo!(),
         }
         .pad_to_align())
->>>>>>> f44fd588
     }
 
     fn is_memory_allocated(&self, registry: &ProgramRegistry<CoreType, CoreLibfunc>) -> bool {
