//! # Compiler type infrastructure
//!
//! Contains type generation stuff (aka. conversion from Sierra to MLIR types).

use crate::{
    error::Error as CoreTypeBuilderError,
    libfuncs::LibfuncHelper,
    metadata::MetadataStorage,
    native_panic,
    utils::{get_integer_layout, layout_repeat, RangeExt, PRIME},
};
use cairo_lang_sierra::{
    extensions::{
        circuit::CircuitTypeConcrete,
        core::{CoreLibfunc, CoreType, CoreTypeConcrete},
        starknet::StarknetTypeConcrete,
        utils::Range,
    },
    ids::{ConcreteTypeId, UserTypeId},
    program::GenericArg,
    program_registry::ProgramRegistry,
};
use melior::{
    dialect::llvm,
    helpers::{ArithBlockExt, BuiltinBlockExt, LlvmBlockExt},
    ir::{r#type::IntegerType, Block, Location, Module, Type, Value},
    Context,
};
use num_bigint::{BigInt, Sign};
use num_traits::{Bounded, One};
use std::{alloc::Layout, error::Error, ops::Deref, sync::OnceLock};

pub mod array;
mod bitwise;
mod bounded_int;
mod r#box;
mod builtin_costs;
mod bytes31;
pub mod circuit;
mod coupon;
mod ec_op;
mod ec_point;
mod ec_state;
pub mod r#enum;
mod felt252;
mod felt252_dict;
mod felt252_dict_entry;
mod gas_builtin;
mod gas_reserve;
mod int_range;
mod non_zero;
mod nullable;
mod pedersen;
mod poseidon;
mod range_check;
mod segment_arena;
mod snapshot;
mod squashed_felt252_dict;
mod starknet;
mod r#struct;
mod uint128;
mod uint128_mul_guarantee;
mod uint16;
mod uint32;
mod uint64;
mod uint8;
mod uninitialized;

/// Generation of MLIR types from their Sierra counterparts.
///
/// All possible Sierra types must implement it. It is already implemented for all the core Sierra
/// types, contained in [CoreTypeConcrete].
pub trait TypeBuilder {
    /// Error type returned by this trait's methods.
    type Error: Error;

    /// Build the MLIR type.
    fn build<'ctx>(
        &self,
        context: &'ctx Context,
        module: &Module<'ctx>,
        registry: &ProgramRegistry<CoreType, CoreLibfunc>,
        metadata: &mut MetadataStorage,
        self_ty: &ConcreteTypeId,
    ) -> Result<Type<'ctx>, Self::Error>;

    /// Return whether the type is a builtin.
    fn is_builtin(&self) -> bool;
    /// Return whether the type requires a return pointer when returning,
    /// instead of using the CPU registers.
    ///
    /// This attribute does not modify the compilation, and it only reflects
    /// what the ABI of the target architecture already specifies.
    /// - For x86-64: https://gitlab.com/x86-psABIs/x86-64-ABI.
    /// - For AArch64: https://github.com/ARM-software/abi-aa.
    ///
    /// We can validate this empirically, by building a Cairo program that
    /// returns a particular type, and seeing how it is lowered to machine code.
    ///
    /// ```bash
    /// llc a.llvmir -o - --mtriple "aarch64"
    /// llc a.llvmir -o - --mtriple "x86_64"
    /// ```
    fn is_complex(
        &self,
        registry: &ProgramRegistry<CoreType, CoreLibfunc>,
    ) -> Result<bool, Self::Error>;

    /// Return whether the Sierra type resolves to a zero-sized type.
    fn is_zst(
        &self,
        registry: &ProgramRegistry<CoreType, CoreLibfunc>,
    ) -> Result<bool, Self::Error>;

    /// Generate the layout of the MLIR type.
    ///
    /// Used in both the compiler and the interface when calling the compiled code.
    fn layout(
        &self,
        registry: &ProgramRegistry<CoreType, CoreLibfunc>,
    ) -> Result<Layout, Self::Error>;

    /// Whether the layout should be allocated in memory (either the stack or
    /// the heap) when used as a function invocation argument or return value.
    ///
    /// Unlike `is_complex`, this attribute alters the compilation:
    ///
    /// - When passing a memory allocated value to a function, we allocate that
    ///   value on the stack, and pass a pointer to it.
    ///
    /// - If a function returns a memory allocated value, we receive a return
    ///   pointer as its first argument, and write the return value there
    ///   instead.
    ///
    /// The rationale behind allocating a value in memory, rather than
    /// registers, is to avoid putting too much pressure on the register
    /// allocation pass for really complex types, like enums.
    fn is_memory_allocated(
        &self,
        registry: &ProgramRegistry<CoreType, CoreLibfunc>,
    ) -> Result<bool, Self::Error>;

    /// If the type is an integer, return its value range.
    fn integer_range(
        &self,
        registry: &ProgramRegistry<CoreType, CoreLibfunc>,
    ) -> Result<Range, Self::Error>;

    /// Return whether the type is a `BoundedInt<>`, either directly or indirectly (ex. through
    /// `NonZero<BoundedInt<>>`).
    fn is_bounded_int(
        &self,
        registry: &ProgramRegistry<CoreType, CoreLibfunc>,
    ) -> Result<bool, Self::Error>;

    /// Return whether the type is a `felt252`, either directly or indirectly (ex. through
    /// `NonZero<BoundedInt<>>`).
    fn is_felt252(
        &self,
        registry: &ProgramRegistry<CoreType, CoreLibfunc>,
    ) -> Result<bool, Self::Error>;

    /// If the type is a enum type, return all possible variants.
    ///
    /// TODO: How is it used?
    fn variants(&self) -> Option<&[ConcreteTypeId]>;

    #[allow(clippy::too_many_arguments)]
    fn build_default<'ctx, 'this>(
        &self,
        context: &'ctx Context,
        registry: &ProgramRegistry<CoreType, CoreLibfunc>,
        entry: &'this Block<'ctx>,
        location: Location<'ctx>,
        helper: &LibfuncHelper<'ctx, 'this>,
        metadata: &mut MetadataStorage,
        self_ty: &ConcreteTypeId,
    ) -> Result<Value<'ctx, 'this>, Self::Error>;
}

impl TypeBuilder for CoreTypeConcrete {
    type Error = CoreTypeBuilderError;

    fn build<'ctx>(
        &self,
        context: &'ctx Context,
        module: &Module<'ctx>,
        registry: &ProgramRegistry<CoreType, CoreLibfunc>,
        metadata: &mut MetadataStorage,
        self_ty: &ConcreteTypeId,
    ) -> Result<Type<'ctx>, Self::Error> {
        match self {
            Self::Array(info) => self::array::build(
                context,
                module,
                registry,
                metadata,
                WithSelf::new(self_ty, info),
            ),
            Self::Bitwise(info) => self::bitwise::build(
                context,
                module,
                registry,
                metadata,
                WithSelf::new(self_ty, info),
            ),
            Self::BoundedInt(info) => self::bounded_int::build(
                context,
                module,
                registry,
                metadata,
                WithSelf::new(self_ty, info),
            ),
            Self::Box(info) => self::r#box::build(
                context,
                module,
                registry,
                metadata,
                WithSelf::new(self_ty, info),
            ),
            Self::Bytes31(info) => self::bytes31::build(context, module, registry, metadata, info),
            Self::BuiltinCosts(info) => self::builtin_costs::build(
                context,
                module,
                registry,
                metadata,
                WithSelf::new(self_ty, info),
            ),
            Self::Const(_) => native_panic!("todo: Const type to MLIR type"),
            Self::EcOp(info) => self::ec_op::build(
                context,
                module,
                registry,
                metadata,
                WithSelf::new(self_ty, info),
            ),
            Self::EcPoint(info) => self::ec_point::build(
                context,
                module,
                registry,
                metadata,
                WithSelf::new(self_ty, info),
            ),
            Self::EcState(info) => self::ec_state::build(
                context,
                module,
                registry,
                metadata,
                WithSelf::new(self_ty, info),
            ),
            Self::Enum(info) => self::r#enum::build(
                context,
                module,
                registry,
                metadata,
                WithSelf::new(self_ty, info),
            ),
            Self::Felt252(info) => self::felt252::build(
                context,
                module,
                registry,
                metadata,
                WithSelf::new(self_ty, info),
            ),
            Self::Felt252Dict(info) => self::felt252_dict::build(
                context,
                module,
                registry,
                metadata,
                WithSelf::new(self_ty, info),
            ),
            Self::Felt252DictEntry(info) => self::felt252_dict_entry::build(
                context,
                module,
                registry,
                metadata,
                WithSelf::new(self_ty, info),
            ),
            Self::GasBuiltin(info) => self::gas_builtin::build(
                context,
                module,
                registry,
                metadata,
                WithSelf::new(self_ty, info),
            ),
            Self::NonZero(info) => self::non_zero::build(
                context,
                module,
                registry,
                metadata,
                WithSelf::new(self_ty, info),
            ),
            Self::Nullable(info) => self::nullable::build(
                context,
                module,
                registry,
                metadata,
                WithSelf::new(self_ty, info),
            ),
            Self::Pedersen(info) => self::pedersen::build(
                context,
                module,
                registry,
                metadata,
                WithSelf::new(self_ty, info),
            ),
            Self::Poseidon(info) => self::poseidon::build(
                context,
                module,
                registry,
                metadata,
                WithSelf::new(self_ty, info),
            ),
            Self::RangeCheck(info) => self::range_check::build(
                context,
                module,
                registry,
                metadata,
                WithSelf::new(self_ty, info),
            ),
            Self::RangeCheck96(info) => self::range_check::build(
                context,
                module,
                registry,
                metadata,
                WithSelf::new(self_ty, info),
            ),
            Self::SegmentArena(info) => self::segment_arena::build(
                context,
                module,
                registry,
                metadata,
                WithSelf::new(self_ty, info),
            ),
            Self::Sint8(info) => self::uint8::build(
                context,
                module,
                registry,
                metadata,
                WithSelf::new(self_ty, info),
            ),
            Self::Sint16(info) => self::uint16::build(
                context,
                module,
                registry,
                metadata,
                WithSelf::new(self_ty, info),
            ),
            Self::Sint32(info) => self::uint32::build(
                context,
                module,
                registry,
                metadata,
                WithSelf::new(self_ty, info),
            ),
            Self::Sint64(info) => self::uint64::build(
                context,
                module,
                registry,
                metadata,
                WithSelf::new(self_ty, info),
            ),
            Self::Sint128(info) => self::uint128::build(
                context,
                module,
                registry,
                metadata,
                WithSelf::new(self_ty, info),
            ),
            Self::Snapshot(info) => self::snapshot::build(
                context,
                module,
                registry,
                metadata,
                WithSelf::new(self_ty, info),
            ),
            Self::Span(_) => native_panic!("todo: Span type to MLIR type"),
            Self::SquashedFelt252Dict(info) => self::squashed_felt252_dict::build(
                context,
                module,
                registry,
                metadata,
                WithSelf::new(self_ty, info),
            ),
            Self::Starknet(selector) => self::starknet::build(
                context,
                module,
                registry,
                metadata,
                WithSelf::new(self_ty, selector),
            ),
            Self::Struct(info) => self::r#struct::build(
                context,
                module,
                registry,
                metadata,
                WithSelf::new(self_ty, info),
            ),
            Self::Uint128(info) => self::uint128::build(
                context,
                module,
                registry,
                metadata,
                WithSelf::new(self_ty, info),
            ),
            Self::Uint128MulGuarantee(info) => self::uint128_mul_guarantee::build(
                context,
                module,
                registry,
                metadata,
                WithSelf::new(self_ty, info),
            ),
            Self::Uint16(info) => self::uint16::build(
                context,
                module,
                registry,
                metadata,
                WithSelf::new(self_ty, info),
            ),
            Self::Uint32(info) => self::uint32::build(
                context,
                module,
                registry,
                metadata,
                WithSelf::new(self_ty, info),
            ),
            Self::Uint64(info) => self::uint64::build(
                context,
                module,
                registry,
                metadata,
                WithSelf::new(self_ty, info),
            ),
            Self::Uint8(info) => self::uint8::build(
                context,
                module,
                registry,
                metadata,
                WithSelf::new(self_ty, info),
            ),
            Self::Uninitialized(info) => self::uninitialized::build(
                context,
                module,
                registry,
                metadata,
                WithSelf::new(self_ty, info),
            ),
            CoreTypeConcrete::Coupon(info) => self::coupon::build(
                context,
                module,
                registry,
                metadata,
                WithSelf::new(self_ty, info),
            ),
            CoreTypeConcrete::Circuit(info) => self::circuit::build(
                context,
                module,
                registry,
                metadata,
                WithSelf::new(self_ty, info),
            ),
            Self::IntRange(info) => self::int_range::build(
                context,
                module,
                registry,
                metadata,
                WithSelf::new(self_ty, info),
            ),
            CoreTypeConcrete::GasReserve(info) => self::gas_reserve::build(
                context,
                module,
                registry,
                metadata,
                WithSelf::new(self_ty, info),
            ),
            Self::Blake(_) => native_panic!("Build Blake type"),
            CoreTypeConcrete::QM31(_) => native_panic!("Build QM31 type"),
        }
    }

    fn is_builtin(&self) -> bool {
        matches!(
            self,
            CoreTypeConcrete::Bitwise(_)
                | CoreTypeConcrete::EcOp(_)
                | CoreTypeConcrete::GasBuiltin(_)
                | CoreTypeConcrete::BuiltinCosts(_)
                | CoreTypeConcrete::RangeCheck(_)
                | CoreTypeConcrete::RangeCheck96(_)
                | CoreTypeConcrete::Pedersen(_)
                | CoreTypeConcrete::Poseidon(_)
                | CoreTypeConcrete::Coupon(_)
                | CoreTypeConcrete::Starknet(StarknetTypeConcrete::System(_))
                | CoreTypeConcrete::SegmentArena(_)
                | CoreTypeConcrete::Circuit(CircuitTypeConcrete::AddMod(_))
                | CoreTypeConcrete::Circuit(CircuitTypeConcrete::MulMod(_))
        )
    }

    fn is_complex(
        &self,
        registry: &ProgramRegistry<CoreType, CoreLibfunc>,
    ) -> Result<bool, Self::Error> {
        Ok(match self {
            // Builtins.
            CoreTypeConcrete::Bitwise(_)
            | CoreTypeConcrete::EcOp(_)
            | CoreTypeConcrete::GasBuiltin(_)
            | CoreTypeConcrete::BuiltinCosts(_)
            | CoreTypeConcrete::RangeCheck(_)
            | CoreTypeConcrete::Pedersen(_)
            | CoreTypeConcrete::Poseidon(_)
            | CoreTypeConcrete::RangeCheck96(_)
            | CoreTypeConcrete::Starknet(StarknetTypeConcrete::System(_)) // u64 is not complex
            | CoreTypeConcrete::SegmentArena(_) => false,

            CoreTypeConcrete::Box(_)
            | CoreTypeConcrete::Uint8(_)
            | CoreTypeConcrete::Uint16(_)
            | CoreTypeConcrete::Uint32(_)
            | CoreTypeConcrete::Uint64(_)
            | CoreTypeConcrete::Uint128(_)
            | CoreTypeConcrete::Uint128MulGuarantee(_)
            | CoreTypeConcrete::Sint8(_)
            | CoreTypeConcrete::Sint16(_)
            | CoreTypeConcrete::Sint32(_)
            | CoreTypeConcrete::Sint64(_)
            | CoreTypeConcrete::Sint128(_)
            | CoreTypeConcrete::Nullable(_)
            | CoreTypeConcrete::Felt252Dict(_)
            | CoreTypeConcrete::SquashedFelt252Dict(_) => false,

            CoreTypeConcrete::Array(_) => true,
            CoreTypeConcrete::EcPoint(_) => true,
            CoreTypeConcrete::EcState(_) => true,
            CoreTypeConcrete::Felt252DictEntry(_) => true,

            CoreTypeConcrete::Felt252(_)
            | CoreTypeConcrete::Bytes31(_)
            | CoreTypeConcrete::Starknet(
                StarknetTypeConcrete::ClassHash(_)
                | StarknetTypeConcrete::ContractAddress(_)
                | StarknetTypeConcrete::StorageAddress(_)
                | StarknetTypeConcrete::StorageBaseAddress(_)
            ) => {
                #[cfg(target_arch = "x86_64")]
                let value = true;

                #[cfg(target_arch = "aarch64")]
                let value = false;

                value
            },

            CoreTypeConcrete::NonZero(info)
            | CoreTypeConcrete::Uninitialized(info)
            | CoreTypeConcrete::Snapshot(info) => registry.get_type(&info.ty)?.is_complex(registry)?,

            CoreTypeConcrete::Enum(info) => match info.variants.len() {
                0 => false,
                1 => registry.get_type(&info.variants[0])?.is_complex(registry)?,
                _ => !self.is_zst(registry)?,
            },
            CoreTypeConcrete::Struct(_) => true,

            CoreTypeConcrete::BoundedInt(_info) => {
                #[cfg(target_arch = "x86_64")]
                let value = _info.range.offset_bit_width() > 128;

                #[cfg(target_arch = "aarch64")]
                let value = false;

                value
            },
            CoreTypeConcrete::Const(_) => native_panic!("todo: check Const is complex"),
            CoreTypeConcrete::Span(_) => native_panic!("todo: check Span is complex"),
            CoreTypeConcrete::Starknet(StarknetTypeConcrete::Secp256Point(_))
            | CoreTypeConcrete::Starknet(StarknetTypeConcrete::Sha256StateHandle(_)) => native_panic!("todo: check Sha256StateHandle is complex"),
            CoreTypeConcrete::Coupon(_) => false,

            CoreTypeConcrete::Circuit(info) => circuit::is_complex(info),

            CoreTypeConcrete::IntRange(_info) => false,
<<<<<<< HEAD

            CoreTypeConcrete::Blake(_) => native_panic!("Implement is_complex for Blake type"),
=======
            CoreTypeConcrete::GasReserve(_info) => false,
            CoreTypeConcrete::Blake(_info) => native_panic!("Implement is_complex for Blake type"),
>>>>>>> 0c33dc80
            CoreTypeConcrete::QM31(_info) => native_panic!("Implement is_complex for QM31 type"),
        })
    }

    fn is_zst(
        &self,
        registry: &ProgramRegistry<CoreType, CoreLibfunc>,
    ) -> Result<bool, Self::Error> {
        Ok(match self {
            // Builtin counters:
            CoreTypeConcrete::Bitwise(_)
            | CoreTypeConcrete::EcOp(_)
            | CoreTypeConcrete::RangeCheck(_)
            | CoreTypeConcrete::Pedersen(_)
            | CoreTypeConcrete::Poseidon(_)
            | CoreTypeConcrete::RangeCheck96(_)
            | CoreTypeConcrete::SegmentArena(_) => false,

            // A ptr to a list of costs.
            CoreTypeConcrete::BuiltinCosts(_) => false,

            // Other builtins:
            CoreTypeConcrete::Uint128MulGuarantee(_) | CoreTypeConcrete::Coupon(_) => true,

            // Normal types:
            CoreTypeConcrete::Array(_)
            | CoreTypeConcrete::Box(_)
            | CoreTypeConcrete::Bytes31(_)
            | CoreTypeConcrete::EcPoint(_)
            | CoreTypeConcrete::EcState(_)
            | CoreTypeConcrete::Felt252(_)
            | CoreTypeConcrete::GasBuiltin(_)
            | CoreTypeConcrete::Uint8(_)
            | CoreTypeConcrete::Uint16(_)
            | CoreTypeConcrete::Uint32(_)
            | CoreTypeConcrete::Uint64(_)
            | CoreTypeConcrete::Uint128(_)
            | CoreTypeConcrete::Sint8(_)
            | CoreTypeConcrete::Sint16(_)
            | CoreTypeConcrete::Sint32(_)
            | CoreTypeConcrete::Sint64(_)
            | CoreTypeConcrete::Sint128(_)
            | CoreTypeConcrete::Felt252Dict(_)
            | CoreTypeConcrete::Felt252DictEntry(_)
            | CoreTypeConcrete::SquashedFelt252Dict(_)
            | CoreTypeConcrete::Starknet(_)
            | CoreTypeConcrete::Nullable(_) => false,

            // Containers:
            CoreTypeConcrete::NonZero(info)
            | CoreTypeConcrete::Uninitialized(info)
            | CoreTypeConcrete::Snapshot(info) => {
                let type_info = registry.get_type(&info.ty)?;
                type_info.is_zst(registry)?
            }

            // Enums and structs:
            CoreTypeConcrete::Enum(info) => {
                info.variants.is_empty()
                    || (info.variants.len() == 1
                        && registry.get_type(&info.variants[0])?.is_zst(registry)?)
            }
            CoreTypeConcrete::Struct(info) => {
                let mut is_zst = true;
                for member in &info.members {
                    if !registry.get_type(member)?.is_zst(registry)? {
                        is_zst = false;
                        break;
                    }
                }
                is_zst
            }

            CoreTypeConcrete::BoundedInt(_) => false,
            CoreTypeConcrete::GasReserve(_info) => false,
            CoreTypeConcrete::Const(info) => {
                let type_info = registry.get_type(&info.inner_ty)?;
                type_info.is_zst(registry)?
            }
            CoreTypeConcrete::Span(_) => native_panic!("todo: check Span is zero sized"),
            CoreTypeConcrete::Circuit(info) => circuit::is_zst(info),

            CoreTypeConcrete::IntRange(info) => {
                let type_info = registry.get_type(&info.ty)?;
                type_info.is_zst(registry)?
            }
            CoreTypeConcrete::Blake(_) => native_panic!("Implement is_zst for Blake type"),
            CoreTypeConcrete::QM31(_info) => native_panic!("Implement is_zst for QM31 type"),
        })
    }

    fn layout(
        &self,
        registry: &ProgramRegistry<CoreType, CoreLibfunc>,
    ) -> Result<Layout, Self::Error> {
        Ok(match self {
            CoreTypeConcrete::Array(_) => {
                Layout::new::<*mut ()>()
                    .extend(get_integer_layout(32))?
                    .0
                    .extend(get_integer_layout(32))?
                    .0
                    .extend(get_integer_layout(32))?
                    .0
            }
            CoreTypeConcrete::Bitwise(_) => Layout::new::<u64>(),
            CoreTypeConcrete::Box(_) => Layout::new::<*mut ()>(),
            CoreTypeConcrete::EcOp(_) => Layout::new::<u64>(),
            CoreTypeConcrete::EcPoint(_) => layout_repeat(&get_integer_layout(252), 2)?.0,
            CoreTypeConcrete::EcState(_) => layout_repeat(&get_integer_layout(252), 4)?.0,
            CoreTypeConcrete::Felt252(_) => get_integer_layout(252),
            CoreTypeConcrete::GasBuiltin(_) => get_integer_layout(64),
            CoreTypeConcrete::BuiltinCosts(_) => Layout::new::<*const ()>(),
            CoreTypeConcrete::Uint8(_) => get_integer_layout(8),
            CoreTypeConcrete::Uint16(_) => get_integer_layout(16),
            CoreTypeConcrete::Uint32(_) => get_integer_layout(32),
            CoreTypeConcrete::Uint64(_) => get_integer_layout(64),
            CoreTypeConcrete::Uint128(_) => get_integer_layout(128),
            CoreTypeConcrete::Uint128MulGuarantee(_) => Layout::new::<()>(),
            CoreTypeConcrete::NonZero(info) => registry.get_type(&info.ty)?.layout(registry)?,
            CoreTypeConcrete::Nullable(_) => Layout::new::<*mut ()>(),
            CoreTypeConcrete::RangeCheck(_) => Layout::new::<u64>(),
            CoreTypeConcrete::Uninitialized(info) => {
                registry.get_type(&info.ty)?.layout(registry)?
            }
            CoreTypeConcrete::Enum(info) => {
                let tag_layout =
                    get_integer_layout(info.variants.len().next_power_of_two().trailing_zeros());

                info.variants.iter().try_fold(tag_layout, |acc, id| {
                    let layout = tag_layout
                        .extend(registry.get_type(id)?.layout(registry)?)?
                        .0;

                    Result::<_, Self::Error>::Ok(Layout::from_size_align(
                        acc.size().max(layout.size()),
                        acc.align().max(layout.align()),
                    )?)
                })?
            }
            CoreTypeConcrete::Struct(info) => info
                .members
                .iter()
                .try_fold(Option::<Layout>::None, |acc, id| {
                    Result::<_, Self::Error>::Ok(Some(match acc {
                        Some(layout) => layout.extend(registry.get_type(id)?.layout(registry)?)?.0,
                        None => registry.get_type(id)?.layout(registry)?,
                    }))
                })?
                .unwrap_or(Layout::from_size_align(0, 1)?),
            CoreTypeConcrete::Felt252Dict(_) => Layout::new::<*mut std::ffi::c_void>(), // ptr
            CoreTypeConcrete::Felt252DictEntry(_) => {
                get_integer_layout(252)
                    .extend(Layout::new::<*mut std::ffi::c_void>())?
                    .0
                    .extend(Layout::new::<*mut std::ffi::c_void>())?
                    .0
            }
            CoreTypeConcrete::SquashedFelt252Dict(_) => Layout::new::<*mut std::ffi::c_void>(), // ptr
            CoreTypeConcrete::Pedersen(_) => Layout::new::<u64>(),
            CoreTypeConcrete::Poseidon(_) => Layout::new::<u64>(),
            CoreTypeConcrete::Span(_) => native_panic!("todo: create layout for Span"),
            CoreTypeConcrete::Starknet(info) => match info {
                StarknetTypeConcrete::ClassHash(_) => get_integer_layout(252),
                StarknetTypeConcrete::ContractAddress(_) => get_integer_layout(252),
                StarknetTypeConcrete::StorageBaseAddress(_) => get_integer_layout(252),
                StarknetTypeConcrete::StorageAddress(_) => get_integer_layout(252),
                StarknetTypeConcrete::System(_) => Layout::new::<*mut ()>(),
                StarknetTypeConcrete::Secp256Point(_) => {
                    get_integer_layout(256)
                        .extend(get_integer_layout(256))?
                        .0
                        .extend(get_integer_layout(1))?
                        .0
                }
                StarknetTypeConcrete::Sha256StateHandle(_) => Layout::new::<*mut ()>(),
            },
            CoreTypeConcrete::SegmentArena(_) => Layout::new::<u64>(),
            CoreTypeConcrete::Snapshot(info) => registry.get_type(&info.ty)?.layout(registry)?,
            CoreTypeConcrete::Sint8(_) => get_integer_layout(8),
            CoreTypeConcrete::Sint16(_) => get_integer_layout(16),
            CoreTypeConcrete::Sint32(_) => get_integer_layout(32),
            CoreTypeConcrete::Sint64(_) => get_integer_layout(64),
            CoreTypeConcrete::Sint128(_) => get_integer_layout(128),
            CoreTypeConcrete::Bytes31(_) => get_integer_layout(248),
            CoreTypeConcrete::BoundedInt(info) => get_integer_layout(info.range.offset_bit_width()),
            CoreTypeConcrete::GasReserve(_info) => get_integer_layout(128),

            CoreTypeConcrete::Const(const_type) => {
                registry.get_type(&const_type.inner_ty)?.layout(registry)?
            }
            CoreTypeConcrete::Coupon(_) => Layout::new::<()>(),
            CoreTypeConcrete::RangeCheck96(_) => get_integer_layout(64),
            CoreTypeConcrete::Circuit(info) => circuit::layout(registry, info)?,

            CoreTypeConcrete::IntRange(info) => {
                let inner = registry.get_type(&info.ty)?.layout(registry)?;
                inner.extend(inner)?.0
            }
            CoreTypeConcrete::Blake(_info) => native_panic!("Implement layout for Blake type"),
            CoreTypeConcrete::QM31(_info) => native_panic!("Implement layout for QM31 type"),
        }
        .pad_to_align())
    }

    fn is_memory_allocated(
        &self,
        registry: &ProgramRegistry<CoreType, CoreLibfunc>,
    ) -> Result<bool, Self::Error> {
        // Right now, only enums and other structures which may end up passing a flattened enum as
        // arguments.
        Ok(match self {
            CoreTypeConcrete::IntRange(_) => false,
            CoreTypeConcrete::Array(_) => false,
            CoreTypeConcrete::Bitwise(_) => false,
            CoreTypeConcrete::Box(_) => false,
            CoreTypeConcrete::EcOp(_) => false,
            CoreTypeConcrete::EcPoint(_) => false,
            CoreTypeConcrete::EcState(_) => false,
            CoreTypeConcrete::Felt252(_) => false,
            CoreTypeConcrete::GasBuiltin(_) => false,
            CoreTypeConcrete::BuiltinCosts(_) => false,
            CoreTypeConcrete::Uint8(_) => false,
            CoreTypeConcrete::Uint16(_) => false,
            CoreTypeConcrete::Uint32(_) => false,
            CoreTypeConcrete::Uint64(_) => false,
            CoreTypeConcrete::Uint128(_) => false,
            CoreTypeConcrete::Uint128MulGuarantee(_) => false,
            CoreTypeConcrete::Sint8(_) => false,
            CoreTypeConcrete::Sint16(_) => false,
            CoreTypeConcrete::Sint32(_) => false,
            CoreTypeConcrete::Sint64(_) => false,
            CoreTypeConcrete::Sint128(_) => false,
            CoreTypeConcrete::NonZero(_) => false,
            CoreTypeConcrete::Nullable(_) => false,
            CoreTypeConcrete::RangeCheck(_) => false,
            CoreTypeConcrete::RangeCheck96(_) => false,
            CoreTypeConcrete::Uninitialized(_) => false,
            CoreTypeConcrete::Enum(info) => match info.variants.len() {
                0 => false,
                1 => registry
                    .get_type(&info.variants[0])?
                    .is_memory_allocated(registry)?,
                _ => true,
            },
            CoreTypeConcrete::Struct(info) => {
                let mut is_memory_allocated = false;
                for member in &info.members {
                    if registry.get_type(member)?.is_memory_allocated(registry)? {
                        is_memory_allocated = true;
                        break;
                    }
                }
                is_memory_allocated
            }
            CoreTypeConcrete::Felt252Dict(_) => false,
            CoreTypeConcrete::Felt252DictEntry(_) => false,
            CoreTypeConcrete::SquashedFelt252Dict(_) => false,
            CoreTypeConcrete::Pedersen(_) => false,
            CoreTypeConcrete::Poseidon(_) => false,
            CoreTypeConcrete::Span(_) => false,
            CoreTypeConcrete::Starknet(_) => false,
            CoreTypeConcrete::SegmentArena(_) => false,
            CoreTypeConcrete::Snapshot(info) => {
                registry.get_type(&info.ty)?.is_memory_allocated(registry)?
            }
            CoreTypeConcrete::Bytes31(_) => false,

            CoreTypeConcrete::BoundedInt(_) => false,
            CoreTypeConcrete::Const(info) => registry
                .get_type(&info.inner_ty)?
                .is_memory_allocated(registry)?,
            CoreTypeConcrete::Coupon(_) => false,
            CoreTypeConcrete::Circuit(_) => false,
<<<<<<< HEAD
            CoreTypeConcrete::Blake(_) => {
                native_panic!("Implement is_memory_allocated for Blake type")
            }
=======
            CoreTypeConcrete::GasReserve(_) => false,
>>>>>>> 0c33dc80
            CoreTypeConcrete::QM31(_) => native_panic!("Implement is_memory_allocated for QM31"),
        })
    }

    fn integer_range(
        &self,
        registry: &ProgramRegistry<CoreType, CoreLibfunc>,
    ) -> Result<Range, Self::Error> {
        fn range_of<T>() -> Range
        where
            T: Bounded + Into<BigInt>,
        {
            Range {
                lower: T::min_value().into(),
                upper: T::max_value().into() + BigInt::one(),
            }
        }

        Ok(match self {
            Self::Uint8(_) => range_of::<u8>(),
            Self::Uint16(_) => range_of::<u16>(),
            Self::Uint32(_) => range_of::<u32>(),
            Self::Uint64(_) => range_of::<u64>(),
            Self::Uint128(_) => range_of::<u128>(),
            Self::Felt252(_) => Range {
                lower: BigInt::ZERO,
                upper: BigInt::from_biguint(Sign::Plus, PRIME.clone()),
            },
            Self::Sint8(_) => range_of::<i8>(),
            Self::Sint16(_) => range_of::<i16>(),
            Self::Sint32(_) => range_of::<i32>(),
            Self::Sint64(_) => range_of::<i64>(),
            Self::Sint128(_) => range_of::<i128>(),

            Self::BoundedInt(info) => info.range.clone(),
            Self::Bytes31(_) => Range {
                lower: BigInt::ZERO,
                upper: BigInt::one() << 248,
            },
            Self::Const(info) => registry.get_type(&info.inner_ty)?.integer_range(registry)?,
            Self::NonZero(info) => registry.get_type(&info.ty)?.integer_range(registry)?,

            _ => return Err(crate::error::Error::IntegerLikeTypeExpected),
        })
    }

    fn is_bounded_int(
        &self,
        registry: &ProgramRegistry<CoreType, CoreLibfunc>,
    ) -> Result<bool, Self::Error> {
        Ok(match self {
            CoreTypeConcrete::BoundedInt(_) => true,
            CoreTypeConcrete::NonZero(info) => {
                registry.get_type(&info.ty)?.is_bounded_int(registry)?
            }

            _ => false,
        })
    }

    fn is_felt252(
        &self,
        registry: &ProgramRegistry<CoreType, CoreLibfunc>,
    ) -> Result<bool, Self::Error> {
        Ok(match self {
            CoreTypeConcrete::Felt252(_) => true,
            CoreTypeConcrete::NonZero(info) => registry.get_type(&info.ty)?.is_felt252(registry)?,

            _ => false,
        })
    }

    fn variants(&self) -> Option<&[ConcreteTypeId]> {
        match self {
            Self::Enum(info) => Some(&info.variants),
            _ => None,
        }
    }

    fn build_default<'ctx, 'this>(
        &self,
        context: &'ctx Context,
        _registry: &ProgramRegistry<CoreType, CoreLibfunc>,
        entry: &'this Block<'ctx>,
        location: Location<'ctx>,
        _helper: &LibfuncHelper<'ctx, 'this>,
        _metadata: &mut MetadataStorage,
        _self_ty: &ConcreteTypeId,
    ) -> Result<Value<'ctx, 'this>, Self::Error> {
        static BOOL_USER_TYPE_ID: OnceLock<UserTypeId> = OnceLock::new();
        let bool_user_type_id =
            BOOL_USER_TYPE_ID.get_or_init(|| UserTypeId::from_string("core::bool"));

        Ok(match self {
            Self::Enum(info) => match &info.info.long_id.generic_args[0] {
                GenericArg::UserType(id) if id == bool_user_type_id => {
                    let tag = entry.const_int(context, location, 0, 1)?;

                    let value = entry.append_op_result(llvm::undef(
                        llvm::r#type::r#struct(
                            context,
                            &[
                                IntegerType::new(context, 1).into(),
                                llvm::r#type::array(IntegerType::new(context, 8).into(), 0),
                            ],
                            false,
                        ),
                        location,
                    ))?;

                    entry.insert_value(context, location, value, tag, 0)?
                }
                _ => native_panic!("unsupported dict value type"),
            },
            Self::Felt252(_) => entry.const_int(context, location, 0, 252)?,
            Self::Nullable(_) => {
                entry.append_op_result(llvm::zero(llvm::r#type::pointer(context, 0), location))?
            }
            Self::Uint8(_) => entry.const_int(context, location, 0, 8)?,
            Self::Uint16(_) => entry.const_int(context, location, 0, 16)?,
            Self::Uint32(_) => entry.const_int(context, location, 0, 32)?,
            Self::Uint64(_) => entry.const_int(context, location, 0, 64)?,
            Self::Uint128(_) => entry.const_int(context, location, 0, 128)?,
            _ => native_panic!("unsupported dict value type"),
        })
    }
}

#[derive(Clone, Debug, Eq, Hash, PartialEq)]
pub struct WithSelf<'a, T> {
    self_ty: &'a ConcreteTypeId,
    inner: &'a T,
}

impl<'a, T> WithSelf<'a, T> {
    pub const fn new(self_ty: &'a ConcreteTypeId, inner: &'a T) -> Self {
        Self { self_ty, inner }
    }

    pub const fn self_ty(&self) -> &ConcreteTypeId {
        self.self_ty
    }
}

impl<T> AsRef<T> for WithSelf<'_, T> {
    fn as_ref(&self) -> &T {
        self.inner
    }
}

impl<T> Deref for WithSelf<'_, T> {
    type Target = T;

    fn deref(&self) -> &T {
        self.inner
    }
}

#[cfg(test)]
mod test {
    use super::TypeBuilder;
    use crate::load_cairo;
    use cairo_lang_sierra::{
        extensions::core::{CoreLibfunc, CoreType},
        program_registry::ProgramRegistry,
    };

    #[test]
    fn ensure_padded_layouts() {
        let (_, program) = load_cairo! {
            #[derive(Drop)]
            struct A {}
            #[derive(Drop)]
            struct B { a: u8 }
            #[derive(Drop)]
            struct C { a: u8, b: u16 }
            #[derive(Drop)]
            struct D { a: u16, b: u8 }

            fn main(a: A, b: B, c: C, d: D) {}
        };

        let registry = ProgramRegistry::<CoreType, CoreLibfunc>::new(&program).unwrap();
        for ty in &program.type_declarations {
            let ty = registry.get_type(&ty.id).unwrap();
            let layout = ty.layout(&registry).unwrap();
            assert_eq!(layout, layout.pad_to_align());
        }
    }
}<|MERGE_RESOLUTION|>--- conflicted
+++ resolved
@@ -581,13 +581,8 @@
             CoreTypeConcrete::Circuit(info) => circuit::is_complex(info),
 
             CoreTypeConcrete::IntRange(_info) => false,
-<<<<<<< HEAD
-
-            CoreTypeConcrete::Blake(_) => native_panic!("Implement is_complex for Blake type"),
-=======
             CoreTypeConcrete::GasReserve(_info) => false,
             CoreTypeConcrete::Blake(_info) => native_panic!("Implement is_complex for Blake type"),
->>>>>>> 0c33dc80
             CoreTypeConcrete::QM31(_info) => native_panic!("Implement is_complex for QM31 type"),
         })
     }
@@ -862,13 +857,10 @@
                 .is_memory_allocated(registry)?,
             CoreTypeConcrete::Coupon(_) => false,
             CoreTypeConcrete::Circuit(_) => false,
-<<<<<<< HEAD
+            CoreTypeConcrete::GasReserve(_) => false,
             CoreTypeConcrete::Blake(_) => {
                 native_panic!("Implement is_memory_allocated for Blake type")
             }
-=======
-            CoreTypeConcrete::GasReserve(_) => false,
->>>>>>> 0c33dc80
             CoreTypeConcrete::QM31(_) => native_panic!("Implement is_memory_allocated for QM31"),
         })
     }
