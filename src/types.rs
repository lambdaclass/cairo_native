//! # Compiler type infrastructure
//!
//! Contains type generation stuff (aka. conversion from Sierra to MLIR types).

use crate::{
    error::CoreTypeBuilderError,
    libfuncs::LibfuncHelper,
    metadata::{
        realloc_bindings::ReallocBindingsMeta, runtime_bindings::RuntimeBindingsMeta,
        MetadataStorage,
    },
    utils::{get_integer_layout, layout_repeat, ProgramRegistryExt},
};
use cairo_lang_sierra::{
    extensions::{
        core::{CoreConcreteLibfunc, CoreTypeConcrete},
        starknet::StarkNetTypeConcrete,
        GenericLibfunc, GenericType,
    },
    ids::ConcreteTypeId,
    program_registry::ProgramRegistry,
};
use melior::{
    dialect::llvm::{self, r#type::opaque_pointer},
    ir::{attribute::DenseI64ArrayAttribute, Block, Location, Value},
};
use melior::{
    ir::{Module, Type},
    Context,
};
use std::{alloc::Layout, error::Error, ops::Deref};

pub mod array;
pub mod bitwise;
pub mod r#box;
pub mod builtin_costs;
pub mod ec_op;
pub mod ec_point;
pub mod ec_state;
pub mod r#enum;
pub mod felt252;
pub mod felt252_dict;
pub mod felt252_dict_entry;
pub mod gas_builtin;
pub mod non_zero;
pub mod nullable;
pub mod pedersen;
pub mod poseidon;
pub mod range_check;
pub mod segment_arena;
pub mod snapshot;
pub mod squashed_felt252_dict;
pub mod stark_net;
pub mod r#struct;
pub mod uint128;
pub mod uint128_mul_guarantee;
pub mod uint16;
pub mod uint32;
pub mod uint64;
pub mod uint8;
pub mod uninitialized;

/// Generation of MLIR types from their Sierra counterparts.
///
/// All possible Sierra types must implement it. It is already implemented for all the core Sierra
/// types, contained in [CoreTypeConcrete].
pub trait TypeBuilder<TType, TLibfunc>
where
    TType: GenericType<Concrete = Self>,
    TLibfunc: GenericLibfunc,
{
    /// Error type returned by this trait's methods.
    type Error: Error;

    /// Build the MLIR type.
    fn build<'ctx>(
        &self,
        context: &'ctx Context,
        module: &Module<'ctx>,
        registry: &ProgramRegistry<TType, TLibfunc>,
        metadata: &mut MetadataStorage,
        self_ty: &ConcreteTypeId,
    ) -> Result<Type<'ctx>, Self::Error>;

    /// Generate the layout of the MLIR type.
    ///
    /// Used in both the compiler and the interface when calling the compiled code.
    fn layout(&self, registry: &ProgramRegistry<TType, TLibfunc>) -> Result<Layout, Self::Error>;

    /// If the type is an integer (felt not included) type, return its width in bits.
    ///
    /// TODO: How is it used?
    fn integer_width(&self) -> Option<usize>;

    /// If the type is a variant type, return all possible variants.
    ///
    /// TODO: How is it used?
    fn variants(&self) -> Option<&[ConcreteTypeId]>;

    #[allow(clippy::too_many_arguments)]
    fn build_drop<'ctx, 'this>(
        &self,
        context: &'ctx Context,
        registry: &ProgramRegistry<TType, TLibfunc>,
        entry: &'this Block<'ctx>,
        location: Location<'ctx>,
        helper: &LibfuncHelper<'ctx, 'this>,
        metadata: &mut MetadataStorage,
        self_ty: &ConcreteTypeId,
    ) -> Result<(), Self::Error>;
}

impl<TType, TLibfunc> TypeBuilder<TType, TLibfunc> for CoreTypeConcrete
where
    TType: 'static + GenericType<Concrete = Self>,
    TLibfunc: 'static + GenericLibfunc<Concrete = CoreConcreteLibfunc>,
    // TODO: Find a way to remove the `Concrete = CoreConcreteLibfunc` requirement on `TLibfunc` and
    //   instead add the following restriction without causing an overflow evaluating requirement
    //   error:
    // <TLibfunc as GenericLibfunc>::Concrete: LibfuncBuilder<TType, TLibfunc>,
{
    type Error = CoreTypeBuilderError;

    fn build<'ctx>(
        &self,
        context: &'ctx Context,
        module: &Module<'ctx>,
        registry: &ProgramRegistry<TType, TLibfunc>,
        metadata: &mut MetadataStorage,
        self_ty: &ConcreteTypeId,
    ) -> Result<Type<'ctx>, Self::Error> {
        match self {
            Self::Array(info) => self::array::build(
                context,
                module,
                registry,
                metadata,
                WithSelf::new(self_ty, info),
            ),
            Self::Bitwise(info) => self::bitwise::build(
                context,
                module,
                registry,
                metadata,
                WithSelf::new(self_ty, info),
            ),
            Self::Box(info) => self::r#box::build(
                context,
                module,
                registry,
                metadata,
                WithSelf::new(self_ty, info),
            ),
            Self::BuiltinCosts(info) => self::builtin_costs::build(
                context,
                module,
                registry,
                metadata,
                WithSelf::new(self_ty, info),
            ),
            Self::EcOp(info) => self::ec_op::build(
                context,
                module,
                registry,
                metadata,
                WithSelf::new(self_ty, info),
            ),
            Self::EcPoint(info) => self::ec_point::build(
                context,
                module,
                registry,
                metadata,
                WithSelf::new(self_ty, info),
            ),
            Self::EcState(info) => self::ec_state::build(
                context,
                module,
                registry,
                metadata,
                WithSelf::new(self_ty, info),
            ),
            Self::Enum(info) => self::r#enum::build(
                context,
                module,
                registry,
                metadata,
                WithSelf::new(self_ty, info),
            ),
            Self::Felt252(info) => self::felt252::build(
                context,
                module,
                registry,
                metadata,
                WithSelf::new(self_ty, info),
            ),
            Self::Felt252Dict(info) => self::felt252_dict::build(
                context,
                module,
                registry,
                metadata,
                WithSelf::new(self_ty, info),
            ),
            Self::Felt252DictEntry(info) => self::felt252_dict_entry::build(
                context,
                module,
                registry,
                metadata,
                WithSelf::new(self_ty, info),
            ),
            Self::GasBuiltin(info) => self::gas_builtin::build(
                context,
                module,
                registry,
                metadata,
                WithSelf::new(self_ty, info),
            ),
            Self::NonZero(info) => self::non_zero::build(
                context,
                module,
                registry,
                metadata,
                WithSelf::new(self_ty, info),
            ),
            Self::Nullable(info) => self::nullable::build(
                context,
                module,
                registry,
                metadata,
                WithSelf::new(self_ty, info),
            ),
            Self::Pedersen(info) => self::pedersen::build(
                context,
                module,
                registry,
                metadata,
                WithSelf::new(self_ty, info),
            ),
            Self::Poseidon(info) => self::poseidon::build(
                context,
                module,
                registry,
                metadata,
                WithSelf::new(self_ty, info),
            ),
            Self::RangeCheck(info) => self::range_check::build(
                context,
                module,
                registry,
                metadata,
                WithSelf::new(self_ty, info),
            ),
            Self::SegmentArena(info) => self::segment_arena::build(
                context,
                module,
                registry,
                metadata,
                WithSelf::new(self_ty, info),
            ),
            Self::Snapshot(info) => self::snapshot::build(
                context,
                module,
                registry,
                metadata,
                WithSelf::new(self_ty, info),
            ),
            Self::Span(_) => todo!(),
            Self::SquashedFelt252Dict(info) => self::squashed_felt252_dict::build(
                context,
                module,
                registry,
                metadata,
                WithSelf::new(self_ty, info),
            ),
            Self::StarkNet(selector) => self::stark_net::build(
                context,
                module,
                registry,
                metadata,
                WithSelf::new(self_ty, selector),
            ),
            Self::Struct(info) => self::r#struct::build(
                context,
                module,
                registry,
                metadata,
                WithSelf::new(self_ty, info),
            ),
            Self::Uint128(info) => self::uint128::build(
                context,
                module,
                registry,
                metadata,
                WithSelf::new(self_ty, info),
            ),
            Self::Uint128MulGuarantee(info) => self::uint128_mul_guarantee::build(
                context,
                module,
                registry,
                metadata,
                WithSelf::new(self_ty, info),
            ),
            Self::Uint16(info) => self::uint16::build(
                context,
                module,
                registry,
                metadata,
                WithSelf::new(self_ty, info),
            ),
            Self::Uint32(info) => self::uint32::build(
                context,
                module,
                registry,
                metadata,
                WithSelf::new(self_ty, info),
            ),
            Self::Uint64(info) => self::uint64::build(
                context,
                module,
                registry,
                metadata,
                WithSelf::new(self_ty, info),
            ),
            Self::Uint8(info) => self::uint8::build(
                context,
                module,
                registry,
                metadata,
                WithSelf::new(self_ty, info),
            ),
            Self::Uninitialized(info) => self::uninitialized::build(
                context,
                module,
                registry,
                metadata,
                WithSelf::new(self_ty, info),
            ),
            CoreTypeConcrete::Sint8(info) => self::uint8::build(
                context,
                module,
                registry,
                metadata,
                WithSelf::new(self_ty, info),
            ),
            CoreTypeConcrete::Sint16(info) => self::uint16::build(
                context,
                module,
                registry,
                metadata,
                WithSelf::new(self_ty, info),
            ),
            CoreTypeConcrete::Sint32(info) => self::uint32::build(
                context,
                module,
                registry,
                metadata,
                WithSelf::new(self_ty, info),
            ),
<<<<<<< HEAD
            CoreTypeConcrete::Sint64(info) => self::uint64::build(
                context,
                module,
                registry,
                metadata,
                WithSelf::new(self_ty, info),
            ),
            CoreTypeConcrete::Sint128(info) => self::uint128::build(
                context,
                module,
                registry,
                metadata,
                WithSelf::new(self_ty, info),
            ),
=======
            CoreTypeConcrete::Sint64(_) => todo!(),
            CoreTypeConcrete::Sint128(_) => todo!(),
>>>>>>> ceaf227d
            CoreTypeConcrete::Bytes31(_) => todo!(),
        }
    }

    fn layout(&self, registry: &ProgramRegistry<TType, TLibfunc>) -> Result<Layout, Self::Error> {
        Ok(match self {
            CoreTypeConcrete::Array(_) => {
                Layout::new::<*mut ()>()
                    .extend(get_integer_layout(32))?
                    .0
                    .extend(get_integer_layout(32))?
                    .0
            }
            CoreTypeConcrete::Bitwise(_) => Layout::new::<()>(),
            CoreTypeConcrete::Box(_) => Layout::new::<*mut ()>(),
            CoreTypeConcrete::EcOp(_) => Layout::new::<()>(),
            CoreTypeConcrete::EcPoint(_) => layout_repeat(&get_integer_layout(252), 2)?.0,
            CoreTypeConcrete::EcState(_) => layout_repeat(&get_integer_layout(252), 4)?.0,
            CoreTypeConcrete::Felt252(_) => get_integer_layout(252),
            CoreTypeConcrete::GasBuiltin(_) => get_integer_layout(128),
            CoreTypeConcrete::BuiltinCosts(_) => Layout::new::<()>(), // TODO: Figure out builtins layout.
            CoreTypeConcrete::Uint8(_) => get_integer_layout(8),
            CoreTypeConcrete::Uint16(_) => get_integer_layout(16),
            CoreTypeConcrete::Uint32(_) => get_integer_layout(32),
            CoreTypeConcrete::Uint64(_) => get_integer_layout(64),
            CoreTypeConcrete::Uint128(_) => get_integer_layout(128),
            CoreTypeConcrete::Uint128MulGuarantee(_) => Layout::new::<()>(), // TODO: Figure out builtins layout.
            CoreTypeConcrete::NonZero(info) => registry.get_type(&info.ty)?.layout(registry)?,
            CoreTypeConcrete::Nullable(_) => Layout::new::<*mut ()>(),
            CoreTypeConcrete::RangeCheck(_) => Layout::new::<()>(),
            CoreTypeConcrete::Uninitialized(info) => {
                registry.get_type(&info.ty)?.layout(registry)?
            }
            CoreTypeConcrete::Enum(info) => {
                let tag_layout =
                    get_integer_layout(info.variants.len().next_power_of_two().trailing_zeros());

                info.variants.iter().try_fold(tag_layout, |acc, id| {
                    let layout = tag_layout
                        .extend(registry.get_type(id)?.layout(registry)?)?
                        .0;

                    Result::<_, Self::Error>::Ok(Layout::from_size_align(
                        acc.size().max(layout.size()),
                        acc.align().max(layout.align()),
                    )?)
                })?
            }
            CoreTypeConcrete::Struct(info) => info
                .members
                .iter()
                .try_fold(Option::<Layout>::None, |acc, id| {
                    Result::<_, Self::Error>::Ok(Some(match acc {
                        Some(layout) => layout.extend(registry.get_type(id)?.layout(registry)?)?.0,
                        None => registry.get_type(id)?.layout(registry)?,
                    }))
                })?
                .unwrap_or(Layout::from_size_align(0, 1)?),
            CoreTypeConcrete::Felt252Dict(_) => Layout::new::<*mut std::ffi::c_void>(), // ptr
            CoreTypeConcrete::Felt252DictEntry(_) => {
                get_integer_layout(252)
                    .extend(Layout::new::<*mut std::ffi::c_void>())
                    .unwrap()
                    .0
                    .extend(Layout::new::<*mut std::ffi::c_void>())
                    .unwrap()
                    .0
            }
            CoreTypeConcrete::SquashedFelt252Dict(_) => Layout::new::<*mut std::ffi::c_void>(), // ptr
            CoreTypeConcrete::Pedersen(_) => Layout::new::<()>(),
            CoreTypeConcrete::Poseidon(_) => Layout::new::<()>(),
            CoreTypeConcrete::Span(_) => todo!(),
            CoreTypeConcrete::StarkNet(info) => match info {
                StarkNetTypeConcrete::ClassHash(_) => get_integer_layout(252),
                StarkNetTypeConcrete::ContractAddress(_) => get_integer_layout(252),
                StarkNetTypeConcrete::StorageBaseAddress(_) => get_integer_layout(252),
                StarkNetTypeConcrete::StorageAddress(_) => get_integer_layout(252),
                StarkNetTypeConcrete::System(_) => Layout::new::<*mut ()>(),
                StarkNetTypeConcrete::Secp256Point(_) => todo!(),
            },
            CoreTypeConcrete::SegmentArena(_) => Layout::new::<()>(),
            CoreTypeConcrete::Snapshot(info) => registry.get_type(&info.ty)?.layout(registry)?,
            CoreTypeConcrete::Sint8(_) => get_integer_layout(8),
            CoreTypeConcrete::Sint16(_) => get_integer_layout(16),
            CoreTypeConcrete::Sint32(_) => get_integer_layout(32),
            CoreTypeConcrete::Sint64(_) => get_integer_layout(64),
            CoreTypeConcrete::Sint128(_) => get_integer_layout(128),
            CoreTypeConcrete::Bytes31(_) => todo!(),
        })
    }

    fn integer_width(&self) -> Option<usize> {
        match self {
            Self::Uint8(_) => Some(8),
            Self::Uint16(_) => Some(16),
            Self::Uint32(_) => Some(32),
            Self::Uint64(_) => Some(64),
            Self::Uint128(_) => Some(128),
            _ => None,
        }
    }

    fn variants(&self) -> Option<&[ConcreteTypeId]> {
        match self {
            Self::Enum(info) => Some(&info.variants),
            _ => None,
        }
    }

    fn build_drop<'ctx, 'this>(
        &self,
        context: &'ctx Context,
        registry: &ProgramRegistry<TType, TLibfunc>,
        entry: &'this Block<'ctx>,
        location: Location<'ctx>,
        helper: &LibfuncHelper<'ctx, 'this>,
        metadata: &mut MetadataStorage,
        self_ty: &ConcreteTypeId,
    ) -> Result<(), Self::Error> {
        match self {
            CoreTypeConcrete::Array(_info) => {
                let array_ty = registry.build_type(context, helper, registry, metadata, self_ty)?;

                let ptr_ty = crate::ffi::get_struct_field_type_at(&array_ty, 0);

                let array_val = entry.argument(0)?.into();

                let op = entry.append_operation(llvm::extract_value(
                    context,
                    array_val,
                    DenseI64ArrayAttribute::new(context, &[0]),
                    ptr_ty,
                    location,
                ));
                let ptr: Value = op.result(0)?.into();

                let ptr = entry
                    .append_operation(llvm::bitcast(ptr, opaque_pointer(context), location))
                    .result(0)?
                    .into();

                entry.append_operation(ReallocBindingsMeta::free(context, ptr, location));
            }
            CoreTypeConcrete::Felt252Dict(_) | CoreTypeConcrete::SquashedFelt252Dict(_) => {
                let runtime: &mut RuntimeBindingsMeta = metadata.get_mut().unwrap();
                let ptr = entry.argument(0)?.into();

                runtime.dict_alloc_free(context, helper, ptr, entry, location)?;
            }
            CoreTypeConcrete::Box(_) | CoreTypeConcrete::Nullable(_) => {
                if metadata.get::<ReallocBindingsMeta>().is_none() {
                    metadata.insert(ReallocBindingsMeta::new(context, helper));
                }

                let ptr = entry.argument(0)?.into();
                entry.append_operation(ReallocBindingsMeta::free(context, ptr, location));
            }
            _ => {}
        };
        Ok(())
    }
}

#[derive(Clone, Debug, Eq, Hash, PartialEq)]
pub struct WithSelf<'a, T> {
    self_ty: &'a ConcreteTypeId,
    inner: &'a T,
}

impl<'a, T> WithSelf<'a, T> {
    pub fn new(self_ty: &'a ConcreteTypeId, inner: &'a T) -> Self {
        Self { self_ty, inner }
    }

    pub fn self_ty(&self) -> &ConcreteTypeId {
        self.self_ty
    }
}

impl<'a, T> AsRef<T> for WithSelf<'a, T> {
    fn as_ref(&self) -> &T {
        self.inner
    }
}

impl<'a, T> Deref for WithSelf<'a, T> {
    type Target = T;

    fn deref(&self) -> &T {
        self.inner
    }
}<|MERGE_RESOLUTION|>--- conflicted
+++ resolved
@@ -355,7 +355,6 @@
                 metadata,
                 WithSelf::new(self_ty, info),
             ),
-<<<<<<< HEAD
             CoreTypeConcrete::Sint64(info) => self::uint64::build(
                 context,
                 module,
@@ -370,10 +369,6 @@
                 metadata,
                 WithSelf::new(self_ty, info),
             ),
-=======
-            CoreTypeConcrete::Sint64(_) => todo!(),
-            CoreTypeConcrete::Sint128(_) => todo!(),
->>>>>>> ceaf227d
             CoreTypeConcrete::Bytes31(_) => todo!(),
         }
     }
