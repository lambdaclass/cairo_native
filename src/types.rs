//! # Compiler type infrastructure
//!
//! Contains type generation stuff (aka. conversion from Sierra to MLIR types).

use crate::{
    error::Error as CoreTypeBuilderError,
    libfuncs::LibfuncHelper,
    metadata::MetadataStorage,
    utils::{get_integer_layout, layout_repeat, BlockExt, RangeExt, PRIME},
};
use cairo_lang_sierra::{
    extensions::{
        circuit::CircuitTypeConcrete,
        core::{CoreLibfunc, CoreType, CoreTypeConcrete},
        starknet::StarkNetTypeConcrete,
        utils::Range,
    },
    ids::{ConcreteTypeId, UserTypeId},
    program::GenericArg,
    program_registry::ProgramRegistry,
};
use melior::{
    dialect::llvm,
    ir::{r#type::IntegerType, Block, Location, Module, Type, Value},
    Context,
};
use num_bigint::{BigInt, Sign};
use num_traits::{Bounded, One};
use std::{alloc::Layout, error::Error, ops::Deref, sync::OnceLock};

mod array;
mod bitwise;
mod bounded_int;
mod r#box;
mod builtin_costs;
mod bytes31;
mod circuit;
mod coupon;
mod ec_op;
mod ec_point;
mod ec_state;
pub(crate) mod r#enum;
mod felt252;
mod felt252_dict;
mod felt252_dict_entry;
mod gas_builtin;
mod non_zero;
mod nullable;
mod pedersen;
mod poseidon;
mod range_check;
mod segment_arena;
mod snapshot;
mod squashed_felt252_dict;
mod starknet;
mod r#struct;
mod uint128;
mod uint128_mul_guarantee;
mod uint16;
mod uint32;
mod uint64;
mod uint8;
mod uninitialized;

/// Generation of MLIR types from their Sierra counterparts.
///
/// All possible Sierra types must implement it. It is already implemented for all the core Sierra
/// types, contained in [CoreTypeConcrete].
pub trait TypeBuilder {
    /// Error type returned by this trait's methods.
    type Error: Error;

    /// Build the MLIR type.
    fn build<'ctx>(
        &self,
        context: &'ctx Context,
        module: &Module<'ctx>,
        registry: &ProgramRegistry<CoreType, CoreLibfunc>,
        metadata: &mut MetadataStorage,
        self_ty: &ConcreteTypeId,
    ) -> Result<Type<'ctx>, Self::Error>;

    /// Return whether the type is a builtin.
    fn is_builtin(&self) -> bool;
    /// Return whether the type requires a return pointer when returning.
    fn is_complex(
        &self,
        registry: &ProgramRegistry<CoreType, CoreLibfunc>,
    ) -> Result<bool, Self::Error>;
    /// Return whether the Sierra type resolves to a zero-sized type.
    fn is_zst(
        &self,
        registry: &ProgramRegistry<CoreType, CoreLibfunc>,
    ) -> Result<bool, Self::Error>;

    /// Generate the layout of the MLIR type.
    ///
    /// Used in both the compiler and the interface when calling the compiled code.
    fn layout(
        &self,
        registry: &ProgramRegistry<CoreType, CoreLibfunc>,
    ) -> Result<Layout, Self::Error>;

    /// Whether the layout should be allocated in memory (either the stack or the heap) when used as
    /// a function invocation argument or return value.
    fn is_memory_allocated(
        &self,
        registry: &ProgramRegistry<CoreType, CoreLibfunc>,
    ) -> Result<bool, Self::Error>;

    /// If the type is an integer, return its value range.
    fn integer_range(
        &self,
        registry: &ProgramRegistry<CoreType, CoreLibfunc>,
    ) -> Result<Range, Self::Error>;

    /// Return whether the type is a `BoundedInt<>`, either directly or indirectly (ex. through
    /// `NonZero<BoundedInt<>>`).
    fn is_bounded_int(
        &self,
        registry: &ProgramRegistry<CoreType, CoreLibfunc>,
    ) -> Result<bool, Self::Error>;
    /// Return whether the type is a `felt252`, either directly or indirectly (ex. through
    /// `NonZero<BoundedInt<>>`).
    fn is_felt252(
        &self,
        registry: &ProgramRegistry<CoreType, CoreLibfunc>,
    ) -> Result<bool, Self::Error>;

    /// If the type is a enum type, return all possible variants.
    ///
    /// TODO: How is it used?
    fn variants(&self) -> Option<&[ConcreteTypeId]>;

    // If the type is a struct, return the field types.
    fn fields(&self) -> Option<&[ConcreteTypeId]>;

    #[allow(clippy::too_many_arguments)]
    fn build_default<'ctx, 'this>(
        &self,
        context: &'ctx Context,
        registry: &ProgramRegistry<CoreType, CoreLibfunc>,
        entry: &'this Block<'ctx>,
        location: Location<'ctx>,
        helper: &LibfuncHelper<'ctx, 'this>,
        metadata: &mut MetadataStorage,
        self_ty: &ConcreteTypeId,
    ) -> Result<Value<'ctx, 'this>, Self::Error>;
}

impl TypeBuilder for CoreTypeConcrete {
    type Error = CoreTypeBuilderError;

    fn build<'ctx>(
        &self,
        context: &'ctx Context,
        module: &Module<'ctx>,
        registry: &ProgramRegistry<CoreType, CoreLibfunc>,
        metadata: &mut MetadataStorage,
        self_ty: &ConcreteTypeId,
    ) -> Result<Type<'ctx>, Self::Error> {
        match self {
            Self::Array(info) => self::array::build(
                context,
                module,
                registry,
                metadata,
                WithSelf::new(self_ty, info),
            ),
            Self::Bitwise(info) => self::bitwise::build(
                context,
                module,
                registry,
                metadata,
                WithSelf::new(self_ty, info),
            ),
            Self::BoundedInt(info) => self::bounded_int::build(
                context,
                module,
                registry,
                metadata,
                WithSelf::new(self_ty, info),
            ),
            Self::Box(info) => self::r#box::build(
                context,
                module,
                registry,
                metadata,
                WithSelf::new(self_ty, info),
            ),
            Self::Bytes31(info) => self::bytes31::build(context, module, registry, metadata, info),
            Self::BuiltinCosts(info) => self::builtin_costs::build(
                context,
                module,
                registry,
                metadata,
                WithSelf::new(self_ty, info),
            ),
            Self::Const(_) => todo!(),
            Self::EcOp(info) => self::ec_op::build(
                context,
                module,
                registry,
                metadata,
                WithSelf::new(self_ty, info),
            ),
            Self::EcPoint(info) => self::ec_point::build(
                context,
                module,
                registry,
                metadata,
                WithSelf::new(self_ty, info),
            ),
            Self::EcState(info) => self::ec_state::build(
                context,
                module,
                registry,
                metadata,
                WithSelf::new(self_ty, info),
            ),
            Self::Enum(info) => self::r#enum::build(
                context,
                module,
                registry,
                metadata,
                WithSelf::new(self_ty, info),
            ),
            Self::Felt252(info) => self::felt252::build(
                context,
                module,
                registry,
                metadata,
                WithSelf::new(self_ty, info),
            ),
            Self::Felt252Dict(info) => self::felt252_dict::build(
                context,
                module,
                registry,
                metadata,
                WithSelf::new(self_ty, info),
            ),
            Self::Felt252DictEntry(info) => self::felt252_dict_entry::build(
                context,
                module,
                registry,
                metadata,
                WithSelf::new(self_ty, info),
            ),
            Self::GasBuiltin(info) => self::gas_builtin::build(
                context,
                module,
                registry,
                metadata,
                WithSelf::new(self_ty, info),
            ),
            Self::NonZero(info) => self::non_zero::build(
                context,
                module,
                registry,
                metadata,
                WithSelf::new(self_ty, info),
            ),
            Self::Nullable(info) => self::nullable::build(
                context,
                module,
                registry,
                metadata,
                WithSelf::new(self_ty, info),
            ),
            Self::Pedersen(info) => self::pedersen::build(
                context,
                module,
                registry,
                metadata,
                WithSelf::new(self_ty, info),
            ),
            Self::Poseidon(info) => self::poseidon::build(
                context,
                module,
                registry,
                metadata,
                WithSelf::new(self_ty, info),
            ),
            Self::RangeCheck(info) => self::range_check::build(
                context,
                module,
                registry,
                metadata,
                WithSelf::new(self_ty, info),
            ),
            Self::RangeCheck96(info) => self::range_check::build(
                context,
                module,
                registry,
                metadata,
                WithSelf::new(self_ty, info),
            ),
            Self::SegmentArena(info) => self::segment_arena::build(
                context,
                module,
                registry,
                metadata,
                WithSelf::new(self_ty, info),
            ),
            Self::Sint8(info) => self::uint8::build(
                context,
                module,
                registry,
                metadata,
                WithSelf::new(self_ty, info),
            ),
            Self::Sint16(info) => self::uint16::build(
                context,
                module,
                registry,
                metadata,
                WithSelf::new(self_ty, info),
            ),
            Self::Sint32(info) => self::uint32::build(
                context,
                module,
                registry,
                metadata,
                WithSelf::new(self_ty, info),
            ),
            Self::Sint64(info) => self::uint64::build(
                context,
                module,
                registry,
                metadata,
                WithSelf::new(self_ty, info),
            ),
            Self::Sint128(info) => self::uint128::build(
                context,
                module,
                registry,
                metadata,
                WithSelf::new(self_ty, info),
            ),
            Self::Snapshot(info) => self::snapshot::build(
                context,
                module,
                registry,
                metadata,
                WithSelf::new(self_ty, info),
            ),
            Self::Span(_) => todo!("implement span type"),
            Self::SquashedFelt252Dict(info) => self::squashed_felt252_dict::build(
                context,
                module,
                registry,
                metadata,
                WithSelf::new(self_ty, info),
            ),
            Self::StarkNet(selector) => self::starknet::build(
                context,
                module,
                registry,
                metadata,
                WithSelf::new(self_ty, selector),
            ),
            Self::Struct(info) => self::r#struct::build(
                context,
                module,
                registry,
                metadata,
                WithSelf::new(self_ty, info),
            ),
            Self::Uint128(info) => self::uint128::build(
                context,
                module,
                registry,
                metadata,
                WithSelf::new(self_ty, info),
            ),
            Self::Uint128MulGuarantee(info) => self::uint128_mul_guarantee::build(
                context,
                module,
                registry,
                metadata,
                WithSelf::new(self_ty, info),
            ),
            Self::Uint16(info) => self::uint16::build(
                context,
                module,
                registry,
                metadata,
                WithSelf::new(self_ty, info),
            ),
            Self::Uint32(info) => self::uint32::build(
                context,
                module,
                registry,
                metadata,
                WithSelf::new(self_ty, info),
            ),
            Self::Uint64(info) => self::uint64::build(
                context,
                module,
                registry,
                metadata,
                WithSelf::new(self_ty, info),
            ),
            Self::Uint8(info) => self::uint8::build(
                context,
                module,
                registry,
                metadata,
                WithSelf::new(self_ty, info),
            ),
            Self::Uninitialized(info) => self::uninitialized::build(
                context,
                module,
                registry,
                metadata,
                WithSelf::new(self_ty, info),
            ),
            CoreTypeConcrete::Coupon(info) => self::coupon::build(
                context,
                module,
                registry,
                metadata,
                WithSelf::new(self_ty, info),
            ),
            CoreTypeConcrete::Circuit(info) => self::circuit::build(
                context,
                module,
                registry,
                metadata,
                WithSelf::new(self_ty, info),
            ),
        }
    }

    fn is_builtin(&self) -> bool {
        matches!(
            self,
            CoreTypeConcrete::Bitwise(_)
                | CoreTypeConcrete::EcOp(_)
                | CoreTypeConcrete::GasBuiltin(_)
                | CoreTypeConcrete::BuiltinCosts(_)
                | CoreTypeConcrete::RangeCheck(_)
                | CoreTypeConcrete::RangeCheck96(_)
                | CoreTypeConcrete::Pedersen(_)
                | CoreTypeConcrete::Poseidon(_)
                | CoreTypeConcrete::Coupon(_)
                | CoreTypeConcrete::StarkNet(StarkNetTypeConcrete::System(_))
                | CoreTypeConcrete::SegmentArena(_)
                | CoreTypeConcrete::Circuit(CircuitTypeConcrete::AddMod(_))
                | CoreTypeConcrete::Circuit(CircuitTypeConcrete::MulMod(_))
        )
    }

    fn is_complex(
        &self,
        registry: &ProgramRegistry<CoreType, CoreLibfunc>,
    ) -> Result<bool, Self::Error> {
        Ok(match self {
            // Builtins.
            CoreTypeConcrete::Bitwise(_)
            | CoreTypeConcrete::EcOp(_)
            | CoreTypeConcrete::GasBuiltin(_)
            | CoreTypeConcrete::BuiltinCosts(_)
            | CoreTypeConcrete::RangeCheck(_)
            | CoreTypeConcrete::Pedersen(_)
            | CoreTypeConcrete::Poseidon(_)
            | CoreTypeConcrete::RangeCheck96(_)
            | CoreTypeConcrete::StarkNet(StarkNetTypeConcrete::System(_)) // u64 is not complex
            | CoreTypeConcrete::SegmentArena(_) => false,

            CoreTypeConcrete::Box(_)
            | CoreTypeConcrete::Uint8(_)
            | CoreTypeConcrete::Uint16(_)
            | CoreTypeConcrete::Uint32(_)
            | CoreTypeConcrete::Uint64(_)
            | CoreTypeConcrete::Uint128(_)
            | CoreTypeConcrete::Uint128MulGuarantee(_)
            | CoreTypeConcrete::Sint8(_)
            | CoreTypeConcrete::Sint16(_)
            | CoreTypeConcrete::Sint32(_)
            | CoreTypeConcrete::Sint64(_)
            | CoreTypeConcrete::Sint128(_)
            | CoreTypeConcrete::Nullable(_)
            | CoreTypeConcrete::Felt252Dict(_)
            | CoreTypeConcrete::SquashedFelt252Dict(_) => false,

            CoreTypeConcrete::Array(_) => true,
            CoreTypeConcrete::EcPoint(_) => true,
            CoreTypeConcrete::EcState(_) => true,
            CoreTypeConcrete::Felt252DictEntry(_) => true,

            CoreTypeConcrete::Felt252(_)
            | CoreTypeConcrete::Bytes31(_)
            | CoreTypeConcrete::StarkNet(
                StarkNetTypeConcrete::ClassHash(_)
                | StarkNetTypeConcrete::ContractAddress(_)
                | StarkNetTypeConcrete::StorageAddress(_)
                | StarkNetTypeConcrete::StorageBaseAddress(_)
            ) => {
                #[cfg(target_arch = "x86_64")]
                let value = true;

                #[cfg(target_arch = "aarch64")]
                let value = false;

                value
            },

            CoreTypeConcrete::NonZero(info)
            | CoreTypeConcrete::Uninitialized(info)
            | CoreTypeConcrete::Snapshot(info) => registry.get_type(&info.ty)?.is_complex(registry)?,

            CoreTypeConcrete::Enum(info) => match info.variants.len() {
                0 => false,
                1 => registry.get_type(&info.variants[0])?.is_complex(registry)?,
                _ => !self.is_zst(registry)?,
            },
            CoreTypeConcrete::Struct(_) => true,

            CoreTypeConcrete::BoundedInt(_info) => {
                #[cfg(target_arch = "x86_64")]
                let value = _info.range.offset_bit_width() > 128;

                #[cfg(target_arch = "aarch64")]
                let value = false;

                value
            },
            CoreTypeConcrete::Const(_) => todo!(),
            CoreTypeConcrete::Span(_) => todo!(),
            CoreTypeConcrete::StarkNet(StarkNetTypeConcrete::Secp256Point(_))
            | CoreTypeConcrete::StarkNet(StarkNetTypeConcrete::Sha256StateHandle(_)) => todo!(),
            CoreTypeConcrete::Coupon(_) => false,

            CoreTypeConcrete::Circuit(info) => circuit::is_complex(info)
        })
    }

    fn is_zst(
        &self,
        registry: &ProgramRegistry<CoreType, CoreLibfunc>,
    ) -> Result<bool, Self::Error> {
        Ok(match self {
            // Builtin counters:
            CoreTypeConcrete::Bitwise(_)
            | CoreTypeConcrete::EcOp(_)
            | CoreTypeConcrete::RangeCheck(_)
            | CoreTypeConcrete::Pedersen(_)
            | CoreTypeConcrete::Poseidon(_)
            | CoreTypeConcrete::RangeCheck96(_)
            | CoreTypeConcrete::SegmentArena(_) => false,

            // A ptr to a list of costs.
            CoreTypeConcrete::BuiltinCosts(_) => false,

            // Other builtins:
            CoreTypeConcrete::Uint128MulGuarantee(_) | CoreTypeConcrete::Coupon(_) => true,

            // Normal types:
            CoreTypeConcrete::Array(_)
            | CoreTypeConcrete::Box(_)
            | CoreTypeConcrete::Bytes31(_)
            | CoreTypeConcrete::EcPoint(_)
            | CoreTypeConcrete::EcState(_)
            | CoreTypeConcrete::Felt252(_)
            | CoreTypeConcrete::GasBuiltin(_)
            | CoreTypeConcrete::Uint8(_)
            | CoreTypeConcrete::Uint16(_)
            | CoreTypeConcrete::Uint32(_)
            | CoreTypeConcrete::Uint64(_)
            | CoreTypeConcrete::Uint128(_)
            | CoreTypeConcrete::Sint8(_)
            | CoreTypeConcrete::Sint16(_)
            | CoreTypeConcrete::Sint32(_)
            | CoreTypeConcrete::Sint64(_)
            | CoreTypeConcrete::Sint128(_)
            | CoreTypeConcrete::Felt252Dict(_)
            | CoreTypeConcrete::Felt252DictEntry(_)
            | CoreTypeConcrete::SquashedFelt252Dict(_)
            | CoreTypeConcrete::StarkNet(_)
            | CoreTypeConcrete::Nullable(_) => false,

            // Containers:
            CoreTypeConcrete::NonZero(info)
            | CoreTypeConcrete::Uninitialized(info)
            | CoreTypeConcrete::Snapshot(info) => {
                let type_info = registry.get_type(&info.ty)?;
                type_info.is_zst(registry)?
            }

            // Enums and structs:
            CoreTypeConcrete::Enum(info) => {
                info.variants.is_empty()
                    || (info.variants.len() == 1
                        && registry.get_type(&info.variants[0])?.is_zst(registry)?)
            }
            CoreTypeConcrete::Struct(info) => {
                let mut is_zst = true;
                for member in &info.members {
                    if !registry.get_type(member)?.is_zst(registry)? {
                        is_zst = false;
                        break;
                    }
                }
                is_zst
            }

            CoreTypeConcrete::BoundedInt(_) => false,
            CoreTypeConcrete::Const(info) => {
                let type_info = registry.get_type(&info.inner_ty)?;
                type_info.is_zst(registry)?
            }
            CoreTypeConcrete::Span(_) => todo!(),
            CoreTypeConcrete::Circuit(info) => circuit::is_zst(info),
        })
    }

    fn layout(
        &self,
        registry: &ProgramRegistry<CoreType, CoreLibfunc>,
    ) -> Result<Layout, Self::Error> {
        Ok(match self {
            CoreTypeConcrete::Array(_) => {
                Layout::new::<*mut ()>()
                    .extend(get_integer_layout(32))?
                    .0
                    .extend(get_integer_layout(32))?
                    .0
                    .extend(get_integer_layout(32))?
                    .0
            }
            CoreTypeConcrete::Bitwise(_) => Layout::new::<u64>(),
            CoreTypeConcrete::Box(_) => Layout::new::<*mut ()>(),
            CoreTypeConcrete::EcOp(_) => Layout::new::<u64>(),
            CoreTypeConcrete::EcPoint(_) => layout_repeat(&get_integer_layout(252), 2)?.0,
            CoreTypeConcrete::EcState(_) => layout_repeat(&get_integer_layout(252), 4)?.0,
            CoreTypeConcrete::Felt252(_) => get_integer_layout(252),
<<<<<<< HEAD
            CoreTypeConcrete::GasBuiltin(_) => get_integer_layout(64),
            CoreTypeConcrete::BuiltinCosts(_) => Layout::new::<()>(),
=======
            CoreTypeConcrete::GasBuiltin(_) => get_integer_layout(128),
            CoreTypeConcrete::BuiltinCosts(_) => Layout::new::<*const ()>(),
>>>>>>> 5a5d1b3a
            CoreTypeConcrete::Uint8(_) => get_integer_layout(8),
            CoreTypeConcrete::Uint16(_) => get_integer_layout(16),
            CoreTypeConcrete::Uint32(_) => get_integer_layout(32),
            CoreTypeConcrete::Uint64(_) => get_integer_layout(64),
            CoreTypeConcrete::Uint128(_) => get_integer_layout(128),
            CoreTypeConcrete::Uint128MulGuarantee(_) => Layout::new::<()>(),
            CoreTypeConcrete::NonZero(info) => registry.get_type(&info.ty)?.layout(registry)?,
            CoreTypeConcrete::Nullable(_) => Layout::new::<*mut ()>(),
            CoreTypeConcrete::RangeCheck(_) => Layout::new::<u64>(),
            CoreTypeConcrete::Uninitialized(info) => {
                registry.get_type(&info.ty)?.layout(registry)?
            }
            CoreTypeConcrete::Enum(info) => {
                let tag_layout =
                    get_integer_layout(info.variants.len().next_power_of_two().trailing_zeros());

                info.variants.iter().try_fold(tag_layout, |acc, id| {
                    let layout = tag_layout
                        .extend(registry.get_type(id)?.layout(registry)?)?
                        .0;

                    Result::<_, Self::Error>::Ok(Layout::from_size_align(
                        acc.size().max(layout.size()),
                        acc.align().max(layout.align()),
                    )?)
                })?
            }
            CoreTypeConcrete::Struct(info) => info
                .members
                .iter()
                .try_fold(Option::<Layout>::None, |acc, id| {
                    Result::<_, Self::Error>::Ok(Some(match acc {
                        Some(layout) => layout.extend(registry.get_type(id)?.layout(registry)?)?.0,
                        None => registry.get_type(id)?.layout(registry)?,
                    }))
                })?
                .unwrap_or(Layout::from_size_align(0, 1)?),
            CoreTypeConcrete::Felt252Dict(_) => Layout::new::<*mut std::ffi::c_void>(), // ptr
            CoreTypeConcrete::Felt252DictEntry(_) => {
                get_integer_layout(252)
                    .extend(Layout::new::<*mut std::ffi::c_void>())?
                    .0
                    .extend(Layout::new::<*mut std::ffi::c_void>())?
                    .0
            }
            CoreTypeConcrete::SquashedFelt252Dict(_) => Layout::new::<*mut std::ffi::c_void>(), // ptr
            CoreTypeConcrete::Pedersen(_) => Layout::new::<u64>(),
            CoreTypeConcrete::Poseidon(_) => Layout::new::<u64>(),
            CoreTypeConcrete::Span(_) => todo!(),
            CoreTypeConcrete::StarkNet(info) => match info {
                StarkNetTypeConcrete::ClassHash(_) => get_integer_layout(252),
                StarkNetTypeConcrete::ContractAddress(_) => get_integer_layout(252),
                StarkNetTypeConcrete::StorageBaseAddress(_) => get_integer_layout(252),
                StarkNetTypeConcrete::StorageAddress(_) => get_integer_layout(252),
                StarkNetTypeConcrete::System(_) => Layout::new::<*mut ()>(),
                StarkNetTypeConcrete::Secp256Point(_) => {
                    get_integer_layout(256)
                        .extend(get_integer_layout(256))?
                        .0
                        .extend(get_integer_layout(1))?
                        .0
                }
                StarkNetTypeConcrete::Sha256StateHandle(_) => Layout::new::<*mut ()>(),
            },
            CoreTypeConcrete::SegmentArena(_) => Layout::new::<u64>(),
            CoreTypeConcrete::Snapshot(info) => registry.get_type(&info.ty)?.layout(registry)?,
            CoreTypeConcrete::Sint8(_) => get_integer_layout(8),
            CoreTypeConcrete::Sint16(_) => get_integer_layout(16),
            CoreTypeConcrete::Sint32(_) => get_integer_layout(32),
            CoreTypeConcrete::Sint64(_) => get_integer_layout(64),
            CoreTypeConcrete::Sint128(_) => get_integer_layout(128),
            CoreTypeConcrete::Bytes31(_) => get_integer_layout(248),
            CoreTypeConcrete::BoundedInt(info) => get_integer_layout(info.range.offset_bit_width()),

            CoreTypeConcrete::Const(const_type) => {
                registry.get_type(&const_type.inner_ty)?.layout(registry)?
            }
            CoreTypeConcrete::Coupon(_) => Layout::new::<()>(),
            CoreTypeConcrete::RangeCheck96(_) => get_integer_layout(64),
            CoreTypeConcrete::Circuit(info) => circuit::layout(registry, info)?,
        }
        .pad_to_align())
    }

    fn is_memory_allocated(
        &self,
        registry: &ProgramRegistry<CoreType, CoreLibfunc>,
    ) -> Result<bool, Self::Error> {
        // Right now, only enums and other structures which may end up passing a flattened enum as
        // arguments.
        Ok(match self {
            CoreTypeConcrete::Array(_) => false,
            CoreTypeConcrete::Bitwise(_) => false,
            CoreTypeConcrete::Box(_) => false,
            CoreTypeConcrete::EcOp(_) => false,
            CoreTypeConcrete::EcPoint(_) => false,
            CoreTypeConcrete::EcState(_) => false,
            CoreTypeConcrete::Felt252(_) => false,
            CoreTypeConcrete::GasBuiltin(_) => false,
            CoreTypeConcrete::BuiltinCosts(_) => false,
            CoreTypeConcrete::Uint8(_) => false,
            CoreTypeConcrete::Uint16(_) => false,
            CoreTypeConcrete::Uint32(_) => false,
            CoreTypeConcrete::Uint64(_) => false,
            CoreTypeConcrete::Uint128(_) => false,
            CoreTypeConcrete::Uint128MulGuarantee(_) => false,
            CoreTypeConcrete::Sint8(_) => false,
            CoreTypeConcrete::Sint16(_) => false,
            CoreTypeConcrete::Sint32(_) => false,
            CoreTypeConcrete::Sint64(_) => false,
            CoreTypeConcrete::Sint128(_) => false,
            CoreTypeConcrete::NonZero(_) => false,
            CoreTypeConcrete::Nullable(_) => false,
            CoreTypeConcrete::RangeCheck(_) => false,
            CoreTypeConcrete::RangeCheck96(_) => false,
            CoreTypeConcrete::Uninitialized(_) => false,
            CoreTypeConcrete::Enum(info) => {
                // Enums are memory-allocated if either:
                //   - Has only variant which is memory-allocated.
                //   - Has more than one variants, at least one of them being non-ZST.
                match info.variants.len() {
                    0 => false,
                    1 => registry
                        .get_type(&info.variants[0])?
                        .is_memory_allocated(registry)?,
                    _ => {
                        let mut is_memory_allocated = false;
                        for variant in &info.variants {
                            if !registry.get_type(variant)?.is_zst(registry)? {
                                is_memory_allocated = true;
                                break;
                            }
                        }
                        is_memory_allocated
                    }
                }
            }
            CoreTypeConcrete::Struct(info) => {
                let mut is_memory_allocated = false;
                for member in &info.members {
                    if registry.get_type(member)?.is_memory_allocated(registry)? {
                        is_memory_allocated = true;
                        break;
                    }
                }
                is_memory_allocated
            }
            CoreTypeConcrete::Felt252Dict(_) => false,
            CoreTypeConcrete::Felt252DictEntry(_) => false,
            CoreTypeConcrete::SquashedFelt252Dict(_) => false,
            CoreTypeConcrete::Pedersen(_) => false,
            CoreTypeConcrete::Poseidon(_) => false,
            CoreTypeConcrete::Span(_) => false,
            CoreTypeConcrete::StarkNet(_) => false,
            CoreTypeConcrete::SegmentArena(_) => false,
            CoreTypeConcrete::Snapshot(info) => {
                registry.get_type(&info.ty)?.is_memory_allocated(registry)?
            }
            CoreTypeConcrete::Bytes31(_) => false,

            CoreTypeConcrete::BoundedInt(_) => false,
            CoreTypeConcrete::Const(info) => registry
                .get_type(&info.inner_ty)?
                .is_memory_allocated(registry)?,
            CoreTypeConcrete::Coupon(_) => false,
            CoreTypeConcrete::Circuit(_) => false,
        })
    }

    fn integer_range(
        &self,
        registry: &ProgramRegistry<CoreType, CoreLibfunc>,
    ) -> Result<Range, Self::Error> {
        fn range_of<T>() -> Range
        where
            T: Bounded + Into<BigInt>,
        {
            Range {
                lower: T::min_value().into(),
                upper: T::max_value().into() + BigInt::one(),
            }
        }

        Ok(match self {
            Self::Uint8(_) => range_of::<u8>(),
            Self::Uint16(_) => range_of::<u16>(),
            Self::Uint32(_) => range_of::<u32>(),
            Self::Uint64(_) => range_of::<u64>(),
            Self::Uint128(_) => range_of::<u128>(),
            Self::Felt252(_) => Range {
                lower: BigInt::ZERO,
                upper: BigInt::from_biguint(Sign::Plus, PRIME.clone()),
            },
            Self::Sint8(_) => range_of::<i8>(),
            Self::Sint16(_) => range_of::<i16>(),
            Self::Sint32(_) => range_of::<i32>(),
            Self::Sint64(_) => range_of::<i64>(),
            Self::Sint128(_) => range_of::<i128>(),

            Self::BoundedInt(info) => info.range.clone(),
            Self::Bytes31(_) => Range {
                lower: BigInt::ZERO,
                upper: BigInt::one() << 248,
            },
            Self::Const(info) => registry.get_type(&info.inner_ty)?.integer_range(registry)?,
            Self::NonZero(info) => registry.get_type(&info.ty)?.integer_range(registry)?,

            _ => return Err(crate::error::Error::IntegerLikeTypeExpected),
        })
    }

    fn is_bounded_int(
        &self,
        registry: &ProgramRegistry<CoreType, CoreLibfunc>,
    ) -> Result<bool, Self::Error> {
        Ok(match self {
            CoreTypeConcrete::BoundedInt(_) => true,
            CoreTypeConcrete::NonZero(info) => {
                registry.get_type(&info.ty)?.is_bounded_int(registry)?
            }

            _ => false,
        })
    }

    fn is_felt252(
        &self,
        registry: &ProgramRegistry<CoreType, CoreLibfunc>,
    ) -> Result<bool, Self::Error> {
        Ok(match self {
            CoreTypeConcrete::Felt252(_) => true,
            CoreTypeConcrete::NonZero(info) => registry.get_type(&info.ty)?.is_felt252(registry)?,

            _ => false,
        })
    }

    fn variants(&self) -> Option<&[ConcreteTypeId]> {
        match self {
            Self::Enum(info) => Some(&info.variants),
            _ => None,
        }
    }

    fn fields(&self) -> Option<&[ConcreteTypeId]> {
        match self {
            Self::Struct(info) => Some(&info.members),
            _ => None,
        }
    }

    fn build_default<'ctx, 'this>(
        &self,
        context: &'ctx Context,
        _registry: &ProgramRegistry<CoreType, CoreLibfunc>,
        entry: &'this Block<'ctx>,
        location: Location<'ctx>,
        _helper: &LibfuncHelper<'ctx, 'this>,
        _metadata: &mut MetadataStorage,
        _self_ty: &ConcreteTypeId,
    ) -> Result<Value<'ctx, 'this>, Self::Error> {
        static BOOL_USER_TYPE_ID: OnceLock<UserTypeId> = OnceLock::new();
        let bool_user_type_id =
            BOOL_USER_TYPE_ID.get_or_init(|| UserTypeId::from_string("core::bool"));

        Ok(match self {
            Self::Enum(info) => match &info.info.long_id.generic_args[0] {
                GenericArg::UserType(id) if id == bool_user_type_id => {
                    let tag = entry.const_int(context, location, 0, 1)?;

                    let value = entry.append_op_result(llvm::undef(
                        llvm::r#type::r#struct(
                            context,
                            &[
                                IntegerType::new(context, 1).into(),
                                llvm::r#type::array(IntegerType::new(context, 8).into(), 0),
                            ],
                            false,
                        ),
                        location,
                    ))?;

                    entry.insert_value(context, location, value, tag, 0)?
                }
                _ => unimplemented!("unsupported dict value type"),
            },
            Self::Felt252(_) => entry.const_int(context, location, 0, 252)?,
            Self::Nullable(_) => {
                entry.append_op_result(llvm::zero(llvm::r#type::pointer(context, 0), location))?
            }
            Self::Uint8(_) => entry.const_int(context, location, 0, 8)?,
            Self::Uint16(_) => entry.const_int(context, location, 0, 16)?,
            Self::Uint32(_) => entry.const_int(context, location, 0, 32)?,
            Self::Uint64(_) => entry.const_int(context, location, 0, 64)?,
            Self::Uint128(_) => entry.const_int(context, location, 0, 128)?,
            _ => unimplemented!("unsupported dict value type"),
        })
    }
}

#[derive(Clone, Debug, Eq, Hash, PartialEq)]
pub struct WithSelf<'a, T> {
    self_ty: &'a ConcreteTypeId,
    inner: &'a T,
}

impl<'a, T> WithSelf<'a, T> {
    pub fn new(self_ty: &'a ConcreteTypeId, inner: &'a T) -> Self {
        Self { self_ty, inner }
    }

    pub fn self_ty(&self) -> &ConcreteTypeId {
        self.self_ty
    }
}

impl<'a, T> AsRef<T> for WithSelf<'a, T> {
    fn as_ref(&self) -> &T {
        self.inner
    }
}

impl<'a, T> Deref for WithSelf<'a, T> {
    type Target = T;

    fn deref(&self) -> &T {
        self.inner
    }
}

#[cfg(test)]
mod test {
    use super::TypeBuilder;
    use crate::utils::test::load_cairo;
    use cairo_lang_sierra::{
        extensions::core::{CoreLibfunc, CoreType},
        program_registry::ProgramRegistry,
    };

    #[test]
    fn ensure_padded_layouts() {
        let (_, program) = load_cairo! {
            #[derive(Drop)]
            struct A {}
            #[derive(Drop)]
            struct B { a: u8 }
            #[derive(Drop)]
            struct C { a: u8, b: u16 }
            #[derive(Drop)]
            struct D { a: u16, b: u8 }

            fn main(a: A, b: B, c: C, d: D) {}
        };

        let registry = ProgramRegistry::<CoreType, CoreLibfunc>::new(&program).unwrap();
        for ty in &program.type_declarations {
            let ty = registry.get_type(&ty.id).unwrap();
            let layout = ty.layout(&registry).unwrap();
            assert_eq!(layout, layout.pad_to_align());
        }
    }
}<|MERGE_RESOLUTION|>--- conflicted
+++ resolved
@@ -635,13 +635,8 @@
             CoreTypeConcrete::EcPoint(_) => layout_repeat(&get_integer_layout(252), 2)?.0,
             CoreTypeConcrete::EcState(_) => layout_repeat(&get_integer_layout(252), 4)?.0,
             CoreTypeConcrete::Felt252(_) => get_integer_layout(252),
-<<<<<<< HEAD
             CoreTypeConcrete::GasBuiltin(_) => get_integer_layout(64),
-            CoreTypeConcrete::BuiltinCosts(_) => Layout::new::<()>(),
-=======
-            CoreTypeConcrete::GasBuiltin(_) => get_integer_layout(128),
             CoreTypeConcrete::BuiltinCosts(_) => Layout::new::<*const ()>(),
->>>>>>> 5a5d1b3a
             CoreTypeConcrete::Uint8(_) => get_integer_layout(8),
             CoreTypeConcrete::Uint16(_) => get_integer_layout(16),
             CoreTypeConcrete::Uint32(_) => get_integer_layout(32),
