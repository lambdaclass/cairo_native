<<<<<<< HEAD
//! # FFI Wrappers
//!
//! This is a "hotfix" for missing Rust interfaces to the C/C++ libraries we use, namely LLVM/MLIR
//! APIs that are missing from melior.

=======
use crate::error::Error as CompileError;
>>>>>>> d2d9cd1c
use llvm_sys::{
    core::{
        LLVMContextCreate, LLVMContextDispose, LLVMDisposeMemoryBuffer, LLVMDisposeMessage,
        LLVMDisposeModule, LLVMGetBufferSize, LLVMGetBufferStart,
    },
    prelude::{LLVMContextRef, LLVMMemoryBufferRef, LLVMModuleRef},
    target::{
        LLVM_InitializeAllAsmParsers, LLVM_InitializeAllAsmPrinters, LLVM_InitializeAllTargetInfos,
        LLVM_InitializeAllTargetMCs, LLVM_InitializeAllTargets,
    },
    target_machine::{
        LLVMCodeGenFileType, LLVMCodeGenOptLevel, LLVMCodeModel, LLVMCreateTargetMachine,
        LLVMDisposeTargetMachine, LLVMGetDefaultTargetTriple, LLVMGetHostCPUFeatures,
        LLVMGetHostCPUName, LLVMGetTargetFromTriple, LLVMRelocMode,
        LLVMTargetMachineEmitToMemoryBuffer, LLVMTargetRef,
    },
};
use melior::ir::{Module, Type, TypeLike};
use mlir_sys::MlirOperation;
use std::{
    borrow::Cow,
    error::Error,
    ffi::{c_void, CStr},
    fmt::Display,
    io::Write,
    mem::MaybeUninit,
    path::Path,
    ptr::{addr_of_mut, null_mut},
    sync::OnceLock,
};
use tempfile::NamedTempFile;

extern "C" {
    fn LLVMStructType_getFieldTypeAt(ty_ptr: *const c_void, index: u32) -> *const c_void;

    /// Translate operation that satisfies LLVM dialect module requirements into an LLVM IR module living in the given context.
    /// This translates operations from any dilalect that has a registered implementation of LLVMTranslationDialectInterface.
    fn mlirTranslateModuleToLLVMIR(
        module_operation_ptr: MlirOperation,
        llvm_context: LLVMContextRef,
    ) -> LLVMModuleRef;
}

/// For any `!llvm.struct<...>` type, return the MLIR type of the field at the requested index.
pub fn get_struct_field_type_at<'c>(r#type: &Type<'c>, index: usize) -> Type<'c> {
    let mut ty_ptr = r#type.to_raw();

    ty_ptr.ptr = unsafe { LLVMStructType_getFieldTypeAt(ty_ptr.ptr, index as u32) };
    unsafe { Type::from_raw(ty_ptr) }
}

/// A error from the LLVM API.
#[derive(Debug, Clone)]
pub struct LLVMCompileError(String);

impl Error for LLVMCompileError {}

impl Display for LLVMCompileError {
    #[inline]
    fn fmt(&self, f: &mut std::fmt::Formatter<'_>) -> std::fmt::Result {
        f.write_str(&self.0)
    }
}

/// Optimization levels.
#[derive(Clone, Copy, Debug, Default, Eq, Hash, Ord, PartialEq, PartialOrd)]
pub enum OptLevel {
    None,
    Less,
    #[default]
    Default,
    Aggressive,
}

impl From<usize> for OptLevel {
    fn from(value: usize) -> Self {
        match value {
            0 => OptLevel::None,
            1 => OptLevel::Less,
            2 => OptLevel::Default,
            _ => OptLevel::Aggressive,
        }
    }
}

impl From<OptLevel> for usize {
    fn from(val: OptLevel) -> Self {
        match val {
            OptLevel::None => 0,
            OptLevel::Less => 1,
            OptLevel::Default => 2,
            OptLevel::Aggressive => 3,
        }
    }
}

impl From<u8> for OptLevel {
    fn from(value: u8) -> Self {
        match value {
            0 => OptLevel::None,
            1 => OptLevel::Less,
            2 => OptLevel::Default,
            _ => OptLevel::Aggressive,
        }
    }
}

/// Converts a MLIR module to a compile object, that can be linked with a linker.
pub fn module_to_object(
    module: &Module<'_>,
    opt_level: OptLevel,
) -> Result<Vec<u8>, LLVMCompileError> {
    static INITIALIZED: OnceLock<()> = OnceLock::new();

    INITIALIZED.get_or_init(|| unsafe {
        LLVM_InitializeAllTargets();
        LLVM_InitializeAllTargetInfos();
        LLVM_InitializeAllTargetMCs();
        LLVM_InitializeAllAsmPrinters();
        LLVM_InitializeAllAsmParsers();
    });

    unsafe {
        let llvm_context = LLVMContextCreate();

        let op = module.as_operation().to_raw();

        let llvm_module = mlirTranslateModuleToLLVMIR(op, llvm_context);

        let mut null = null_mut();
        let mut error_buffer = addr_of_mut!(null);

        let target_triple = LLVMGetDefaultTargetTriple();
        let target_cpu = LLVMGetHostCPUName();
        let target_cpu_features = LLVMGetHostCPUFeatures();

        let mut target: MaybeUninit<LLVMTargetRef> = MaybeUninit::uninit();

        if LLVMGetTargetFromTriple(target_triple, target.as_mut_ptr(), error_buffer) != 0 {
            let error = CStr::from_ptr(*error_buffer);
            let err = error.to_string_lossy().to_string();
            LLVMDisposeMessage(*error_buffer);
            Err(LLVMCompileError(err))?;
        } else if !(*error_buffer).is_null() {
            LLVMDisposeMessage(*error_buffer);
            error_buffer = addr_of_mut!(null);
        }

        let target = target.assume_init();

        let machine = LLVMCreateTargetMachine(
            target,
            target_triple.cast(),
            target_cpu.cast(),
            target_cpu_features.cast(),
            match opt_level {
                OptLevel::None => LLVMCodeGenOptLevel::LLVMCodeGenLevelNone,
                OptLevel::Less => LLVMCodeGenOptLevel::LLVMCodeGenLevelLess,
                OptLevel::Default => LLVMCodeGenOptLevel::LLVMCodeGenLevelDefault,
                OptLevel::Aggressive => LLVMCodeGenOptLevel::LLVMCodeGenLevelAggressive,
            },
            LLVMRelocMode::LLVMRelocDynamicNoPic,
            LLVMCodeModel::LLVMCodeModelDefault,
        );

        let mut out_buf: MaybeUninit<LLVMMemoryBufferRef> = MaybeUninit::uninit();

        let ok = LLVMTargetMachineEmitToMemoryBuffer(
            machine,
            llvm_module,
            LLVMCodeGenFileType::LLVMObjectFile,
            error_buffer,
            out_buf.as_mut_ptr(),
        );

        if ok != 0 {
            let error = CStr::from_ptr(*error_buffer);
            let err = error.to_string_lossy().to_string();
            LLVMDisposeMessage(*error_buffer);
            Err(LLVMCompileError(err))?;
        } else if !(*error_buffer).is_null() {
            LLVMDisposeMessage(*error_buffer);
        }

        let out_buf = out_buf.assume_init();

        let out_buf_start: *const u8 = LLVMGetBufferStart(out_buf).cast();
        let out_buf_size = LLVMGetBufferSize(out_buf);

        // keep it in rust side
        let data = std::slice::from_raw_parts(out_buf_start, out_buf_size).to_vec();

        LLVMDisposeMemoryBuffer(out_buf);
        LLVMDisposeTargetMachine(machine);
        LLVMDisposeModule(llvm_module);
        LLVMContextDispose(llvm_context);

        Ok(data)
    }
}

/// Links the passed object into a shared library, stored on the given path.
pub fn object_to_shared_lib(object: &[u8], output_filename: &Path) -> Result<(), std::io::Error> {
    // linker seems to need a file and doesn't accept stdin
    let mut file = NamedTempFile::new()?;
    file.write_all(object)?;
    let file = file.into_temp_path();

    let file_path = file.display().to_string();
    let output_path = output_filename.display().to_string();

    let args: Vec<Cow<'static, str>> = {
        #[cfg(target_os = "macos")]
        {
            let mut args: Vec<Cow<'static, str>> = vec![
                "-demangle".into(),
                "-no_deduplicate".into(),
                "-dynamic".into(),
                "-dylib".into(),
                "-L/usr/local/lib".into(),
                "-L/Library/Developer/CommandLineTools/SDKs/MacOSX.sdk/usr/lib".into(),
            ];

            args.extend([
                Cow::from(file_path),
                "-o".into(),
                Cow::from(output_path),
                "-lSystem".into(),
            ]);

            if let Ok(extra_dir) = std::env::var("CAIRO_NATIVE_RUNTIME_LIBRARY") {
                args.extend([Cow::from(extra_dir)]);
            } else {
                args.extend(["libcairo_native_runtime.a".into()]);
            }

            args
        }
        #[cfg(target_os = "linux")]
        {
            let mut args: Vec<Cow<'static, str>> = vec![
                "--hash-style=gnu".into(),
                "--eh-frame-hdr".into(),
                "-shared".into(),
                "-L/lib/../lib64".into(),
                "-L/usr/lib/../lib64".into(),
            ];

            args.extend([
                "-o".into(),
                Cow::from(output_path),
                "-lc".into(),
                //"-lcairo_native_runtime".into(),
                Cow::from(file_path),
            ]);

            if let Ok(extra_dir) = std::env::var("CAIRO_NATIVE_RUNTIME_LIBRARY") {
                args.extend([Cow::from(extra_dir)]);
            } else {
                args.extend(["libcairo_native_runtime.a".into()]);
            }

            args
        }
        #[cfg(target_os = "windows")]
        {
            unimplemented!()
        }
    };

    let mut linker = std::process::Command::new("ld");
    let proc = linker.args(args.iter().map(|x| x.as_ref())).output()?;
    if proc.status.success() {
        Ok(())
    } else {
        let msg = String::from_utf8_lossy(&proc.stderr);
        panic!("error linking:\n{}", msg);
    }
}

/// Gets the target triple, which identifies the platform and ABI.
pub fn get_target_triple() -> String {
    let target_triple = unsafe {
        let value = LLVMGetDefaultTargetTriple();
        CStr::from_ptr(value).to_string_lossy().into_owned()
    };
    target_triple
}

/// Gets the data layout reprrsentation as a string, to be given to the MLIR module.
/// LLVM uses this to know the proper alignments for the given sizes, etc.
/// This function gets the data layout of the host target triple.
pub fn get_data_layout_rep() -> Result<String, CompileError> {
    unsafe {
        let mut null = null_mut();
        let error_buffer = addr_of_mut!(null);

        let target_triple = LLVMGetDefaultTargetTriple();

        let target_cpu = LLVMGetHostCPUName();

        let target_cpu_features = LLVMGetHostCPUFeatures();

        let mut target: MaybeUninit<LLVMTargetRef> = MaybeUninit::uninit();

        if LLVMGetTargetFromTriple(target_triple, target.as_mut_ptr(), error_buffer) != 0 {
            let error = CStr::from_ptr(*error_buffer);
            let err = error.to_string_lossy().to_string();
            tracing::error!("error getting target triple: {}", err);
            LLVMDisposeMessage(*error_buffer);
            Err(CompileError::LLVMCompileError(err))?;
        }
        if !(*error_buffer).is_null() {
            LLVMDisposeMessage(*error_buffer);
        }

        let target = target.assume_init();

        let machine = LLVMCreateTargetMachine(
            target,
            target_triple.cast(),
            target_cpu.cast(),
            target_cpu_features.cast(),
            LLVMCodeGenOptLevel::LLVMCodeGenLevelNone,
            LLVMRelocMode::LLVMRelocDynamicNoPic,
            LLVMCodeModel::LLVMCodeModelDefault,
        );

        let data_layout = llvm_sys::target_machine::LLVMCreateTargetDataLayout(machine);
        let data_layout_str =
            CStr::from_ptr(llvm_sys::target::LLVMCopyStringRepOfTargetData(data_layout));
        Ok(data_layout_str.to_string_lossy().into_owned())
    }
}

#[cfg(test)]
mod tests {
    use super::*;

    #[test]
    fn test_opt_level_default() {
        // Asserts that the default implementation of `OptLevel` returns `OptLevel::Default`.
        assert_eq!(OptLevel::default(), OptLevel::Default);

        // Asserts that converting from usize value 2 returns `OptLevel::Default`.
        assert_eq!(OptLevel::from(2usize), OptLevel::Default);

        // Asserts that converting from u8 value 2 returns `OptLevel::Default`.
        assert_eq!(OptLevel::from(2u8), OptLevel::Default);
    }

    #[test]
    fn test_opt_level_conversion() {
        // Test conversion from usize to OptLevel
        assert_eq!(OptLevel::from(0usize), OptLevel::None);
        assert_eq!(OptLevel::from(1usize), OptLevel::Less);
        assert_eq!(OptLevel::from(2usize), OptLevel::Default);
        assert_eq!(OptLevel::from(3usize), OptLevel::Aggressive);
        assert_eq!(OptLevel::from(30usize), OptLevel::Aggressive);

        // Test conversion from OptLevel to usize
        assert_eq!(usize::from(OptLevel::None), 0usize);
        assert_eq!(usize::from(OptLevel::Less), 1usize);
        assert_eq!(usize::from(OptLevel::Default), 2usize);
        assert_eq!(usize::from(OptLevel::Aggressive), 3usize);

        // Test conversion from u8 to OptLevel
        assert_eq!(OptLevel::from(0u8), OptLevel::None);
        assert_eq!(OptLevel::from(1u8), OptLevel::Less);
        assert_eq!(OptLevel::from(2u8), OptLevel::Default);
        assert_eq!(OptLevel::from(3u8), OptLevel::Aggressive);
        assert_eq!(OptLevel::from(30u8), OptLevel::Aggressive);
    }
}<|MERGE_RESOLUTION|>--- conflicted
+++ resolved
@@ -1,12 +1,9 @@
-<<<<<<< HEAD
 //! # FFI Wrappers
 //!
 //! This is a "hotfix" for missing Rust interfaces to the C/C++ libraries we use, namely LLVM/MLIR
 //! APIs that are missing from melior.
 
-=======
 use crate::error::Error as CompileError;
->>>>>>> d2d9cd1c
 use llvm_sys::{
     core::{
         LLVMContextCreate, LLVMContextDispose, LLVMDisposeMemoryBuffer, LLVMDisposeMessage,
