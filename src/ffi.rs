<<<<<<< HEAD
=======
//! # FFI Wrappers
//!
//! This is a "hotfix" for missing Rust interfaces to the C/C++ libraries we use, namely LLVM/MLIR
//! APIs that are missing from melior.

>>>>>>> 511faf75
use crate::error::Error as CompileError;
use llvm_sys::{
    core::{
        LLVMContextCreate, LLVMContextDispose, LLVMDisposeMemoryBuffer, LLVMDisposeMessage,
        LLVMDisposeModule, LLVMGetBufferSize, LLVMGetBufferStart,
    },
    prelude::{LLVMContextRef, LLVMMemoryBufferRef, LLVMModuleRef},
    target::{
        LLVM_InitializeAllAsmParsers, LLVM_InitializeAllAsmPrinters, LLVM_InitializeAllTargetInfos,
        LLVM_InitializeAllTargetMCs, LLVM_InitializeAllTargets,
    },
    target_machine::{
        LLVMCodeGenFileType, LLVMCodeGenOptLevel, LLVMCodeModel, LLVMCreateTargetMachine,
        LLVMDisposeTargetMachine, LLVMGetDefaultTargetTriple, LLVMGetHostCPUFeatures,
        LLVMGetHostCPUName, LLVMGetTargetFromTriple, LLVMRelocMode,
        LLVMTargetMachineEmitToMemoryBuffer, LLVMTargetRef,
    },
};
use melior::ir::{Module, Type, TypeLike};
use mlir_sys::{MlirModule, MlirOperation, MlirType};
use std::{
    alloc::Layout,
    borrow::Cow,
    error::Error,
    ffi::{c_void, CStr},
    fmt::Display,
    io::Write,
    mem::MaybeUninit,
    path::Path,
    ptr::{addr_of_mut, null_mut},
    sync::OnceLock,
};
use tempfile::NamedTempFile;

<<<<<<< HEAD
#[cfg(target_arch = "x86_64")]
pub const MAX_PLATFORM_ALIGNMENT: usize = 8;
#[cfg(target_arch = "aarch64")]
pub const MAX_PLATFORM_ALIGNMENT: usize = 16;

=======
>>>>>>> 511faf75
extern "C" {
    fn LLVMStructType_getFieldTypeAt(ty_ptr: *const c_void, index: u32) -> *const c_void;

    fn DataLayout_getTypePreferredAlignment(module: MlirModule, r#type: MlirType) -> u64;
    fn DataLayout_getTypeSize(module: MlirModule, r#type: MlirType) -> u64;

    /// Translate operation that satisfies LLVM dialect module requirements into an LLVM IR module
    /// living in the given context. This translates operations from any dilalect that has a
    /// registered implementation of `LLVMTranslationDialectInterface`.
    fn mlirTranslateModuleToLLVMIR(
        module_operation_ptr: MlirOperation,
        llvm_context: LLVMContextRef,
    ) -> LLVMModuleRef;
}

/// For any `!llvm.struct<...>` type, return the MLIR type of the field at the requested index.
pub fn get_struct_field_type_at<'c>(r#type: &Type<'c>, index: usize) -> Type<'c> {
    let mut ty_ptr = r#type.to_raw();

    ty_ptr.ptr = unsafe { LLVMStructType_getFieldTypeAt(ty_ptr.ptr, index as u32) };
    unsafe { Type::from_raw(ty_ptr) }
}

<<<<<<< HEAD
pub fn get_mlir_layout(mlir_module: &Module, type_mlir: Type) -> Layout {
    let module = mlir_module.to_raw();
    let r#type = type_mlir.to_raw();

    unsafe {
        let size = DataLayout_getTypeSize(module, r#type) as usize;
        let align = DataLayout_getTypePreferredAlignment(module, r#type) as usize;

        Layout::from_size_align(size, align.min(MAX_PLATFORM_ALIGNMENT))
            .expect("a valid MLIR layout")
    }
}

=======
/// A error from the LLVM API.
>>>>>>> 511faf75
#[derive(Debug, Clone)]
pub struct LLVMCompileError(String);

impl Error for LLVMCompileError {}

impl Display for LLVMCompileError {
    #[inline]
    fn fmt(&self, f: &mut std::fmt::Formatter<'_>) -> std::fmt::Result {
        f.write_str(&self.0)
    }
}

/// Optimization levels.
#[derive(Clone, Copy, Debug, Default, Eq, Hash, Ord, PartialEq, PartialOrd)]
pub enum OptLevel {
    None,
    Less,
    #[default]
    Default,
    Aggressive,
}

impl From<usize> for OptLevel {
    fn from(value: usize) -> Self {
        match value {
            0 => OptLevel::None,
            1 => OptLevel::Less,
            2 => OptLevel::Default,
            _ => OptLevel::Aggressive,
        }
    }
}

impl From<OptLevel> for usize {
    fn from(val: OptLevel) -> Self {
        match val {
            OptLevel::None => 0,
            OptLevel::Less => 1,
            OptLevel::Default => 2,
            OptLevel::Aggressive => 3,
        }
    }
}

impl From<u8> for OptLevel {
    fn from(value: u8) -> Self {
        match value {
            0 => OptLevel::None,
            1 => OptLevel::Less,
            2 => OptLevel::Default,
            _ => OptLevel::Aggressive,
        }
    }
}

/// Converts a MLIR module to a compile object, that can be linked with a linker.
pub fn module_to_object(
    module: &Module<'_>,
    opt_level: OptLevel,
) -> Result<Vec<u8>, LLVMCompileError> {
    static INITIALIZED: OnceLock<()> = OnceLock::new();

    INITIALIZED.get_or_init(|| unsafe {
        LLVM_InitializeAllTargets();
        LLVM_InitializeAllTargetInfos();
        LLVM_InitializeAllTargetMCs();
        LLVM_InitializeAllAsmPrinters();
        LLVM_InitializeAllAsmParsers();
    });

    unsafe {
        let llvm_context = LLVMContextCreate();

        let op = module.as_operation().to_raw();

        let llvm_module = mlirTranslateModuleToLLVMIR(op, llvm_context);

        let mut null = null_mut();
        let mut error_buffer = addr_of_mut!(null);

        let target_triple = LLVMGetDefaultTargetTriple();
        let target_cpu = LLVMGetHostCPUName();
        let target_cpu_features = LLVMGetHostCPUFeatures();

        let mut target: MaybeUninit<LLVMTargetRef> = MaybeUninit::uninit();

        if LLVMGetTargetFromTriple(target_triple, target.as_mut_ptr(), error_buffer) != 0 {
            let error = CStr::from_ptr(*error_buffer);
            let err = error.to_string_lossy().to_string();
            LLVMDisposeMessage(*error_buffer);
            Err(LLVMCompileError(err))?;
        } else if !(*error_buffer).is_null() {
            LLVMDisposeMessage(*error_buffer);
            error_buffer = addr_of_mut!(null);
        }

        let target = target.assume_init();

        let machine = LLVMCreateTargetMachine(
            target,
            target_triple.cast(),
            target_cpu.cast(),
            target_cpu_features.cast(),
            match opt_level {
                OptLevel::None => LLVMCodeGenOptLevel::LLVMCodeGenLevelNone,
                OptLevel::Less => LLVMCodeGenOptLevel::LLVMCodeGenLevelLess,
                OptLevel::Default => LLVMCodeGenOptLevel::LLVMCodeGenLevelDefault,
                OptLevel::Aggressive => LLVMCodeGenOptLevel::LLVMCodeGenLevelAggressive,
            },
            LLVMRelocMode::LLVMRelocDynamicNoPic,
            LLVMCodeModel::LLVMCodeModelDefault,
        );

        let mut out_buf: MaybeUninit<LLVMMemoryBufferRef> = MaybeUninit::uninit();

        let ok = LLVMTargetMachineEmitToMemoryBuffer(
            machine,
            llvm_module,
            LLVMCodeGenFileType::LLVMObjectFile,
            error_buffer,
            out_buf.as_mut_ptr(),
        );

        if ok != 0 {
            let error = CStr::from_ptr(*error_buffer);
            let err = error.to_string_lossy().to_string();
            LLVMDisposeMessage(*error_buffer);
            Err(LLVMCompileError(err))?;
        } else if !(*error_buffer).is_null() {
            LLVMDisposeMessage(*error_buffer);
        }

        let out_buf = out_buf.assume_init();

        let out_buf_start: *const u8 = LLVMGetBufferStart(out_buf).cast();
        let out_buf_size = LLVMGetBufferSize(out_buf);

        // keep it in rust side
        let data = std::slice::from_raw_parts(out_buf_start, out_buf_size).to_vec();

        LLVMDisposeMemoryBuffer(out_buf);
        LLVMDisposeTargetMachine(machine);
        LLVMDisposeModule(llvm_module);
        LLVMContextDispose(llvm_context);

        Ok(data)
    }
}

/// Links the passed object into a shared library, stored on the given path.
pub fn object_to_shared_lib(object: &[u8], output_filename: &Path) -> Result<(), std::io::Error> {
    // linker seems to need a file and doesn't accept stdin
    let mut file = NamedTempFile::new()?;
    file.write_all(object)?;
    let file = file.into_temp_path();

    let file_path = file.display().to_string();
    let output_path = output_filename.display().to_string();

    let args: Vec<Cow<'static, str>> = {
        #[cfg(target_os = "macos")]
        {
            let mut args: Vec<Cow<'static, str>> = vec![
                "-demangle".into(),
                "-no_deduplicate".into(),
                "-dynamic".into(),
                "-dylib".into(),
                "-L/usr/local/lib".into(),
                "-L/Library/Developer/CommandLineTools/SDKs/MacOSX.sdk/usr/lib".into(),
            ];

            args.extend([
                Cow::from(file_path),
                "-o".into(),
                Cow::from(output_path),
                "-lSystem".into(),
            ]);

            if let Ok(extra_dir) = std::env::var("CAIRO_NATIVE_RUNTIME_LIBRARY") {
                args.extend([Cow::from(extra_dir)]);
            } else {
                args.extend(["libcairo_native_runtime.a".into()]);
            }

            args
        }
        #[cfg(target_os = "linux")]
        {
            let mut args: Vec<Cow<'static, str>> = vec![
                "--hash-style=gnu".into(),
                "--eh-frame-hdr".into(),
                "-shared".into(),
                "-L/lib/../lib64".into(),
                "-L/usr/lib/../lib64".into(),
            ];

            args.extend([
                "-o".into(),
                Cow::from(output_path),
                "-lc".into(),
                //"-lcairo_native_runtime".into(),
                Cow::from(file_path),
            ]);

            if let Ok(extra_dir) = std::env::var("CAIRO_NATIVE_RUNTIME_LIBRARY") {
                args.extend([Cow::from(extra_dir)]);
            } else {
                args.extend(["libcairo_native_runtime.a".into()]);
            }

            args
        }
        #[cfg(target_os = "windows")]
        {
            unimplemented!()
        }
    };

    let mut linker = std::process::Command::new("ld");
    let proc = linker.args(args.iter().map(|x| x.as_ref())).output()?;
    if proc.status.success() {
        Ok(())
    } else {
        let msg = String::from_utf8_lossy(&proc.stderr);
        panic!("error linking:\n{}", msg);
    }
}

/// Gets the target triple, which identifies the platform and ABI.
pub fn get_target_triple() -> String {
    let target_triple = unsafe {
        let value = LLVMGetDefaultTargetTriple();
        CStr::from_ptr(value).to_string_lossy().into_owned()
    };
    target_triple
}

/// Gets the data layout reprrsentation as a string, to be given to the MLIR module.
/// LLVM uses this to know the proper alignments for the given sizes, etc.
/// This function gets the data layout of the host target triple.
pub fn get_data_layout_rep() -> Result<String, CompileError> {
    unsafe {
        let mut null = null_mut();
        let error_buffer = addr_of_mut!(null);

        let target_triple = LLVMGetDefaultTargetTriple();

        let target_cpu = LLVMGetHostCPUName();

        let target_cpu_features = LLVMGetHostCPUFeatures();

        let mut target: MaybeUninit<LLVMTargetRef> = MaybeUninit::uninit();

        if LLVMGetTargetFromTriple(target_triple, target.as_mut_ptr(), error_buffer) != 0 {
            let error = CStr::from_ptr(*error_buffer);
            let err = error.to_string_lossy().to_string();
            tracing::error!("error getting target triple: {}", err);
            LLVMDisposeMessage(*error_buffer);
            Err(CompileError::LLVMCompileError(err))?;
        }
        if !(*error_buffer).is_null() {
            LLVMDisposeMessage(*error_buffer);
        }

        let target = target.assume_init();

        let machine = LLVMCreateTargetMachine(
            target,
            target_triple.cast(),
            target_cpu.cast(),
            target_cpu_features.cast(),
            LLVMCodeGenOptLevel::LLVMCodeGenLevelNone,
            LLVMRelocMode::LLVMRelocDynamicNoPic,
            LLVMCodeModel::LLVMCodeModelDefault,
        );

        let data_layout = llvm_sys::target_machine::LLVMCreateTargetDataLayout(machine);
        let data_layout_str =
            CStr::from_ptr(llvm_sys::target::LLVMCopyStringRepOfTargetData(data_layout));
        Ok(data_layout_str.to_string_lossy().into_owned())
    }
}

#[cfg(test)]
mod tests {
    use super::*;

    #[test]
    fn test_opt_level_default() {
        // Asserts that the default implementation of `OptLevel` returns `OptLevel::Default`.
        assert_eq!(OptLevel::default(), OptLevel::Default);

        // Asserts that converting from usize value 2 returns `OptLevel::Default`.
        assert_eq!(OptLevel::from(2usize), OptLevel::Default);

        // Asserts that converting from u8 value 2 returns `OptLevel::Default`.
        assert_eq!(OptLevel::from(2u8), OptLevel::Default);
    }

    #[test]
    fn test_opt_level_conversion() {
        // Test conversion from usize to OptLevel
        assert_eq!(OptLevel::from(0usize), OptLevel::None);
        assert_eq!(OptLevel::from(1usize), OptLevel::Less);
        assert_eq!(OptLevel::from(2usize), OptLevel::Default);
        assert_eq!(OptLevel::from(3usize), OptLevel::Aggressive);
        assert_eq!(OptLevel::from(30usize), OptLevel::Aggressive);

        // Test conversion from OptLevel to usize
        assert_eq!(usize::from(OptLevel::None), 0usize);
        assert_eq!(usize::from(OptLevel::Less), 1usize);
        assert_eq!(usize::from(OptLevel::Default), 2usize);
        assert_eq!(usize::from(OptLevel::Aggressive), 3usize);

        // Test conversion from u8 to OptLevel
        assert_eq!(OptLevel::from(0u8), OptLevel::None);
        assert_eq!(OptLevel::from(1u8), OptLevel::Less);
        assert_eq!(OptLevel::from(2u8), OptLevel::Default);
        assert_eq!(OptLevel::from(3u8), OptLevel::Aggressive);
        assert_eq!(OptLevel::from(30u8), OptLevel::Aggressive);
    }
}<|MERGE_RESOLUTION|>--- conflicted
+++ resolved
@@ -1,11 +1,8 @@
-<<<<<<< HEAD
-=======
 //! # FFI Wrappers
 //!
 //! This is a "hotfix" for missing Rust interfaces to the C/C++ libraries we use, namely LLVM/MLIR
 //! APIs that are missing from melior.
 
->>>>>>> 511faf75
 use crate::error::Error as CompileError;
 use llvm_sys::{
     core::{
@@ -40,14 +37,11 @@
 };
 use tempfile::NamedTempFile;
 
-<<<<<<< HEAD
 #[cfg(target_arch = "x86_64")]
 pub const MAX_PLATFORM_ALIGNMENT: usize = 8;
 #[cfg(target_arch = "aarch64")]
 pub const MAX_PLATFORM_ALIGNMENT: usize = 16;
 
-=======
->>>>>>> 511faf75
 extern "C" {
     fn LLVMStructType_getFieldTypeAt(ty_ptr: *const c_void, index: u32) -> *const c_void;
 
@@ -71,7 +65,6 @@
     unsafe { Type::from_raw(ty_ptr) }
 }
 
-<<<<<<< HEAD
 pub fn get_mlir_layout(mlir_module: &Module, type_mlir: Type) -> Layout {
     let module = mlir_module.to_raw();
     let r#type = type_mlir.to_raw();
@@ -85,9 +78,7 @@
     }
 }
 
-=======
 /// A error from the LLVM API.
->>>>>>> 511faf75
 #[derive(Debug, Clone)]
 pub struct LLVMCompileError(String);
 
