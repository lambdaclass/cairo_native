use llvm_sys::{
    core::{
        LLVMContextCreate, LLVMContextDispose, LLVMDisposeMemoryBuffer, LLVMDisposeMessage,
        LLVMDisposeModule, LLVMGetBufferSize, LLVMGetBufferStart,
    },
    prelude::{LLVMContextRef, LLVMMemoryBufferRef, LLVMModuleRef},
    target::{
        LLVM_InitializeAllAsmParsers, LLVM_InitializeAllAsmPrinters, LLVM_InitializeAllTargetInfos,
        LLVM_InitializeAllTargetMCs, LLVM_InitializeAllTargets,
    },
    target_machine::{
        LLVMCodeGenFileType, LLVMCodeGenOptLevel, LLVMCodeModel, LLVMCreateTargetMachine,
        LLVMDisposeTargetMachine, LLVMGetDefaultTargetTriple, LLVMGetHostCPUFeatures,
        LLVMGetHostCPUName, LLVMGetTargetFromTriple, LLVMRelocMode,
        LLVMTargetMachineEmitToMemoryBuffer, LLVMTargetRef,
    },
};
use melior::ir::{Module, Type, TypeLike};
use mlir_sys::MlirOperation;
use std::{
    borrow::Cow,
    error::Error,
    ffi::{c_void, CStr},
    fmt::Display,
    io::Write,
    mem::MaybeUninit,
    path::Path,
    ptr::{addr_of_mut, null_mut},
    sync::OnceLock,
};
use tempfile::NamedTempFile;

extern "C" {
    fn LLVMStructType_getFieldTypeAt(ty_ptr: *const c_void, index: u32) -> *const c_void;

    /// Translate operation that satisfies LLVM dialect module requirements into an LLVM IR module living in the given context.
    /// This translates operations from any dilalect that has a registered implementation of LLVMTranslationDialectInterface.
    fn mlirTranslateModuleToLLVMIR(
        module_operation_ptr: MlirOperation,
        llvm_context: LLVMContextRef,
    ) -> LLVMModuleRef;
}

/// For any `!llvm.struct<...>` type, return the MLIR type of the field at the requested index.
pub fn get_struct_field_type_at<'c>(r#type: &Type<'c>, index: usize) -> Type<'c> {
    let mut ty_ptr = r#type.to_raw();

    ty_ptr.ptr = unsafe { LLVMStructType_getFieldTypeAt(ty_ptr.ptr, index as u32) };
    unsafe { Type::from_raw(ty_ptr) }
}

#[derive(Debug, Clone)]
pub struct LLVMCompileError(String);

impl Error for LLVMCompileError {}

impl Display for LLVMCompileError {
    #[inline]
    fn fmt(&self, f: &mut std::fmt::Formatter<'_>) -> std::fmt::Result {
        f.write_str(&self.0)
    }
}

/// Make sure to call
pub fn module_to_object(module: &Module<'_>) -> Result<Vec<u8>, LLVMCompileError> {
    static INITIALIZED: OnceLock<()> = OnceLock::new();

    INITIALIZED.get_or_init(|| unsafe {
        LLVM_InitializeAllTargets();
        LLVM_InitializeAllTargetInfos();
        LLVM_InitializeAllTargetMCs();
        LLVM_InitializeAllAsmPrinters();
        LLVM_InitializeAllAsmParsers();
    });

    unsafe {
        let llvm_context = LLVMContextCreate();

        let op = module.as_operation().to_raw();

        let llvm_module = mlirTranslateModuleToLLVMIR(op, llvm_context);

        let mut null = null_mut();
        let mut error_buffer = addr_of_mut!(null);

        let target_triple = LLVMGetDefaultTargetTriple();
        let target_cpu = LLVMGetHostCPUName();
        let target_cpu_features = LLVMGetHostCPUFeatures();

        let mut target: MaybeUninit<LLVMTargetRef> = MaybeUninit::uninit();

        if LLVMGetTargetFromTriple(target_triple, target.as_mut_ptr(), error_buffer) != 0 {
            let error = CStr::from_ptr(*error_buffer);
            let err = error.to_string_lossy().to_string();
            LLVMDisposeMessage(*error_buffer);
            Err(LLVMCompileError(err))?;
        } else if !(*error_buffer).is_null() {
            LLVMDisposeMessage(*error_buffer);
            error_buffer = addr_of_mut!(null);
        }

        let target = target.assume_init();

        let machine = LLVMCreateTargetMachine(
            target,
            target_triple.cast(),
            target_cpu.cast(),
            target_cpu_features.cast(),
            // TODO: Convert this into a flag instead of hardcoding it to `-O0`.
            LLVMCodeGenOptLevel::LLVMCodeGenLevelNone,
            LLVMRelocMode::LLVMRelocDynamicNoPic,
            LLVMCodeModel::LLVMCodeModelDefault,
        );

        let mut out_buf: MaybeUninit<LLVMMemoryBufferRef> = MaybeUninit::uninit();

        let ok = LLVMTargetMachineEmitToMemoryBuffer(
            machine,
            llvm_module,
            LLVMCodeGenFileType::LLVMObjectFile,
            error_buffer,
            out_buf.as_mut_ptr(),
        );

        if ok != 0 {
            let error = CStr::from_ptr(*error_buffer);
            let err = error.to_string_lossy().to_string();
            LLVMDisposeMessage(*error_buffer);
            Err(LLVMCompileError(err))?;
        } else if !(*error_buffer).is_null() {
            LLVMDisposeMessage(*error_buffer);
        }

        let out_buf = out_buf.assume_init();

        let out_buf_start: *const u8 = LLVMGetBufferStart(out_buf).cast();
        let out_buf_size = LLVMGetBufferSize(out_buf);

        // keep it in rust side
        let data = std::slice::from_raw_parts(out_buf_start, out_buf_size).to_vec();

        LLVMDisposeMemoryBuffer(out_buf);
        LLVMDisposeTargetMachine(machine);
        LLVMDisposeModule(llvm_module);
        LLVMContextDispose(llvm_context);

        Ok(data)
    }
}

pub fn object_to_shared_lib(object: &[u8], output_filename: &Path) -> Result<(), std::io::Error> {
    // linker seems to need a file and doesn't accept stdin
    let mut file = NamedTempFile::new()?;
    file.write_all(object)?;
    let file = file.into_temp_path();

    let file_path = file.display().to_string();
    let output_path = output_filename.display().to_string();

    let args: Vec<Cow<'static, str>> = {
        #[cfg(target_os = "macos")]
        {
<<<<<<< HEAD
            let mut args: Vec<Cow<'static, str>> = vec![
                "-demangle".into(),
                "-no_deduplicate".into(),
                "-dynamic".into(),
                "-dylib".into(),
                "-L/usr/local/lib".into(),
                "-L/Library/Developer/CommandLineTools/SDKs/MacOSX.sdk/usr/lib".into(),
            ];

            if let Ok(extra_dir) = std::env::var("CAIRO_NATIVE_LIBRUNTIME_DIR") {
                args.extend([Cow::from(format!("-L{extra_dir}"))]);
            }

            args.extend([
                Cow::from(file_path),
=======
            &[
                "-demangle",
                "-no_deduplicate",
                "-dynamic",
                "-dylib",
                "-L/usr/local/lib",
                "-L/Library/Developer/CommandLineTools/SDKs/MacOSX.sdk/usr/lib",
                "-L/Users/esteve/Documents/LambdaClass/cairo_native/target/release/", // change me
                &file.display().to_string(),
>>>>>>> ed937c80
                "-o",
                Cow::from(output_path),
                "-lSystem",
                "-lcairo_native_runtime",
            ]);
            args
        }
        #[cfg(target_os = "linux")]
        {
            let mut args: Vec<Cow<'static, str>> = vec![
                "--hash-style=gnu".into(),
                "--eh-frame-hdr".into(),
                "-shared".into(),
                "-L/lib/../lib64".into(),
                "-L/usr/lib/../lib64".into(),
            ];

            if let Ok(extra_dir) = std::env::var("CAIRO_NATIVE_LIBRUNTIME_DIR") {
                args.extend([
                    Cow::from(format!("-L{extra_dir}")),
                    format!("-rpath={extra_dir}").into(),
                    format!("-rpath-link={extra_dir}").into(),
                ]);
            }

            args.extend([
                "-o".into(),
                Cow::from(output_path),
                "-lc".into(),
                "-lcairo_native_runtime".into(),
                Cow::from(file_path),
            ]);
            args
        }
        #[cfg(target_os = "windows")]
        {
            unimplemented!()
        }
    };

    let mut linker = std::process::Command::new("ld");
    let proc = linker.args(args.iter().map(|x| x.as_ref())).output()?;
    if proc.status.success() {
        Ok(())
    } else {
        let msg = String::from_utf8_lossy(&proc.stderr);
        panic!("error linking:\n{}", msg);
    }
}<|MERGE_RESOLUTION|>--- conflicted
+++ resolved
@@ -160,7 +160,6 @@
     let args: Vec<Cow<'static, str>> = {
         #[cfg(target_os = "macos")]
         {
-<<<<<<< HEAD
             let mut args: Vec<Cow<'static, str>> = vec![
                 "-demangle".into(),
                 "-no_deduplicate".into(),
@@ -176,21 +175,10 @@
 
             args.extend([
                 Cow::from(file_path),
-=======
-            &[
-                "-demangle",
-                "-no_deduplicate",
-                "-dynamic",
-                "-dylib",
-                "-L/usr/local/lib",
-                "-L/Library/Developer/CommandLineTools/SDKs/MacOSX.sdk/usr/lib",
-                "-L/Users/esteve/Documents/LambdaClass/cairo_native/target/release/", // change me
-                &file.display().to_string(),
->>>>>>> ed937c80
-                "-o",
+                "-o".into(),
                 Cow::from(output_path),
-                "-lSystem",
-                "-lcairo_native_runtime",
+                "-lSystem".into(),
+                "-lcairo_native_runtime".into(),
             ]);
             args
         }
