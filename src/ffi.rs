use llvm_sys::{
    core::{
        LLVMContextCreate, LLVMContextDispose, LLVMDisposeMemoryBuffer, LLVMDisposeMessage,
        LLVMDisposeModule, LLVMGetBufferSize, LLVMGetBufferStart,
    },
    prelude::{LLVMContextRef, LLVMMemoryBufferRef, LLVMModuleRef},
    target::{
        LLVM_InitializeAllAsmPrinters, LLVM_InitializeAllTargetInfos, LLVM_InitializeAllTargetMCs,
        LLVM_InitializeAllTargets,
    },
    target_machine::{
        LLVMCodeGenFileType, LLVMCodeGenOptLevel, LLVMCodeModel, LLVMCreateTargetMachine,
        LLVMDisposeTargetMachine, LLVMGetDefaultTargetTriple, LLVMGetHostCPUFeatures,
        LLVMGetHostCPUName, LLVMGetTargetFromTriple, LLVMRelocMode,
        LLVMTargetMachineEmitToMemoryBuffer, LLVMTargetRef,
    },
};
use melior::ir::{Module, Type, TypeLike};
use mlir_sys::MlirOperation;
use std::{
    error::Error,
    ffi::{c_void, CStr},
    fmt::Display,
    io::Write,
    mem::MaybeUninit,
    path::Path,
    ptr::{addr_of_mut, null_mut},
    sync::OnceLock,
};
use tempfile::NamedTempFile;

extern "C" {
    fn LLVMStructType_getFieldTypeAt(ty_ptr: *const c_void, index: u32) -> *const c_void;

    /// Translate operation that satisfies LLVM dialect module requirements into an LLVM IR module living in the given context.
    /// This translates operations from any dilalect that has a registered implementation of LLVMTranslationDialectInterface.
    fn mlirTranslateModuleToLLVMIR(
        module_operation_ptr: MlirOperation,
        llvm_context: LLVMContextRef,
    ) -> LLVMModuleRef;
}

/// For any `!llvm.struct<...>` type, return the MLIR type of the field at the requested index.
pub fn get_struct_field_type_at<'c>(r#type: &Type<'c>, index: usize) -> Type<'c> {
    let mut ty_ptr = r#type.to_raw();

    ty_ptr.ptr = unsafe { LLVMStructType_getFieldTypeAt(ty_ptr.ptr, index as u32) };
    unsafe { Type::from_raw(ty_ptr) }
}

#[derive(Debug, Clone)]
pub struct LLVMCompileError(String);

impl Error for LLVMCompileError {}

impl Display for LLVMCompileError {
    #[inline]
    fn fmt(&self, f: &mut std::fmt::Formatter<'_>) -> std::fmt::Result {
        f.write_str(&self.0)
    }
}

/// Make sure to call
pub fn module_to_object(module: &Module<'_>) -> Result<Vec<u8>, LLVMCompileError> {
    static INITIALIZED: OnceLock<()> = OnceLock::new();

    INITIALIZED.get_or_init(|| unsafe {
        LLVM_InitializeAllTargets();
        LLVM_InitializeAllTargetInfos();
        LLVM_InitializeAllTargetMCs();
        LLVM_InitializeAllAsmPrinters();
    });

    unsafe {
        let llvm_context = LLVMContextCreate();

        let op = module.as_operation().to_raw();

        let llvm_module = mlirTranslateModuleToLLVMIR(op, llvm_context);

        let mut null = null_mut();
        let mut error_buffer = addr_of_mut!(null);

        let target_triple = LLVMGetDefaultTargetTriple();
        let target_cpu = LLVMGetHostCPUName();
        let target_cpu_features = LLVMGetHostCPUFeatures();

        let mut target: MaybeUninit<LLVMTargetRef> = MaybeUninit::uninit();

        if LLVMGetTargetFromTriple(target_triple, target.as_mut_ptr(), error_buffer) != 0 {
            let error = CStr::from_ptr(*error_buffer);
            let err = error.to_string_lossy().to_string();
            LLVMDisposeMessage(*error_buffer);
            Err(LLVMCompileError(err))?;
        } else if !(*error_buffer).is_null() {
            LLVMDisposeMessage(*error_buffer);
            error_buffer = addr_of_mut!(null);
        }

        let target = target.assume_init();

        let machine = LLVMCreateTargetMachine(
            target,
            target_triple.cast(),
            target_cpu.cast(),
            target_cpu_features.cast(),
            LLVMCodeGenOptLevel::LLVMCodeGenLevelAggressive,
            LLVMRelocMode::LLVMRelocDynamicNoPic,
            LLVMCodeModel::LLVMCodeModelDefault,
        );

        let mut out_buf: MaybeUninit<LLVMMemoryBufferRef> = MaybeUninit::uninit();

        let ok = LLVMTargetMachineEmitToMemoryBuffer(
            machine,
            llvm_module,
            LLVMCodeGenFileType::LLVMObjectFile,
            error_buffer,
            out_buf.as_mut_ptr(),
        );

        if ok != 0 {
            let error = CStr::from_ptr(*error_buffer);
            let err = error.to_string_lossy().to_string();
            LLVMDisposeMessage(*error_buffer);
            Err(LLVMCompileError(err))?;
        } else if !(*error_buffer).is_null() {
            LLVMDisposeMessage(*error_buffer);
        }

        let out_buf = out_buf.assume_init();

        let out_buf_start: *const u8 = LLVMGetBufferStart(out_buf).cast();
        let out_buf_size = LLVMGetBufferSize(out_buf);

        // keep it in rust side
        let data = std::slice::from_raw_parts(out_buf_start, out_buf_size).to_vec();

        LLVMDisposeMemoryBuffer(out_buf);
        LLVMDisposeTargetMachine(machine);
        LLVMDisposeModule(llvm_module);
        LLVMContextDispose(llvm_context);

        Ok(data)
    }
}

pub fn object_to_shared_lib(object: &[u8], output_filename: &Path) -> Result<(), std::io::Error> {
    // linker seems to need a file and doesn't accept stdin
    let mut file = NamedTempFile::new()?;
    file.write_all(object)?;
    let file = file.into_temp_path();

    let args: &[&str] = {
        #[cfg(target_os = "macos")]
        {
            &[
                "-demangle",
                "-no_deduplicate",
                "-dynamic",
                "-dylib",
                "-L/usr/local/lib",
                "-L/Library/Developer/CommandLineTools/SDKs/MacOSX.sdk/usr/lib",
<<<<<<< HEAD
                "-L/Users/edgar/Documents/cairo_sierra_to_mlir/target/debug/",
=======
>>>>>>> 94f5fe5d
                &file.display().to_string(),
                "-o",
                &output_filename.display().to_string(),
                "-lSystem",
<<<<<<< HEAD
                "-lcairo_native_runtime",
=======
>>>>>>> 94f5fe5d
            ]
        }
        #[cfg(target_os = "linux")]
        {
            &[
                "--hash-style=gnu",
                "--eh-frame-hdr",
                "-shared",
                "-o",
                &output_filename.display().to_string(),
                "-L/lib/../lib64",
                "-L/usr/lib/../lib64",
                "-lc",
                &file.display().to_string(),
            ]
        }
        #[cfg(target_os = "windows")]
        {
            unimplemented!()
        }
    };

<<<<<<< HEAD
    dbg!(args);
    let mut linker = std::process::Command::new("ld");
    let proc = linker.args(args.iter()).output()?;
    if proc.status.success() {
        Ok(())
    } else {
        let msg = String::from_utf8_lossy(&proc.stderr);
        panic!("error linking:\n{}", msg);
    }
=======
    let mut linker = std::process::Command::new("ld");
    let proc = linker.args(args.iter()).spawn()?;
    proc.wait_with_output()?;
    Ok(())
>>>>>>> 94f5fe5d
}<|MERGE_RESOLUTION|>--- conflicted
+++ resolved
@@ -161,18 +161,12 @@
                 "-dylib",
                 "-L/usr/local/lib",
                 "-L/Library/Developer/CommandLineTools/SDKs/MacOSX.sdk/usr/lib",
-<<<<<<< HEAD
                 "-L/Users/edgar/Documents/cairo_sierra_to_mlir/target/debug/",
-=======
->>>>>>> 94f5fe5d
                 &file.display().to_string(),
                 "-o",
                 &output_filename.display().to_string(),
                 "-lSystem",
-<<<<<<< HEAD
                 "-lcairo_native_runtime",
-=======
->>>>>>> 94f5fe5d
             ]
         }
         #[cfg(target_os = "linux")]
@@ -195,8 +189,6 @@
         }
     };
 
-<<<<<<< HEAD
-    dbg!(args);
     let mut linker = std::process::Command::new("ld");
     let proc = linker.args(args.iter()).output()?;
     if proc.status.success() {
@@ -205,10 +197,4 @@
         let msg = String::from_utf8_lossy(&proc.stderr);
         panic!("error linking:\n{}", msg);
     }
-=======
-    let mut linker = std::process::Command::new("ld");
-    let proc = linker.args(args.iter()).spawn()?;
-    proc.wait_with_output()?;
-    Ok(())
->>>>>>> 94f5fe5d
 }