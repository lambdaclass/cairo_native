--- conflicted
+++ resolved
@@ -151,22 +151,10 @@
             let array_ptr = block.extract_value(
                 context,
                 location,
-<<<<<<< HEAD
                 entry.argument(0)?.into(),
                 llvm::r#type::pointer(context, 0),
                 0,
             )?;
-=======
-            )?)?
-        };
-
-        let src_value_ptr = {
-            let value_offset = block_realloc.append_op_result(arith::extui(
-                value_start,
-                IntegerType::new(context, 64).into(),
-                location,
-            ))?;
->>>>>>> 107ff625
 
             let refcount_ptr = block.gep(
                 context,
@@ -384,23 +372,19 @@
                         context,
                         refcount_ptr,
                         location,
-                    ));
+                    )?);
                     block.append_operation(scf::r#yield(&[], location));
                     region
                 },
                 location,
             ));
 
-<<<<<<< HEAD
             block.append_operation(scf::r#yield(&[], location));
             region
         },
         location,
     ));
 
-=======
-    entry.append_operation(ReallocBindingsMeta::free(context, value_ptr, location)?);
->>>>>>> 107ff625
     entry.append_operation(func::r#return(&[], location));
     Ok(region)
 }
