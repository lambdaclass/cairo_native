//! # Various utilities

use cairo_lang_sierra::ids::FunctionId;
use melior::ExecutionEngine;
use std::{alloc::Layout, borrow::Cow, fmt, ptr::NonNull};

/// Generate a function name.
///
/// If the program includes function identifiers, return those. Otherwise return `f` followed by the
/// identifier number.
pub fn generate_function_name(function_id: &FunctionId) -> Cow<str> {
    function_id
        .debug_name
        .as_deref()
        .map(Cow::Borrowed)
        .unwrap_or_else(|| Cow::Owned(format!("f{}", function_id.id)))
}

/// Return the layout for an integer of arbitrary width.
///
/// This assumes the platform's maximum (effective) alignment is 8 bytes, and that every integer
/// with a size in bytes of a power of two has the same alignment as its size.
pub fn get_integer_layout(width: u32) -> Layout {
    // TODO: Fix integer layouts properly.
    if width == 252 {
<<<<<<< HEAD
=======
        #[cfg(target_arch = "x86_64")]
        return Layout::from_size_align(32, 8).unwrap();
        #[cfg(not(target_arch = "x86_64"))]
>>>>>>> e9d2c0c7
        return Layout::from_size_align(32, 16).unwrap();
    }

    if width == 0 {
        Layout::new::<()>()
    } else if width <= 8 {
        Layout::new::<u8>()
    } else if width <= 16 {
        Layout::new::<u16>()
    } else if width <= 32 {
        Layout::new::<u32>()
    } else if width <= 64 {
        Layout::new::<u64>()
    } else if width <= 128 {
<<<<<<< HEAD
        Layout::new::<u128>().align_to(16).unwrap()
=======
        Layout::new::<u128>()
>>>>>>> e9d2c0c7
    } else {
        Layout::array::<u64>(width.next_multiple_of(64) as usize >> 6).unwrap()
    }
}

/// Return a type that calls a closure when formatted using [Debug](std::fmt::Debug).
pub fn debug_with<F>(fmt: F) -> impl fmt::Debug
where
    F: Fn(&mut fmt::Formatter) -> fmt::Result,
{
    struct FmtWrapper<F>(F)
    where
        F: Fn(&mut fmt::Formatter) -> fmt::Result;

    impl<F> fmt::Debug for FmtWrapper<F>
    where
        F: Fn(&mut fmt::Formatter) -> fmt::Result,
    {
        fn fmt(&self, f: &mut fmt::Formatter) -> fmt::Result {
            self.0(f)
        }
    }

    FmtWrapper(fmt)
}

/// The `mlir_asm!` macro is a shortcut to manually building operations.
///
/// It works by forwarding the custom DSL code to their respective functions within melior's
/// `OperationBuilder`.
///
/// The DSL's syntax is similar to that of MLIR, but has some differences, or rather restrictions,
/// due to the way declarative macros work:
///   - All macro invocations need the MLIR context, the target block and the operations' locations.
///   - The operations are defined using a syntax similar to that of MLIR's generic operations, with
///     some differences. The results are Rust variables (MLIR values) and the inputs (operands,
///     attributes...) are all Rust expressions that evaluate to their respective type.
///
/// Check out the [felt252 libfunc implementations](crate::libfuncs::felt252) for an example on their usage.
macro_rules! mlir_asm {
    (
        $context:expr, $block:expr, $location:expr =>
            $( ; $( $( $ret:ident ),+ = )? $op:literal
                ( $( $( $arg:expr ),+ $(,)? )? ) // Operands.
                $( [ $( $( ^ $successor:ident $( ( $( $( $successor_arg:expr ),+ $(,)? )? ) )? ),+ $(,)? )? ] )? // Successors.
                $( < { $( $( $prop_name:pat_param = $prop_value:expr ),+ $(,)? )? } > )? // Properties.
                $( ( $( $( $region:expr ),+ $(,)? )? ) )? // Regions.
                $( { $( $( $attr_name:literal = $attr_value:expr ),+ $(,)? )? } )? // Attributes.
                : $args_ty:tt -> $rets_ty:tt // Signature.
            )*
    ) => { $(
        #[allow(unused_mut)]
        $( let $crate::utils::codegen_ret_decl!($($ret),+) = )? {
            #[allow(unused_variables)]
            let context = $context;
            let mut builder = melior::ir::operation::OperationBuilder::new($op, $location);

            // Process operands.
            $( let builder = builder.add_operands(&[$( $arg, )+]); )?

            // TODO: Process successors.
            // TODO: Process properties.
            // TODO: Process regions.

            // Process attributes.
            $( $(
                let builder = $crate::utils::codegen_attributes!(context, builder => $($attr_name = $attr_value),+);
            )? )?

            // Process signature.
            // #[cfg(debug_assertions)]
            // $crate::utils::codegen_signature!( PARAMS $args_ty );
            let builder = $crate::utils::codegen_signature!( RETS builder => $rets_ty );

            let op = $block.append_operation(builder.build());
            $( $crate::utils::codegen_ret_extr!(op => $($ret),+) )?
        };
    )* };
}
pub(crate) use mlir_asm;

macro_rules! codegen_attributes {
    // Macro entry points.
    ( $context:ident, $builder:ident => $name:literal = $value:expr ) => {
        $builder.add_attributes(&[
            $crate::utils::codegen_attributes!(INTERNAL $context, $builder => $name = $value),
        ])
    };
    ( $context:ident, $builder:ident => $( $name:literal = $value:expr ),+ ) => {
        $builder.add_attributes(&[
            $( $crate::utils::codegen_attributes!(INTERNAL $context, $builder => $name = $value), )+
        ])
    };

    ( INTERNAL $context:ident, $builder:ident => $name:literal = $value:expr ) => {
        (
            melior::ir::Identifier::new($context, $name),
            $value,
        )
    };
}
pub(crate) use codegen_attributes;

macro_rules! codegen_signature {
    ( PARAMS ) => {
        // TODO: Check operand types.
    };

    ( RETS $builder:ident => $ret_ty:expr ) => {
        $builder.add_results(&[$ret_ty])
    };
    ( RETS $builder:ident => $( $ret_ty:expr ),+ $(,)? ) => {
        $builder.add_results(&[$($ret_ty),+])
    };
}
pub(crate) use codegen_signature;

macro_rules! codegen_ret_decl {
    // Macro entry points.
    ( $ret:ident ) => { $ret };
    ( $( $ret:ident ),+ ) => {
        ( $( codegen_ret_decl!($ret) ),+ )
    };
}
pub(crate) use codegen_ret_decl;

macro_rules! codegen_ret_extr {
    // Macro entry points.
    ( $op:ident => $ret:ident ) => {{
        melior::ir::Value::from($op.result(0)?)
    }};
    ( $op:ident => $( $ret:ident ),+ ) => {{
        let mut idx = 0;
        ( $( codegen_ret_extr!(INTERNAL idx, $op => $ret) ),+ )
    }};

    // Internal entry points.
    ( INTERNAL $count:ident, $op:ident => $ret:ident ) => {
        {
            let idx = $count;
            $count += 1;
            melior::ir::Value::from($op.result(idx)?)
        }
    };
}
pub(crate) use codegen_ret_extr;

#[cfg(feature = "with-runtime")]
pub fn register_runtime_symbols(engine: &ExecutionEngine) {
    unsafe {
        engine.register_symbol(
            "cairo_native__libfunc__debug__print",
            cairo_native_runtime::cairo_native__libfunc__debug__print
                as *const fn(i32, *const [u8; 32], usize) -> i32 as *mut (),
        );

        engine.register_symbol(
            "cairo_native__libfunc_pedersen",
            cairo_native_runtime::cairo_native__libfunc_pedersen
                as *const fn(*mut u8, *mut u8, *mut u8) -> () as *mut (),
        );

        engine.register_symbol(
            "cairo_native__alloc_dict",
            cairo_native_runtime::cairo_native__alloc_dict as *const fn() -> *mut std::ffi::c_void
                as *mut (),
        );

        engine.register_symbol(
            "cairo_native__dict_get",
            cairo_native_runtime::cairo_native__dict_get
                as *const fn(*mut std::ffi::c_void, &[u8; 32]) -> *mut std::ffi::c_void
                as *mut (),
        );

        engine.register_symbol(
            "cairo_native__dict_insert",
            cairo_native_runtime::cairo_native__dict_insert
                as *const fn(
                    *mut std::ffi::c_void,
                    &[u8; 32],
                    NonNull<std::ffi::c_void>,
                ) -> *mut std::ffi::c_void as *mut (),
        );
    }
}

#[cfg(test)]
pub mod test {
    use super::*;
    use crate::{
        metadata::{runtime_bindings::RuntimeBindingsMeta, MetadataStorage},
        types::felt252::PRIME,
    };
    use cairo_lang_compiler::{
        compile_prepared_db, db::RootDatabase, project::setup_project, CompilerConfig,
    };
    use cairo_lang_filesystem::db::init_dev_corelib;
    use cairo_lang_sierra::{
        extensions::core::{CoreLibfunc, CoreType},
        program::Program,
        program_registry::ProgramRegistry,
    };
    use melior::{
        dialect::DialectRegistry,
        ir::{Location, Module},
        pass::{self, PassManager},
        utility::{register_all_dialects, register_all_passes},
        Context, ExecutionEngine,
    };
    use num_bigint::{BigInt, Sign};
    use std::{env::var, fs, ops::Neg, path::Path, sync::Arc};

    macro_rules! load_cairo {
        ( $( $program:tt )+ ) => {
            $crate::utils::test::load_cairo_str(stringify!($($program)+))
        };
    }
    pub(crate) use load_cairo;

    pub fn load_cairo_str(program_str: &str) -> (String, Program) {
        let mut program_file = tempfile::Builder::new()
            .prefix("test_")
            .suffix(".cairo")
            .tempfile()
            .unwrap();
        fs::write(&mut program_file, program_str).unwrap();

        let mut db = RootDatabase::default();
        init_dev_corelib(
            &mut db,
            Path::new(&var("CARGO_MANIFEST_DIR").unwrap()).join("corelib/src"),
        );
        let main_crate_ids = setup_project(&mut db, program_file.path()).unwrap();
        let program = Arc::unwrap_or_clone(
            compile_prepared_db(
                &mut db,
                main_crate_ids,
                CompilerConfig {
                    replace_ids: true,
                    ..Default::default()
                },
            )
            .unwrap(),
        );

        let module_name = program_file.path().with_extension("");
        let module_name = module_name.file_name().unwrap().to_str().unwrap();
        (module_name.to_string(), program)
    }

    pub fn run_program(
        program: &(String, Program),
        entry_point: &str,
        args: serde_json::Value,
    ) -> serde_json::Value {
        let entry_point = format!("{0}::{0}::{1}", program.0, entry_point);
        let program = &program.1;

        let registry = ProgramRegistry::<CoreType, CoreLibfunc>::new(program)
            .expect("Could not create the test program registry.");

        let context = Context::new();
        context.append_dialect_registry(&{
            let registry = DialectRegistry::new();
            register_all_dialects(&registry);
            registry
        });
        context.load_all_available_dialects();
        register_all_passes();

        let mut module = Module::new(Location::unknown(&context));

        let mut metadata = MetadataStorage::new();
        // Make the runtime library available.
        metadata.insert(RuntimeBindingsMeta::default()).unwrap();

        crate::compile::<CoreType, CoreLibfunc>(
            &context,
            &module,
            program,
            &registry,
            &mut metadata,
            None,
        )
        .expect("Could not compile test program to MLIR.");

        assert!(
            module.as_operation().verify(),
            "Test program generated invalid MLIR:\n{}",
            module.as_operation()
        );

        let pass_manager = PassManager::new(&context);
        pass_manager.enable_verifier(true);
        pass_manager.add_pass(pass::transform::create_canonicalizer());

        pass_manager.add_pass(pass::conversion::create_scf_to_control_flow());

        pass_manager.add_pass(pass::conversion::create_arith_to_llvm());
        pass_manager.add_pass(pass::conversion::create_control_flow_to_llvm());
        pass_manager.add_pass(pass::conversion::create_func_to_llvm());
        pass_manager.add_pass(pass::conversion::create_index_to_llvm_pass());
        pass_manager.add_pass(pass::conversion::create_mem_ref_to_llvm());
        pass_manager.add_pass(pass::conversion::create_reconcile_unrealized_casts());

        pass_manager
            .run(&mut module)
            .expect("Could not apply passes to the compiled test program.");

        let engine = ExecutionEngine::new(&module, 0, &[], false);

        #[cfg(feature = "with-runtime")]
        register_runtime_symbols(&engine);

        crate::execute::<CoreType, CoreLibfunc, _, _>(
            &engine,
            &registry,
            &program
                .funcs
                .iter()
                .find(|x| x.id.debug_name.as_deref() == Some(&entry_point))
                .expect("Test program entry point not found.")
                .id,
            args,
            serde_json::value::Serializer,
        )
        .expect("Test program execution failed.")
    }

    // Parse numeric string into felt, wrapping negatives around the prime modulo.
    pub fn felt(value: &str) -> [u32; 8] {
        let value = value.parse::<BigInt>().unwrap();
        let value = match value.sign() {
            Sign::Minus => &*PRIME - value.neg().to_biguint().unwrap(),
            _ => value.to_biguint().unwrap(),
        };

        let mut u32_digits = value.to_u32_digits();
        u32_digits.resize(8, 0);
        u32_digits.try_into().unwrap()
    }

    /// Ensures that the host's `u8` is compatible with its compiled counterpart.
    #[test]
    fn test_alignment_compatibility_u8() {
        assert_eq!(get_integer_layout(8).align(), 1);
    }

    /// Ensures that the host's `u16` is compatible with its compiled counterpart.
    #[test]
    fn test_alignment_compatibility_u16() {
        assert_eq!(get_integer_layout(16).align(), 2);
    }

    /// Ensures that the host's `u32` is compatible with its compiled counterpart.
    #[test]
    fn test_alignment_compatibility_u32() {
        assert_eq!(get_integer_layout(32).align(), 4);
    }

    /// Ensures that the host's `u64` is compatible with its compiled counterpart.
    #[test]
    fn test_alignment_compatibility_u64() {
        assert_eq!(get_integer_layout(64).align(), 8);
    }

    /// Ensures that the host's `u128` is compatible with its compiled counterpart.
    #[test]
    #[ignore]
    fn test_alignment_compatibility_u128() {
        assert_eq!(get_integer_layout(128).align(), 8);
    }

    /// Ensures that the host's `u256` is compatible with its compiled counterpart.
    #[test]
    fn test_alignment_compatibility_u256() {
        assert_eq!(get_integer_layout(256).align(), 8);
    }

    /// Ensures that the host's `u512` is compatible with its compiled counterpart.
    #[test]
    fn test_alignment_compatibility_u512() {
        assert_eq!(get_integer_layout(512).align(), 8);
    }

    /// Ensures that the host's `felt252` is compatible with its compiled counterpart.
    #[test]
    #[ignore]
    fn test_alignment_compatibility_felt252() {
        assert_eq!(get_integer_layout(252).align(), 8);
    }
}<|MERGE_RESOLUTION|>--- conflicted
+++ resolved
@@ -23,12 +23,9 @@
 pub fn get_integer_layout(width: u32) -> Layout {
     // TODO: Fix integer layouts properly.
     if width == 252 {
-<<<<<<< HEAD
-=======
         #[cfg(target_arch = "x86_64")]
         return Layout::from_size_align(32, 8).unwrap();
         #[cfg(not(target_arch = "x86_64"))]
->>>>>>> e9d2c0c7
         return Layout::from_size_align(32, 16).unwrap();
     }
 
@@ -43,11 +40,7 @@
     } else if width <= 64 {
         Layout::new::<u64>()
     } else if width <= 128 {
-<<<<<<< HEAD
-        Layout::new::<u128>().align_to(16).unwrap()
-=======
         Layout::new::<u128>()
->>>>>>> e9d2c0c7
     } else {
         Layout::array::<u64>(width.next_multiple_of(64) as usize >> 6).unwrap()
     }
