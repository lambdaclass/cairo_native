--- conflicted
+++ resolved
@@ -7,7 +7,9 @@
 };
 use crate::{metadata::MetadataStorage, OptLevel};
 use cairo_lang_compiler::CompilerConfig;
+use cairo_lang_runner::token_gas_cost;
 use cairo_lang_sierra::{
+    extensions::gas::CostTokenType,
     ids::FunctionId,
     program::{GenFunction, Program, StatementIdx},
 };
@@ -17,6 +19,7 @@
     Context, Error, ExecutionEngine,
 };
 use num_bigint::{BigInt, BigUint, Sign};
+use serde::{Deserialize, Serialize};
 use starknet_types_core::felt::Felt;
 use std::sync::LazyLock;
 use std::{
@@ -50,6 +53,47 @@
         .parse()
         .unwrap()
 });
+
+#[derive(Debug, Clone, Copy, Deserialize, Serialize)]
+pub struct BuiltinCosts {
+    pub r#const: u64,
+    pub pedersen: u64,
+    pub bitwise: u64,
+    pub ecop: u64,
+    pub poseidon: u64,
+    pub add_mod: u64,
+    pub mul_mod: u64,
+}
+
+impl From<BuiltinCosts> for [u64; 7] {
+    // Order matters, for the libfunc impl
+    // https://github.com/starkware-libs/sequencer/blob/1b7252f8a30244d39614d7666aa113b81291808e/crates/blockifier/src/execution/entry_point_execution.rs#L208
+    fn from(value: BuiltinCosts) -> Self {
+        [
+            value.r#const,
+            value.pedersen,
+            value.bitwise,
+            value.ecop,
+            value.poseidon,
+            value.add_mod,
+            value.mul_mod,
+        ]
+    }
+}
+
+impl Default for BuiltinCosts {
+    fn default() -> Self {
+        Self {
+            r#const: token_gas_cost(CostTokenType::Const) as u64,
+            pedersen: token_gas_cost(CostTokenType::Pedersen) as u64,
+            bitwise: token_gas_cost(CostTokenType::Bitwise) as u64,
+            ecop: token_gas_cost(CostTokenType::EcOp) as u64,
+            poseidon: token_gas_cost(CostTokenType::Poseidon) as u64,
+            add_mod: token_gas_cost(CostTokenType::AddMod) as u64,
+            mul_mod: token_gas_cost(CostTokenType::MulMod) as u64,
+        }
+    }
+}
 
 #[cfg(feature = "with-mem-tracing")]
 #[allow(unused_imports)]
@@ -241,12 +285,6 @@
     #[cfg(feature = "with-mem-tracing")]
     self::mem_tracing::register_bindings(&engine);
 
-    #[cfg(feature = "with-trace-dump")]
-    _metadata
-        .get::<crate::metadata::trace_dump::TraceDumpMeta>()
-        .unwrap()
-        .register_impls(&engine);
-
     engine
 }
 
@@ -368,10 +406,12 @@
         );
 
         #[cfg(feature = "with-cheatcode")]
-        engine.register_symbol(
-            "cairo_native__vtable_cheatcode",
-            crate::starknet::cairo_native__vtable_cheatcode as *mut (),
-        );
+        {
+            engine.register_symbol(
+                "cairo_native__vtable_cheatcode",
+                crate::starknet::cairo_native__vtable_cheatcode as *mut (),
+            );
+        }
     }
 }
 
@@ -666,11 +706,7 @@
             .compile(program, false)
             .expect("Could not compile test program to MLIR.");
 
-<<<<<<< HEAD
-        let executor = JitNativeExecutor::from_native_module(module, OptLevel::Less);
-=======
         let executor = JitNativeExecutor::from_native_module(module, OptLevel::Less).unwrap();
->>>>>>> 4a6e239f
         executor
             .invoke_dynamic_with_syscall_handler(
                 entry_point_id,
