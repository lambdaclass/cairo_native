//! # Various utilities

use crate::{
    metadata::MetadataStorage,
    types::{felt252::PRIME, TypeBuilder},
    OptLevel,
};
use cairo_lang_compiler::CompilerConfig;
use cairo_lang_sierra::{
    extensions::{
        core::{CoreLibfunc, CoreType},
        utils::Range,
    },
    ids::{ConcreteTypeId, FunctionId},
    program::{GenFunction, Program, StatementIdx},
    program_registry::ProgramRegistry,
};
use melior::{
    ir::{Module, Type},
    pass::{self, PassManager},
    Context, Error, ExecutionEngine,
};
use num_bigint::{BigInt, BigUint, Sign};
use num_traits::One;
use std::{
    alloc::Layout,
    borrow::Cow,
    fmt::{self, Display},
    path::Path,
    ptr::NonNull,
    sync::Arc,
};
use thiserror::Error;

#[cfg(target_os = "macos")]
pub const SHARED_LIBRARY_EXT: &str = "dylib";
#[cfg(target_os = "linux")]
pub const SHARED_LIBRARY_EXT: &str = "so";

/// Generate a function name.
///
/// If the program includes function identifiers, return those. Otherwise return `f` followed by the
/// identifier number.
pub fn generate_function_name(function_id: &FunctionId) -> Cow<str> {
    // Generic functions can omit their type in the debug_name, leading to multiple functions
    // having the same name, we solve this by adding the id number even if the function has a debug_name
    if let Some(name) = function_id.debug_name.as_deref() {
        Cow::Owned(format!("{}(f{})", name, function_id.id))
    } else {
        Cow::Owned(format!("f{}", function_id.id))
    }
}

/// Return the layout for an integer of arbitrary width.
///
/// This assumes the platform's maximum (effective) alignment is 16 bytes, and that every integer
/// with a size in bytes of a power of two has the same alignment as its size.
pub fn get_integer_layout(width: u32) -> Layout {
    if width == 0 {
        Layout::new::<()>()
    } else if width <= 8 {
        Layout::new::<u8>()
    } else if width <= 16 {
        Layout::new::<u16>()
    } else if width <= 32 {
        Layout::new::<u32>()
    } else if width <= 64 {
        Layout::new::<u64>()
    } else if width <= 128 {
        #[cfg(not(target_arch = "x86_64"))]
        {
            Layout::new::<u128>()
        }
        #[cfg(target_arch = "x86_64")]
        {
            Layout::new::<u128>().align_to(16).unwrap()
        }
    } else {
        let width = (width as usize).next_multiple_of(8);
        Layout::from_size_align(width >> 3, 16).expect("align should be power of two")
    }
}

/// Compile a cairo program found at the given path to sierra.
pub fn cairo_to_sierra(program: &Path) -> Arc<Program> {
    if program
        .extension()
        .map(|x| {
            x.to_ascii_lowercase()
                .to_string_lossy()
                .eq_ignore_ascii_case("cairo")
        })
        .unwrap_or(false)
    {
        cairo_lang_compiler::compile_cairo_project_at_path(
            program,
            CompilerConfig {
                replace_ids: true,
                ..Default::default()
            },
        )
        .unwrap()
        .into()
    } else {
        let source = std::fs::read_to_string(program).unwrap();
        cairo_lang_sierra::ProgramParser::new()
            .parse(&source)
            .unwrap()
            .into()
    }
}

<<<<<<< HEAD
pub fn cairo_to_sierra_with_debug_info<'ctx>(
    context: &'ctx Context,
    program: &Path,
) -> Result<(Program, DebugLocations<'ctx>), crate::error::Error> {
    let mut db = RootDatabase::builder().detect_corelib().build().unwrap();
    let main_crate_ids = setup_project(&mut db, program).unwrap();
    let sierra_program_with_dbg = compile_prepared_db(
        &mut db,
        main_crate_ids,
        CompilerConfig {
            replace_ids: true,
            ..Default::default()
        },
    )
    .unwrap();

    let debug_locations = {
        let debug_info = DebugInfo::extract(&db, &sierra_program_with_dbg.program)
            .map_err(|_| {
                let mut buffer = String::new();
                assert!(DiagnosticsReporter::write_to_string(&mut buffer).check(&db));
                buffer
            })
            .unwrap();

        DebugLocations::extract(context, &db, &debug_info)
    };

    Ok((sierra_program_with_dbg.program, debug_locations))
}

=======
>>>>>>> 44d42081
/// Returns the given entry point if present.
pub fn find_entry_point<'a>(
    program: &'a Program,
    entry_point: &str,
) -> Option<&'a GenFunction<StatementIdx>> {
    program
        .funcs
        .iter()
        .find(|x| x.id.debug_name.as_deref() == Some(entry_point))
}

/// Returns the given entry point if present.
pub fn find_entry_point_by_idx(
    program: &Program,
    entry_point_idx: usize,
) -> Option<&GenFunction<StatementIdx>> {
    program
        .funcs
        .iter()
        .find(|x| x.id.id == entry_point_idx as u64)
}

/// Given a string representing a function name, searches in the program for the id corresponding
/// to said function, and returns a reference to it.
#[track_caller]
pub fn find_function_id<'a>(program: &'a Program, function_name: &str) -> Option<&'a FunctionId> {
    program
        .funcs
        .iter()
        .find(|x| x.id.debug_name.as_deref() == Some(function_name))
        .map(|func| &func.id)
}

/// Parse any type that can be a bigint to a felt that can be used in the cairo-native input.
pub fn felt252_bigint(value: impl Into<BigInt>) -> [u32; 8] {
    let value: BigInt = value.into();
    let value = match value.sign() {
        Sign::Minus => Cow::Owned(&*PRIME - value.magnitude()),
        _ => Cow::Borrowed(value.magnitude()),
    };

    let mut u32_digits = value.to_u32_digits();
    u32_digits.resize(8, 0);
    u32_digits.try_into().unwrap()
}

/// Parse a short string into a felt that can be used in the cairo-native input.
pub fn felt252_short_str(value: &str) -> [u32; 8] {
    let values: Vec<_> = value
        .chars()
        .filter_map(|c| c.is_ascii().then_some(c as u8))
        .collect();

    let mut digits = BigUint::from_bytes_be(&values).to_u32_digits();
    digits.resize(8, 0);
    digits.try_into().unwrap()
}

/// Creates the execution engine, with all symbols registered.
pub fn create_engine(
    module: &Module,
    _metadata: &MetadataStorage,
    opt_level: OptLevel,
) -> ExecutionEngine {
    // Create the JIT engine.
    let engine = ExecutionEngine::new(module, opt_level.into(), &[], false);

    #[cfg(feature = "with-runtime")]
    register_runtime_symbols(&engine);

    #[cfg(feature = "with-debug-utils")]
    _metadata
        .get::<crate::metadata::debug_utils::DebugUtils>()
        .unwrap()
        .register_impls(&engine);

    engine
}

pub fn run_pass_manager(context: &Context, module: &mut Module) -> Result<(), Error> {
    let pass_manager = PassManager::new(context);
    pass_manager.enable_verifier(true);
    pass_manager.add_pass(pass::transform::create_canonicalizer());
    pass_manager.add_pass(pass::conversion::create_scf_to_control_flow()); // needed because to_llvm doesn't include it.
    pass_manager.add_pass(pass::conversion::create_to_llvm());
    pass_manager.run(module)
}

#[cfg(feature = "with-runtime")]
pub fn register_runtime_symbols(engine: &ExecutionEngine) {
    use cairo_native_runtime::FeltDict;

    unsafe {
        engine.register_symbol(
            "cairo_native__libfunc__debug__print",
            cairo_native_runtime::cairo_native__libfunc__debug__print
                as *const fn(i32, *const [u8; 32], usize) -> i32 as *mut (),
        );

        engine.register_symbol(
            "cairo_native__libfunc__pedersen",
            cairo_native_runtime::cairo_native__libfunc__pedersen
                as *const fn(*mut u8, *mut u8, *mut u8) -> () as *mut (),
        );

        engine.register_symbol(
            "cairo_native__libfunc__hades_permutation",
            cairo_native_runtime::cairo_native__libfunc__hades_permutation
                as *const fn(*mut u8, *mut u8, *mut u8) -> () as *mut (),
        );

        engine.register_symbol(
            "cairo_native__libfunc__ec__ec_point_from_x_nz",
            cairo_native_runtime::cairo_native__libfunc__ec__ec_point_from_x_nz
                as *const fn(*mut [[u8; 32]; 2]) -> bool as *mut (),
        );

        engine.register_symbol(
            "cairo_native__libfunc__ec__ec_state_add",
            cairo_native_runtime::cairo_native__libfunc__ec__ec_state_add
                as *const fn(*mut [[u8; 32]; 4], *const [[u8; 32]; 2]) -> bool
                as *mut (),
        );

        engine.register_symbol(
            "cairo_native__libfunc__ec__ec_state_init",
            cairo_native_runtime::cairo_native__libfunc__ec__ec_state_init
                as *const fn(*mut [[u8; 32]; 4]) as *mut (),
        );

        engine.register_symbol(
            "cairo_native__libfunc__ec__ec_state_add_mul",
            cairo_native_runtime::cairo_native__libfunc__ec__ec_state_add_mul
                as *const fn(*mut [[u8; 32]; 4], *const [u8; 32], *const [[u8; 32]; 2]) -> bool
                as *mut (),
        );

        engine.register_symbol(
            "cairo_native__libfunc__ec__ec_state_try_finalize_nz",
            cairo_native_runtime::cairo_native__libfunc__ec__ec_state_try_finalize_nz
                as *const fn(*const [[u8; 32]; 2], *mut [[u8; 32]; 4]) -> bool
                as *mut (),
        );

        engine.register_symbol(
            "cairo_native__libfunc__ec__ec_point_try_new_nz",
            cairo_native_runtime::cairo_native__libfunc__ec__ec_point_try_new_nz
                as *const fn(*const [[u8; 32]; 2]) -> bool as *mut (),
        );

        engine.register_symbol(
            "cairo_native__alloc_dict",
            cairo_native_runtime::cairo_native__alloc_dict as *const fn() -> *mut FeltDict
                as *mut (),
        );

        engine.register_symbol(
            "cairo_native__dict_free",
            cairo_native_runtime::cairo_native__dict_free as *const fn(*mut FeltDict) -> ()
                as *mut (),
        );

        engine.register_symbol(
            "cairo_native__dict_values",
            cairo_native_runtime::cairo_native__dict_values
                as *const fn(
                    *mut FeltDict,
                    *mut u64,
                ) -> *mut ([u8; 32], std::ptr::NonNull<libc::c_void>) as *mut (),
        );

        engine.register_symbol(
            "cairo_native__dict_get",
            cairo_native_runtime::cairo_native__dict_get
                as *const fn(*mut FeltDict, &[u8; 32]) -> *mut std::ffi::c_void
                as *mut (),
        );

        engine.register_symbol(
            "cairo_native__dict_insert",
            cairo_native_runtime::cairo_native__dict_insert
                as *const fn(
                    *mut FeltDict,
                    &[u8; 32],
                    NonNull<std::ffi::c_void>,
                    usize,
                ) -> *mut std::ffi::c_void as *mut (),
        );

        engine.register_symbol(
            "cairo_native__dict_gas_refund",
            cairo_native_runtime::cairo_native__dict_gas_refund as *const fn(*const FeltDict) -> u64
                as *mut (),
        );

        #[cfg(feature = "with-cheatcode")]
        {
            engine.register_symbol(
                "cairo_native__vtable_cheatcode",
                crate::starknet::cairo_native__vtable_cheatcode as *mut (),
            );
        }
    }
}

/// Return a type that calls a closure when formatted using [Debug](std::fmt::Debug).
pub fn debug_with<F>(fmt: F) -> impl fmt::Debug
where
    F: Fn(&mut fmt::Formatter) -> fmt::Result,
{
    struct FmtWrapper<F>(F)
    where
        F: Fn(&mut fmt::Formatter) -> fmt::Result;

    impl<F> fmt::Debug for FmtWrapper<F>
    where
        F: Fn(&mut fmt::Formatter) -> fmt::Result,
    {
        fn fmt(&self, f: &mut fmt::Formatter) -> fmt::Result {
            self.0(f)
        }
    }

    FmtWrapper(fmt)
}

/// Edit: Copied from the std lib.
///
/// Returns the amount of padding we must insert after `layout`
/// to ensure that the following address will satisfy `align`
/// (measured in bytes).
///
/// e.g., if `layout.size()` is 9, then `layout.padding_needed_for(4)`
/// returns 3, because that is the minimum number of bytes of
/// padding required to get a 4-aligned address (assuming that the
/// corresponding memory block starts at a 4-aligned address).
///
/// The return value of this function has no meaning if `align` is
/// not a power-of-two.
///
/// Note that the utility of the returned value requires `align`
/// to be less than or equal to the alignment of the starting
/// address for the whole allocated block of memory. One way to
/// satisfy this constraint is to ensure `align <= layout.align()`.
#[inline]
pub const fn padding_needed_for(layout: &Layout, align: usize) -> usize {
    let len = layout.size();

    // Rounded up value is:
    //   len_rounded_up = (len + align - 1) & !(align - 1);
    // and then we return the padding difference: `len_rounded_up - len`.
    //
    // We use modular arithmetic throughout:
    //
    // 1. align is guaranteed to be > 0, so align - 1 is always
    //    valid.
    //
    // 2. `len + align - 1` can overflow by at most `align - 1`,
    //    so the &-mask with `!(align - 1)` will ensure that in the
    //    case of overflow, `len_rounded_up` will itself be 0.
    //    Thus the returned padding, when added to `len`, yields 0,
    //    which trivially satisfies the alignment `align`.
    //
    // (Of course, attempts to allocate blocks of memory whose
    // size and padding overflow in the above manner should cause
    // the allocator to yield an error anyway.)

    let len_rounded_up = len.wrapping_add(align).wrapping_sub(1) & !align.wrapping_sub(1);
    len_rounded_up.wrapping_sub(len)
}

#[derive(Clone, PartialEq, Eq, Debug, Error)]
pub struct LayoutError;

impl Display for LayoutError {
    fn fmt(&self, f: &mut fmt::Formatter<'_>) -> fmt::Result {
        f.write_str("layout error")
    }
}

/// Copied from std.
///
/// Creates a layout describing the record for `n` instances of
/// `self`, with a suitable amount of padding between each to
/// ensure that each instance is given its requested size and
/// alignment. On success, returns `(k, offs)` where `k` is the
/// layout of the array and `offs` is the distance between the start
/// of each element in the array.
///
/// On arithmetic overflow, returns `LayoutError`.
//#[unstable(feature = "alloc_layout_extra", issue = "55724")]
#[inline]
pub fn layout_repeat(layout: &Layout, n: usize) -> Result<(Layout, usize), LayoutError> {
    // This cannot overflow. Quoting from the invariant of Layout:
    // > `size`, when rounded up to the nearest multiple of `align`,
    // > must not overflow isize (i.e., the rounded value must be
    // > less than or equal to `isize::MAX`)
    let padded_size = layout.size() + padding_needed_for(layout, layout.align());
    let alloc_size = padded_size.checked_mul(n).ok_or(LayoutError)?;

    // The safe constructor is called here to enforce the isize size limit.
    let layout = Layout::from_size_align(alloc_size, layout.align()).map_err(|_| LayoutError)?;
    Ok((layout, padded_size))
}

pub trait ProgramRegistryExt {
    fn build_type<'ctx>(
        &self,
        context: &'ctx Context,
        module: &Module<'ctx>,
        registry: &ProgramRegistry<CoreType, CoreLibfunc>,
        metadata: &mut MetadataStorage,
        id: &ConcreteTypeId,
    ) -> Result<Type<'ctx>, super::error::Error>;

    fn build_type_with_layout<'ctx>(
        &self,
        context: &'ctx Context,
        module: &Module<'ctx>,
        registry: &ProgramRegistry<CoreType, CoreLibfunc>,
        metadata: &mut MetadataStorage,
        id: &ConcreteTypeId,
    ) -> Result<(Type<'ctx>, Layout), super::error::Error>;
}

impl ProgramRegistryExt for ProgramRegistry<CoreType, CoreLibfunc> {
    fn build_type<'ctx>(
        &self,
        context: &'ctx Context,
        module: &Module<'ctx>,
        registry: &ProgramRegistry<CoreType, CoreLibfunc>,
        metadata: &mut MetadataStorage,
        id: &ConcreteTypeId,
    ) -> Result<Type<'ctx>, super::error::Error> {
        registry
            .get_type(id)?
            .build(context, module, registry, metadata, id)
    }

    fn build_type_with_layout<'ctx>(
        &self,
        context: &'ctx Context,
        module: &Module<'ctx>,
        registry: &ProgramRegistry<CoreType, CoreLibfunc>,
        metadata: &mut MetadataStorage,
        id: &ConcreteTypeId,
    ) -> Result<(Type<'ctx>, Layout), super::error::Error> {
        let concrete_type = registry.get_type(id)?;

        Ok((
            concrete_type.build(context, module, registry, metadata, id)?,
            concrete_type.layout(registry)?,
        ))
    }
}

pub trait RangeExt {
    /// Width in bits when the offset is zero (aka. the natural representation).
    fn zero_based_bit_width(&self) -> u32;
    /// Width in bits when the offset is not necessarily zero (aka. the compact representation).
    fn offset_bit_width(&self) -> u32;
}

impl RangeExt for Range {
    fn zero_based_bit_width(&self) -> u32 {
        // Formula for unsigned integers:
        //     x.bits()
        //
        // Formula for signed values:
        //   - Positive: (x.magnitude() + BigUint::one()).bits()
        //   - Negative: (x.magnitude() - BigUint::one()).bits() + 1
        //   - Zero: 0

        let width = if self.lower.sign() == Sign::Minus {
            let lower_width = (self.lower.magnitude() - BigUint::one()).bits() + 1;
            let upper_width = {
                let upper = &self.upper - &BigInt::one();
                match upper.sign() {
                    Sign::Minus => (upper.magnitude() - BigUint::one()).bits() + 1,
                    Sign::NoSign => 0,
                    Sign::Plus => (upper.magnitude() + BigUint::one()).bits(),
                }
            };

            lower_width.max(upper_width) as u32
        } else {
            (&self.upper - &BigInt::one()).bits() as u32
        };

        // FIXME: Workaround for segfault in canonicalization (including LLVM 19).
        width.max(1)
    }

    fn offset_bit_width(&self) -> u32 {
        // FIXME: Workaround for segfault in canonicalization (including LLVM 19).
        ((self.size() - BigInt::one()).bits() as u32).max(1)
    }
}

#[cfg(test)]
pub mod test {
    use crate::{
        context::NativeContext, execution_result::ExecutionResult, executor::JitNativeExecutor,
        starknet_stub::StubSyscallHandler, utils::*, values::JitValue,
    };
    use cairo_lang_compiler::{
        compile_prepared_db, db::RootDatabase, diagnostics::DiagnosticsReporter,
        project::setup_project, CompilerConfig,
    };
    use cairo_lang_filesystem::db::init_dev_corelib;
    use cairo_lang_sierra::{
        ids::FunctionId,
        program::Program,
        program::{FunctionSignature, GenFunction, StatementIdx},
    };
    use cairo_lang_starknet::starknet_plugin_suite;
    use pretty_assertions_sorted::assert_eq;
    use std::io::Write;
    use std::{env::var, fmt::Formatter, fs, path::Path};

    macro_rules! load_cairo {
        ( $( $program:tt )+ ) => {
            $crate::utils::test::load_cairo_str(stringify!($($program)+))
        };
    }
    macro_rules! load_starknet {
        ( $( $program:tt )+ ) => {
            $crate::utils::test::load_starknet_str(stringify!($($program)+))
        };
    }
    pub(crate) use load_cairo;
    pub(crate) use load_starknet;

    // Helper macros for faster testing.
    macro_rules! jit_struct {
        ($($y:expr),* $(,)? ) => {
            crate::values::JitValue::Struct {
                fields: vec![$($y), *],
                debug_name: None
            }
        };
    }
    macro_rules! jit_enum {
        ( $tag:expr, $value:expr ) => {
            crate::values::JitValue::Enum {
                tag: $tag,
                value: Box::new($value),
                debug_name: None,
            }
        };
    }
    macro_rules! jit_dict {
        ( $($key:expr $(=>)+ $value:expr),* $(,)? ) => {
            crate::values::JitValue::Felt252Dict {
                value: {
                    let mut map = std::collections::HashMap::new();
                    $(map.insert($key.into(), $value.into());)*
                    map
                },
                debug_name: None,
            }
        };
    }
    macro_rules! jit_panic {
        ( $($value:expr)? ) => {
            crate::utils::test::jit_enum!(1, crate::utils::test::jit_struct!(
                crate::utils::test::jit_struct!(),
                [$($value), *].into()
            ))
        };
    }
    pub(crate) use jit_dict;
    pub(crate) use jit_enum;
    pub(crate) use jit_panic;
    pub(crate) use jit_struct;

    pub(crate) fn load_cairo_str(program_str: &str) -> (String, Program) {
        compile_program(program_str, RootDatabase::default())
    }

    pub(crate) fn load_starknet_str(program_str: &str) -> (String, Program) {
        compile_program(
            program_str,
            RootDatabase::builder()
                .with_plugin_suite(starknet_plugin_suite())
                .build()
                .unwrap(),
        )
    }

    pub(crate) fn compile_program(program_str: &str, mut db: RootDatabase) -> (String, Program) {
        let mut program_file = tempfile::Builder::new()
            .prefix("test_")
            .suffix(".cairo")
            .tempfile()
            .unwrap();
        fs::write(&mut program_file, program_str).unwrap();

        init_dev_corelib(
            &mut db,
            Path::new(&var("CARGO_MANIFEST_DIR").unwrap()).join("corelib/src"),
        );
        let main_crate_ids = setup_project(&mut db, program_file.path()).unwrap();
        let sierra_program_with_dbg = compile_prepared_db(
<<<<<<< HEAD
            &mut db,
=======
            &db,
>>>>>>> 44d42081
            main_crate_ids,
            CompilerConfig {
                diagnostics_reporter: DiagnosticsReporter::stderr(),
                replace_ids: true,
                ..Default::default()
            },
        )
        .unwrap();

        let module_name = program_file.path().with_extension("");
        let module_name = module_name.file_name().unwrap().to_str().unwrap();
        (module_name.to_string(), sierra_program_with_dbg.program)
    }

    pub fn run_program(
        program: &(String, Program),
        entry_point: &str,
        args: &[JitValue],
    ) -> ExecutionResult {
        let entry_point = format!("{0}::{0}::{1}", program.0, entry_point);
        let program = &program.1;

        let entry_point_id = &program
            .funcs
            .iter()
            .find(|x| x.id.debug_name.as_deref() == Some(&entry_point))
            .expect("Test program entry point not found.")
            .id;

        let context = NativeContext::new();

        let module = context
            .compile(program)
            .expect("Could not compile test program to MLIR.");

        // FIXME: There are some bugs with non-zero LLVM optimization levels.
        let executor = JitNativeExecutor::from_native_module(module, OptLevel::None);
        executor
            .invoke_dynamic_with_syscall_handler(
                entry_point_id,
                args,
                Some(u128::MAX),
                &mut StubSyscallHandler::default(),
            )
            .unwrap()
    }

    #[track_caller]
    pub fn run_program_assert_output(
        program: &(String, Program),
        entry_point: &str,
        args: &[JitValue],
        output: JitValue,
    ) {
        let result = run_program(program, entry_point, args);
        assert_eq!(result.return_value, output);
    }

    // ==============================
    // == TESTS: get_integer_layout
    // ==============================
    /// Ensures that the host's `u8` is compatible with its compiled counterpart.
    #[test]
    fn test_alignment_compatibility_u8() {
        assert_eq!(get_integer_layout(8).align(), 1);
    }

    /// Ensures that the host's `u16` is compatible with its compiled counterpart.
    #[test]
    fn test_alignment_compatibility_u16() {
        assert_eq!(get_integer_layout(16).align(), 2);
    }

    /// Ensures that the host's `u32` is compatible with its compiled counterpart.
    #[test]
    fn test_alignment_compatibility_u32() {
        assert_eq!(get_integer_layout(32).align(), 4);
    }

    /// Ensures that the host's `u64` is compatible with its compiled counterpart.
    #[test]
    fn test_alignment_compatibility_u64() {
        assert_eq!(get_integer_layout(64).align(), 8);
    }

    /// Ensures that the host's `u128` is compatible with its compiled counterpart.
    #[test]
    fn test_alignment_compatibility_u128() {
        assert_eq!(get_integer_layout(128).align(), 16);
    }

    /// Ensures that the host's `u256` is compatible with its compiled counterpart.
    #[test]
    fn test_alignment_compatibility_u256() {
        assert_eq!(get_integer_layout(256).align(), 16);
    }

    /// Ensures that the host's `u512` is compatible with its compiled counterpart.
    #[test]
    fn test_alignment_compatibility_u512() {
        assert_eq!(get_integer_layout(512).align(), 16);
    }

    /// Ensures that the host's `Felt` is compatible with its compiled counterpart.
    #[test]
    fn test_alignment_compatibility_felt() {
        assert_eq!(get_integer_layout(252).align(), 16);
    }

    // ==============================
    // == TESTS: find_entry_point
    // ==============================
    #[test]
    fn test_find_entry_point_with_empty_program() {
        let program = Program {
            type_declarations: vec![],
            libfunc_declarations: vec![],
            statements: vec![],
            funcs: vec![],
        };
        let entry_point = find_entry_point(&program, "entry_point");
        assert!(entry_point.is_none());
    }

    #[test]
    fn test_entry_point_not_found() {
        let program = Program {
            type_declarations: vec![],
            libfunc_declarations: vec![],
            statements: vec![],
            funcs: vec![GenFunction {
                id: FunctionId {
                    id: 0,
                    debug_name: Some("not_entry_point".into()),
                },
                signature: FunctionSignature {
                    ret_types: vec![],
                    param_types: vec![],
                },
                params: vec![],
                entry_point: StatementIdx(0),
            }],
        };
        let entry_point = find_entry_point(&program, "entry_point");
        assert!(entry_point.is_none());
    }

    #[test]
    fn test_entry_point_found() {
        let program = Program {
            type_declarations: vec![],
            libfunc_declarations: vec![],
            statements: vec![],
            funcs: vec![GenFunction {
                id: FunctionId {
                    id: 0,
                    debug_name: Some("entry_point".into()),
                },
                signature: FunctionSignature {
                    ret_types: vec![],
                    param_types: vec![],
                },
                params: vec![],
                entry_point: StatementIdx(0),
            }],
        };
        let entry_point = find_entry_point(&program, "entry_point");
        assert!(entry_point.is_some());
        assert_eq!(entry_point.unwrap().id.id, 0);
    }

    // ====================================
    // == TESTS: find_entry_point_by_idx
    // ====================================
    #[test]
    fn test_find_entry_point_by_idx_with_empty_program() {
        let program = Program {
            type_declarations: vec![],
            libfunc_declarations: vec![],
            statements: vec![],
            funcs: vec![],
        };
        let entry_point = find_entry_point_by_idx(&program, 0);
        assert!(entry_point.is_none());
    }

    #[test]
    fn test_entry_point_not_found_by_id() {
        let program = Program {
            type_declarations: vec![],
            libfunc_declarations: vec![],
            statements: vec![],
            funcs: vec![GenFunction {
                id: FunctionId {
                    id: 0,
                    debug_name: Some("some_name".into()),
                },
                signature: FunctionSignature {
                    ret_types: vec![],
                    param_types: vec![],
                },
                params: vec![],
                entry_point: StatementIdx(0),
            }],
        };
        let entry_point = find_entry_point_by_idx(&program, 1);
        assert!(entry_point.is_none());
    }

    #[test]
    fn test_entry_point_found_by_id() {
        let program = Program {
            type_declarations: vec![],
            libfunc_declarations: vec![],
            statements: vec![],
            funcs: vec![GenFunction {
                id: FunctionId {
                    id: 15,
                    debug_name: Some("some_name".into()),
                },
                signature: FunctionSignature {
                    ret_types: vec![],
                    param_types: vec![],
                },
                params: vec![],
                entry_point: StatementIdx(0),
            }],
        };
        let entry_point = find_entry_point_by_idx(&program, 15);
        assert!(entry_point.is_some());
        assert_eq!(entry_point.unwrap().id.id, 15);
    }

    // ==============================
    // == TESTS: felt252_short_str
    // ==============================
    #[test]
    fn test_felt252_short_str_short_numeric_string() {
        let value = "12345";
        let result = felt252_short_str(value);
        assert_eq!(result, [842216501, 49, 0, 0, 0, 0, 0, 0]);
    }

    #[test]
    fn test_felt252_short_str_short_string_with_non_numeric_characters() {
        let value = "hello";
        let result = felt252_short_str(value);
        assert_eq!(result, [1701604463, 104, 0, 0, 0, 0, 0, 0]);
    }

    #[test]
    fn test_felt252_short_str_long_numeric_string() {
        let value = "1234567890123456789012345678901234567890";
        let result = felt252_short_str(value);
        assert_eq!(
            result,
            [
                926431536, 859059510, 959459634, 892745528, 825373492, 926431536, 859059510,
                959459634
            ]
        );
    }

    #[test]
    fn test_felt252_short_str_empty_string() {
        let value = "";
        let result = felt252_short_str(value);
        assert_eq!(result, [0, 0, 0, 0, 0, 0, 0, 0]);
    }

    #[test]
    fn test_felt252_short_str_string_with_non_ascii_characters() {
        let value = "h€llø";
        let result = felt252_short_str(value);
        assert_eq!(result, [6843500, 0, 0, 0, 0, 0, 0, 0]);
    }

    // ==============================
    // == TESTS: debug_with
    // ==============================
    #[test]
    fn test_debug_with_empty_closure() {
        let closure = |_f: &mut Formatter| -> fmt::Result { Ok(()) };
        let debug_wrapper = debug_with(closure);
        assert_eq!(format!("{:?}", debug_wrapper), "");
    }

    #[test]
    #[should_panic]
    fn test_debug_with_error_closure() {
        let closure = |_f: &mut Formatter| -> Result<(), fmt::Error> { Err(fmt::Error) };
        let debug_wrapper = debug_with(closure);
        let _ = format!("{:?}", debug_wrapper);
    }

    #[test]
    fn test_debug_with_simple_closure() {
        let closure = |f: &mut fmt::Formatter| write!(f, "Hello, world!");
        let debug_wrapper = debug_with(closure);
        assert_eq!(format!("{:?}", debug_wrapper), "Hello, world!");
    }

    #[test]
    fn test_debug_with_complex_closure() {
        let closure = |f: &mut fmt::Formatter| write!(f, "Name: William, Age: {}", 28);
        let debug_wrapper = debug_with(closure);
        assert_eq!(format!("{:?}", debug_wrapper), "Name: William, Age: 28");
    }

    #[test]
    fn test_generate_function_name_debug_name() {
        let function_id = FunctionId {
            id: 123,
            debug_name: Some("function_name".into()),
        };

        assert_eq!(generate_function_name(&function_id), "function_name(f123)");
    }

    #[test]
    fn test_generate_function_name_without_debug_name() {
        let function_id = FunctionId {
            id: 123,
            debug_name: None,
        };

        assert_eq!(generate_function_name(&function_id), "f123");
    }

    #[test]
    fn test_cairo_to_sierra_path() {
        // Define the path to the cairo program.
        let program_path = Path::new("programs/examples/hello.cairo");
        // Compile the cairo program to sierra.
        let sierra_program = cairo_to_sierra(program_path);

        // Define the entry point function for comparison.
        let entry_point = "hello::hello::greet";
        // Find the function ID of the entry point function in the sierra program.
        let entry_point_id = find_function_id(&sierra_program, entry_point).unwrap();

        // Assert that the debug name of the entry point function matches the expected value.
        assert_eq!(
            entry_point_id.debug_name,
            Some("hello::hello::greet".into())
        );
    }

    #[test]
    fn test_cairo_to_sierra_source() {
        // Define the content of the cairo program as a string.
        let content = "type u8 = u8;";

        // Create a named temporary file and write the content to it.
        let mut file = tempfile::NamedTempFile::new().unwrap();
        file.write_all(content.as_bytes()).unwrap();
        // Get the path of the temporary file.
        let file_path = file.path().to_path_buf();

        // Compile the cairo program to sierra using the path of the temporary file.
        let sierra_program = cairo_to_sierra(&file_path);

        // Assert that the sierra program has no library function declarations, statements, or functions.
        assert!(sierra_program.libfunc_declarations.is_empty());
        assert!(sierra_program.statements.is_empty());
        assert!(sierra_program.funcs.is_empty());

        // Assert that the debug name of the first type declaration matches the expected value.
        assert_eq!(sierra_program.type_declarations.len(), 1);
        assert_eq!(
            sierra_program.type_declarations[0].id.debug_name,
            Some("u8".into())
        );
    }
<<<<<<< HEAD

    #[test]
    fn test_cairo_to_sierra_with_debug_info() {
        // Define the path to the cairo program.
        let program_path = Path::new("programs/examples/hello.cairo");
        // Create a new context.
        let context = Context::new();
        // Compile the cairo program to sierra, including debug information.
        let sierra_program = cairo_to_sierra_with_debug_info(&context, program_path).unwrap();

        // Define the name of the entry point function for comparison.
        let entry_point = "hello::hello::greet";
        // Find the function ID of the entry point function in the sierra program.
        let entry_point_id = find_function_id(&sierra_program.0, entry_point).unwrap();

        // Assert that the debug name of the entry point function matches the expected value.
        assert_eq!(
            entry_point_id.debug_name,
            Some("hello::hello::greet".into())
        );

        // Check if the sierra program contains a function with the specified debug name for the entry point function.
        assert!(sierra_program
            .1
            .funcs
            .keys()
            .any(|func| func.debug_name == Some("hello::hello::greet".into())));
    }
=======
>>>>>>> 44d42081
}<|MERGE_RESOLUTION|>--- conflicted
+++ resolved
@@ -22,10 +22,12 @@
 };
 use num_bigint::{BigInt, BigUint, Sign};
 use num_traits::One;
+use starknet_types_core::felt::Felt;
 use std::{
     alloc::Layout,
     borrow::Cow,
     fmt::{self, Display},
+    ops::Neg,
     path::Path,
     ptr::NonNull,
     sync::Arc,
@@ -110,40 +112,6 @@
     }
 }
 
-<<<<<<< HEAD
-pub fn cairo_to_sierra_with_debug_info<'ctx>(
-    context: &'ctx Context,
-    program: &Path,
-) -> Result<(Program, DebugLocations<'ctx>), crate::error::Error> {
-    let mut db = RootDatabase::builder().detect_corelib().build().unwrap();
-    let main_crate_ids = setup_project(&mut db, program).unwrap();
-    let sierra_program_with_dbg = compile_prepared_db(
-        &mut db,
-        main_crate_ids,
-        CompilerConfig {
-            replace_ids: true,
-            ..Default::default()
-        },
-    )
-    .unwrap();
-
-    let debug_locations = {
-        let debug_info = DebugInfo::extract(&db, &sierra_program_with_dbg.program)
-            .map_err(|_| {
-                let mut buffer = String::new();
-                assert!(DiagnosticsReporter::write_to_string(&mut buffer).check(&db));
-                buffer
-            })
-            .unwrap();
-
-        DebugLocations::extract(context, &db, &debug_info)
-    };
-
-    Ok((sierra_program_with_dbg.program, debug_locations))
-}
-
-=======
->>>>>>> 44d42081
 /// Returns the given entry point if present.
 pub fn find_entry_point<'a>(
     program: &'a Program,
@@ -177,29 +145,39 @@
         .map(|func| &func.id)
 }
 
+/// Parse a numeric string into felt, wrapping negatives around the prime modulo.
+pub fn felt252_str(value: &str) -> Felt {
+    let value = value
+        .parse::<BigInt>()
+        .expect("value must be a digit number");
+    let value = match value.sign() {
+        Sign::Minus => &*PRIME - value.neg().to_biguint().unwrap(),
+        _ => value.to_biguint().unwrap(),
+    };
+
+    value.into()
+}
+
 /// Parse any type that can be a bigint to a felt that can be used in the cairo-native input.
-pub fn felt252_bigint(value: impl Into<BigInt>) -> [u32; 8] {
+pub fn felt252_bigint(value: impl Into<BigInt>) -> Felt {
     let value: BigInt = value.into();
     let value = match value.sign() {
         Sign::Minus => Cow::Owned(&*PRIME - value.magnitude()),
         _ => Cow::Borrowed(value.magnitude()),
     };
 
-    let mut u32_digits = value.to_u32_digits();
-    u32_digits.resize(8, 0);
-    u32_digits.try_into().unwrap()
+    value.as_ref().into()
 }
 
 /// Parse a short string into a felt that can be used in the cairo-native input.
-pub fn felt252_short_str(value: &str) -> [u32; 8] {
+pub fn felt252_short_str(value: &str) -> Felt {
     let values: Vec<_> = value
         .chars()
         .filter_map(|c| c.is_ascii().then_some(c as u8))
         .collect();
 
-    let mut digits = BigUint::from_bytes_be(&values).to_u32_digits();
-    digits.resize(8, 0);
-    digits.try_into().unwrap()
+    assert!(values.len() < 32);
+    Felt::from_bytes_be_slice(&values)
 }
 
 /// Creates the execution engine, with all symbols registered.
@@ -648,11 +626,7 @@
         );
         let main_crate_ids = setup_project(&mut db, program_file.path()).unwrap();
         let sierra_program_with_dbg = compile_prepared_db(
-<<<<<<< HEAD
-            &mut db,
-=======
             &db,
->>>>>>> 44d42081
             main_crate_ids,
             CompilerConfig {
                 diagnostics_reporter: DiagnosticsReporter::stderr(),
@@ -887,47 +861,77 @@
     }
 
     // ==============================
+    // == TESTS: felt252_str
+    // ==============================
+    #[test]
+    #[should_panic(expected = "value must be a digit number")]
+    fn test_felt252_str_invalid_input() {
+        let value = "not_a_number";
+        felt252_str(value);
+    }
+
+    #[test]
+    fn test_felt252_str_positive_number() {
+        let value = "123";
+        let result = felt252_str(value);
+        assert_eq!(result, 123.into());
+    }
+
+    #[test]
+    fn test_felt252_str_negative_number() {
+        let value = "-123";
+        let result = felt252_str(value);
+        assert_eq!(
+            result,
+            Felt::from_dec_str(
+                "3618502788666131213697322783095070105623107215331596699973092056135872020358"
+            )
+            .unwrap()
+        );
+    }
+
+    #[test]
+    fn test_felt252_str_zero() {
+        let value = "0";
+        let result = felt252_str(value);
+        assert_eq!(result, Felt::ZERO);
+    }
+
+    // ==============================
     // == TESTS: felt252_short_str
     // ==============================
     #[test]
     fn test_felt252_short_str_short_numeric_string() {
         let value = "12345";
         let result = felt252_short_str(value);
-        assert_eq!(result, [842216501, 49, 0, 0, 0, 0, 0, 0]);
+        assert_eq!(result, 211295614005u64.into());
     }
 
     #[test]
     fn test_felt252_short_str_short_string_with_non_numeric_characters() {
         let value = "hello";
         let result = felt252_short_str(value);
-        assert_eq!(result, [1701604463, 104, 0, 0, 0, 0, 0, 0]);
-    }
-
-    #[test]
+        assert_eq!(result, 448378203247u64.into());
+    }
+
+    #[test]
+    #[should_panic]
     fn test_felt252_short_str_long_numeric_string() {
-        let value = "1234567890123456789012345678901234567890";
-        let result = felt252_short_str(value);
-        assert_eq!(
-            result,
-            [
-                926431536, 859059510, 959459634, 892745528, 825373492, 926431536, 859059510,
-                959459634
-            ]
-        );
+        felt252_short_str("1234567890123456789012345678901234567890");
     }
 
     #[test]
     fn test_felt252_short_str_empty_string() {
         let value = "";
         let result = felt252_short_str(value);
-        assert_eq!(result, [0, 0, 0, 0, 0, 0, 0, 0]);
+        assert_eq!(result, Felt::ZERO);
     }
 
     #[test]
     fn test_felt252_short_str_string_with_non_ascii_characters() {
         let value = "h€llø";
         let result = felt252_short_str(value);
-        assert_eq!(result, [6843500, 0, 0, 0, 0, 0, 0, 0]);
+        assert_eq!(result, 6843500.into());
     }
 
     // ==============================
@@ -1027,35 +1031,4 @@
             Some("u8".into())
         );
     }
-<<<<<<< HEAD
-
-    #[test]
-    fn test_cairo_to_sierra_with_debug_info() {
-        // Define the path to the cairo program.
-        let program_path = Path::new("programs/examples/hello.cairo");
-        // Create a new context.
-        let context = Context::new();
-        // Compile the cairo program to sierra, including debug information.
-        let sierra_program = cairo_to_sierra_with_debug_info(&context, program_path).unwrap();
-
-        // Define the name of the entry point function for comparison.
-        let entry_point = "hello::hello::greet";
-        // Find the function ID of the entry point function in the sierra program.
-        let entry_point_id = find_function_id(&sierra_program.0, entry_point).unwrap();
-
-        // Assert that the debug name of the entry point function matches the expected value.
-        assert_eq!(
-            entry_point_id.debug_name,
-            Some("hello::hello::greet".into())
-        );
-
-        // Check if the sierra program contains a function with the specified debug name for the entry point function.
-        assert!(sierra_program
-            .1
-            .funcs
-            .keys()
-            .any(|func| func.debug_name == Some("hello::hello::greet".into())));
-    }
-=======
->>>>>>> 44d42081
 }