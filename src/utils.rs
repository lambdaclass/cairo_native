//! # Various utilities

use crate::{metadata::MetadataStorage, types::felt252::PRIME};
use cairo_felt::Felt252;
use cairo_lang_compiler::CompilerConfig;
use cairo_lang_sierra::{
    extensions::{GenericLibfunc, GenericType},
    ids::{ConcreteTypeId, FunctionId},
    program::{GenFunction, Program, StatementIdx},
    program_registry::{ProgramRegistry, ProgramRegistryError},
};
use melior::{
    ir::{Module, Type},
    Context, ExecutionEngine,
};
use num_bigint::{BigInt, BigUint, Sign};
use std::{
    alloc::Layout,
    borrow::Cow,
    fmt::{self, Display},
    ops::Neg,
    path::Path,
    ptr::NonNull,
    sync::Arc,
};
use thiserror::Error;

/// Generate a function name.
///
/// If the program includes function identifiers, return those. Otherwise return `f` followed by the
/// identifier number.
pub fn generate_function_name(function_id: &FunctionId) -> Cow<str> {
    function_id
        .debug_name
        .as_deref()
        .map(Cow::Borrowed)
        .unwrap_or_else(|| Cow::Owned(format!("f{}", function_id.id)))
}

/// Return the layout for an integer of arbitrary width.
///
/// This assumes the platform's maximum (effective) alignment is 8 bytes, and that every integer
/// with a size in bytes of a power of two has the same alignment as its size.
pub fn get_integer_layout(width: u32) -> Layout {
    // TODO: Fix integer layouts properly.
    if width == 252 {
        #[cfg(target_arch = "x86_64")]
        return Layout::from_size_align(32, 8).unwrap();
        #[cfg(not(target_arch = "x86_64"))]
        return Layout::from_size_align(32, 16).unwrap();
    }

    if width == 0 {
        Layout::new::<()>()
    } else if width <= 8 {
        Layout::new::<u8>()
    } else if width <= 16 {
        Layout::new::<u16>()
    } else if width <= 32 {
        Layout::new::<u32>()
    } else if width <= 64 {
        Layout::new::<u64>()
    } else if width <= 128 {
        Layout::new::<u128>()
    } else {
        Layout::array::<u64>(next_multiple_of_u32(width, 64) as usize >> 6).unwrap()
    }
}

/// Compile a cairo program found at the given path to sierra.
pub fn cairo_to_sierra(program: &Path) -> Arc<Program> {
    if program
        .extension()
        .map(|x| {
            x.to_ascii_lowercase()
                .to_string_lossy()
                .eq_ignore_ascii_case("cairo")
        })
        .unwrap_or(false)
    {
        cairo_lang_compiler::compile_cairo_project_at_path(
            program,
            CompilerConfig {
                replace_ids: true,
                ..Default::default()
            },
        )
        .unwrap()
    } else {
        let source = std::fs::read_to_string(program).unwrap();
        Arc::new(
            cairo_lang_sierra::ProgramParser::new()
                .parse(&source)
                .unwrap(),
        )
    }
}

/// Returns the given entry point if present.
pub fn find_entry_point<'a>(
    program: &'a Program,
    entry_point: &str,
) -> Option<&'a GenFunction<StatementIdx>> {
    program
        .funcs
        .iter()
        .find(|x| x.id.debug_name.as_deref() == Some(entry_point))
}

/// Returns the given entry point if present.
pub fn find_entry_point_by_idx(
    program: &Program,
    entry_point_idx: usize,
) -> Option<&GenFunction<StatementIdx>> {
    program
        .funcs
        .iter()
        .find(|x| x.id.id == entry_point_idx as u64)
}

/// Given a string representing a function name, searches in the program for the id corresponding to said function, and returns a reference to it.
pub fn find_function_id<'a>(program: &'a Program, function_name: &str) -> &'a FunctionId {
    &program
        .funcs
        .iter()
        .find(|x| x.id.debug_name.as_deref() == Some(function_name))
        .unwrap()
        .id
}

/// Parse a numeric string into felt, wrapping negatives around the prime modulo.
pub fn felt252_str(value: &str) -> [u32; 8] {
    let value = value
        .parse::<BigInt>()
        .expect("value must be a digit number");
    let value = match value.sign() {
        Sign::Minus => &*PRIME - value.neg().to_biguint().unwrap(),
        _ => value.to_biguint().unwrap(),
    };

    let mut u32_digits = value.to_u32_digits();
    u32_digits.resize(8, 0);
    u32_digits.try_into().unwrap()
}

/// Parse any type that can be a bigint to a felt that can be used in the cairo-native input.
pub fn felt252_bigint(value: impl Into<BigInt>) -> [u32; 8] {
    let value: BigInt = value.into();
    let value = match value.sign() {
        Sign::Minus => &*PRIME - value.neg().to_biguint().unwrap(),
        _ => value.to_biguint().unwrap(),
    };

    let mut u32_digits = value.to_u32_digits();
    u32_digits.resize(8, 0);
    u32_digits.try_into().unwrap()
}

/// Parse a short string into a felt that can be used in the cairo-native input.
pub fn felt252_short_str(value: &str) -> [u32; 8] {
    let values: Vec<_> = value
        .chars()
        .filter(|&c| c.is_ascii())
        .map(|c| c as u8)
        .collect();

    let mut digits = BigUint::from_bytes_be(&values).to_u32_digits();
    digits.resize(8, 0);
    digits.try_into().unwrap()
}

/// Converts a u32 slice into a Felt252
pub fn u32_vec_to_felt(u32_limbs: &[u32]) -> Felt252 {
    let mut ret = vec![];

    for limb in u32_limbs {
        let bytes = limb.to_le_bytes();
        ret.extend_from_slice(&bytes);
    }

    Felt252::from_bytes_le(&ret)
}

/// Creates the execution engine, with all symbols registered.
pub fn create_engine(module: &Module, _metadata: &MetadataStorage) -> ExecutionEngine {
    // Create the JIT engine.
    let engine = ExecutionEngine::new(module, 3, &[], false);

    #[cfg(feature = "with-runtime")]
    register_runtime_symbols(&engine);

    #[cfg(feature = "with-debug-utils")]
    _metadata
        .get::<crate::metadata::debug_utils::DebugUtils>()
        .unwrap()
        .register_impls(&engine);

    engine
}

#[cfg(feature = "with-runtime")]
pub fn register_runtime_symbols(engine: &ExecutionEngine) {
    unsafe {
        engine.register_symbol(
            "cairo_native__libfunc__debug__print",
            cairo_native_runtime::cairo_native__libfunc__debug__print
                as *const fn(i32, *const [u8; 32], usize) -> i32 as *mut (),
        );

        engine.register_symbol(
            "cairo_native__libfunc__pedersen",
            cairo_native_runtime::cairo_native__libfunc__pedersen
                as *const fn(*mut u8, *mut u8, *mut u8) -> () as *mut (),
        );

        engine.register_symbol(
            "cairo_native__libfunc__hades_permutation",
            cairo_native_runtime::cairo_native__libfunc__hades_permutation
                as *const fn(*mut u8, *mut u8, *mut u8) -> () as *mut (),
        );

        engine.register_symbol(
            "cairo_native__libfunc__ec__ec_point_from_x_nz",
            cairo_native_runtime::cairo_native__libfunc__ec__ec_point_from_x_nz
                as *const fn(*mut [[u8; 32]; 2]) -> bool as *mut (),
        );

        engine.register_symbol(
            "cairo_native__libfunc__ec__ec_state_add",
            cairo_native_runtime::cairo_native__libfunc__ec__ec_state_add
                as *const fn(*mut [[u8; 32]; 4], *const [[u8; 32]; 2]) -> bool
                as *mut (),
        );

        engine.register_symbol(
            "cairo_native__libfunc__ec__ec_state_add_mul",
            cairo_native_runtime::cairo_native__libfunc__ec__ec_state_add_mul
                as *const fn(*mut [[u8; 32]; 4], *const [u8; 32], *const [[u8; 32]; 2]) -> bool
                as *mut (),
        );

        engine.register_symbol(
            "cairo_native__libfunc__ec__ec_state_try_finalize_nz",
            cairo_native_runtime::cairo_native__libfunc__ec__ec_state_try_finalize_nz
                as *const fn(*const [[u8; 32]; 2], *mut [[u8; 32]; 4]) -> bool
                as *mut (),
        );

        engine.register_symbol(
            "cairo_native__libfunc__ec__ec_point_try_new_nz",
            cairo_native_runtime::cairo_native__libfunc__ec__ec_point_try_new_nz
                as *const fn(*const [[u8; 32]; 2]) -> bool as *mut (),
        );

        engine.register_symbol(
            "cairo_native__alloc_dict",
            cairo_native_runtime::cairo_native__alloc_dict as *const fn() -> *mut std::ffi::c_void
                as *mut (),
        );

        engine.register_symbol(
            "cairo_native__dict_get",
            cairo_native_runtime::cairo_native__dict_get
                as *const fn(*mut std::ffi::c_void, &[u8; 32]) -> *mut std::ffi::c_void
                as *mut (),
        );

        engine.register_symbol(
            "cairo_native__dict_insert",
            cairo_native_runtime::cairo_native__dict_insert
                as *const fn(
                    *mut std::ffi::c_void,
                    &[u8; 32],
                    NonNull<std::ffi::c_void>,
                ) -> *mut std::ffi::c_void as *mut (),
        );
    }
}

/// Return a type that calls a closure when formatted using [Debug](std::fmt::Debug).
pub fn debug_with<F>(fmt: F) -> impl fmt::Debug
where
    F: Fn(&mut fmt::Formatter) -> fmt::Result,
{
    struct FmtWrapper<F>(F)
    where
        F: Fn(&mut fmt::Formatter) -> fmt::Result;

    impl<F> fmt::Debug for FmtWrapper<F>
    where
        F: Fn(&mut fmt::Formatter) -> fmt::Result,
    {
        fn fmt(&self, f: &mut fmt::Formatter) -> fmt::Result {
            self.0(f)
        }
    }

    FmtWrapper(fmt)
}

// POLYFILLS of nightly features

#[inline]
pub const fn next_multiple_of_usize(lhs: usize, rhs: usize) -> usize {
    match lhs % rhs {
        0 => lhs,
        r => lhs + (rhs - r),
    }
}

#[inline]
pub const fn next_multiple_of_u32(lhs: u32, rhs: u32) -> u32 {
    match lhs % rhs {
        0 => lhs,
        r => lhs + (rhs - r),
    }
}

/// Edit: Copied from the std lib.
///
/// Returns the amount of padding we must insert after `layout`
/// to ensure that the following address will satisfy `align`
/// (measured in bytes).
///
/// e.g., if `layout.size()` is 9, then `layout.padding_needed_for(4)`
/// returns 3, because that is the minimum number of bytes of
/// padding required to get a 4-aligned address (assuming that the
/// corresponding memory block starts at a 4-aligned address).
///
/// The return value of this function has no meaning if `align` is
/// not a power-of-two.
///
/// Note that the utility of the returned value requires `align`
/// to be less than or equal to the alignment of the starting
/// address for the whole allocated block of memory. One way to
/// satisfy this constraint is to ensure `align <= layout.align()`.
#[inline]
pub const fn padding_needed_for(layout: &Layout, align: usize) -> usize {
    let len = layout.size();

    // Rounded up value is:
    //   len_rounded_up = (len + align - 1) & !(align - 1);
    // and then we return the padding difference: `len_rounded_up - len`.
    //
    // We use modular arithmetic throughout:
    //
    // 1. align is guaranteed to be > 0, so align - 1 is always
    //    valid.
    //
    // 2. `len + align - 1` can overflow by at most `align - 1`,
    //    so the &-mask with `!(align - 1)` will ensure that in the
    //    case of overflow, `len_rounded_up` will itself be 0.
    //    Thus the returned padding, when added to `len`, yields 0,
    //    which trivially satisfies the alignment `align`.
    //
    // (Of course, attempts to allocate blocks of memory whose
    // size and padding overflow in the above manner should cause
    // the allocator to yield an error anyway.)

    let len_rounded_up = len.wrapping_add(align).wrapping_sub(1) & !align.wrapping_sub(1);
    len_rounded_up.wrapping_sub(len)
}

#[derive(Clone, PartialEq, Eq, Debug, Error)]
pub struct LayoutError;

impl Display for LayoutError {
    fn fmt(&self, f: &mut fmt::Formatter<'_>) -> fmt::Result {
        f.write_str("layout error")
    }
}

/// Copied from std.
///
/// Creates a layout describing the record for `n` instances of
/// `self`, with a suitable amount of padding between each to
/// ensure that each instance is given its requested size and
/// alignment. On success, returns `(k, offs)` where `k` is the
/// layout of the array and `offs` is the distance between the start
/// of each element in the array.
///
/// On arithmetic overflow, returns `LayoutError`.
//#[unstable(feature = "alloc_layout_extra", issue = "55724")]
#[inline]
pub fn layout_repeat(layout: &Layout, n: usize) -> Result<(Layout, usize), LayoutError> {
    // This cannot overflow. Quoting from the invariant of Layout:
    // > `size`, when rounded up to the nearest multiple of `align`,
    // > must not overflow isize (i.e., the rounded value must be
    // > less than or equal to `isize::MAX`)
    let padded_size = layout.size() + padding_needed_for(layout, layout.align());
    let alloc_size = padded_size.checked_mul(n).ok_or(LayoutError)?;

    // The safe constructor is called here to enforce the isize size limit.
    let layout = Layout::from_size_align(alloc_size, layout.align()).map_err(|_| LayoutError)?;
    Ok((layout, padded_size))
}

pub trait ProgramRegistryExt<TType, TLibfunc>
where
    TType: GenericType,
    TLibfunc: GenericLibfunc,
{
    fn build_type<'ctx>(
        &self,
        context: &'ctx Context,
        module: &Module<'ctx>,
        registry: &ProgramRegistry<TType, TLibfunc>,
        metadata: &mut MetadataStorage,
        id: &ConcreteTypeId,
    ) -> Result<Type<'ctx>, <TType::Concrete as TypeBuilder<TType, TLibfunc>>::Error>
    where
        <TType as GenericType>::Concrete: TypeBuilder<TType, TLibfunc>,
        <<TType as GenericType>::Concrete as TypeBuilder<TType, TLibfunc>>::Error:
            From<Box<ProgramRegistryError>>;

    fn build_type_with_layout<'ctx>(
        &self,
        context: &'ctx Context,
        module: &Module<'ctx>,
        registry: &ProgramRegistry<TType, TLibfunc>,
        metadata: &mut MetadataStorage,
        id: &ConcreteTypeId,
    ) -> Result<(Type<'ctx>, Layout), <TType::Concrete as TypeBuilder<TType, TLibfunc>>::Error>
    where
        <TType as GenericType>::Concrete: TypeBuilder<TType, TLibfunc>,
        <<TType as GenericType>::Concrete as TypeBuilder<TType, TLibfunc>>::Error:
            From<Box<ProgramRegistryError>>;
}

impl<TType, TLibfunc> ProgramRegistryExt<TType, TLibfunc> for ProgramRegistry<TType, TLibfunc>
where
    TType: GenericType,
    TLibfunc: GenericLibfunc,
    <TType as GenericType>::Concrete: TypeBuilder<TType, TLibfunc>,
{
    fn build_type<'ctx>(
        &self,
        context: &'ctx Context,
        module: &Module<'ctx>,
        registry: &ProgramRegistry<TType, TLibfunc>,
        metadata: &mut MetadataStorage,
        id: &ConcreteTypeId,
    ) -> Result<Type<'ctx>, <TType::Concrete as TypeBuilder<TType, TLibfunc>>::Error>
    where
        <TType as GenericType>::Concrete: TypeBuilder<TType, TLibfunc>,
        <<TType as GenericType>::Concrete as TypeBuilder<TType, TLibfunc>>::Error:
            From<Box<ProgramRegistryError>>,
    {
        registry
            .get_type(id)?
            .build(context, module, registry, metadata, id)
    }

    fn build_type_with_layout<'ctx>(
        &self,
        context: &'ctx Context,
        module: &Module<'ctx>,
        registry: &ProgramRegistry<TType, TLibfunc>,
        metadata: &mut MetadataStorage,
        id: &ConcreteTypeId,
    ) -> Result<
        (Type<'ctx>, Layout),
        <<TType as GenericType>::Concrete as TypeBuilder<TType, TLibfunc>>::Error,
    >
    where
        <TType as GenericType>::Concrete: TypeBuilder<TType, TLibfunc>,
        <<TType as GenericType>::Concrete as TypeBuilder<TType, TLibfunc>>::Error:
            From<Box<ProgramRegistryError>>,
    {
        let concrete_type = registry.get_type(id)?;

        Ok((
            concrete_type.build(context, module, registry, metadata, id)?,
            concrete_type.layout(registry)?,
        ))
    }
}

/// The `mlir_asm!` macro is a shortcut to manually building operations.
///
/// It works by forwarding the custom DSL code to their respective functions within melior's
/// `OperationBuilder`.
///
/// The DSL's syntax is similar to that of MLIR, but has some differences, or rather restrictions,
/// due to the way declarative macros work:
///   - All macro invocations need the MLIR context, the target block and the operations' locations.
///   - The operations are defined using a syntax similar to that of MLIR's generic operations, with
///     some differences. The results are Rust variables (MLIR values) and the inputs (operands,
///     attributes...) are all Rust expressions that evaluate to their respective type.
///
/// Check out the [felt252 libfunc implementations](crate::libfuncs::felt252) for an example on their usage.
macro_rules! mlir_asm {
    (
        $context:expr, $block:expr, $location:expr =>
            $( ; $( $( $ret:ident ),+ = )? $op:literal
                ( $( $( $arg:expr ),+ $(,)? )? ) // Operands.
                $( [ $( $( ^ $successor:ident $( ( $( $( $successor_arg:expr ),+ $(,)? )? ) )? ),+ $(,)? )? ] )? // Successors.
                $( < { $( $( $prop_name:pat_param = $prop_value:expr ),+ $(,)? )? } > )? // Properties.
                $( ( $( $( $region:expr ),+ $(,)? )? ) )? // Regions.
                $( { $( $( $attr_name:literal = $attr_value:expr ),+ $(,)? )? } )? // Attributes.
                : $args_ty:tt -> $rets_ty:tt // Signature.
            )*
    ) => { $(
        #[allow(unused_mut)]
        $( let $crate::utils::codegen_ret_decl!($($ret),+) = )? {
            #[allow(unused_variables)]
            let context = $context;
            let mut builder = melior::ir::operation::OperationBuilder::new($op, $location);

            // Process operands.
            $( let builder = builder.add_operands(&[$( $arg, )+]); )?

            // TODO: Process successors.
            // TODO: Process properties.
            // TODO: Process regions.

            // Process attributes.
            $( $(
                let builder = $crate::utils::codegen_attributes!(context, builder => $($attr_name = $attr_value),+);
            )? )?

            // Process signature.
            // #[cfg(debug_assertions)]
            // $crate::utils::codegen_signature!( PARAMS $args_ty );
            let builder = $crate::utils::codegen_signature!( RETS builder => $rets_ty );

            #[allow(unused_variables)]
            let op = $block.append_operation(builder.build());
            $( $crate::utils::codegen_ret_extr!(op => $($ret),+) )?
        };
    )* };
}
pub(crate) use mlir_asm;

macro_rules! codegen_attributes {
    // Macro entry points.
    ( $context:ident, $builder:ident => $name:literal = $value:expr ) => {
        $builder.add_attributes(&[
            $crate::utils::codegen_attributes!(INTERNAL $context, $builder => $name = $value),
        ])
    };
    ( $context:ident, $builder:ident => $( $name:literal = $value:expr ),+ ) => {
        $builder.add_attributes(&[
            $( $crate::utils::codegen_attributes!(INTERNAL $context, $builder => $name = $value), )+
        ])
    };

    ( INTERNAL $context:ident, $builder:ident => $name:literal = $value:expr ) => {
        (
            melior::ir::Identifier::new($context, $name),
            $value,
        )
    };
}
pub(crate) use codegen_attributes;

macro_rules! codegen_signature {
    ( PARAMS ) => {
        // TODO: Check operand types.
    };

    ( RETS $builder:ident => () ) => { $builder };
    ( RETS $builder:ident => $ret_ty:expr ) => {
        $builder.add_results(&[$ret_ty])
    };
    ( RETS $builder:ident => $( $ret_ty:expr ),+ $(,)? ) => {
        $builder.add_results(&[$($ret_ty),+])
    };
}
pub(crate) use codegen_signature;

macro_rules! codegen_ret_decl {
    // Macro entry points.
    ( $ret:ident ) => { $ret };
    ( $( $ret:ident ),+ ) => {
        ( $( codegen_ret_decl!($ret) ),+ )
    };
}
pub(crate) use codegen_ret_decl;

macro_rules! codegen_ret_extr {
    // Macro entry points.
    ( $op:ident => $ret:ident ) => {{
        melior::ir::Value::from($op.result(0)?)
    }};
    ( $op:ident => $( $ret:ident ),+ ) => {{
        let mut idx = 0;
        ( $( codegen_ret_extr!(INTERNAL idx, $op => $ret) ),+ )
    }};

    // Internal entry points.
    ( INTERNAL $count:ident, $op:ident => $ret:ident ) => {
        {
            let idx = $count;
            $count += 1;
            melior::ir::Value::from($op.result(idx)?)
        }
    };
}
<<<<<<< HEAD
=======
use crate::{
    metadata::MetadataStorage,
    types::{felt252::PRIME, TypeBuilder},
};
>>>>>>> 4012a10b
pub(crate) use codegen_ret_extr;

#[cfg(test)]
pub mod test {
    use super::*;
    use crate::{
        metadata::{
            gas::{GasMetadata, MetadataComputationConfig},
            runtime_bindings::RuntimeBindingsMeta,
            MetadataStorage,
        },
        types::felt252::PRIME,
    };
    use cairo_lang_compiler::{
        compile_prepared_db, db::RootDatabase, diagnostics::DiagnosticsReporter,
        project::setup_project, CompilerConfig,
    };
    use cairo_lang_filesystem::db::init_dev_corelib;
    use cairo_lang_sierra::{
        extensions::core::{CoreLibfunc, CoreType},
        program::Program,
        program_registry::ProgramRegistry,
    };
    use melior::{
        dialect::DialectRegistry,
        ir::{Location, Module},
        pass::{self, PassManager},
        utility::{register_all_dialects, register_all_passes},
        Context, ExecutionEngine,
    };
    use num_bigint::{BigInt, Sign};
    use std::{env::var, fs, ops::Neg, path::Path};

    macro_rules! load_cairo {
        ( $( $program:tt )+ ) => {
            $crate::utils::test::load_cairo_str(stringify!($($program)+))
        };
    }
    pub(crate) use load_cairo;

    pub fn load_cairo_str(program_str: &str) -> (String, Program) {
        let mut program_file = tempfile::Builder::new()
            .prefix("test_")
            .suffix(".cairo")
            .tempfile()
            .unwrap();
        fs::write(&mut program_file, program_str).unwrap();

        let mut db = RootDatabase::default();
        init_dev_corelib(
            &mut db,
            Path::new(&var("CARGO_MANIFEST_DIR").unwrap()).join("corelib/src"),
        );
        let main_crate_ids = setup_project(&mut db, program_file.path()).unwrap();
        let program = compile_prepared_db(
            &mut db,
            main_crate_ids,
            CompilerConfig {
                diagnostics_reporter: DiagnosticsReporter::stderr(),
                replace_ids: true,
                ..Default::default()
            },
        )
        .unwrap();

        let module_name = program_file.path().with_extension("");
        let module_name = module_name.file_name().unwrap().to_str().unwrap();
        (module_name.to_string(), (*program).clone())
    }

    pub fn run_program(
        program: &(String, Program),
        entry_point: &str,
        args: serde_json::Value,
    ) -> serde_json::Value {
        let entry_point = format!("{0}::{0}::{1}", program.0, entry_point);
        let program = &program.1;

        let registry = ProgramRegistry::<CoreType, CoreLibfunc>::new(program)
            .expect("Could not create the test program registry.");

        let entry_point_id = &program
            .funcs
            .iter()
            .find(|x| x.id.debug_name.as_deref() == Some(&entry_point))
            .expect("Test program entry point not found.")
            .id;

        let context = Context::new();
        context.append_dialect_registry(&{
            let registry = DialectRegistry::new();
            register_all_dialects(&registry);
            registry
        });
        context.load_all_available_dialects();
        register_all_passes();

        let mut module = Module::new(Location::unknown(&context));

        let mut metadata = MetadataStorage::new();

        // Make the runtime library available.
        metadata.insert(RuntimeBindingsMeta::default()).unwrap();

        // Gas
        let required_initial_gas = if program
            .type_declarations
            .iter()
            .any(|decl| decl.long_id.generic_id.0.as_str() == "GasBuiltin")
        {
            let gas_metadata = GasMetadata::new(program, MetadataComputationConfig::default());

            let required_initial_gas = { gas_metadata.get_initial_required_gas(entry_point_id) };
            metadata.insert(gas_metadata).unwrap();
            required_initial_gas
        } else {
            None
        };

        crate::compile::<CoreType, CoreLibfunc>(
            &context,
            &module,
            program,
            &registry,
            &mut metadata,
            None,
        )
        .expect("Could not compile test program to MLIR.");

        assert!(
            module.as_operation().verify(),
            "Test program generated invalid MLIR:\n{}",
            module.as_operation()
        );

        let pass_manager = PassManager::new(&context);
        pass_manager.enable_verifier(true);
        pass_manager.add_pass(pass::transform::create_canonicalizer());

        pass_manager.add_pass(pass::conversion::create_scf_to_control_flow());

        pass_manager.add_pass(pass::conversion::create_arith_to_llvm());
        pass_manager.add_pass(pass::conversion::create_control_flow_to_llvm());
        pass_manager.add_pass(pass::conversion::create_func_to_llvm());
        pass_manager.add_pass(pass::conversion::create_index_to_llvm());
        pass_manager.add_pass(pass::conversion::create_finalize_mem_ref_to_llvm());
        pass_manager.add_pass(pass::conversion::create_reconcile_unrealized_casts());

        pass_manager
            .run(&mut module)
            .expect("Could not apply passes to the compiled test program.");

        let engine = ExecutionEngine::new(&module, 0, &[], false);

        #[cfg(feature = "with-runtime")]
        register_runtime_symbols(&engine);

        #[cfg(feature = "with-debug-utils")]
        metadata
            .get::<crate::metadata::debug_utils::DebugUtils>()
            .unwrap()
            .register_impls(&engine);

        crate::execute::<CoreType, CoreLibfunc, _, _>(
            &engine,
            &registry,
            &program
                .funcs
                .iter()
                .find(|x| x.id.debug_name.as_deref() == Some(&entry_point))
                .expect("Test program entry point not found.")
                .id,
            args,
            serde_json::value::Serializer,
            required_initial_gas,
        )
        .expect("Test program execution failed.")
    }

    // Parse numeric string into felt, wrapping negatives around the prime modulo.
    pub fn felt(value: &str) -> [u32; 8] {
        let value = value.parse::<BigInt>().unwrap();
        let value = match value.sign() {
            Sign::Minus => &*PRIME - value.neg().to_biguint().unwrap(),
            _ => value.to_biguint().unwrap(),
        };

        let mut u32_digits = value.to_u32_digits();
        u32_digits.resize(8, 0);
        u32_digits.try_into().unwrap()
    }

    /// Ensures that the host's `u8` is compatible with its compiled counterpart.
    #[test]
    fn test_alignment_compatibility_u8() {
        assert_eq!(get_integer_layout(8).align(), 1);
    }

    /// Ensures that the host's `u16` is compatible with its compiled counterpart.
    #[test]
    fn test_alignment_compatibility_u16() {
        assert_eq!(get_integer_layout(16).align(), 2);
    }

    /// Ensures that the host's `u32` is compatible with its compiled counterpart.
    #[test]
    fn test_alignment_compatibility_u32() {
        assert_eq!(get_integer_layout(32).align(), 4);
    }

    /// Ensures that the host's `u64` is compatible with its compiled counterpart.
    #[test]
    fn test_alignment_compatibility_u64() {
        assert_eq!(get_integer_layout(64).align(), 8);
    }

    /// Ensures that the host's `u128` is compatible with its compiled counterpart.
    #[test]
    #[ignore]
    fn test_alignment_compatibility_u128() {
        // FIXME: Uncomment once LLVM fixes its u128 alignment issues.
        assert_eq!(get_integer_layout(128).align(), 16);
    }

    /// Ensures that the host's `u256` is compatible with its compiled counterpart.
    #[test]
    fn test_alignment_compatibility_u256() {
        assert_eq!(get_integer_layout(256).align(), 8);
    }

    /// Ensures that the host's `u512` is compatible with its compiled counterpart.
    #[test]
    fn test_alignment_compatibility_u512() {
        assert_eq!(get_integer_layout(512).align(), 8);
    }

    /// Ensures that the host's `felt252` is compatible with its compiled counterpart.
    #[test]
    #[ignore]
    fn test_alignment_compatibility_felt252() {
        assert_eq!(get_integer_layout(252).align(), 8);
    }
}<|MERGE_RESOLUTION|>--- conflicted
+++ resolved
@@ -1,6 +1,9 @@
 //! # Various utilities
 
-use crate::{metadata::MetadataStorage, types::felt252::PRIME};
+use crate::{
+    metadata::MetadataStorage,
+    types::{felt252::PRIME, TypeBuilder},
+};
 use cairo_felt::Felt252;
 use cairo_lang_compiler::CompilerConfig;
 use cairo_lang_sierra::{
@@ -597,13 +600,6 @@
         }
     };
 }
-<<<<<<< HEAD
-=======
-use crate::{
-    metadata::MetadataStorage,
-    types::{felt252::PRIME, TypeBuilder},
-};
->>>>>>> 4012a10b
 pub(crate) use codegen_ret_extr;
 
 #[cfg(test)]
