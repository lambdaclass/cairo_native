--- conflicted
+++ resolved
@@ -236,16 +236,14 @@
         .unwrap()
         .register_impls(&engine);
 
-<<<<<<< HEAD
+    #[cfg(feature = "with-mem-tracing")]
+    self::mem_tracing::register_bindings(&engine);
+
     #[cfg(feature = "with-trace-dump")]
     _metadata
         .get::<crate::metadata::trace_dump::TraceDumpMeta>()
         .unwrap()
         .register_impls(&engine);
-=======
-    #[cfg(feature = "with-mem-tracing")]
-    self::mem_tracing::register_bindings(&engine);
->>>>>>> 82c25b37
 
     engine
 }
