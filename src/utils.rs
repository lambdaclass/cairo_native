//! # Various utilities

use crate::{
    debug_info::{DebugInfo, DebugLocations},
    ffi::get_mlir_layout,
    metadata::MetadataStorage,
    types::{felt252::PRIME, TypeBuilder},
    OptLevel,
};
use cairo_lang_compiler::{
    compile_prepared_db, db::RootDatabase, diagnostics::DiagnosticsReporter,
    project::setup_project, CompilerConfig,
};
use cairo_lang_sierra::{
    extensions::core::{CoreLibfunc, CoreType},
    ids::{ConcreteTypeId, FunctionId},
    program::{GenFunction, Program, StatementIdx},
    program_registry::ProgramRegistry,
};
use melior::{
    ir::{Module, Type},
    pass::{self, PassManager},
    Context, Error, ExecutionEngine,
};
use num_bigint::{BigInt, BigUint, Sign};
use std::{
    alloc::Layout,
    borrow::Cow,
    fmt::{self, Display},
    ops::Neg,
    path::Path,
    ptr::NonNull,
    sync::Arc,
};
use thiserror::Error;

#[cfg(target_os = "macos")]
pub const SHARED_LIBRARY_EXT: &str = "dylib";
#[cfg(target_os = "linux")]
pub const SHARED_LIBRARY_EXT: &str = "so";

/// Generate a function name.
///
/// If the program includes function identifiers, return those. Otherwise return `f` followed by the
/// identifier number.
pub fn generate_function_name(function_id: &FunctionId) -> Cow<str> {
    // Generic functions can omit their type in the debug_name, leading to multiple functions
    // having the same name, we solve this by adding the id number even if the function has a debug_name
    if let Some(name) = function_id.debug_name.as_deref() {
        Cow::Owned(format!("{}(f{})", name, function_id.id))
    } else {
        Cow::Owned(format!("f{}", function_id.id))
    }
}

/// Return the layout for an integer of arbitrary width.
///
/// This assumes the platform's maximum (effective) alignment is 8 bytes, and that every integer
/// with a size in bytes of a power of two has the same alignment as its size.
pub fn get_integer_layout(width: u32) -> Layout {
    // TODO: Fix integer layouts properly.
    if width == 248 || width == 252 || width == 256 {
        #[cfg(target_arch = "x86_64")]
        return Layout::from_size_align(32, 8).unwrap();
        #[cfg(not(target_arch = "x86_64"))]
        return Layout::from_size_align(32, 16).unwrap();
    }

    if width == 0 {
        Layout::new::<()>()
    } else if width <= 8 {
        Layout::new::<u8>()
    } else if width <= 16 {
        Layout::new::<u16>()
    } else if width <= 32 {
        Layout::new::<u32>()
    } else if width <= 64 {
        Layout::new::<u64>()
    } else if width <= 128 {
        Layout::new::<u128>()
    } else {
        #[cfg(target_arch = "x86_64")]
        let value = Layout::array::<u64>(next_multiple_of_u32(width, 64) as usize >> 6).unwrap();
        #[cfg(not(target_arch = "x86_64"))]
        let value = Layout::array::<u128>(next_multiple_of_u32(width, 128) as usize >> 7).unwrap();

        value
    }
}

/// Compile a cairo program found at the given path to sierra.
pub fn cairo_to_sierra(program: &Path) -> Arc<Program> {
    if program
        .extension()
        .map(|x| {
            x.to_ascii_lowercase()
                .to_string_lossy()
                .eq_ignore_ascii_case("cairo")
        })
        .unwrap_or(false)
    {
        cairo_lang_compiler::compile_cairo_project_at_path(
            program,
            CompilerConfig {
                replace_ids: true,
                ..Default::default()
            },
        )
        .unwrap()
        .into()
    } else {
        let source = std::fs::read_to_string(program).unwrap();
        Arc::new(
            cairo_lang_sierra::ProgramParser::new()
                .parse(&source)
                .unwrap(),
        )
    }
}

pub fn cairo_to_sierra_with_debug_info<'ctx>(
    context: &'ctx Context,
    program: &Path,
) -> Result<(Program, DebugLocations<'ctx>), crate::error::Error> {
    let mut db = RootDatabase::builder().detect_corelib().build().unwrap();
    let main_crate_ids = setup_project(&mut db, program).unwrap();
    let program = compile_prepared_db(
        &mut db,
        main_crate_ids,
        CompilerConfig {
            replace_ids: true,
            ..Default::default()
        },
    )
    .unwrap();

    let debug_locations = {
        let debug_info = DebugInfo::extract(&db, &program)
            .map_err(|_| {
                let mut buffer = String::new();
                assert!(DiagnosticsReporter::write_to_string(&mut buffer).check(&db));
                buffer
            })
            .unwrap();

        DebugLocations::extract(context, &db, &debug_info)
    };

    Ok((program, debug_locations))
}

/// Returns the given entry point if present.
pub fn find_entry_point<'a>(
    program: &'a Program,
    entry_point: &str,
) -> Option<&'a GenFunction<StatementIdx>> {
    program
        .funcs
        .iter()
        .find(|x| x.id.debug_name.as_deref() == Some(entry_point))
}

/// Returns the given entry point if present.
pub fn find_entry_point_by_idx(
    program: &Program,
    entry_point_idx: usize,
) -> Option<&GenFunction<StatementIdx>> {
    program
        .funcs
        .iter()
        .find(|x| x.id.id == entry_point_idx as u64)
}

/// Given a string representing a function name, searches in the program for the id corresponding to said function, and returns a reference to it.
#[track_caller]
pub fn find_function_id<'a>(program: &'a Program, function_name: &str) -> &'a FunctionId {
    &program
        .funcs
        .iter()
        .find(|x| x.id.debug_name.as_deref() == Some(function_name))
        .unwrap()
        .id
}

/// Parse a numeric string into felt, wrapping negatives around the prime modulo.
pub fn felt252_str(value: &str) -> [u32; 8] {
    let value = value
        .parse::<BigInt>()
        .expect("value must be a digit number");
    let value = match value.sign() {
        Sign::Minus => &*PRIME - value.neg().to_biguint().unwrap(),
        _ => value.to_biguint().unwrap(),
    };

    let mut u32_digits = value.to_u32_digits();
    u32_digits.resize(8, 0);
    u32_digits.try_into().unwrap()
}

/// Parse any type that can be a bigint to a felt that can be used in the cairo-native input.
pub fn felt252_bigint(value: impl Into<BigInt>) -> [u32; 8] {
    let value: BigInt = value.into();
    let value = match value.sign() {
        Sign::Minus => &*PRIME - value.neg().to_biguint().unwrap(),
        _ => value.to_biguint().unwrap(),
    };

    let mut u32_digits = value.to_u32_digits();
    u32_digits.resize(8, 0);
    u32_digits.try_into().unwrap()
}

/// Parse a short string into a felt that can be used in the cairo-native input.
pub fn felt252_short_str(value: &str) -> [u32; 8] {
    let values: Vec<_> = value
        .chars()
        .filter(|&c| c.is_ascii())
        .map(|c| c as u8)
        .collect();

    let mut digits = BigUint::from_bytes_be(&values).to_u32_digits();
    digits.resize(8, 0);
    digits.try_into().unwrap()
}

/// Creates the execution engine, with all symbols registered.
pub fn create_engine(
    module: &Module,
    _metadata: &MetadataStorage,
    opt_level: OptLevel,
) -> ExecutionEngine {
    // Create the JIT engine.
    let engine = ExecutionEngine::new(module, opt_level.into(), &[], false);

    #[cfg(feature = "with-runtime")]
    register_runtime_symbols(&engine);

    #[cfg(feature = "with-debug-utils")]
    _metadata
        .get::<crate::metadata::debug_utils::DebugUtils>()
        .unwrap()
        .register_impls(&engine);

    engine
}

pub fn run_pass_manager(context: &Context, module: &mut Module) -> Result<(), Error> {
    let pass_manager = PassManager::new(context);
    pass_manager.enable_verifier(true);
    pass_manager.add_pass(pass::transform::create_canonicalizer());
    pass_manager.add_pass(pass::conversion::create_scf_to_control_flow());
    pass_manager.add_pass(pass::conversion::create_arith_to_llvm());
    pass_manager.add_pass(pass::conversion::create_control_flow_to_llvm());
    pass_manager.add_pass(pass::conversion::create_index_to_llvm());
    pass_manager.add_pass(pass::conversion::create_finalize_mem_ref_to_llvm());
    pass_manager.add_pass(pass::conversion::create_func_to_llvm());
    pass_manager.add_pass(pass::conversion::create_reconcile_unrealized_casts());
    pass_manager.run(module)
}

#[cfg(feature = "with-runtime")]
pub fn register_runtime_symbols(engine: &ExecutionEngine) {
    unsafe {
        engine.register_symbol(
            "cairo_native__libfunc__debug__print",
            cairo_native_runtime::cairo_native__libfunc__debug__print
                as *const fn(i32, *const [u8; 32], usize) -> i32 as *mut (),
        );

        engine.register_symbol(
            "cairo_native__libfunc__pedersen",
            cairo_native_runtime::cairo_native__libfunc__pedersen
                as *const fn(*mut u8, *mut u8, *mut u8) -> () as *mut (),
        );

        engine.register_symbol(
            "cairo_native__libfunc__hades_permutation",
            cairo_native_runtime::cairo_native__libfunc__hades_permutation
                as *const fn(*mut u8, *mut u8, *mut u8) -> () as *mut (),
        );

        engine.register_symbol(
            "cairo_native__libfunc__ec__ec_point_from_x_nz",
            cairo_native_runtime::cairo_native__libfunc__ec__ec_point_from_x_nz
                as *const fn(*mut [[u8; 32]; 2]) -> bool as *mut (),
        );

        engine.register_symbol(
            "cairo_native__libfunc__ec__ec_state_add",
            cairo_native_runtime::cairo_native__libfunc__ec__ec_state_add
                as *const fn(*mut [[u8; 32]; 4], *const [[u8; 32]; 2]) -> bool
                as *mut (),
        );

        engine.register_symbol(
            "cairo_native__libfunc__ec__ec_state_add_mul",
            cairo_native_runtime::cairo_native__libfunc__ec__ec_state_add_mul
                as *const fn(*mut [[u8; 32]; 4], *const [u8; 32], *const [[u8; 32]; 2]) -> bool
                as *mut (),
        );

        engine.register_symbol(
            "cairo_native__libfunc__ec__ec_state_try_finalize_nz",
            cairo_native_runtime::cairo_native__libfunc__ec__ec_state_try_finalize_nz
                as *const fn(*const [[u8; 32]; 2], *mut [[u8; 32]; 4]) -> bool
                as *mut (),
        );

        engine.register_symbol(
            "cairo_native__libfunc__ec__ec_point_try_new_nz",
            cairo_native_runtime::cairo_native__libfunc__ec__ec_point_try_new_nz
                as *const fn(*const [[u8; 32]; 2]) -> bool as *mut (),
        );

        engine.register_symbol(
            "cairo_native__alloc_dict",
            cairo_native_runtime::cairo_native__alloc_dict as *const fn() -> *mut std::ffi::c_void
                as *mut (),
        );

        engine.register_symbol(
            "cairo_native__dict_free",
            cairo_native_runtime::cairo_native__dict_free as *const fn(*mut std::ffi::c_void) -> ()
                as *mut (),
        );

        engine.register_symbol(
            "cairo_native__dict_get",
            cairo_native_runtime::cairo_native__dict_get
                as *const fn(*mut std::ffi::c_void, &[u8; 32]) -> *mut std::ffi::c_void
                as *mut (),
        );

        engine.register_symbol(
            "cairo_native__dict_insert",
            cairo_native_runtime::cairo_native__dict_insert
                as *const fn(
                    *mut std::ffi::c_void,
                    &[u8; 32],
                    NonNull<std::ffi::c_void>,
                ) -> *mut std::ffi::c_void as *mut (),
        );

        engine.register_symbol(
            "cairo_native__dict_gas_refund",
            cairo_native_runtime::cairo_native__dict_gas_refund
                as *const fn(*const std::ffi::c_void, NonNull<std::ffi::c_void>) -> u64
                as *mut (),
        );
    }
}

/// Return a type that calls a closure when formatted using [Debug](std::fmt::Debug).
pub fn debug_with<F>(fmt: F) -> impl fmt::Debug
where
    F: Fn(&mut fmt::Formatter) -> fmt::Result,
{
    struct FmtWrapper<F>(F)
    where
        F: Fn(&mut fmt::Formatter) -> fmt::Result;

    impl<F> fmt::Debug for FmtWrapper<F>
    where
        F: Fn(&mut fmt::Formatter) -> fmt::Result,
    {
        fn fmt(&self, f: &mut fmt::Formatter) -> fmt::Result {
            self.0(f)
        }
    }

    FmtWrapper(fmt)
}

// POLYFILLS of nightly features

#[inline]
pub const fn next_multiple_of_usize(lhs: usize, rhs: usize) -> usize {
    match lhs % rhs {
        0 => lhs,
        r => lhs + (rhs - r),
    }
}

#[inline]
pub const fn next_multiple_of_u32(lhs: u32, rhs: u32) -> u32 {
    match lhs % rhs {
        0 => lhs,
        r => lhs + (rhs - r),
    }
}

/// Edit: Copied from the std lib.
///
/// Returns the amount of padding we must insert after `layout`
/// to ensure that the following address will satisfy `align`
/// (measured in bytes).
///
/// e.g., if `layout.size()` is 9, then `layout.padding_needed_for(4)`
/// returns 3, because that is the minimum number of bytes of
/// padding required to get a 4-aligned address (assuming that the
/// corresponding memory block starts at a 4-aligned address).
///
/// The return value of this function has no meaning if `align` is
/// not a power-of-two.
///
/// Note that the utility of the returned value requires `align`
/// to be less than or equal to the alignment of the starting
/// address for the whole allocated block of memory. One way to
/// satisfy this constraint is to ensure `align <= layout.align()`.
#[inline]
pub const fn padding_needed_for(layout: &Layout, align: usize) -> usize {
    let len = layout.size();

    // Rounded up value is:
    //   len_rounded_up = (len + align - 1) & !(align - 1);
    // and then we return the padding difference: `len_rounded_up - len`.
    //
    // We use modular arithmetic throughout:
    //
    // 1. align is guaranteed to be > 0, so align - 1 is always
    //    valid.
    //
    // 2. `len + align - 1` can overflow by at most `align - 1`,
    //    so the &-mask with `!(align - 1)` will ensure that in the
    //    case of overflow, `len_rounded_up` will itself be 0.
    //    Thus the returned padding, when added to `len`, yields 0,
    //    which trivially satisfies the alignment `align`.
    //
    // (Of course, attempts to allocate blocks of memory whose
    // size and padding overflow in the above manner should cause
    // the allocator to yield an error anyway.)

    let len_rounded_up = len.wrapping_add(align).wrapping_sub(1) & !align.wrapping_sub(1);
    len_rounded_up.wrapping_sub(len)
}

#[derive(Clone, PartialEq, Eq, Debug, Error)]
pub struct LayoutError;

impl Display for LayoutError {
    fn fmt(&self, f: &mut fmt::Formatter<'_>) -> fmt::Result {
        f.write_str("layout error")
    }
}

/// Copied from std.
///
/// Creates a layout describing the record for `n` instances of
/// `self`, with a suitable amount of padding between each to
/// ensure that each instance is given its requested size and
/// alignment. On success, returns `(k, offs)` where `k` is the
/// layout of the array and `offs` is the distance between the start
/// of each element in the array.
///
/// On arithmetic overflow, returns `LayoutError`.
//#[unstable(feature = "alloc_layout_extra", issue = "55724")]
#[inline]
pub fn layout_repeat(layout: &Layout, n: usize) -> Result<(Layout, usize), LayoutError> {
    // This cannot overflow. Quoting from the invariant of Layout:
    // > `size`, when rounded up to the nearest multiple of `align`,
    // > must not overflow isize (i.e., the rounded value must be
    // > less than or equal to `isize::MAX`)
    let padded_size = layout.size() + padding_needed_for(layout, layout.align());
    let alloc_size = padded_size.checked_mul(n).ok_or(LayoutError)?;

    // The safe constructor is called here to enforce the isize size limit.
    let layout = Layout::from_size_align(alloc_size, layout.align()).map_err(|_| LayoutError)?;
    Ok((layout, padded_size))
}

pub trait ProgramRegistryExt {
    fn build_type<'ctx>(
        &self,
        context: &'ctx Context,
        module: &Module<'ctx>,
        registry: &ProgramRegistry<CoreType, CoreLibfunc>,
        metadata: &mut MetadataStorage,
        id: &ConcreteTypeId,
    ) -> Result<Type<'ctx>, super::error::Error>;

    fn build_type_with_layout<'ctx>(
        &self,
        context: &'ctx Context,
        module: &Module<'ctx>,
        registry: &ProgramRegistry<CoreType, CoreLibfunc>,
        metadata: &mut MetadataStorage,
        id: &ConcreteTypeId,
    ) -> Result<(Type<'ctx>, Layout), super::error::Error>;
}

impl ProgramRegistryExt for ProgramRegistry<CoreType, CoreLibfunc> {
    fn build_type<'ctx>(
        &self,
        context: &'ctx Context,
        module: &Module<'ctx>,
        registry: &ProgramRegistry<CoreType, CoreLibfunc>,
        metadata: &mut MetadataStorage,
        id: &ConcreteTypeId,
    ) -> Result<Type<'ctx>, super::error::Error> {
        registry
            .get_type(id)?
            .build(context, module, registry, metadata, id)
    }

    fn build_type_with_layout<'ctx>(
        &self,
        context: &'ctx Context,
        module: &Module<'ctx>,
        registry: &ProgramRegistry<CoreType, CoreLibfunc>,
        metadata: &mut MetadataStorage,
        id: &ConcreteTypeId,
    ) -> Result<(Type<'ctx>, Layout), super::error::Error> {
        let concrete_type = registry.build_type(context, module, registry, metadata, id)?;
        Ok((concrete_type, get_mlir_layout(module, concrete_type)))
    }
}

/// The `mlir_asm!` macro is a shortcut to manually building operations.
///
/// It works by forwarding the custom DSL code to their respective functions within melior's
/// `OperationBuilder`.
///
/// The DSL's syntax is similar to that of MLIR, but has some differences, or rather restrictions,
/// due to the way declarative macros work:
///   - All macro invocations need the MLIR context, the target block and the operations' locations.
///   - The operations are defined using a syntax similar to that of MLIR's generic operations, with
///     some differences. The results are Rust variables (MLIR values) and the inputs (operands,
///     attributes...) are all Rust expressions that evaluate to their respective type.
///
/// Check out the [felt252 libfunc implementations](crate::libfuncs::felt252) for an example on their usage.
macro_rules! mlir_asm {
    (
        $context:expr, $block:expr, $location:expr =>
            $( ; $( $( $ret:ident ),+ = )? $op:literal
                ( $( $( $arg:expr ),+ $(,)? )? ) // Operands.
                $( [ $( $( ^ $successor:ident $( ( $( $( $successor_arg:expr ),+ $(,)? )? ) )? ),+ $(,)? )? ] )? // Successors.
                $( < { $( $( $prop_name:pat_param = $prop_value:expr ),+ $(,)? )? } > )? // Properties.
                $( ( $( $( $region:expr ),+ $(,)? )? ) )? // Regions.
                $( { $( $( $attr_name:literal = $attr_value:expr ),+ $(,)? )? } )? // Attributes.
                : $args_ty:tt -> $rets_ty:tt // Signature.
            )*
    ) => { $(
        #[allow(unused_mut)]
        $( let $crate::utils::codegen_ret_decl!($($ret),+) = )? {
            #[allow(unused_variables)]
            let context = $context;
            let mut builder = melior::ir::operation::OperationBuilder::new($op, $location);

            // Process operands.
            $( let builder = builder.add_operands(&[$( $arg, )+]); )?

            // TODO: Process successors.
            // TODO: Process properties.
            // TODO: Process regions.

            // Process attributes.
            $( $(
                let builder = $crate::utils::codegen_attributes!(context, builder => $($attr_name = $attr_value),+);
            )? )?

            // Process signature.
            // #[cfg(debug_assertions)]
            // $crate::utils::codegen_signature!( PARAMS $args_ty );
            let builder = $crate::utils::codegen_signature!( RETS builder => $rets_ty );

            #[allow(unused_variables)]
            let op = $block.append_operation(builder.build()?);
            $( $crate::utils::codegen_ret_extr!(op => $($ret),+) )?
        };
    )* };
}
pub(crate) use mlir_asm;

macro_rules! codegen_attributes {
    // Macro entry points.
    ( $context:ident, $builder:ident => $name:literal = $value:expr ) => {
        $builder.add_attributes(&[
            $crate::utils::codegen_attributes!(INTERNAL $context, $builder => $name = $value),
        ])
    };
    ( $context:ident, $builder:ident => $( $name:literal = $value:expr ),+ ) => {
        $builder.add_attributes(&[
            $( $crate::utils::codegen_attributes!(INTERNAL $context, $builder => $name = $value), )+
        ])
    };

    ( INTERNAL $context:ident, $builder:ident => $name:literal = $value:expr ) => {
        (
            melior::ir::Identifier::new($context, $name),
            $value,
        )
    };
}
pub(crate) use codegen_attributes;

macro_rules! codegen_signature {
    ( PARAMS ) => {
        // TODO: Check operand types.
    };

    ( RETS $builder:ident => () ) => { $builder };
    ( RETS $builder:ident => $ret_ty:expr ) => {
        $builder.add_results(&[$ret_ty])
    };
    ( RETS $builder:ident => $( $ret_ty:expr ),+ $(,)? ) => {
        $builder.add_results(&[$($ret_ty),+])
    };
}
pub(crate) use codegen_signature;

macro_rules! codegen_ret_decl {
    // Macro entry points.
    ( $ret:ident ) => { $ret };
    ( $( $ret:ident ),+ ) => {
        ( $( codegen_ret_decl!($ret) ),+ )
    };
}
pub(crate) use codegen_ret_decl;

macro_rules! codegen_ret_extr {
    // Macro entry points.
    ( $op:ident => $ret:ident ) => {{
        melior::ir::Value::from($op.result(0)?)
    }};
    ( $op:ident => $( $ret:ident ),+ ) => {{
        let mut idx = 0;
        ( $( codegen_ret_extr!(INTERNAL idx, $op => $ret) ),+ )
    }};

    // Internal entry points.
    ( INTERNAL $count:ident, $op:ident => $ret:ident ) => {
        {
            let idx = $count;
            $count += 1;
            melior::ir::Value::from($op.result(idx)?)
        }
    };
}
pub(crate) use codegen_ret_extr;

#[cfg(test)]
pub mod test {
    use crate::{
        context::NativeContext,
        execution_result::ExecutionResult,
        executor::JitNativeExecutor,
        starknet::{
            BlockInfo, ExecutionInfo, ExecutionInfoV2, ResourceBounds, StarknetSyscallHandler,
            SyscallResult, TxInfo, TxV2Info, U256,
        },
        utils::*,
        values::JitValue,
    };
    use cairo_lang_compiler::{
        compile_prepared_db, db::RootDatabase, diagnostics::DiagnosticsReporter,
        project::setup_project, CompilerConfig,
    };
    use cairo_lang_filesystem::db::init_dev_corelib;
    use cairo_lang_sierra::{
        ids::FunctionId,
        program::Program,
        program::{FunctionSignature, GenFunction, StatementIdx},
    };
    use pretty_assertions_sorted::assert_eq;
    use starknet_types_core::felt::Felt;
    use std::{env::var, fmt::Formatter, fs, path::Path};

    macro_rules! load_cairo {
        ( $( $program:tt )+ ) => {
            $crate::utils::test::load_cairo_str(stringify!($($program)+))
        };
    }
    pub(crate) use load_cairo;

    // Helper macros for faster testing.
    macro_rules! jit_struct {
        ( $($x:expr),* $(,)? ) => {
            crate::values::JitValue::Struct {
                fields: vec![$($x), *],
                debug_name: None
            }
        };
    }
    macro_rules! jit_enum {
        ( $tag:expr, $value:expr ) => {
            crate::values::JitValue::Enum {
                tag: $tag,
                value: Box::new($value),
                debug_name: None,
            }
        };
    }
    macro_rules! jit_dict {
        ( $($key:expr $(=>)+ $value:expr),* $(,)? ) => {
            crate::values::JitValue::Felt252Dict {
                value: {
                    let mut map = std::collections::HashMap::new();
                    $(map.insert($key.into(), $value.into());)*
                    map
                },
                debug_name: None,
            }
        };
    }
    macro_rules! jit_panic {
        ( $($value:expr)? ) => {
            crate::utils::test::jit_enum!(1, crate::utils::test::jit_struct!(
                crate::utils::test::jit_struct!(),
                [$($value), *].into()
            ))
        };
    }
    pub(crate) use jit_dict;
    pub(crate) use jit_enum;
    pub(crate) use jit_panic;
    pub(crate) use jit_struct;

    pub fn load_cairo_str(program_str: &str) -> (String, Program) {
        let mut program_file = tempfile::Builder::new()
            .prefix("test_")
            .suffix(".cairo")
            .tempfile()
            .unwrap();
        fs::write(&mut program_file, program_str).unwrap();

        let mut db = RootDatabase::default();
        init_dev_corelib(
            &mut db,
            Path::new(&var("CARGO_MANIFEST_DIR").unwrap()).join("corelib/src"),
        );
        let main_crate_ids = setup_project(&mut db, program_file.path()).unwrap();
        let program = compile_prepared_db(
            &mut db,
            main_crate_ids,
            CompilerConfig {
                diagnostics_reporter: DiagnosticsReporter::stderr(),
                replace_ids: true,
                ..Default::default()
            },
        )
        .unwrap();

        let module_name = program_file.path().with_extension("");
        let module_name = module_name.file_name().unwrap().to_str().unwrap();
        (module_name.to_string(), program)
    }

    pub fn run_program(
        program: &(String, Program),
        entry_point: &str,
        args: &[JitValue],
    ) -> ExecutionResult {
        let entry_point = format!("{0}::{0}::{1}", program.0, entry_point);
        let program = &program.1;

        let entry_point_id = &program
            .funcs
            .iter()
            .find(|x| x.id.debug_name.as_deref() == Some(&entry_point))
            .expect("Test program entry point not found.")
            .id;

        let context = NativeContext::new();

        let module = context
            .compile(program, None)
            .expect("Could not compile test program to MLIR.");

        // FIXME: There are some bugs with non-zero LLVM optimization levels.
<<<<<<< HEAD
        let executor =
            JitNativeExecutor::from_native_module(context.context(), module, OptLevel::None);
=======
        let executor = JitNativeExecutor::from_native_module(module, OptLevel::None);
>>>>>>> e9bc96aa
        executor
            .invoke_dynamic_with_syscall_handler(
                entry_point_id,
                args,
                Some(u128::MAX),
                TestSyscallHandler,
            )
            .unwrap()
    }

    #[track_caller]
    pub fn run_program_assert_output(
        program: &(String, Program),
        entry_point: &str,
        args: &[JitValue],
        output: JitValue,
    ) {
        let result = run_program(program, entry_point, args);
        assert_eq!(result.return_value, output);
    }

    // ==============================
    // == TESTS: get_integer_layout
    // ==============================
    /// Ensures that the host's `u8` is compatible with its compiled counterpart.
    #[test]
    fn test_alignment_compatibility_u8() {
        assert_eq!(get_integer_layout(8).align(), 1);
    }

    /// Ensures that the host's `u16` is compatible with its compiled counterpart.
    #[test]
    fn test_alignment_compatibility_u16() {
        assert_eq!(get_integer_layout(16).align(), 2);
    }

    /// Ensures that the host's `u32` is compatible with its compiled counterpart.
    #[test]
    fn test_alignment_compatibility_u32() {
        assert_eq!(get_integer_layout(32).align(), 4);
    }

    /// Ensures that the host's `u64` is compatible with its compiled counterpart.
    #[test]
    fn test_alignment_compatibility_u64() {
        assert_eq!(get_integer_layout(64).align(), 8);
    }

    /// Ensures that the host's `u128` is compatible with its compiled counterpart.
    #[test]
    #[ignore]
    fn test_alignment_compatibility_u128() {
        // FIXME: Uncomment once LLVM fixes its u128 alignment issues.
        assert_eq!(get_integer_layout(128).align(), 16);
    }

    /// Ensures that the host's `u256` is compatible with its compiled counterpart.
    #[test]
    #[ignore]
    fn test_alignment_compatibility_u256() {
        assert_eq!(get_integer_layout(256).align(), 16);
    }

    /// Ensures that the host's `u512` is compatible with its compiled counterpart.
    #[test]
    fn test_alignment_compatibility_u512() {
        #[cfg(target_arch = "x86_64")]
        assert_eq!(get_integer_layout(512).align(), 8);
        #[cfg(not(target_arch = "x86_64"))]
        assert_eq!(get_integer_layout(512).align(), 16);
    }

    /// Ensures that the host's `Felt` is compatible with its compiled counterpart.
    #[test]
    #[ignore]
    fn test_alignment_compatibility_felt() {
        assert_eq!(get_integer_layout(252).align(), 8);
    }

    // ==============================
    // == TESTS: find_entry_point
    // ==============================
    #[test]
    fn test_find_entry_point_with_empty_program() {
        let program = Program {
            type_declarations: vec![],
            libfunc_declarations: vec![],
            statements: vec![],
            funcs: vec![],
        };
        let entry_point = find_entry_point(&program, "entry_point");
        assert!(entry_point.is_none());
    }

    #[test]
    fn test_entry_point_not_found() {
        let program = Program {
            type_declarations: vec![],
            libfunc_declarations: vec![],
            statements: vec![],
            funcs: vec![GenFunction {
                id: FunctionId {
                    id: 0,
                    debug_name: Some("not_entry_point".into()),
                },
                signature: FunctionSignature {
                    ret_types: vec![],
                    param_types: vec![],
                },
                params: vec![],
                entry_point: StatementIdx(0),
            }],
        };
        let entry_point = find_entry_point(&program, "entry_point");
        assert!(entry_point.is_none());
    }

    #[test]
    fn test_entry_point_found() {
        let program = Program {
            type_declarations: vec![],
            libfunc_declarations: vec![],
            statements: vec![],
            funcs: vec![GenFunction {
                id: FunctionId {
                    id: 0,
                    debug_name: Some("entry_point".into()),
                },
                signature: FunctionSignature {
                    ret_types: vec![],
                    param_types: vec![],
                },
                params: vec![],
                entry_point: StatementIdx(0),
            }],
        };
        let entry_point = find_entry_point(&program, "entry_point");
        assert!(entry_point.is_some());
        assert_eq!(entry_point.unwrap().id.id, 0);
    }

    // ====================================
    // == TESTS: find_entry_point_by_idx
    // ====================================
    #[test]
    fn test_find_entry_point_by_idx_with_empty_program() {
        let program = Program {
            type_declarations: vec![],
            libfunc_declarations: vec![],
            statements: vec![],
            funcs: vec![],
        };
        let entry_point = find_entry_point_by_idx(&program, 0);
        assert!(entry_point.is_none());
    }

    #[test]
    fn test_entry_point_not_found_by_id() {
        let program = Program {
            type_declarations: vec![],
            libfunc_declarations: vec![],
            statements: vec![],
            funcs: vec![GenFunction {
                id: FunctionId {
                    id: 0,
                    debug_name: Some("some_name".into()),
                },
                signature: FunctionSignature {
                    ret_types: vec![],
                    param_types: vec![],
                },
                params: vec![],
                entry_point: StatementIdx(0),
            }],
        };
        let entry_point = find_entry_point_by_idx(&program, 1);
        assert!(entry_point.is_none());
    }

    #[test]
    fn test_entry_point_found_by_id() {
        let program = Program {
            type_declarations: vec![],
            libfunc_declarations: vec![],
            statements: vec![],
            funcs: vec![GenFunction {
                id: FunctionId {
                    id: 15,
                    debug_name: Some("some_name".into()),
                },
                signature: FunctionSignature {
                    ret_types: vec![],
                    param_types: vec![],
                },
                params: vec![],
                entry_point: StatementIdx(0),
            }],
        };
        let entry_point = find_entry_point_by_idx(&program, 15);
        assert!(entry_point.is_some());
        assert_eq!(entry_point.unwrap().id.id, 15);
    }

    // ==============================
    // == TESTS: felt252_str
    // ==============================
    #[test]
    #[should_panic(expected = "value must be a digit number")]
    fn test_felt252_str_invalid_input() {
        let value = "not_a_number";
        felt252_str(value);
    }

    #[test]
    fn test_felt252_str_positive_number() {
        let value = "123";
        let result = felt252_str(value);
        assert_eq!(result, [123, 0, 0, 0, 0, 0, 0, 0]);
    }

    #[test]
    fn test_felt252_str_negative_number() {
        let value = "-123";
        let result = felt252_str(value);
        assert_eq!(
            result,
            [
                4294967174, 4294967295, 4294967295, 4294967295, 4294967295, 4294967295, 16,
                134217728
            ]
        );
    }

    #[test]
    fn test_felt252_str_zero() {
        let value = "0";
        let result = felt252_str(value);
        assert_eq!(result, [0, 0, 0, 0, 0, 0, 0, 0]);
    }

    // ==============================
    // == TESTS: felt252_short_str
    // ==============================
    #[test]
    fn test_felt252_short_str_short_numeric_string() {
        let value = "12345";
        let result = felt252_short_str(value);
        assert_eq!(result, [842216501, 49, 0, 0, 0, 0, 0, 0]);
    }

    #[test]
    fn test_felt252_short_str_short_string_with_non_numeric_characters() {
        let value = "hello";
        let result = felt252_short_str(value);
        assert_eq!(result, [1701604463, 104, 0, 0, 0, 0, 0, 0]);
    }

    #[test]
    fn test_felt252_short_str_long_numeric_string() {
        let value = "1234567890123456789012345678901234567890";
        let result = felt252_short_str(value);
        assert_eq!(
            result,
            [
                926431536, 859059510, 959459634, 892745528, 825373492, 926431536, 859059510,
                959459634
            ]
        );
    }

    #[test]
    fn test_felt252_short_str_empty_string() {
        let value = "";
        let result = felt252_short_str(value);
        assert_eq!(result, [0, 0, 0, 0, 0, 0, 0, 0]);
    }

    #[test]
    fn test_felt252_short_str_string_with_non_ascii_characters() {
        let value = "h€llø";
        let result = felt252_short_str(value);
        assert_eq!(result, [6843500, 0, 0, 0, 0, 0, 0, 0]);
    }

    // ==============================
    // == TESTS: debug_with
    // ==============================
    #[test]
    fn test_debug_with_empty_closure() {
        let closure = |_f: &mut Formatter| -> fmt::Result { Ok(()) };
        let debug_wrapper = debug_with(closure);
        assert_eq!(format!("{:?}", debug_wrapper), "");
    }

    #[test]
    #[should_panic]
    fn test_debug_with_error_closure() {
        let closure = |_f: &mut Formatter| -> Result<(), fmt::Error> { Err(fmt::Error) };
        let debug_wrapper = debug_with(closure);
        let _ = format!("{:?}", debug_wrapper);
    }

    #[test]
    fn test_debug_with_simple_closure() {
        let closure = |f: &mut fmt::Formatter| write!(f, "Hello, world!");
        let debug_wrapper = debug_with(closure);
        assert_eq!(format!("{:?}", debug_wrapper), "Hello, world!");
    }

    #[test]
    fn test_debug_with_complex_closure() {
        let closure = |f: &mut fmt::Formatter| write!(f, "Name: William, Age: {}", 28);
        let debug_wrapper = debug_with(closure);
        assert_eq!(format!("{:?}", debug_wrapper), "Name: William, Age: 28");
    }

    #[derive(Debug)]
    struct TestSyscallHandler;

    impl StarknetSyscallHandler for TestSyscallHandler {
        fn get_block_hash(&mut self, _block_number: u64, _gas: &mut u128) -> SyscallResult<Felt> {
            Ok(Felt::from_bytes_be_slice(b"get_block_hash ok"))
        }

        fn get_execution_info(
            &mut self,
            _gas: &mut u128,
        ) -> SyscallResult<crate::starknet::ExecutionInfo> {
            Ok(ExecutionInfo {
                block_info: BlockInfo {
                    block_number: 1234,
                    block_timestamp: 2345,
                    sequencer_address: 3456.into(),
                },
                tx_info: TxInfo {
                    version: 4567.into(),
                    account_contract_address: 5678.into(),
                    max_fee: 6789,
                    signature: vec![1248.into(), 2486.into()],
                    transaction_hash: 9876.into(),
                    chain_id: 8765.into(),
                    nonce: 7654.into(),
                },
                caller_address: 6543.into(),
                contract_address: 5432.into(),
                entry_point_selector: 4321.into(),
            })
        }

        fn get_execution_info_v2(
            &mut self,
            _remaining_gas: &mut u128,
        ) -> SyscallResult<crate::starknet::ExecutionInfoV2> {
            Ok(ExecutionInfoV2 {
                block_info: BlockInfo {
                    block_number: 1234,
                    block_timestamp: 2345,
                    sequencer_address: 3456.into(),
                },
                tx_info: TxV2Info {
                    version: 1.into(),
                    account_contract_address: 1.into(),
                    max_fee: 0,
                    signature: vec![1.into()],
                    transaction_hash: 1.into(),
                    chain_id: 1.into(),
                    nonce: 1.into(),
                    tip: 1,
                    paymaster_data: vec![1.into()],
                    nonce_data_availability_mode: 0,
                    fee_data_availability_mode: 0,
                    account_deployment_data: vec![1.into()],
                    resource_bounds: vec![ResourceBounds {
                        resource: 2.into(),
                        max_amount: 10,
                        max_price_per_unit: 20,
                    }],
                },
                caller_address: 6543.into(),
                contract_address: 5432.into(),
                entry_point_selector: 4321.into(),
            })
        }

        fn deploy(
            &mut self,
            class_hash: Felt,
            contract_address_salt: Felt,
            calldata: &[Felt],
            _deploy_from_zero: bool,
            _gas: &mut u128,
        ) -> SyscallResult<(Felt, Vec<Felt>)> {
            Ok((
                class_hash + contract_address_salt,
                calldata.iter().map(|x| x + Felt::from(1)).collect(),
            ))
        }

        fn replace_class(&mut self, _class_hash: Felt, _gas: &mut u128) -> SyscallResult<()> {
            Ok(())
        }

        fn library_call(
            &mut self,
            _class_hash: Felt,
            _function_selector: Felt,
            calldata: &[Felt],
            _gas: &mut u128,
        ) -> SyscallResult<Vec<Felt>> {
            Ok(calldata.iter().map(|x| x * Felt::from(3)).collect())
        }

        fn call_contract(
            &mut self,
            _address: Felt,
            _entry_point_selector: Felt,
            calldata: &[Felt],
            _gas: &mut u128,
        ) -> SyscallResult<Vec<Felt>> {
            Ok(calldata.iter().map(|x| x * Felt::from(3)).collect())
        }

        fn storage_read(
            &mut self,
            _address_domain: u32,
            address: Felt,
            _gas: &mut u128,
        ) -> SyscallResult<Felt> {
            Ok(address * Felt::from(3))
        }

        fn storage_write(
            &mut self,
            _address_domain: u32,
            _address: Felt,
            _value: Felt,
            _gas: &mut u128,
        ) -> SyscallResult<()> {
            Ok(())
        }

        fn emit_event(
            &mut self,
            _keys: &[Felt],
            _data: &[Felt],
            _gas: &mut u128,
        ) -> SyscallResult<()> {
            Ok(())
        }

        fn send_message_to_l1(
            &mut self,
            _to_address: Felt,
            _payload: &[Felt],
            _gas: &mut u128,
        ) -> SyscallResult<()> {
            Ok(())
        }

        fn keccak(
            &mut self,
            _input: &[u64],
            gas: &mut u128,
        ) -> SyscallResult<crate::starknet::U256> {
            *gas -= 1000;
            Ok(U256 {
                hi: 0,
                lo: 1234567890,
            })
        }

        // Implementing the secp256 syscalls for testing doesn't make sense. They're already
        // properly tested in integration tests.

        fn secp256k1_new(
            &mut self,
            _x: U256,
            _y: U256,
            _remaining_gas: &mut u128,
        ) -> SyscallResult<Option<crate::starknet::Secp256k1Point>> {
            unimplemented!()
        }

        fn secp256k1_add(
            &mut self,
            _p0: crate::starknet::Secp256k1Point,
            _p1: crate::starknet::Secp256k1Point,
            _remaining_gas: &mut u128,
        ) -> SyscallResult<crate::starknet::Secp256k1Point> {
            unimplemented!()
        }

        fn secp256k1_mul(
            &mut self,
            _p: crate::starknet::Secp256k1Point,
            _m: U256,
            _remaining_gas: &mut u128,
        ) -> SyscallResult<crate::starknet::Secp256k1Point> {
            unimplemented!()
        }

        fn secp256k1_get_point_from_x(
            &mut self,
            _x: U256,
            _y_parity: bool,
            _remaining_gas: &mut u128,
        ) -> SyscallResult<Option<crate::starknet::Secp256k1Point>> {
            unimplemented!()
        }

        fn secp256k1_get_xy(
            &mut self,
            _p: crate::starknet::Secp256k1Point,
            _remaining_gas: &mut u128,
        ) -> SyscallResult<(U256, U256)> {
            unimplemented!()
        }

        fn secp256r1_new(
            &mut self,
            _x: U256,
            _y: U256,
            _remaining_gas: &mut u128,
        ) -> SyscallResult<Option<crate::starknet::Secp256r1Point>> {
            unimplemented!()
        }

        fn secp256r1_add(
            &mut self,
            _p0: crate::starknet::Secp256r1Point,
            _p1: crate::starknet::Secp256r1Point,
            _remaining_gas: &mut u128,
        ) -> SyscallResult<crate::starknet::Secp256r1Point> {
            unimplemented!()
        }

        fn secp256r1_mul(
            &mut self,
            _p: crate::starknet::Secp256r1Point,
            _m: U256,
            _remaining_gas: &mut u128,
        ) -> SyscallResult<crate::starknet::Secp256r1Point> {
            unimplemented!()
        }

        fn secp256r1_get_point_from_x(
            &mut self,
            _x: U256,
            _y_parity: bool,
            _remaining_gas: &mut u128,
        ) -> SyscallResult<Option<crate::starknet::Secp256r1Point>> {
            unimplemented!()
        }

        fn secp256r1_get_xy(
            &mut self,
            _p: crate::starknet::Secp256r1Point,
            _remaining_gas: &mut u128,
        ) -> SyscallResult<(U256, U256)> {
            unimplemented!()
        }
    }
}<|MERGE_RESOLUTION|>--- conflicted
+++ resolved
@@ -767,12 +767,8 @@
             .expect("Could not compile test program to MLIR.");
 
         // FIXME: There are some bugs with non-zero LLVM optimization levels.
-<<<<<<< HEAD
         let executor =
             JitNativeExecutor::from_native_module(context.context(), module, OptLevel::None);
-=======
-        let executor = JitNativeExecutor::from_native_module(module, OptLevel::None);
->>>>>>> e9bc96aa
         executor
             .invoke_dynamic_with_syscall_handler(
                 entry_point_id,
