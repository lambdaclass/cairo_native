//! # Various utilities

use cairo_lang_sierra::ids::FunctionId;
use melior::ExecutionEngine;
use std::{alloc::Layout, borrow::Cow, fmt, ptr::NonNull};

/// Generate a function name.
///
/// If the program includes function identifiers, return those. Otherwise return `f` followed by the
/// identifier number.
pub fn generate_function_name(function_id: &FunctionId) -> Cow<str> {
    function_id
        .debug_name
        .as_deref()
        .map(Cow::Borrowed)
        .unwrap_or_else(|| Cow::Owned(format!("f{}", function_id.id)))
}

/// Return the layout for an integer of arbitrary width.
///
/// This assumes the platform's maximum (effective) alignment is 8 bytes, and that every integer
/// with a size in bytes of a power of two has the same alignment as its size.
pub fn get_integer_layout(width: u32) -> Layout {
    if width == 0 {
        Layout::new::<()>()
    } else if width <= 8 {
        Layout::new::<u8>()
    } else if width <= 16 {
        Layout::new::<u16>()
    } else if width <= 32 {
        Layout::new::<u32>()
    } else {
        Layout::array::<u64>(width.next_multiple_of(64) as usize >> 6).unwrap()
    }
}

/// Return a type that calls a closure when formatted using [Debug](std::fmt::Debug).
pub fn debug_with<F>(fmt: F) -> impl fmt::Debug
where
    F: Fn(&mut fmt::Formatter) -> fmt::Result,
{
    struct FmtWrapper<F>(F)
    where
        F: Fn(&mut fmt::Formatter) -> fmt::Result;

    impl<F> fmt::Debug for FmtWrapper<F>
    where
        F: Fn(&mut fmt::Formatter) -> fmt::Result,
    {
        fn fmt(&self, f: &mut fmt::Formatter) -> fmt::Result {
            self.0(f)
        }
    }

    FmtWrapper(fmt)
}

/// The `mlir_asm!` macro is a shortcut to manually building operations.
///
/// It works by forwarding the custom DSL code to their respective functions within melior's
/// `OperationBuilder`.
///
/// The DSL's syntax is similar to that of MLIR, but has some differences, or rather restrictions,
/// due to the way declarative macros work:
///   - All macro invocations need the MLIR context, the target block and the operations' locations.
///   - The operations are defined using a syntax similar to that of MLIR's generic operations, with
///     some differences. The results are Rust variables (MLIR values) and the inputs (operands,
///     attributes...) are all Rust expressions that evaluate to their respective type.
///
/// Check out the [felt252 libfunc implementations](crate::libfuncs::felt252) for an example on their usage.
macro_rules! mlir_asm {
    (
        $context:expr, $block:expr, $location:expr =>
            $( ; $( $( $ret:ident ),+ = )? $op:literal
                ( $( $( $arg:expr ),+ $(,)? )? ) // Operands.
                $( [ $( $( ^ $successor:ident $( ( $( $( $successor_arg:expr ),+ $(,)? )? ) )? ),+ $(,)? )? ] )? // Successors.
                $( < { $( $( $prop_name:pat_param = $prop_value:expr ),+ $(,)? )? } > )? // Properties.
                $( ( $( $( $region:expr ),+ $(,)? )? ) )? // Regions.
                $( { $( $( $attr_name:literal = $attr_value:expr ),+ $(,)? )? } )? // Attributes.
                : $args_ty:tt -> $rets_ty:tt // Signature.
            )*
    ) => { $(
        #[allow(unused_mut)]
        $( let $crate::utils::codegen_ret_decl!($($ret),+) = )? {
            #[allow(unused_variables)]
            let context = $context;
            let mut builder = melior::ir::operation::OperationBuilder::new($op, $location);

            // Process operands.
            $( let builder = builder.add_operands(&[$( $arg, )+]); )?

            // TODO: Process successors.
            // TODO: Process properties.
            // TODO: Process regions.

            // Process attributes.
            $( $(
                let builder = $crate::utils::codegen_attributes!(context, builder => $($attr_name = $attr_value),+);
            )? )?

            // Process signature.
            // #[cfg(debug_assertions)]
            // $crate::utils::codegen_signature!( PARAMS $args_ty );
            let builder = $crate::utils::codegen_signature!( RETS builder => $rets_ty );

            let op = $block.append_operation(builder.build());
            $( $crate::utils::codegen_ret_extr!(op => $($ret),+) )?
        };
    )* };
}
pub(crate) use mlir_asm;

macro_rules! codegen_attributes {
    // Macro entry points.
    ( $context:ident, $builder:ident => $name:literal = $value:expr ) => {
        $builder.add_attributes(&[
            $crate::utils::codegen_attributes!(INTERNAL $context, $builder => $name = $value),
        ])
    };
    ( $context:ident, $builder:ident => $( $name:literal = $value:expr ),+ ) => {
        $builder.add_attributes(&[
            $( $crate::utils::codegen_attributes!(INTERNAL $context, $builder => $name = $value), )+
        ])
    };

    ( INTERNAL $context:ident, $builder:ident => $name:literal = $value:expr ) => {
        (
            melior::ir::Identifier::new($context, $name),
            $value,
        )
    };
}
pub(crate) use codegen_attributes;

macro_rules! codegen_signature {
    ( PARAMS ) => {
        // TODO: Check operand types.
    };

    ( RETS $builder:ident => $ret_ty:expr ) => {
        $builder.add_results(&[$ret_ty])
    };
    ( RETS $builder:ident => $( $ret_ty:expr ),+ $(,)? ) => {
        $builder.add_results(&[$($ret_ty),+])
    };
}
pub(crate) use codegen_signature;

macro_rules! codegen_ret_decl {
    // Macro entry points.
    ( $ret:ident ) => { $ret };
    ( $( $ret:ident ),+ ) => {
        ( $( codegen_ret_decl!($ret) ),+ )
    };
}
pub(crate) use codegen_ret_decl;

macro_rules! codegen_ret_extr {
    // Macro entry points.
    ( $op:ident => $ret:ident ) => {{
        melior::ir::Value::from($op.result(0)?)
    }};
    ( $op:ident => $( $ret:ident ),+ ) => {{
        let mut idx = 0;
        ( $( codegen_ret_extr!(INTERNAL idx, $op => $ret) ),+ )
    }};

    // Internal entry points.
    ( INTERNAL $count:ident, $op:ident => $ret:ident ) => {
        {
            let idx = $count;
            $count += 1;
            melior::ir::Value::from($op.result(idx)?)
        }
    };
}
pub(crate) use codegen_ret_extr;

#[cfg(feature = "with-runtime")]
pub fn register_runtime_symbols(engine: &ExecutionEngine) {
    unsafe {
        engine.register_symbol(
            "cairo_native__libfunc__debug__print",
            cairo_native_runtime::cairo_native__libfunc__debug__print
                as *const fn(i32, *const [u8; 32], usize) -> i32 as *mut (),
        );

        engine.register_symbol(
            "cairo_native__libfunc_pedersen",
            cairo_native_runtime::cairo_native__libfunc_pedersen
                as *const fn(*mut u8, *mut u8, *mut u8) -> () as *mut (),
        );

        engine.register_symbol(
            "cairo_native__alloc_dict",
            cairo_native_runtime::cairo_native__alloc_dict as *const fn() -> *mut std::ffi::c_void
                as *mut (),
        );

        engine.register_symbol(
            "cairo_native__dict_get",
            cairo_native_runtime::cairo_native__dict_get
                as *const fn(*mut std::ffi::c_void, &[u8; 32]) -> *mut std::ffi::c_void
                as *mut (),
        );

        engine.register_symbol(
            "cairo_native__dict_insert",
            cairo_native_runtime::cairo_native__dict_insert
                as *const fn(
                    *mut std::ffi::c_void,
                    &[u8; 32],
                    NonNull<std::ffi::c_void>,
                ) -> *mut std::ffi::c_void as *mut (),
        );
    }
}

#[cfg(test)]
pub mod test {
    use super::*;
    use crate::{
        metadata::{runtime_bindings::RuntimeBindingsMeta, MetadataStorage},
        types::felt252::PRIME,
    };
    use cairo_lang_compiler::{
        compile_prepared_db, db::RootDatabase, project::setup_project, CompilerConfig,
    };
    use cairo_lang_filesystem::db::init_dev_corelib;
    use cairo_lang_sierra::{
        extensions::core::{CoreLibfunc, CoreType},
        program::Program,
        program_registry::ProgramRegistry,
    };
    use melior::{
        dialect::DialectRegistry,
        ir::{Location, Module},
        pass::{self, PassManager},
        utility::{register_all_dialects, register_all_passes},
        Context, ExecutionEngine,
    };
    use num_bigint::{BigInt, Sign};
    use std::{env::var, fs, ops::Neg, path::Path, sync::Arc};

    macro_rules! load_cairo {
        ( $( $program:tt )+ ) => {
            $crate::utils::test::load_cairo_str(stringify!($($program)+))
        };
    }
    pub(crate) use load_cairo;

    pub fn load_cairo_str(program_str: &str) -> (String, Program) {
        let mut program_file = tempfile::Builder::new()
            .prefix("test_")
            .suffix(".cairo")
            .tempfile()
            .unwrap();
        fs::write(&mut program_file, program_str).unwrap();

        let mut db = RootDatabase::default();
        init_dev_corelib(
            &mut db,
            Path::new(&var("CARGO_MANIFEST_DIR").unwrap()).join("corelib/src"),
        );
        let main_crate_ids = setup_project(&mut db, program_file.path()).unwrap();
        let program = Arc::unwrap_or_clone(
            compile_prepared_db(
                &mut db,
                main_crate_ids,
                CompilerConfig {
                    replace_ids: true,
                    ..Default::default()
                },
            )
            .unwrap(),
        );

        let module_name = program_file.path().with_extension("");
        let module_name = module_name.file_name().unwrap().to_str().unwrap();
        (module_name.to_string(), program)
    }

    pub fn run_program(
        program: &(String, Program),
        entry_point: &str,
        args: serde_json::Value,
    ) -> serde_json::Value {
        let entry_point = format!("{0}::{0}::{1}", program.0, entry_point);
        let program = &program.1;

        let registry = ProgramRegistry::<CoreType, CoreLibfunc>::new(program)
            .expect("Could not create the test program registry.");

        let context = Context::new();
        context.append_dialect_registry(&{
            let registry = DialectRegistry::new();
            register_all_dialects(&registry);
            registry
        });
        context.load_all_available_dialects();
        register_all_passes();

        let mut module = Module::new(Location::unknown(&context));

        let mut metadata = MetadataStorage::new();

        // Make the runtime library available.
        metadata.insert(RuntimeBindingsMeta::default()).unwrap();

        crate::compile::<CoreType, CoreLibfunc>(
            &context,
            &module,
            program,
            &registry,
            &mut metadata,
            None,
        )
        .expect("Could not compile test program to MLIR.");

        assert!(
            module.as_operation().verify(),
            "Test program generated invalid MLIR:\n{}",
            module.as_operation()
        );

        let pass_manager = PassManager::new(&context);
        pass_manager.enable_verifier(true);
        pass_manager.add_pass(pass::transform::create_canonicalizer());

        pass_manager.add_pass(pass::conversion::create_scf_to_control_flow());

        pass_manager.add_pass(pass::conversion::create_arith_to_llvm());
        pass_manager.add_pass(pass::conversion::create_control_flow_to_llvm());
        pass_manager.add_pass(pass::conversion::create_func_to_llvm());
        pass_manager.add_pass(pass::conversion::create_index_to_llvm_pass());
        pass_manager.add_pass(pass::conversion::create_mem_ref_to_llvm());
        pass_manager.add_pass(pass::conversion::create_reconcile_unrealized_casts());

        pass_manager
            .run(&mut module)
            .expect("Could not apply passes to the compiled test program.");

        let engine = ExecutionEngine::new(&module, 0, &[], false);

        #[cfg(feature = "with-runtime")]
<<<<<<< HEAD
        unsafe {
            engine.register_symbol(
                "cairo_native__libfunc__debug__print",
                cairo_native_runtime::cairo_native__libfunc__debug__print
                    as *const fn(i32, *const [u8; 32], usize) -> i32 as *mut (),
            );

            engine.register_symbol(
                "cairo_native__libfunc__pedersen",
                cairo_native_runtime::cairo_native__libfunc__pedersen
                    as *const fn(*mut u8, *mut u8, *mut u8) -> () as *mut (),
            );

            engine.register_symbol(
                "cairo_native__libfunc__ec__ec_point_from_x_nz",
                cairo_native_runtime::cairo_native__libfunc__ec__ec_point_from_x_nz
                    as *const fn(*mut [[u8; 32]; 2]) -> bool as *mut (),
            );

            engine.register_symbol(
                "cairo_native__libfunc__ec__ec_state_add",
                cairo_native_runtime::cairo_native__libfunc__ec__ec_state_add
                    as *const fn(*mut [[u8; 32]; 4], *const [[u8; 32]; 2]) -> bool
                    as *mut (),
            );

            engine.register_symbol(
                "cairo_native__libfunc__ec__ec_state_add_mul",
                cairo_native_runtime::cairo_native__libfunc__ec__ec_state_add_mul
                    as *const fn(*mut [[u8; 32]; 4], *const [u8; 32], *const [[u8; 32]; 2]) -> bool
                    as *mut (),
            );

            engine.register_symbol(
                "cairo_native__libfunc__ec__ec_state_try_finalize_nz",
                cairo_native_runtime::cairo_native__libfunc__ec__ec_state_try_finalize_nz
                    as *const fn(*const [[u8; 32]; 2], *mut [[u8; 32]; 4]) -> bool
                    as *mut (),
            );

            engine.register_symbol(
                "cairo_native__libfunc__ec__ec_point_try_new_nz",
                cairo_native_runtime::cairo_native__libfunc__ec__ec_point_try_new_nz
                    as *const fn(*const [[u8; 32]; 2]) -> bool as *mut (),
            );
        }
=======
        register_runtime_symbols(&engine);
>>>>>>> 9ee82219

        crate::execute::<CoreType, CoreLibfunc, _, _>(
            &engine,
            &registry,
            &program
                .funcs
                .iter()
                .find(|x| x.id.debug_name.as_deref() == Some(&entry_point))
                .expect("Test program entry point not found.")
                .id,
            args,
            serde_json::value::Serializer,
        )
        .expect("Test program execution failed.")
    }

    // Parse numeric string into felt, wrapping negatives around the prime modulo.
    pub fn felt(value: &str) -> [u32; 8] {
        let value = value.parse::<BigInt>().unwrap();
        let value = match value.sign() {
            Sign::Minus => &*PRIME - value.neg().to_biguint().unwrap(),
            _ => value.to_biguint().unwrap(),
        };

        let mut u32_digits = value.to_u32_digits();
        u32_digits.resize(8, 0);
        u32_digits.try_into().unwrap()
    }

    /// Ensures that the host's `u8` is compatible with its compiled counterpart.
    #[test]
    fn test_alignment_compatibility_u8() {
        assert_eq!(get_integer_layout(8).align(), 1);
    }

    /// Ensures that the host's `u16` is compatible with its compiled counterpart.
    #[test]
    fn test_alignment_compatibility_u16() {
        assert_eq!(get_integer_layout(16).align(), 2);
    }

    /// Ensures that the host's `u32` is compatible with its compiled counterpart.
    #[test]
    fn test_alignment_compatibility_u32() {
        assert_eq!(get_integer_layout(32).align(), 4);
    }

    /// Ensures that the host's `u64` is compatible with its compiled counterpart.
    #[test]
    fn test_alignment_compatibility_u64() {
        assert_eq!(get_integer_layout(64).align(), 8);
    }

    /// Ensures that the host's `u128` is compatible with its compiled counterpart.
    #[test]
    fn test_alignment_compatibility_u128() {
        assert_eq!(get_integer_layout(128).align(), 8);
    }

    /// Ensures that the host's `u256` is compatible with its compiled counterpart.
    #[test]
    fn test_alignment_compatibility_u256() {
        assert_eq!(get_integer_layout(256).align(), 8);
    }

    /// Ensures that the host's `u512` is compatible with its compiled counterpart.
    #[test]
    fn test_alignment_compatibility_u512() {
        assert_eq!(get_integer_layout(512).align(), 8);
    }

    /// Ensures that the host's `felt252` is compatible with its compiled counterpart.
    #[test]
    fn test_alignment_compatibility_felt252() {
        assert_eq!(get_integer_layout(252).align(), 8);
    }
}<|MERGE_RESOLUTION|>--- conflicted
+++ resolved
@@ -31,6 +31,79 @@
         Layout::new::<u32>()
     } else {
         Layout::array::<u64>(width.next_multiple_of(64) as usize >> 6).unwrap()
+    }
+}
+
+#[cfg(feature = "with-runtime")]
+pub fn register_runtime_symbols(engine: &ExecutionEngine) {
+    unsafe {
+        engine.register_symbol(
+            "cairo_native__libfunc__debug__print",
+            cairo_native_runtime::cairo_native__libfunc__debug__print
+                as *const fn(i32, *const [u8; 32], usize) -> i32 as *mut (),
+        );
+
+        engine.register_symbol(
+            "cairo_native__libfunc__pedersen",
+            cairo_native_runtime::cairo_native__libfunc__pedersen
+                as *const fn(*mut u8, *mut u8, *mut u8) -> () as *mut (),
+        );
+
+        engine.register_symbol(
+            "cairo_native__libfunc__ec__ec_point_from_x_nz",
+            cairo_native_runtime::cairo_native__libfunc__ec__ec_point_from_x_nz
+                as *const fn(*mut [[u8; 32]; 2]) -> bool as *mut (),
+        );
+
+        engine.register_symbol(
+            "cairo_native__libfunc__ec__ec_state_add",
+            cairo_native_runtime::cairo_native__libfunc__ec__ec_state_add
+                as *const fn(*mut [[u8; 32]; 4], *const [[u8; 32]; 2]) -> bool
+                as *mut (),
+        );
+
+        engine.register_symbol(
+            "cairo_native__libfunc__ec__ec_state_add_mul",
+            cairo_native_runtime::cairo_native__libfunc__ec__ec_state_add_mul
+                as *const fn(*mut [[u8; 32]; 4], *const [u8; 32], *const [[u8; 32]; 2]) -> bool
+                as *mut (),
+        );
+
+        engine.register_symbol(
+            "cairo_native__libfunc__ec__ec_state_try_finalize_nz",
+            cairo_native_runtime::cairo_native__libfunc__ec__ec_state_try_finalize_nz
+                as *const fn(*const [[u8; 32]; 2], *mut [[u8; 32]; 4]) -> bool
+                as *mut (),
+        );
+
+        engine.register_symbol(
+            "cairo_native__libfunc__ec__ec_point_try_new_nz",
+            cairo_native_runtime::cairo_native__libfunc__ec__ec_point_try_new_nz
+                as *const fn(*const [[u8; 32]; 2]) -> bool as *mut (),
+        );
+
+        engine.register_symbol(
+            "cairo_native__alloc_dict",
+            cairo_native_runtime::cairo_native__alloc_dict as *const fn() -> *mut std::ffi::c_void
+                as *mut (),
+        );
+
+        engine.register_symbol(
+            "cairo_native__dict_get",
+            cairo_native_runtime::cairo_native__dict_get
+                as *const fn(*mut std::ffi::c_void, &[u8; 32]) -> *mut std::ffi::c_void
+                as *mut (),
+        );
+
+        engine.register_symbol(
+            "cairo_native__dict_insert",
+            cairo_native_runtime::cairo_native__dict_insert
+                as *const fn(
+                    *mut std::ffi::c_void,
+                    &[u8; 32],
+                    NonNull<std::ffi::c_void>,
+                ) -> *mut std::ffi::c_void as *mut (),
+        );
     }
 }
 
@@ -176,46 +249,6 @@
 }
 pub(crate) use codegen_ret_extr;
 
-#[cfg(feature = "with-runtime")]
-pub fn register_runtime_symbols(engine: &ExecutionEngine) {
-    unsafe {
-        engine.register_symbol(
-            "cairo_native__libfunc__debug__print",
-            cairo_native_runtime::cairo_native__libfunc__debug__print
-                as *const fn(i32, *const [u8; 32], usize) -> i32 as *mut (),
-        );
-
-        engine.register_symbol(
-            "cairo_native__libfunc_pedersen",
-            cairo_native_runtime::cairo_native__libfunc_pedersen
-                as *const fn(*mut u8, *mut u8, *mut u8) -> () as *mut (),
-        );
-
-        engine.register_symbol(
-            "cairo_native__alloc_dict",
-            cairo_native_runtime::cairo_native__alloc_dict as *const fn() -> *mut std::ffi::c_void
-                as *mut (),
-        );
-
-        engine.register_symbol(
-            "cairo_native__dict_get",
-            cairo_native_runtime::cairo_native__dict_get
-                as *const fn(*mut std::ffi::c_void, &[u8; 32]) -> *mut std::ffi::c_void
-                as *mut (),
-        );
-
-        engine.register_symbol(
-            "cairo_native__dict_insert",
-            cairo_native_runtime::cairo_native__dict_insert
-                as *const fn(
-                    *mut std::ffi::c_void,
-                    &[u8; 32],
-                    NonNull<std::ffi::c_void>,
-                ) -> *mut std::ffi::c_void as *mut (),
-        );
-    }
-}
-
 #[cfg(test)]
 pub mod test {
     use super::*;
@@ -343,56 +376,7 @@
         let engine = ExecutionEngine::new(&module, 0, &[], false);
 
         #[cfg(feature = "with-runtime")]
-<<<<<<< HEAD
-        unsafe {
-            engine.register_symbol(
-                "cairo_native__libfunc__debug__print",
-                cairo_native_runtime::cairo_native__libfunc__debug__print
-                    as *const fn(i32, *const [u8; 32], usize) -> i32 as *mut (),
-            );
-
-            engine.register_symbol(
-                "cairo_native__libfunc__pedersen",
-                cairo_native_runtime::cairo_native__libfunc__pedersen
-                    as *const fn(*mut u8, *mut u8, *mut u8) -> () as *mut (),
-            );
-
-            engine.register_symbol(
-                "cairo_native__libfunc__ec__ec_point_from_x_nz",
-                cairo_native_runtime::cairo_native__libfunc__ec__ec_point_from_x_nz
-                    as *const fn(*mut [[u8; 32]; 2]) -> bool as *mut (),
-            );
-
-            engine.register_symbol(
-                "cairo_native__libfunc__ec__ec_state_add",
-                cairo_native_runtime::cairo_native__libfunc__ec__ec_state_add
-                    as *const fn(*mut [[u8; 32]; 4], *const [[u8; 32]; 2]) -> bool
-                    as *mut (),
-            );
-
-            engine.register_symbol(
-                "cairo_native__libfunc__ec__ec_state_add_mul",
-                cairo_native_runtime::cairo_native__libfunc__ec__ec_state_add_mul
-                    as *const fn(*mut [[u8; 32]; 4], *const [u8; 32], *const [[u8; 32]; 2]) -> bool
-                    as *mut (),
-            );
-
-            engine.register_symbol(
-                "cairo_native__libfunc__ec__ec_state_try_finalize_nz",
-                cairo_native_runtime::cairo_native__libfunc__ec__ec_state_try_finalize_nz
-                    as *const fn(*const [[u8; 32]; 2], *mut [[u8; 32]; 4]) -> bool
-                    as *mut (),
-            );
-
-            engine.register_symbol(
-                "cairo_native__libfunc__ec__ec_point_try_new_nz",
-                cairo_native_runtime::cairo_native__libfunc__ec__ec_point_try_new_nz
-                    as *const fn(*const [[u8; 32]; 2]) -> bool as *mut (),
-            );
-        }
-=======
         register_runtime_symbols(&engine);
->>>>>>> 9ee82219
 
         crate::execute::<CoreType, CoreLibfunc, _, _>(
             &engine,
