use crate::{
    debug_info::DebugLocations,
    error::{
        compile::{make_libfunc_builder_error, make_type_builder_error},
        CompileError,
    },
    libfuncs::{BranchArg, LibfuncBuilder, LibfuncHelper},
    metadata::{tail_recursion::TailRecursionMeta, MetadataStorage},
    types::TypeBuilder,
    utils::generate_function_name,
};
use bumpalo::Bump;
use cairo_lang_sierra::{
    edit_state,
    extensions::{ConcreteLibfunc, GenericLibfunc, GenericType},
    ids::{ConcreteTypeId, VarId},
    program::{Function, Invocation, Program, Statement, StatementIdx},
    program_registry::ProgramRegistry,
};
use itertools::Itertools;
use melior::{
    dialect::{arith::CmpiPredicate, cf, func, index, memref},
    ir::{
        attribute::{IntegerAttribute, StringAttribute, TypeAttribute},
        r#type::{FunctionType, MemRefType},
        Attribute, Block, BlockRef, Identifier, Location, Module, Region, Type, Value,
    },
    Context,
};
use std::{
    cell::Cell,
    collections::{hash_map::Entry, BTreeMap, HashMap, HashSet},
    ops::Deref,
};

type BlockStorage<'c, 'a> =
    HashMap<StatementIdx, (Option<(BlockRef<'c, 'a>, Vec<VarId>)>, BlockRef<'c, 'a>)>;

/// Run the compiler on a program.
///
/// The generics `TType` and `TLibfunc` contain the information required to generate the MLIR types
/// and statement operations. Most of the time you'll want to use the default ones, which are
/// [CoreType](cairo_lang_sierra::extensions::core::CoreType) and
/// [CoreLibfunc](cairo_lang_sierra::extensions::core::CoreLibfunc) respectively.
///
/// This function needs the program and the program's registry, which doesn't need to have AP
/// tracking information.
///
/// Additionally, it needs a reference to the MLIR context, the output module and the metadata
/// storage. The last one is passed externally so that stuff can be initialized if necessary.
pub fn compile<TType, TLibfunc>(
    context: &Context,
    module: &Module,
    program: &Program,
    registry: &ProgramRegistry<TType, TLibfunc>,
    metadata: &mut MetadataStorage,
    debug_info: Option<&DebugLocations>,
) -> Result<(), CompileError<TType, TLibfunc>>
where
    TType: GenericType,
    TLibfunc: GenericLibfunc,
    <TType as GenericType>::Concrete: TypeBuilder<TType, TLibfunc>,
    <TLibfunc as GenericLibfunc>::Concrete: LibfuncBuilder<TType, TLibfunc>,
{
    for function in &program.funcs {
        tracing::info!("Compiling function `{}`.", function.id);
        compile_func::<TType, TLibfunc>(
            context,
            module,
            registry,
            function,
            &program.statements,
            metadata,
            debug_info,
        )?;
    }

    tracing::info!("The program was compiled successfully.");
    Ok(())
}

fn compile_func<TType, TLibfunc>(
    context: &Context,
    module: &Module,
    registry: &ProgramRegistry<TType, TLibfunc>,
    function: &Function,
    statements: &[Statement],
    metadata: &mut MetadataStorage,
    debug_info: Option<&DebugLocations>,
) -> Result<(), CompileError<TType, TLibfunc>>
where
    TType: GenericType,
    TLibfunc: GenericLibfunc,
    <TType as GenericType>::Concrete: TypeBuilder<TType, TLibfunc>,
    <TLibfunc as GenericLibfunc>::Concrete: LibfuncBuilder<TType, TLibfunc>,
{
    let region = Region::new();
    let blocks_arena = Bump::new();

    tracing::debug!("Generating function structure (region with blocks).");
    let (entry_block, blocks) = generate_function_structure(
        context, module, &region, registry, function, statements, metadata,
    )?;

    tracing::debug!("Generating the function implementation.");
    let initial_state = edit_state::put_results(
        HashMap::<_, Value>::new(),
        function
            .params
            .iter()
            .enumerate()
            .map(|(idx, param)| Ok((&param.id, entry_block.argument(idx)?.into())))
            .collect::<Result<Vec<_>, CompileError<TType, TLibfunc>>>()?
            .into_iter(),
    )?;

    tracing::trace!("Implementing the entry block.");
    entry_block.append_operation(cf::br(
        &blocks[&function.entry_point].1,
        &match &statements[function.entry_point.0] {
            Statement::Invocation(x) => &x.args,
            Statement::Return(x) => x,
        }
        .iter()
        .map(|x| initial_state[x])
        .collect::<Vec<_>>(),
        Location::unknown(context),
    ));

    // Workaround for the `entry block of region may not have predecessors` error:
    let pre_entry_block = region.insert_block_before(
        entry_block,
        Block::new(
            &extract_types(
                context,
                module,
                &function.signature.param_types,
                registry,
                metadata,
            )
            .map(|ty| Ok((ty?, Location::unknown(context))))
            .collect::<Result<Vec<_>, CompileError<TType, TLibfunc>>>()?,
        ),
    );

    let mut tailrec_storage = Vec::<(Value, BlockRef)>::new();
    foreach_statement_in_function::<_, CompileError<TType, TLibfunc>>(
        statements,
        function.entry_point,
        (initial_state, BTreeMap::<usize, usize>::new()),
        |statement_idx, (mut state, mut tailrec_state)| {
            let (landing_block, block) = &blocks[&statement_idx];

            if let Some((landing_block, _)) = landing_block {
                tracing::trace!("Implementing the statement {statement_idx}'s landing block.");

                state = edit_state::put_results(
                    HashMap::default(),
                    state
                        .keys()
                        .sorted_by_key(|x| x.id)
                        .enumerate()
                        .map(|(idx, var_id)| Ok((var_id, landing_block.argument(idx)?.into())))
                        .collect::<Result<Vec<_>, CompileError<TType, TLibfunc>>>()?
                        .into_iter(),
                )?;

                landing_block.append_operation(cf::br(
                    block,
                    &edit_state::take_args(
                        state.clone(),
                        match &statements[statement_idx.0] {
                            Statement::Invocation(x) => &x.args,
                            Statement::Return(x) => x,
                        }
                        .iter(),
                    )?
                    .1,
                    Location::unknown(context),
                ));
            }

            Ok(match &statements[statement_idx.0] {
                Statement::Invocation(invocation) => {
                    tracing::trace!(
                        "Implementing the invocation statement at {statement_idx}: {}.",
                        invocation.libfunc_id
                    );

                    let (state, _) = edit_state::take_args(state, invocation.args.iter())?;

                    let helper = LibfuncHelper {
                        module,
                        init_block: &pre_entry_block,
                        region: &region,
                        blocks_arena: &blocks_arena,
                        last_block: Cell::new(block),
                        branches: generate_branching_targets(
                            &blocks,
                            statements,
                            statement_idx,
                            invocation,
                            &state,
                        ),
                        results: invocation
                            .branches
                            .iter()
                            .map(|x| vec![Cell::new(None); x.results.len()])
                            .collect::<Vec<_>>(),
                    };

                    let concrete_libfunc = registry.get_libfunc(&invocation.libfunc_id)?;
                    if let Some(target) = concrete_libfunc.is_function_call() {
                        if target == &function.id && state.is_empty() {
                            // TODO: Defer insertions until after the recursion has been confirmed
                            //   (when removing the meta, if a return target is set).
                            // TODO: Explore replacing the `memref` counter with a normal variable.
                            let op0 = pre_entry_block.insert_operation(
                                0,
                                memref::alloca(
                                    context,
                                    MemRefType::new(Type::index(context), &[], None, None),
                                    &[],
                                    &[],
                                    None,
                                    Location::unknown(context),
                                ),
                            );
                            let op1 = pre_entry_block.insert_operation_after(
                                op0,
                                index::constant(
                                    context,
                                    IntegerAttribute::new(0, Type::index(context)),
                                    Location::unknown(context),
                                ),
                            );
                            pre_entry_block.insert_operation_after(
                                op1,
                                memref::store(
                                    op1.result(0)?.into(),
                                    op0.result(0)?.into(),
                                    &[],
                                    Location::unknown(context),
                                ),
                            );

                            metadata
                                .insert(TailRecursionMeta::new(op0.result(0)?.into(), &entry_block))
                                .unwrap();
                        }
                    }

                    concrete_libfunc
                        .build(
                            context,
                            registry,
                            block,
                            debug_info
                                .and_then(|debug_info| {
                                    debug_info.statements.get(&statement_idx).copied()
                                })
                                .unwrap_or_else(|| Location::unknown(context)),
                            &helper,
                            metadata,
                        )
                        .map_err(make_libfunc_builder_error(&invocation.libfunc_id))?;
                    assert!(block.terminator().is_some());

                    if let Some(tailrec_meta) = metadata.remove::<TailRecursionMeta>() {
                        if let Some(return_block) = tailrec_meta.return_target() {
                            tailrec_state.insert(statement_idx.0, tailrec_storage.len());
                            tailrec_storage.push((tailrec_meta.depth_counter(), return_block));
                        }
                    }

                    invocation
                        .branches
                        .iter()
                        .zip(helper.results())
                        .map(|(branch_info, result_values)| {
                            assert_eq!(
                                branch_info.results.len(),
                                result_values.len(),
                                "Mismatched number of returned values from branch."
                            );

                            Ok((
                                edit_state::put_results(
                                    state.clone(),
                                    branch_info
                                        .results
                                        .iter()
                                        .zip(result_values.iter().copied()),
                                )?,
                                tailrec_state.clone(),
                            ))
                        })
                        .collect::<Result<_, CompileError<TType, TLibfunc>>>()?
                }
                Statement::Return(var_ids) => {
                    tracing::trace!("Implementing the return statement at {statement_idx}");

                    let (_, values) = edit_state::take_args(state, var_ids.iter())?;

                    let mut block = *block;
                    if !tailrec_state.is_empty() {
                        // Perform tail recursion.
                        for counter_idx in tailrec_state.into_values() {
                            let cont_block = region.insert_block_after(block, Block::new(&[]));

                            let (depth_counter, return_target) = tailrec_storage[counter_idx];
                            let op0 = block.append_operation(memref::load(
                                depth_counter,
                                &[],
                                Location::unknown(context),
                            ));
                            let op1 = block.append_operation(index::constant(
                                context,
                                IntegerAttribute::new(0, Type::index(context)),
                                Location::unknown(context),
                            ));
                            let op2 = block.append_operation(index::cmp(
                                context,
                                CmpiPredicate::Eq,
                                op0.result(0)?.into(),
                                op1.result(0)?.into(),
                                Location::unknown(context),
                            ));

                            let op3 = block.append_operation(index::constant(
                                context,
                                IntegerAttribute::new(1, Type::index(context)),
                                Location::unknown(context),
                            ));
                            let op4 = block.append_operation(index::sub(
                                op0.result(0)?.into(),
                                op3.result(0)?.into(),
                                Location::unknown(context),
                            ));
                            block.append_operation(memref::store(
                                op4.result(0)?.into(),
                                depth_counter,
                                &[],
                                Location::unknown(context),
                            ));

                            block.append_operation(cf::cond_br(
                                context,
                                op2.result(0)?.into(),
                                &cont_block,
                                &return_target,
                                &[],
                                &values,
                                Location::unknown(context),
                            ));

                            block = cont_block;
                        }
                    }

                    block.append_operation(func::r#return(&values, Location::unknown(context)));

                    Vec::new()
                }
            })
        },
    )?;

    pre_entry_block.append_operation(cf::br(
        &entry_block,
        &(0..entry_block.argument_count())
            .map(|i| Ok(pre_entry_block.argument(i)?.into()))
            .collect::<Result<Vec<_>, CompileError<TType, TLibfunc>>>()?,
        Location::unknown(context),
    ));

    let function_name = generate_function_name(&function.id);
    tracing::debug!("Creating the actual function, named `{function_name}`.");
    module.body().append_operation(func::func(
        context,
        StringAttribute::new(context, &function_name),
        TypeAttribute::new(
            FunctionType::new(
                context,
                &extract_types(
                    context,
                    module,
                    &function.signature.param_types,
                    registry,
                    metadata,
                )
                .collect::<Result<Vec<_>, _>>()?,
                &extract_types(
                    context,
                    module,
                    &function.signature.ret_types,
                    registry,
                    metadata,
                )
                .collect::<Result<Vec<_>, _>>()?,
            )
            .into(),
        ),
        region,
        &[
            (
                Identifier::new(context, "sym_visibility"),
                StringAttribute::new(context, "public").into(),
            ),
            (
                Identifier::new(context, "llvm.emit_c_interface"),
                Attribute::unit(context),
            ),
        ],
        Location::unknown(context),
    ));

    tracing::debug!("Done generating function {}.", function.id);
    Ok(())
}

fn generate_function_structure<'c, 'a, TType, TLibfunc>(
    context: &'c Context,
    module: &'a Module<'c>,
    region: &'a Region<'c>,
    registry: &ProgramRegistry<TType, TLibfunc>,
    function: &Function,
    statements: &[Statement],
    metadata_storage: &mut MetadataStorage,
) -> Result<(BlockRef<'c, 'a>, BlockStorage<'c, 'a>), CompileError<TType, TLibfunc>>
where
    TType: GenericType,
    TLibfunc: GenericLibfunc,
    <TType as GenericType>::Concrete: TypeBuilder<TType, TLibfunc>,
    <TLibfunc as GenericLibfunc>::Concrete: LibfuncBuilder<TType, TLibfunc>,
{
    let initial_state = edit_state::put_results::<Type>(
        HashMap::new(),
        function
            .params
            .iter()
            .zip(&function.signature.param_types)
            .map(|(param, ty)| {
                Ok((
                    &param.id,
                    registry
                        .get_type(ty)?
                        .build(context, module, registry, metadata_storage)
                        .map_err(make_type_builder_error(ty))?,
                ))
            })
            .collect::<Result<Vec<_>, CompileError<TType, TLibfunc>>>()?
            .into_iter(),
    )?;

    let mut blocks = BTreeMap::new();
    let mut predecessors = HashMap::from([(function.entry_point, (initial_state.clone(), 0))]);

    foreach_statement_in_function::<_, CompileError<TType, TLibfunc>>(
        statements,
        function.entry_point,
        initial_state,
        |statement_idx, state| {
            let block = blocks.try_insert(statement_idx.0, Block::new(&[])).unwrap();

            Ok(match &statements[statement_idx.0] {
                Statement::Invocation(invocation) => {
                    tracing::trace!(
                        "Creating block for invocation statement at index {statement_idx}: {}",
                        invocation.libfunc_id
                    );

                    let (state, types) =
                        edit_state::take_args(state.clone(), invocation.args.iter())?;

                    types.into_iter().for_each(|ty| {
                        block.add_argument(ty, Location::unknown(context));
                    });

                    let libfunc = registry.get_libfunc(&invocation.libfunc_id)?;
                    invocation
                        .branches
                        .iter()
                        .zip(libfunc.branch_signatures())
                        .map(|(branch, branch_signature)| {
                            let state = edit_state::put_results(
                                state.clone(),
                                branch.results.iter().zip(
                                    branch_signature
                                        .vars
                                        .iter()
<<<<<<< HEAD
                                        .map(|var_info| {
                                            registry
                                                .get_type(&var_info.ty)?
                                                .build(context, module, registry, metadata_storage)
                                                .map_err(make_type_builder_error(&var_info.ty))
                                        })
                                        .collect::<Result<Vec<_>, CompileError<TType, TLibfunc>>>(
                                        )?,
=======
                                        .map(
                                            |var_info| -> Result<_, CompileError<TType, TLibfunc>> {
                                                registry
                                                    .get_type(&var_info.ty)?
                                                    .build(
                                                        context,
                                                        module,
                                                        registry,
                                                        metadata_storage,
                                                    )
                                                    .map_err(make_type_builder_error(&var_info.ty))
                                            },
                                        )
                                        .collect::<Result<Vec<_>, _>>()?,
>>>>>>> ab3c3f7d
                                ),
                            )?;

                            let (prev_state, pred_count) =
                                match predecessors.entry(statement_idx.next(&branch.target)) {
                                    Entry::Occupied(entry) => entry.into_mut(),
                                    Entry::Vacant(entry) => entry.insert((state.clone(), 0)),
                                };
                            assert_eq!(prev_state, &state, "Branch target states do not match.");
                            *pred_count += 1;

                            Ok(state)
                        })
                        .collect::<Result<_, CompileError<TType, TLibfunc>>>()?
                }
                Statement::Return(var_ids) => {
                    tracing::trace!(
                        "Creating block for return statement at index {statement_idx}."
                    );

                    let (state, types) = edit_state::take_args(state.clone(), var_ids.iter())?;
                    assert!(
                        state.is_empty(),
                        "State must be empty after a return statement."
                    );

                    types.into_iter().for_each(|ty| {
                        block.add_argument(ty, Location::unknown(context));
                    });

                    Vec::new()
                }
            })
        },
    )?;

    tracing::trace!("Generating function entry block.");
    let entry_block = region.append_block(Block::new(
        &extract_types(
            context,
            module,
            &function.signature.param_types,
            registry,
            metadata_storage,
        )
        .map(|ty| Ok((ty?, Location::unknown(context))))
        .collect::<Result<Vec<_>, CompileError<TType, TLibfunc>>>()?,
    ));

    let blocks = blocks
        .into_iter()
        .map(|(i, block)| {
            let statement_idx = StatementIdx(i);

            tracing::trace!("Inserting block for statement at index {statement_idx}.");
            let libfunc_block = region.append_block(block);
            let landing_block = (predecessors[&statement_idx].1 > 1).then(|| {
                tracing::trace!(
                    "Generating a landing block for the statement at index {statement_idx}."
                );

                (
                    region.insert_block_before(
                        libfunc_block,
                        Block::new(
                            &predecessors[&statement_idx]
                                .0
                                .iter()
                                .map(|(var_id, ty)| (var_id.id, *ty))
                                .collect::<BTreeMap<_, _>>()
                                .into_values()
                                .map(|ty| (ty, Location::unknown(context)))
                                .collect::<Vec<_>>(),
                        ),
                    ),
                    predecessors[&statement_idx]
                        .0
                        .clone()
                        .into_iter()
                        .sorted_by_key(|(k, _)| k.id)
                        .collect::<Vec<_>>(),
                )
            });

            (statement_idx, (landing_block, libfunc_block))
        })
        .collect::<HashMap<_, _>>();

    Ok((
        entry_block,
        blocks
            .into_iter()
            .map(|(k, v)| {
                (
                    k,
                    (
                        v.0.map(|x| (x.0, x.1.into_iter().map(|x| x.0).collect::<Vec<_>>())),
                        v.1,
                    ),
                )
            })
            .collect(),
    ))
}

fn extract_types<'c, 'a, TType, TLibfunc>(
    context: &'c Context,
    module: &'a Module<'c>,
    type_ids: &'a [ConcreteTypeId],
    registry: &'a ProgramRegistry<TType, TLibfunc>,
    metadata_storage: &'a mut MetadataStorage,
) -> impl 'a + Iterator<Item = Result<Type<'c>, CompileError<TType, TLibfunc>>>
where
    'c: 'a,
    TType: GenericType,
    TLibfunc: GenericLibfunc,
    <TType as GenericType>::Concrete: TypeBuilder<TType, TLibfunc>,
    <TLibfunc as GenericLibfunc>::Concrete: LibfuncBuilder<TType, TLibfunc>,
{
    type_ids.iter().map(|id| {
        registry
            .get_type(id)?
            .build(context, module, registry, metadata_storage)
            .map_err(make_type_builder_error(id))
    })
}

fn foreach_statement_in_function<S, E>(
    statements: &[Statement],
    entry_point: StatementIdx,
    initial_state: S,
    mut closure: impl FnMut(StatementIdx, S) -> Result<Vec<S>, E>,
) -> Result<(), E>
where
    S: Clone,
{
    let mut queue = vec![(entry_point, initial_state)];
    let mut visited = HashSet::new();

    while let Some((statement_idx, state)) = queue.pop() {
        if !visited.insert(statement_idx) {
            continue;
        }

        let branch_states = closure(statement_idx, state)?;

        let branches = match &statements[statement_idx.0] {
            Statement::Invocation(x) => x.branches.as_slice(),
            Statement::Return(_) => &[],
        };
        assert_eq!(
            branches.len(),
            branch_states.len(),
            "Returned number of states must match the number of branches."
        );

        queue.extend(
            branches
                .iter()
                .map(|branch| statement_idx.next(&branch.target))
                .zip(branch_states),
        );
    }

    Ok(())
}

fn generate_branching_targets<'ctx, 'this, 'a>(
    blocks: &'this BlockStorage<'ctx, 'this>,
    statements: &'this [Statement],
    statement_idx: StatementIdx,
    invocation: &'this Invocation,
    state: &HashMap<VarId, Value<'ctx, 'this>>,
) -> Vec<(&'this Block<'ctx>, Vec<BranchArg<'ctx, 'this>>)>
where
    'this: 'ctx,
{
    invocation
        .branches
        .iter()
        .map(move |branch| {
            let target_idx = statement_idx.next(&branch.target);
            let (landing_block, block) = &blocks[&target_idx];

            match landing_block {
                Some((landing_block, state_vars)) => {
                    let target_vars = state_vars
                        .iter()
                        .map(|var_id| {
                            match branch.results.iter().find_position(|id| *id == var_id) {
                                Some((i, _)) => BranchArg::Returned(i),
                                None => BranchArg::External(state[var_id]),
                            }
                        })
                        .collect::<Vec<_>>();

                    (landing_block.deref(), target_vars)
                }
                None => {
                    let target_vars = match &statements[target_idx.0] {
                        Statement::Invocation(x) => &x.args,
                        Statement::Return(x) => x,
                    }
                    .iter()
                    .map(|var_id| {
                        match branch
                            .results
                            .iter()
                            .enumerate()
                            .find_map(|(i, id)| (id == var_id).then_some(i))
                        {
                            Some(i) => BranchArg::Returned(i),
                            None => BranchArg::External(state[var_id]),
                        }
                    })
                    .collect::<Vec<_>>();

                    (block.deref(), target_vars)
                }
            }
        })
        .collect()
}<|MERGE_RESOLUTION|>--- conflicted
+++ resolved
@@ -489,16 +489,6 @@
                                     branch_signature
                                         .vars
                                         .iter()
-<<<<<<< HEAD
-                                        .map(|var_info| {
-                                            registry
-                                                .get_type(&var_info.ty)?
-                                                .build(context, module, registry, metadata_storage)
-                                                .map_err(make_type_builder_error(&var_info.ty))
-                                        })
-                                        .collect::<Result<Vec<_>, CompileError<TType, TLibfunc>>>(
-                                        )?,
-=======
                                         .map(
                                             |var_info| -> Result<_, CompileError<TType, TLibfunc>> {
                                                 registry
@@ -513,7 +503,6 @@
                                             },
                                         )
                                         .collect::<Result<Vec<_>, _>>()?,
->>>>>>> ab3c3f7d
                                 ),
                             )?;
 
