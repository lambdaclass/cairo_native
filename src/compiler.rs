--- conflicted
+++ resolved
@@ -99,7 +99,6 @@
     collections::{hash_map::Entry, BTreeMap, HashMap, HashSet},
     ops::Deref,
 };
-use tracing::trace;
 
 /// The [BlockStorage] type is used to map each statement into its own entry block (on the right),
 /// and its landing block (on the left) if required.
@@ -572,7 +571,7 @@
                         &helper,
                         metadata,
                     )?;
-                    debug_assert!(block.terminator().is_some());
+                    assert!(block.terminator().is_some());
 
                     if let Some(tailrec_meta) = metadata.remove::<TailRecursionMeta>() {
                         if let Some(return_block) = tailrec_meta.return_target() {
@@ -689,8 +688,8 @@
                                         .zip(&values)
                                         .filter_map(|(type_id, value)| {
                                             let type_info = registry.get_type(type_id).unwrap();
-                                            if type_info.is_zst(registry)
-                                                || type_info.is_memory_allocated(registry)
+                                            if type_info.is_zst(registry).unwrap()
+                                                || type_info.is_memory_allocated(registry).unwrap()
                                             {
                                                 None
                                             } else {
@@ -705,7 +704,7 @@
                                         .zip(&values)
                                         .filter_map(|(type_id, value)| {
                                             let type_info = registry.get_type(type_id).unwrap();
-                                            if type_info.is_zst(registry) {
+                                            if type_info.is_zst(registry).unwrap() {
                                                 None
                                             } else {
                                                 Some(*value)
@@ -723,79 +722,17 @@
                                     &[],
                                     &recursive_values,
                                     location,
-<<<<<<< HEAD
-                                ))
-                                .result(0)?
-                                .into();
-                            let depth_counter_value = block
-                                .append_operation(index::sub(depth_counter_value, k1, location))
-                                .result(0)?
-                                .into();
-                            block.append_operation(memref::store(
-                                depth_counter_value,
-                                depth_counter,
-                                &[],
-                                location,
-                            ));
-
-                            let recursive_values = match has_return_ptr {
-                                Some(true) => function
-                                    .signature
-                                    .ret_types
-                                    .iter()
-                                    .zip(&values)
-                                    .filter_map(|(type_id, value)| {
-                                        let type_info = registry.get_type(type_id).unwrap();
-                                        if type_info.is_zst(registry).unwrap()
-                                            || type_info.is_memory_allocated(registry).unwrap()
-                                        {
-                                            None
-                                        } else {
-                                            Some(*value)
-                                        }
-                                    })
-                                    .collect::<Vec<_>>(),
-                                Some(false) => function
-                                    .signature
-                                    .ret_types
-                                    .iter()
-                                    .zip(&values)
-                                    .filter_map(|(type_id, value)| {
-                                        let type_info = registry.get_type(type_id).unwrap();
-                                        if type_info.is_zst(registry).unwrap() {
-                                            None
-                                        } else {
-                                            Some(*value)
-                                        }
-                                    })
-                                    .collect::<Vec<_>>(),
-                                None => todo!(),
-                            };
-
-                            block.append_operation(cf::cond_br(
-                                context,
-                                is_zero_depth,
-                                &cont_block,
-                                &return_target,
-                                &[],
-                                &recursive_values,
-                                location,
-                            ));
-
-                            block = cont_block;
-=======
                                 ));
 
                                 block = cont_block;
                             }
->>>>>>> 44d42081
                         }
                     }
 
                     // Remove ZST builtins from the return values.
                     for (idx, type_id) in function.signature.ret_types.iter().enumerate().rev() {
                         let type_info = registry.get_type(type_id)?;
-                        if type_info.is_builtin() && type_info.is_zst(registry)? {
+                        if type_info.is_builtin() && type_info.is_zst(registry).unwrap() {
                             values.remove(idx);
                         }
                     }
@@ -869,7 +806,7 @@
             let mut value = pre_entry_block
                 .argument((has_return_ptr == Some(true)) as usize + i)?
                 .into();
-            if type_info.is_memory_allocated(registry).unwrap() {
+            if type_info.is_memory_allocated(registry)? {
                 value = pre_entry_block
                     .append_operation(llvm::load(
                         context,
@@ -1013,48 +950,11 @@
                     }
 
                     let libfunc = registry.get_libfunc(&invocation.libfunc_id)?;
-<<<<<<< HEAD
-                    invocation
-                        .branches
-                        .iter()
-                        .zip(libfunc.branch_signatures())
-                        .map(|(branch, branch_signature)| {
-                            let state = edit_state::put_results(
-                                state.clone(),
-                                branch.results.iter().zip(
-                                    branch_signature
-                                        .vars
-                                        .iter()
-                                        .map(|var_info| -> Result<_, Error> {
-                                            registry.get_type(&var_info.ty)?.build(
-                                                context,
-                                                module,
-                                                registry,
-                                                metadata_storage,
-                                                &var_info.ty,
-                                            )
-                                        })
-                                        .collect::<Result<Vec<_>, _>>()?,
-                                ),
-                            )?;
-
-                            let (prev_state, pred_count) =
-                                match predecessors.entry(statement_idx.next(&branch.target)) {
-                                    Entry::Occupied(entry) => entry.into_mut(),
-                                    Entry::Vacant(entry) => entry.insert((state.clone(), 0)),
-                                };
-                            debug_assert!(
-                                prev_state.eq_unordered(&state),
-                                "Branch target states do not match."
-                            );
-                            *pred_count += 1;
-=======
                     if let CoreConcreteLibfunc::FunctionCall(info) = libfunc {
                         if info.function.id == function.id && state.is_empty() {
                             num_tail_recursions += 1;
                         }
                     }
->>>>>>> 44d42081
 
                     StatementCompileResult::Processed(
                         invocation
@@ -1103,7 +1003,7 @@
                     );
 
                     let (state, types) = edit_state::take_args(state.clone(), var_ids.iter())?;
-                    debug_assert!(
+                    assert!(
                         state.is_empty(),
                         "State must be empty after a return statement."
                     );
@@ -1273,7 +1173,7 @@
                 );
             }
             StatementCompileResult::Deferred => {
-                trace!("Statement {statement_idx}'s compilation has been deferred.");
+                tracing::trace!("Statement {statement_idx}'s compilation has been deferred.");
 
                 visited.remove(&statement_idx);
                 queue.insert(0, (statement_idx, state));
