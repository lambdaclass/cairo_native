--- conflicted
+++ resolved
@@ -640,15 +640,9 @@
                         invocation
                             .branches
                             .iter()
-<<<<<<< HEAD
                             .zip(libfunc.branch_signatures())
-                            .zip(helper.results())
+                            .zip(helper.results()?)
                             .map(|((branch_info, signature), result_values)| {
-                                let result_values = result_values?;
-=======
-                            .zip(helper.results()?)
-                            .map(|(branch_info, result_values)| {
->>>>>>> 2b945fc5
                                 assert_eq!(
                                     branch_info.results.len(),
                                     result_values.len(),
@@ -657,7 +651,6 @@
 
                                 Ok(edit_state::put_results(
                                     state.clone(),
-<<<<<<< HEAD
                                     branch_info.results.iter().zip(
                                         signature
                                             .vars
@@ -665,9 +658,6 @@
                                             .map(|x| &x.ty)
                                             .zip(result_values.iter().copied()),
                                     ),
-=======
-                                    branch_info.results.iter().zip(result_values.into_iter()),
->>>>>>> 2b945fc5
                                 )?)
                             })
                             .collect::<Result<_, Error>>()?,
@@ -845,7 +835,7 @@
                     }
 
                     // Store the return value in the return pointer, if there's one.
-                    if Some(true) == has_return_ptr {
+                    if has_return_ptr == Some(true) {
                         let (_ret_type_id, ret_type_info) = return_type_infos[0];
                         let ret_layout = ret_type_info.layout(registry)?;
 
