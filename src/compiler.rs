//! # Compilation process
//!
//! A Sierra program is compiled one function at a time. Each function has a pre-entry block that
//! will be ran only once, even in tail-recursive functions. All libfuncs are intended to place
//! their stack-allocating operations there so as to not grow the stack when recursing.
//!
//! After the pre-entry block, there is an entry block, which is in charge of preparing the first
//! statement's arguments and jumping into it. From here on, all the statements's
//! [builders](crate::libfuncs::LibfuncBuilder) are invoked. Every libfunc builder must end its
//! execution calling a branch function from the helper, which will generate the operations required
//! to jump to next statements. This simplifies the branching design, especially when a libfunc has
//! multiple target branches.
//!
//! > Note: Libfunc builders must have a branching operation out into each possible branch, even if
//! >  it's unreachable. This is required to keep the state consistent. More on that later.
//!
//! Some statements do require a special landing block. Those are the ones which are the branching
//! target of more than a single statement. In other words, if a statement can be reached (directly)
//! from more than a single place, it needs a landing block.
//!
//! The landing blocks are in charge of synchronizing the Sierra state. The state is just a
//! dictionary mapping variable ids to their values. Since the values can come from a single branch,
//! this landing block is required.
//!
//! In order to generate the libfuncs's blocks, all the libfunc's entry blocks are required. That is
//! why they are generated all beforehand. The order in which they are generated follows a
//! breadth-first ordering; that is, the compiler uses a [BFS algorithm]. This algorithm should
//! generate the libfuncs in the same order as they appear in Sierra. As expected, the algorithm
//! forks the path each time a branching libfunc is found, which dies once a return statement is
//! detected.
//!
//! ## Function nomenclature transforms
//!
//! When compiling from Cairo, or from a Sierra source with debug information (the `-r` flag on
//! `cairo-compile`), those identifiers are the function's exported symbol. However, Sierra programs
//! are not required to contain that information. In those cases, the
//! (`generate_function_name`)[generate_function_name] will generate a new symbol name based on its
//! function id.
//!
//! ## Tail-recursive functions
//!
//! Part of the tail-recursion handling algorithm is implemented here, but tail-recursive functions
//! are better explained in [their metadata section](crate::metadata::tail_recursion).
//!
//! [BFS algorithm]: https://en.wikipedia.org/wiki/Breadth-first_search

use crate::{
    block_ext::BlockExt,
    debug::libfunc_to_name,
    error::Error,
    ffi::{
        mlirLLVMDICompileUnitAttrGet, mlirLLVMDIFileAttrGet, mlirLLVMDIModuleAttrGet,
        mlirLLVMDIModuleAttrGetScope, mlirLLVMDISubprogramAttrGet, mlirLLVMDISubroutineTypeAttrGet,
        mlirLLVMDistinctAttrCreate,
    },
    libfuncs::{BranchArg, LibfuncBuilder, LibfuncHelper},
    metadata::{
        gas::{GasCost, GasMetadata},
        tail_recursion::TailRecursionMeta,
        MetadataStorage,
    },
    types::TypeBuilder,
    utils::generate_function_name,
};
use bumpalo::Bump;
use cairo_lang_sierra::{
    edit_state,
    extensions::{
        core::{CoreConcreteLibfunc, CoreLibfunc, CoreType},
        ConcreteLibfunc,
    },
    ids::{ConcreteTypeId, VarId},
    program::{Function, Invocation, Program, Statement, StatementIdx},
    program_registry::ProgramRegistry,
};
use cairo_lang_utils::ordered_hash_map::OrderedHashMap;
use itertools::Itertools;
use melior::{
    dialect::{
        arith::CmpiPredicate,
        cf, func, index,
        llvm::{self, LoadStoreOptions},
        memref,
    },
    ir::{
        attribute::{
            DenseI64ArrayAttribute, FlatSymbolRefAttribute, IntegerAttribute, StringAttribute,
            TypeAttribute,
        },
        operation::OperationBuilder,
        r#type::{FunctionType, IntegerType, MemRefType},
        Attribute, AttributeLike, Block, BlockRef, Identifier, Location, Module, Region, Type,
        Value,
    },
    Context,
};
use std::{
    cell::Cell,
    collections::{hash_map::Entry, BTreeMap, HashMap, HashSet},
    ops::Deref,
};

/// The [BlockStorage] type is used to map each statement into its own entry block (on the right),
/// and its landing block (on the left) if required.
///
/// The landing block contains also the variable ids that must be present when jumping into it,
/// otherwise it's a compiler error due to an inconsistent variable state.
type BlockStorage<'c, 'a> =
    HashMap<StatementIdx, (Option<(BlockRef<'c, 'a>, Vec<VarId>)>, BlockRef<'c, 'a>)>;

/// Run the compiler on a program. The compiled program is stored in the MLIR module.
///
/// The generics `TType` and `TLibfunc` contain the information required to generate the MLIR types
/// and statement operations. Most of the time you'll want to use the default ones, which are
/// [CoreType](cairo_lang_sierra::extensions::core::CoreType) and
/// [CoreLibfunc](cairo_lang_sierra::extensions::core::CoreLibfunc) respectively.
///
/// This function needs the program and the program's registry, which doesn't need to have AP
/// tracking information.
///
/// Additionally, it needs a reference to the MLIR context, the output module and the metadata
/// storage. The last one is passed externally so that stuff can be initialized if necessary.
pub fn compile(
    context: &Context,
    module: &Module,
    program: &Program,
    registry: &ProgramRegistry<CoreType, CoreLibfunc>,
    metadata: &mut MetadataStorage,
    di_compile_unit_id: Attribute,
) -> Result<(), Error> {
    if let Ok(x) = std::env::var("NATIVE_DEBUG_DUMP") {
        if x == "1" || x == "true" {
            std::fs::write("program.sierra", program.to_string()).expect("failed to dump sierra");
        }
    }

    // Sierra programs have the following structure:
    //   1. Type declarations, one per line.
    //   2. Libfunc declarations, one per line.
    //   3. All the program statements, one per line.
    //   4. Function declarations, one per line.
    // The four sections are separated by a single blank line.
    let num_types = program.type_declarations.len() + 1;
    let n_libfuncs = program.libfunc_declarations.len() + 1;
    let sierra_stmt_start_offset = num_types + n_libfuncs + 1;

    for function in &program.funcs {
        tracing::info!("Compiling function `{}`.", function.id);
        compile_func(
            context,
            module,
            registry,
            function,
            &program.statements,
            metadata,
            di_compile_unit_id,
            sierra_stmt_start_offset,
        )?;
    }

    tracing::info!("The program was compiled successfully.");
    Ok(())
}

/// Compile a single Sierra function.
///
/// The function accepts a `Function` argument, which provides the function's entry point, signature
/// and name. Check out [compile](self::compile) for a description of the other arguments.
///
/// The [module docs](self) contain more information about the compilation process.
#[allow(clippy::too_many_arguments)]
fn compile_func(
    context: &Context,
    module: &Module,
    registry: &ProgramRegistry<CoreType, CoreLibfunc>,
    function: &Function,
    statements: &[Statement],
    metadata: &mut MetadataStorage,
    di_compile_unit_id: Attribute,
    sierra_stmt_start_offset: usize,
) -> Result<(), Error> {
    let fn_location = Location::new(
        context,
        "program.sierra",
        sierra_stmt_start_offset + function.entry_point.0,
        0,
    );

    let region = Region::new();
    let blocks_arena = Bump::new();

    let mut arg_types = extract_types(
        context,
        module,
        &function.signature.param_types,
        registry,
        metadata,
    )
    .collect::<Result<Vec<_>, _>>()?;
    let mut return_types = extract_types(
        context,
        module,
        &function.signature.ret_types,
        registry,
        metadata,
    )
    .collect::<Result<Vec<_>, _>>()?;

    // Replace memory-allocated arguments with pointers.
    for (ty, type_info) in
        arg_types
            .iter_mut()
            .zip(function.signature.param_types.iter().filter_map(|type_id| {
                let type_info = registry.get_type(type_id).unwrap();
                if type_info.is_builtin() && type_info.is_zst(registry) {
                    None
                } else {
                    Some(type_info)
                }
            }))
    {
        if type_info.is_memory_allocated(registry) {
            *ty = llvm::r#type::pointer(context, 0);
        }
    }

    // Extract memory-allocated return types from return_types and insert them in arg_types as a
    // pointer.
    let return_type_infos = function
        .signature
        .ret_types
        .iter()
        .filter_map(|type_id| {
            let type_info = registry.get_type(type_id).unwrap();
            if type_info.is_builtin() && type_info.is_zst(registry) {
                None
            } else {
                Some((type_id, type_info))
            }
        })
        .collect::<Vec<_>>();
    // Possible values:
    //   None        => Doesn't return anything.
    //   Some(false) => Has a complex return type.
    //   Some(true)  => Has a manual return type which is in `arg_types[0]`.
    let has_return_ptr = if return_type_infos.len() > 1 {
        Some(false)
    } else if return_type_infos
        .first()
        .is_some_and(|(_, type_info)| type_info.is_memory_allocated(registry))
    {
        assert_eq!(return_types.len(), 1);

        return_types.remove(0);
        arg_types.insert(0, llvm::r#type::pointer(context, 0));

        Some(true)
    } else {
        None
    };

    let function_name = generate_function_name(&function.id);

    let di_subprogram = unsafe {
        // Various DWARF debug attributes for this function.
        // The unsafe is because this is a method not yet found in upstream LLVM nor melior, so
        // we are using our own bindings to the C++ API.
        let file_attr = Attribute::from_raw(mlirLLVMDIFileAttrGet(
            context.to_raw(),
            StringAttribute::new(context, "program.sierra").to_raw(),
            StringAttribute::new(context, ".").to_raw(),
        ));
        let compile_unit = {
            Attribute::from_raw(mlirLLVMDICompileUnitAttrGet(
                context.to_raw(),
                di_compile_unit_id.to_raw(),
                0x0002, // lang C (there is no language sierra in DWARF)
                file_attr.to_raw(),
                StringAttribute::new(context, "cairo-native").to_raw(),
                false,
                crate::ffi::DiEmissionKind::Full,
            ))
        };

        let di_module = mlirLLVMDIModuleAttrGet(
            context.to_raw(),
            file_attr.to_raw(),
            compile_unit.to_raw(),
            StringAttribute::new(context, "LLVMDialectModule").to_raw(),
            StringAttribute::new(context, "").to_raw(),
            StringAttribute::new(context, "").to_raw(),
            StringAttribute::new(context, "").to_raw(),
            0,
            false,
        );

        let module_scope = mlirLLVMDIModuleAttrGetScope(di_module);

        Attribute::from_raw({
            let id = mlirLLVMDistinctAttrCreate(
                StringAttribute::new(context, &format!("fn_{}", function.id.id)).to_raw(),
            );

            // Don't add argument types since its not useful, we only use the debugger for source locations.
            let ty = mlirLLVMDISubroutineTypeAttrGet(
                context.to_raw(),
                0x0, // call conv: C
                0,
                std::ptr::null(),
            );

            mlirLLVMDISubprogramAttrGet(
                context.to_raw(),
                id,
                module_scope,
                file_attr.to_raw(),
                StringAttribute::new(context, &function_name).to_raw(),
                StringAttribute::new(context, &function_name).to_raw(),
                file_attr.to_raw(),
                (sierra_stmt_start_offset + function.entry_point.0) as u32,
                (sierra_stmt_start_offset + function.entry_point.0) as u32,
                0x8, // dwarf subprogram flag: definition
                ty,
            )
        })
    };

    tracing::debug!("Generating function structure (region with blocks).");
    let (entry_block, blocks, is_recursive) = generate_function_structure(
        context,
        module,
        &region,
        registry,
        function,
        statements,
        metadata,
        sierra_stmt_start_offset,
    )?;

    tracing::debug!("Generating the function implementation.");
    // Workaround for the `entry block of region may not have predecessors` error:
    let pre_entry_block_args = arg_types
        .iter()
        .map(|ty| {
            (
                *ty,
                Location::new(
                    context,
                    "program.sierra",
                    sierra_stmt_start_offset + function.entry_point.0,
                    0,
                ),
            )
        })
        .collect::<Vec<_>>();
    let pre_entry_block =
        region.insert_block_before(entry_block, Block::new(&pre_entry_block_args));

    let initial_state =
        edit_state::put_results(OrderedHashMap::<_, (&ConcreteTypeId, Value)>::default(), {
            let mut values = Vec::new();

            let mut count = 0;
            for param in &function.params {
                let type_info = registry.get_type(&param.ty)?;
                let location = Location::new(
                    context,
                    "program.sierra",
                    sierra_stmt_start_offset + function.entry_point.0,
                    0,
                );

                values.push((
                    &param.id,
                    (
                        &param.ty,
                        if type_info.is_builtin() && type_info.is_zst(registry) {
                            pre_entry_block
                                .append_operation(llvm::undef(
                                    type_info
                                        .build(context, module, registry, metadata, &param.ty)?,
                                    location,
                                ))
                                .result(0)?
                                .into()
                        } else {
                            let value = entry_block.argument(count)?.into();
                            count += 1;

                            value
                        },
                    ),
                ));
            }

            values.into_iter()
        })?;

    tracing::trace!("Implementing the entry block.");
    entry_block.append_operation(cf::br(
        &blocks[&function.entry_point].1,
        &match &statements[function.entry_point.0] {
            Statement::Invocation(x) => &x.args,
            Statement::Return(x) => x,
        }
        .iter()
        .map(|x| initial_state[x].1)
        .collect::<Vec<_>>(),
        {
            Location::new(
                context,
                "program.sierra",
                sierra_stmt_start_offset + function.entry_point.0,
                0,
            )
        },
    ));

    let mut tailrec_state = Option::<(Value, BlockRef)>::None;
    foreach_statement_in_function::<_, Error>(
        statements,
        function.entry_point,
        initial_state,
        |statement_idx, mut state| {
            if let Some(gas_metadata) = metadata.get::<GasMetadata>() {
                let gas_cost = gas_metadata.get_gas_cost_for_statement(statement_idx);
                metadata.remove::<GasCost>();
                metadata.insert(GasCost(gas_cost));
            }

            let (landing_block, block) = &blocks[&statement_idx];

            if let Some((landing_block, _)) = landing_block {
                tracing::trace!("Implementing the statement {statement_idx}'s landing block.");

                state = edit_state::put_results(
                    OrderedHashMap::default(),
                    state
                        .iter()
                        .sorted_by_key(|(x, _)| x.id)
                        .enumerate()
                        .map(|(idx, (var_id, (ty, _)))| {
                            Ok((var_id, (*ty, landing_block.argument(idx)?.into())))
                        })
                        .collect::<Result<Vec<_>, Error>>()?
                        .into_iter(),
                )?;

                landing_block.append_operation(cf::br(
                    block,
                    &edit_state::take_args(
                        state.clone(),
                        match &statements[statement_idx.0] {
                            Statement::Invocation(x) => &x.args,
                            Statement::Return(x) => x,
                        }
                        .iter(),
                    )?
                    .1
                    .iter()
                    .map(|x| x.1)
                    .collect::<Vec<_>>(),
                    Location::name(
                        context,
                        &format!("landing_block(stmt_idx={})", statement_idx),
                        fn_location,
                    ),
                ));
            }

            Ok(match &statements[statement_idx.0] {
                Statement::Invocation(invocation) => {
                    tracing::trace!(
                        "Implementing the invocation statement at {statement_idx}: {}.",
                        invocation.libfunc_id
                    );

                    let location = Location::new(
                        context,
                        "program.sierra",
                        sierra_stmt_start_offset + statement_idx.0,
                        0,
                    );

                    #[cfg(feature = "with-debug-utils")]
                    {
                        // If this env var exists and is a valid statement, insert a debug trap before the libfunc call.
                        // Only on when using with-debug-utils feature.
                        if let Ok(x) = std::env::var("NATIVE_DEBUG_TRAP_AT_STMT") {
                            if x.eq_ignore_ascii_case(&statement_idx.0.to_string()) {
                                block.append_operation(
                                    melior::dialect::ods::llvm::intr_debugtrap(context, location)
                                        .into(),
                                );
                            }
                        }
                    }

                    let libfunc_name = if invocation.libfunc_id.debug_name.is_some() {
                        format!("{}(stmt_idx={})", invocation.libfunc_id, statement_idx)
                    } else {
                        let libf = registry.get_libfunc(&invocation.libfunc_id)?;
                        format!("{}(stmt_idx={})", libfunc_to_name(libf), statement_idx)
                    };

                    #[cfg(feature = "with-trace-dump")]
                    self::trace_dump::build_state_snapshot(
                        metadata.get_or_insert_with(
                            crate::metadata::trace_dump::TraceDumpMeta::default,
                        ),
                        context,
                        registry,
                        module,
                        &pre_entry_block,
                        block,
                        Location::unknown(context),
                        statement_idx,
                        &state,
                    );

                    let (state, _) = edit_state::take_args(state, invocation.args.iter())?;

                    let helper = LibfuncHelper {
                        module,
                        init_block: &pre_entry_block,
                        region: &region,
                        blocks_arena: &blocks_arena,
                        last_block: Cell::new(block),
                        branches: generate_branching_targets(
                            &blocks,
                            statements,
                            statement_idx,
                            invocation,
                            &state,
                        ),
                        results: invocation
                            .branches
                            .iter()
                            .map(|x| vec![Cell::new(None); x.results.len()])
                            .collect::<Vec<_>>(),
                    };

                    let libfunc = registry.get_libfunc(&invocation.libfunc_id)?;
                    if is_recursive {
                        if let Some(target) = libfunc.is_function_call() {
                            if target == &function.id && state.is_empty() {
                                let location = Location::name(
                                    context,
                                    &format!("recursion_counter({})", libfunc_name),
                                    location,
                                );
                                let op0 = pre_entry_block.insert_operation(
                                    0,
                                    memref::alloca(
                                        context,
                                        MemRefType::new(Type::index(context), &[], None, None),
                                        &[],
                                        &[],
                                        None,
                                        location,
                                    ),
                                );
                                let op1 = pre_entry_block.insert_operation_after(
                                    op0,
                                    index::constant(
                                        context,
                                        IntegerAttribute::new(Type::index(context), 0),
                                        location,
                                    ),
                                );
                                pre_entry_block.insert_operation_after(
                                    op1,
                                    memref::store(
                                        op1.result(0)?.into(),
                                        op0.result(0)?.into(),
                                        &[],
                                        location,
                                    ),
                                );

                                metadata
                                    .insert(TailRecursionMeta::new(
                                        op0.result(0)?.into(),
                                        &entry_block,
                                    ))
                                    .expect("tail recursion metadata shouldn't be inserted");
                            }
                        }
                    }

                    libfunc.build(
                        context,
                        registry,
                        block,
                        Location::name(context, &libfunc_name, location),
                        &helper,
                        metadata,
                    )?;
                    assert!(block.terminator().is_some());

                    if let Some(tailrec_meta) = metadata.remove::<TailRecursionMeta>() {
                        if let Some(return_block) = tailrec_meta.return_target() {
                            tailrec_state = Some((tailrec_meta.depth_counter(), return_block));
                        }
                    }

                    invocation
                        .branches
                        .iter()
                        .zip(concrete_libfunc.branch_signatures())
                        .zip(helper.results())
                        .map(|((branch_info, signature), result_values)| {
                            assert_eq!(
                                branch_info.results.len(),
                                result_values.len(),
                                "Mismatched number of returned values from branch."
                            );

<<<<<<< HEAD
                            Ok((
                                edit_state::put_results(
                                    state.clone(),
                                    branch_info.results.iter().zip(
                                        signature
                                            .vars
                                            .iter()
                                            .map(|x| &x.ty)
                                            .zip(result_values.iter().copied()),
                                    ),
                                )?,
                                tailrec_state.clone(),
                            ))
=======
                            Ok(edit_state::put_results(
                                state.clone(),
                                branch_info
                                    .results
                                    .iter()
                                    .zip(result_values.iter().copied()),
                            )?)
>>>>>>> 43553576
                        })
                        .collect::<Result<_, Error>>()?
                }
                Statement::Return(var_ids) => {
                    tracing::trace!("Implementing the return statement at {statement_idx}");

                    let location = Location::name(
                        context,
                        &format!("return(stmt_idx={})", statement_idx),
                        Location::new(
                            context,
                            "program.sierra",
                            sierra_stmt_start_offset + statement_idx.0,
                            0,
                        ),
                    );

                    #[cfg(feature = "with-trace-dump")]
                    self::trace_dump::build_state_snapshot(
                        metadata.get_or_insert_with(
                            crate::metadata::trace_dump::TraceDumpMeta::default,
                        ),
                        context,
                        registry,
                        module,
                        &pre_entry_block,
                        block,
                        Location::unknown(context),
                        statement_idx,
                        &state,
                    );

                    let (_, mut values) = edit_state::take_args(state, var_ids.iter())?;

                    let mut block = *block;
                    if let Some((depth_counter, recursion_target)) = tailrec_state {
                        let location = Location::name(
                            context,
                            &format!("return(stmt_idx={}, tail_recursion)", statement_idx),
                            Location::new(
                                context,
                                "program.sierra",
                                sierra_stmt_start_offset + statement_idx.0,
                                0,
                            ),
                        );

                        // Perform tail recursion.
                        let cont_block = region.insert_block_after(block, Block::new(&[]));

<<<<<<< HEAD
                            let k1 = block
                                .append_operation(index::constant(
                                    context,
                                    IntegerAttribute::new(Type::index(context), 1),
                                    location,
                                ))
                                .result(0)?
                                .into();
                            let depth_counter_value = block
                                .append_operation(index::sub(depth_counter_value, k1, location))
                                .result(0)?
                                .into();
                            block.append_operation(memref::store(
                                depth_counter_value,
                                depth_counter,
                                &[],
                                location,
                            ));

                            let recursive_values = match has_return_ptr {
                                Some(true) => function
                                    .signature
                                    .ret_types
                                    .iter()
                                    .zip(&values)
                                    .filter_map(|(type_id, (_, value))| {
                                        let type_info = registry.get_type(type_id).unwrap();
                                        if type_info.is_zst(registry)
                                            || type_info.is_memory_allocated(registry)
                                        {
                                            None
                                        } else {
                                            Some(*value)
                                        }
                                    })
                                    .collect::<Vec<_>>(),
                                Some(false) => function
                                    .signature
                                    .ret_types
                                    .iter()
                                    .zip(&values)
                                    .filter_map(|(type_id, (_, value))| {
                                        let type_info = registry.get_type(type_id).unwrap();
                                        if type_info.is_zst(registry) {
                                            None
                                        } else {
                                            Some(*value)
                                        }
                                    })
                                    .collect::<Vec<_>>(),
                                None => todo!(),
                            };

                            block.append_operation(cf::cond_br(
                                context,
                                is_zero_depth,
                                &cont_block,
                                &return_target,
                                &[],
                                &recursive_values,
                                location,
                            ));

                            block = cont_block;
                        }
=======
                        let depth_counter_value =
                            block.append_op_result(memref::load(depth_counter, &[], location))?;
                        let k0 = block.const_int_from_type(
                            context,
                            location,
                            0,
                            Type::index(context),
                        )?;
                        let is_zero_depth = block.append_op_result(index::cmp(
                            context,
                            CmpiPredicate::Eq,
                            depth_counter_value,
                            k0,
                            location,
                        ))?;

                        let k1 = block.const_int_from_type(
                            context,
                            location,
                            1,
                            Type::index(context),
                        )?;
                        let depth_counter_value = block.append_op_result(index::sub(
                            depth_counter_value,
                            k1,
                            location,
                        ))?;
                        block.append_operation(memref::store(
                            depth_counter_value,
                            depth_counter,
                            &[],
                            location,
                        ));

                        let recursive_values = match has_return_ptr {
                            Some(true) => function
                                .signature
                                .ret_types
                                .iter()
                                .zip(&values)
                                .filter_map(|(type_id, value)| {
                                    let type_info = registry.get_type(type_id).unwrap();
                                    if type_info.is_zst(registry)
                                        || type_info.is_memory_allocated(registry)
                                    {
                                        None
                                    } else {
                                        Some(*value)
                                    }
                                })
                                .collect::<Vec<_>>(),
                            Some(false) => function
                                .signature
                                .ret_types
                                .iter()
                                .zip(&values)
                                .filter_map(|(type_id, value)| {
                                    let type_info = registry.get_type(type_id).unwrap();
                                    if type_info.is_zst(registry) {
                                        None
                                    } else {
                                        Some(*value)
                                    }
                                })
                                .collect::<Vec<_>>(),
                            None => todo!(),
                        };

                        block.append_operation(cf::cond_br(
                            context,
                            is_zero_depth,
                            &cont_block,
                            &recursion_target,
                            &[],
                            &recursive_values,
                            location,
                        ));

                        block = cont_block;
>>>>>>> 43553576
                    }

                    // Remove ZST builtins from the return values.
                    for (idx, type_id) in function.signature.ret_types.iter().enumerate().rev() {
                        let type_info = registry.get_type(type_id)?;
                        if type_info.is_builtin() && type_info.is_zst(registry) {
                            values.remove(idx);
                        }
                    }

                    // Store the return value in the return pointer, if there's one.
                    if let Some(true) = has_return_ptr {
                        let (_ret_type_id, ret_type_info) = return_type_infos[0];
                        let ret_layout = ret_type_info.layout(registry)?;

                        let (_, ptr) = values.remove(0);
                        block.append_operation(llvm::store(
                            context,
                            ptr,
                            pre_entry_block.argument(0)?.into(),
                            location,
                            LoadStoreOptions::new().align(Some(IntegerAttribute::new(
                                IntegerType::new(context, 64).into(),
                                ret_layout.align() as i64,
                            ))),
                        ));
                    }

<<<<<<< HEAD
                    block.append_operation(func::r#return(
                        &values.into_iter().map(|x| x.1).collect::<Vec<_>>(),
=======
                    block.append_operation(llvm::r#return(
                        Some({
                            let res_ty = llvm::r#type::r#struct(context, &return_types, false);
                            values.iter().enumerate().try_fold(
                                block.append_op_result(llvm::undef(res_ty, location))?,
                                |acc, (idx, x)| {
                                    block.append_op_result(llvm::insert_value(
                                        context,
                                        acc,
                                        DenseI64ArrayAttribute::new(context, &[idx as i64]),
                                        *x,
                                        location,
                                    ))
                                },
                            )?
                        }),
>>>>>>> 43553576
                        location,
                    ));

                    Vec::new()
                }
            })
        },
    )?;

    // Load arguments and jump to the entry block.
    {
        let mut arg_values = Vec::with_capacity(function.signature.param_types.len());
        for (i, type_id_and_info) in function
            .signature
            .param_types
            .iter()
            .filter_map(|type_id| {
                registry
                    .get_type(type_id)
                    .map(|type_info| {
                        if type_info.is_builtin() && type_info.is_zst(registry) {
                            None
                        } else {
                            Some((type_id, type_info))
                        }
                    })
                    .transpose()
            })
            .enumerate()
        {
            let (type_id, type_info) = type_id_and_info?;

            let mut value = pre_entry_block
                .argument((has_return_ptr == Some(true)) as usize + i)?
                .into();
            if type_info.is_memory_allocated(registry) {
                value = pre_entry_block
                    .append_operation(llvm::load(
                        context,
                        value,
                        type_info.build(context, module, registry, metadata, type_id)?,
                        fn_location,
                        LoadStoreOptions::new().align(Some(IntegerAttribute::new(
                            IntegerType::new(context, 64).into(),
                            type_info.layout(registry)?.align() as i64,
                        ))),
                    ))
                    .result(0)?
                    .into();
            }

            arg_values.push(value);
        }

        pre_entry_block.append_operation(cf::br(&entry_block, &arg_values, fn_location));
    }

    let inner_function_name = format!("impl${function_name}");
    module.body().append_operation(llvm::func(
        context,
        StringAttribute::new(context, &inner_function_name),
        TypeAttribute::new(llvm::r#type::function(
            llvm::r#type::r#struct(context, &return_types, false),
            &arg_types,
            false,
        )),
        region,
        &[
            (
                Identifier::new(context, "sym_visibility"),
                StringAttribute::new(context, "public").into(),
            ),
            // (
            //     Identifier::new(context, "CConv"),
            //     Attribute::parse(context, "#llvm.cconv<tailcc>").unwrap(),
            // ),
        ],
        Location::fused(
            context,
            &[Location::new(
                context,
                "program.sierra",
                sierra_stmt_start_offset + function.entry_point.0,
                0,
            )],
            di_subprogram,
        ),
    ));

    generate_entry_point_wrapper(
        context,
        module,
        function_name.as_ref(),
        &inner_function_name,
        &pre_entry_block_args,
        &return_types,
        Location::new(
            context,
            "program.sierra",
            sierra_stmt_start_offset + function.entry_point.0,
            0,
        ),
    )?;

    tracing::debug!("Done generating function {}.", function.id);
    Ok(())
}

#[allow(clippy::too_many_arguments)]
fn generate_function_structure<'c, 'a>(
    context: &'c Context,
    module: &'a Module<'c>,
    region: &'a Region<'c>,
    registry: &ProgramRegistry<CoreType, CoreLibfunc>,
    function: &Function,
    statements: &[Statement],
    metadata_storage: &mut MetadataStorage,
    sierra_stmt_start_offset: usize,
) -> Result<(BlockRef<'c, 'a>, BlockStorage<'c, 'a>, bool), Error> {
    let initial_state = edit_state::put_results::<Type>(
        OrderedHashMap::default(),
        function
            .params
            .iter()
            .zip(&function.signature.param_types)
            .map(|(param, ty)| {
                let type_info = registry.get_type(ty)?;
                Ok((
                    &param.id,
                    type_info.build(context, module, registry, metadata_storage, ty)?,
                ))
            })
            .collect::<Result<Vec<_>, Error>>()?
            .into_iter(),
    )?;

    let mut blocks = BTreeMap::new();
    let mut predecessors = HashMap::from([(function.entry_point, (initial_state.clone(), 0))]);

    let mut num_tail_recursions = 0usize;
    foreach_statement_in_function::<_, Error>(
        statements,
        function.entry_point,
        initial_state,
        |statement_idx, state| {
            let block = {
                if let std::collections::btree_map::Entry::Vacant(e) = blocks.entry(statement_idx.0)
                {
                    e.insert(Block::new(&[]));
                    blocks
                        .get_mut(&statement_idx.0)
                        .expect("the block should exist")
                } else {
                    panic!("statement index already present in block");
                }
            };

            Ok(match &statements[statement_idx.0] {
                Statement::Invocation(invocation) => {
                    tracing::trace!(
                        "Creating block for invocation statement at index {statement_idx}: {}",
                        invocation.libfunc_id
                    );

                    let (state, types) =
                        edit_state::take_args(state.clone(), invocation.args.iter())?;

                    let location = Location::new(
                        context,
                        "program.sierra",
                        sierra_stmt_start_offset + statement_idx.0,
                        0,
                    );

                    for ty in types {
                        block.add_argument(ty, location);
                    }

                    let libfunc = registry.get_libfunc(&invocation.libfunc_id)?;
                    if let CoreConcreteLibfunc::FunctionCall(info) = libfunc {
                        if info.function.id == function.id && state.is_empty() {
                            num_tail_recursions += 1;
                        }
                    }

                    invocation
                        .branches
                        .iter()
                        .zip(libfunc.branch_signatures())
                        .map(|(branch, branch_signature)| {
                            let state = edit_state::put_results(
                                state.clone(),
                                branch.results.iter().zip(
                                    branch_signature
                                        .vars
                                        .iter()
                                        .map(|var_info| -> Result<_, Error> {
                                            registry.get_type(&var_info.ty)?.build(
                                                context,
                                                module,
                                                registry,
                                                metadata_storage,
                                                &var_info.ty,
                                            )
                                        })
                                        .collect::<Result<Vec<_>, _>>()?,
                                ),
                            )?;

                            let (prev_state, pred_count) =
                                match predecessors.entry(statement_idx.next(&branch.target)) {
                                    Entry::Occupied(entry) => entry.into_mut(),
                                    Entry::Vacant(entry) => entry.insert((state.clone(), 0)),
                                };
                            assert!(
                                prev_state.eq_unordered(&state),
                                "Branch target states do not match."
                            );
                            *pred_count += 1;

                            Ok(state)
                        })
                        .collect::<Result<_, Error>>()?
                }
                Statement::Return(var_ids) => {
                    tracing::trace!(
                        "Creating block for return statement at index {statement_idx}."
                    );

                    let (state, types) = edit_state::take_args(state.clone(), var_ids.iter())?;
                    assert!(
                        state.is_empty(),
                        "State must be empty after a return statement."
                    );

                    let location = Location::new(
                        context,
                        "program.sierra",
                        sierra_stmt_start_offset + statement_idx.0,
                        0,
                    );

                    for ty in types {
                        block.add_argument(ty, location);
                    }

                    Vec::new()
                }
            })
        },
    )?;

    tracing::trace!("Generating function entry block.");
    let entry_block = region.append_block(Block::new(&{
        extract_types(
            context,
            module,
            &function.signature.param_types,
            registry,
            metadata_storage,
        )
        .map(|ty| {
            Ok((
                ty?,
                Location::new(
                    context,
                    "program.sierra",
                    sierra_stmt_start_offset + function.entry_point.0,
                    0,
                ),
            ))
        })
        .collect::<Result<Vec<_>, Error>>()?
    }));

    let blocks = blocks
        .into_iter()
        .map(|(i, block)| {
            let statement_idx = StatementIdx(i);

            tracing::trace!("Inserting block for statement at index {statement_idx}.");
            let libfunc_block = region.append_block(block);
            let landing_block = (predecessors[&statement_idx].1 > 1).then(|| {
                tracing::trace!(
                    "Generating a landing block for the statement at index {statement_idx}."
                );

                (
                    region.insert_block_before(
                        libfunc_block,
                        Block::new(
                            &predecessors[&statement_idx]
                                .0
                                .iter()
                                .map(|(var_id, ty)| (var_id.id, *ty))
                                .collect::<BTreeMap<_, _>>()
                                .into_values()
                                .map(|ty| {
                                    (
                                        ty,
                                        Location::new(
                                            context,
                                            "program.sierra",
                                            sierra_stmt_start_offset + statement_idx.0,
                                            0,
                                        ),
                                    )
                                })
                                .collect::<Vec<_>>(),
                        ),
                    ),
                    predecessors[&statement_idx]
                        .0
                        .clone()
                        .into_iter()
                        .sorted_by_key(|(k, _)| k.id)
                        .collect::<Vec<_>>(),
                )
            });

            (statement_idx, (landing_block, libfunc_block))
        })
        .collect::<HashMap<_, _>>();

    Ok((
        entry_block,
        blocks
            .into_iter()
            .map(|(k, v)| {
                (
                    k,
                    (
                        v.0.map(|x| (x.0, x.1.into_iter().map(|x| x.0).collect::<Vec<_>>())),
                        v.1,
                    ),
                )
            })
            .collect(),
        num_tail_recursions == 1,
    ))
}

fn extract_types<'c: 'a, 'a>(
    context: &'c Context,
    module: &'a Module<'c>,
    type_ids: &'a [ConcreteTypeId],
    registry: &'a ProgramRegistry<CoreType, CoreLibfunc>,
    metadata_storage: &'a mut MetadataStorage,
) -> impl 'a + Iterator<Item = Result<Type<'c>, Error>> {
    type_ids.iter().filter_map(|id| {
        let type_info = match registry.get_type(id) {
            Ok(x) => x,
            Err(e) => return Some(Err(e.into())),
        };

        if type_info.is_builtin() && type_info.is_zst(registry) {
            None
        } else {
            Some(type_info.build(context, module, registry, metadata_storage, id))
        }
    })
}

fn foreach_statement_in_function<S, E>(
    statements: &[Statement],
    entry_point: StatementIdx,
    initial_state: S,
    mut closure: impl FnMut(StatementIdx, S) -> Result<Vec<S>, E>,
) -> Result<(), E>
where
    S: Clone,
{
    let mut queue = vec![(entry_point, initial_state)];
    let mut visited = HashSet::new();

    while let Some((statement_idx, state)) = queue.pop() {
        if !visited.insert(statement_idx) {
            continue;
        }

        let branch_states = closure(statement_idx, state)?;

        let branches = match &statements[statement_idx.0] {
            Statement::Invocation(x) => x.branches.as_slice(),
            Statement::Return(_) => &[],
        };
        assert_eq!(
            branches.len(),
            branch_states.len(),
            "Returned number of states must match the number of branches."
        );

        queue.extend(
            branches
                .iter()
                .map(|branch| statement_idx.next(&branch.target))
                .zip(branch_states),
        );
    }

    Ok(())
}

fn generate_branching_targets<'ctx, 'this, 'a>(
    blocks: &'this BlockStorage<'ctx, 'this>,
    statements: &'this [Statement],
    statement_idx: StatementIdx,
    invocation: &'this Invocation,
    state: &OrderedHashMap<VarId, (&ConcreteTypeId, Value<'ctx, 'this>)>,
) -> Vec<(&'this Block<'ctx>, Vec<BranchArg<'ctx, 'this>>)>
where
    'this: 'ctx,
{
    invocation
        .branches
        .iter()
        .map(move |branch| {
            let target_idx = statement_idx.next(&branch.target);
            let (landing_block, block) = &blocks[&target_idx];

            match landing_block {
                Some((landing_block, state_vars)) => {
                    let target_vars = state_vars
                        .iter()
                        .map(|var_id| {
                            match branch.results.iter().find_position(|id| *id == var_id) {
                                Some((i, _)) => BranchArg::Returned(i),
                                None => BranchArg::External(state[var_id].1),
                            }
                        })
                        .collect::<Vec<_>>();

                    (landing_block.deref(), target_vars)
                }
                None => {
                    let target_vars = match &statements[target_idx.0] {
                        Statement::Invocation(x) => &x.args,
                        Statement::Return(x) => x,
                    }
                    .iter()
                    .map(|var_id| {
                        match branch
                            .results
                            .iter()
                            .enumerate()
                            .find_map(|(i, id)| (id == var_id).then_some(i))
                        {
                            Some(i) => BranchArg::Returned(i),
                            None => BranchArg::External(state[var_id].1),
                        }
                    })
                    .collect::<Vec<_>>();

                    (block.deref(), target_vars)
                }
            }
        })
        .collect()
}

<<<<<<< HEAD
#[cfg(feature = "with-trace-dump")]
mod trace_dump {
    use crate::{block_ext::BlockExt, metadata::trace_dump::TraceDumpMeta, types::TypeBuilder};
    use cairo_lang_sierra::{
        extensions::core::{CoreLibfunc, CoreType},
        ids::{ConcreteTypeId, VarId},
        program::StatementIdx,
        program_registry::ProgramRegistry,
    };
    use cairo_lang_utils::ordered_hash_map::OrderedHashMap;
    use melior::{
        ir::{BlockRef, Location, Module, Value, ValueLike},
        Context,
    };

    #[allow(clippy::too_many_arguments)]
    pub fn build_state_snapshot(
        trace_dump: &mut TraceDumpMeta,
        context: &Context,
        registry: &ProgramRegistry<CoreType, CoreLibfunc>,
        module: &Module,
        init_block: &BlockRef,
        block: &BlockRef,
        location: Location,
        statement_idx: StatementIdx,
        state: &OrderedHashMap<VarId, (&ConcreteTypeId, Value)>,
    ) {
        for (var_id, (type_id, value)) in state.iter() {
            let type_info = registry.get_type(type_id).unwrap();
            let layout = type_info.layout(registry).unwrap();

            let ptr_value = init_block
                .alloca1(context, location, value.r#type(), layout.align())
                .unwrap();
            block.store(context, location, ptr_value, *value).unwrap();

            trace_dump
                .build_state(context, module, block, var_id, type_id, ptr_value, location)
                .unwrap();
        }

        trace_dump
            .build_push(context, module, block, statement_idx, location)
            .unwrap();
    }
=======
#[allow(clippy::too_many_arguments)]
fn generate_entry_point_wrapper<'c>(
    context: &'c Context,
    module: &Module<'c>,
    public_symbol: &str,
    private_symbol: &str,
    arg_types: &[(Type<'c>, Location<'c>)],
    ret_types: &[Type<'c>],
    location: Location<'c>,
) -> Result<(), Error> {
    let region = Region::new();
    let block = region.append_block(Block::new(arg_types));

    let mut args = Vec::with_capacity(arg_types.len());
    for i in 0..arg_types.len() {
        args.push(block.argument(i)?.into());
    }

    let result = block.append_op_result(
        OperationBuilder::new("llvm.call", location)
            .add_attributes(&[
                (
                    Identifier::new(context, "callee"),
                    FlatSymbolRefAttribute::new(context, private_symbol).into(),
                ),
                // (
                //     Identifier::new(context, "CConv"),
                //     Attribute::parse(context, "#llvm.cconv<tailcc>").unwrap(),
                // ),
            ])
            .add_operands(&args)
            .add_results(&[llvm::r#type::r#struct(context, ret_types, false)])
            .build()?,
    )?;

    let mut returns = Vec::with_capacity(ret_types.len());
    for (i, ty) in ret_types.iter().enumerate() {
        returns.push(block.extract_value(context, location, result, *ty, i)?);
    }

    block.append_operation(func::r#return(&returns, location));

    module.body().append_operation(func::func(
        context,
        StringAttribute::new(context, public_symbol),
        TypeAttribute::new(
            FunctionType::new(
                context,
                &arg_types.iter().map(|x| x.0).collect::<Vec<_>>(),
                ret_types,
            )
            .into(),
        ),
        region,
        &[
            (
                Identifier::new(context, "sym_visibility"),
                StringAttribute::new(context, "public").into(),
            ),
            (
                Identifier::new(context, "llvm.emit_c_interface"),
                Attribute::unit(context),
            ),
        ],
        location,
    ));
    Ok(())
>>>>>>> 43553576
}<|MERGE_RESOLUTION|>--- conflicted
+++ resolved
@@ -356,45 +356,40 @@
     let pre_entry_block =
         region.insert_block_before(entry_block, Block::new(&pre_entry_block_args));
 
-    let initial_state =
-        edit_state::put_results(OrderedHashMap::<_, (&ConcreteTypeId, Value)>::default(), {
-            let mut values = Vec::new();
-
-            let mut count = 0;
-            for param in &function.params {
-                let type_info = registry.get_type(&param.ty)?;
-                let location = Location::new(
-                    context,
-                    "program.sierra",
-                    sierra_stmt_start_offset + function.entry_point.0,
-                    0,
-                );
-
-                values.push((
-                    &param.id,
-                    (
-                        &param.ty,
-                        if type_info.is_builtin() && type_info.is_zst(registry) {
-                            pre_entry_block
-                                .append_operation(llvm::undef(
-                                    type_info
-                                        .build(context, module, registry, metadata, &param.ty)?,
-                                    location,
-                                ))
-                                .result(0)?
-                                .into()
-                        } else {
-                            let value = entry_block.argument(count)?.into();
-                            count += 1;
-
-                            value
-                        },
-                    ),
-                ));
-            }
-
-            values.into_iter()
-        })?;
+    let initial_state = edit_state::put_results(OrderedHashMap::<_, Value>::default(), {
+        let mut values = Vec::new();
+
+        let mut count = 0;
+        for param in &function.params {
+            let type_info = registry.get_type(&param.ty)?;
+            let location = Location::new(
+                context,
+                "program.sierra",
+                sierra_stmt_start_offset + function.entry_point.0,
+                0,
+            );
+
+            values.push((
+                &param.id,
+                if type_info.is_builtin() && type_info.is_zst(registry) {
+                    pre_entry_block
+                        .append_operation(llvm::undef(
+                            type_info.build(context, module, registry, metadata, &param.ty)?,
+                            location,
+                        ))
+                        .result(0)?
+                        .into()
+                } else {
+                    let value = entry_block.argument(count)?.into();
+                    count += 1;
+
+                    value
+                },
+            ));
+        }
+
+        values.into_iter()
+    })?;
 
     tracing::trace!("Implementing the entry block.");
     entry_block.append_operation(cf::br(
@@ -404,7 +399,7 @@
             Statement::Return(x) => x,
         }
         .iter()
-        .map(|x| initial_state[x].1)
+        .map(|x| initial_state[x])
         .collect::<Vec<_>>(),
         {
             Location::new(
@@ -436,12 +431,10 @@
                 state = edit_state::put_results(
                     OrderedHashMap::default(),
                     state
-                        .iter()
-                        .sorted_by_key(|(x, _)| x.id)
+                        .keys()
+                        .sorted_by_key(|x| x.id)
                         .enumerate()
-                        .map(|(idx, (var_id, (ty, _)))| {
-                            Ok((var_id, (*ty, landing_block.argument(idx)?.into())))
-                        })
+                        .map(|(idx, var_id)| Ok((var_id, landing_block.argument(idx)?.into())))
                         .collect::<Result<Vec<_>, Error>>()?
                         .into_iter(),
                 )?;
@@ -456,10 +449,7 @@
                         }
                         .iter(),
                     )?
-                    .1
-                    .iter()
-                    .map(|x| x.1)
-                    .collect::<Vec<_>>(),
+                    .1,
                     Location::name(
                         context,
                         &format!("landing_block(stmt_idx={})", statement_idx),
@@ -607,30 +597,14 @@
                     invocation
                         .branches
                         .iter()
-                        .zip(concrete_libfunc.branch_signatures())
                         .zip(helper.results())
-                        .map(|((branch_info, signature), result_values)| {
+                        .map(|(branch_info, result_values)| {
                             assert_eq!(
                                 branch_info.results.len(),
                                 result_values.len(),
                                 "Mismatched number of returned values from branch."
                             );
 
-<<<<<<< HEAD
-                            Ok((
-                                edit_state::put_results(
-                                    state.clone(),
-                                    branch_info.results.iter().zip(
-                                        signature
-                                            .vars
-                                            .iter()
-                                            .map(|x| &x.ty)
-                                            .zip(result_values.iter().copied()),
-                                    ),
-                                )?,
-                                tailrec_state.clone(),
-                            ))
-=======
                             Ok(edit_state::put_results(
                                 state.clone(),
                                 branch_info
@@ -638,7 +612,6 @@
                                     .iter()
                                     .zip(result_values.iter().copied()),
                             )?)
->>>>>>> 43553576
                         })
                         .collect::<Result<_, Error>>()?
                 }
@@ -689,73 +662,6 @@
                         // Perform tail recursion.
                         let cont_block = region.insert_block_after(block, Block::new(&[]));
 
-<<<<<<< HEAD
-                            let k1 = block
-                                .append_operation(index::constant(
-                                    context,
-                                    IntegerAttribute::new(Type::index(context), 1),
-                                    location,
-                                ))
-                                .result(0)?
-                                .into();
-                            let depth_counter_value = block
-                                .append_operation(index::sub(depth_counter_value, k1, location))
-                                .result(0)?
-                                .into();
-                            block.append_operation(memref::store(
-                                depth_counter_value,
-                                depth_counter,
-                                &[],
-                                location,
-                            ));
-
-                            let recursive_values = match has_return_ptr {
-                                Some(true) => function
-                                    .signature
-                                    .ret_types
-                                    .iter()
-                                    .zip(&values)
-                                    .filter_map(|(type_id, (_, value))| {
-                                        let type_info = registry.get_type(type_id).unwrap();
-                                        if type_info.is_zst(registry)
-                                            || type_info.is_memory_allocated(registry)
-                                        {
-                                            None
-                                        } else {
-                                            Some(*value)
-                                        }
-                                    })
-                                    .collect::<Vec<_>>(),
-                                Some(false) => function
-                                    .signature
-                                    .ret_types
-                                    .iter()
-                                    .zip(&values)
-                                    .filter_map(|(type_id, (_, value))| {
-                                        let type_info = registry.get_type(type_id).unwrap();
-                                        if type_info.is_zst(registry) {
-                                            None
-                                        } else {
-                                            Some(*value)
-                                        }
-                                    })
-                                    .collect::<Vec<_>>(),
-                                None => todo!(),
-                            };
-
-                            block.append_operation(cf::cond_br(
-                                context,
-                                is_zero_depth,
-                                &cont_block,
-                                &return_target,
-                                &[],
-                                &recursive_values,
-                                location,
-                            ));
-
-                            block = cont_block;
-                        }
-=======
                         let depth_counter_value =
                             block.append_op_result(memref::load(depth_counter, &[], location))?;
                         let k0 = block.const_int_from_type(
@@ -835,7 +741,6 @@
                         ));
 
                         block = cont_block;
->>>>>>> 43553576
                     }
 
                     // Remove ZST builtins from the return values.
@@ -851,7 +756,7 @@
                         let (_ret_type_id, ret_type_info) = return_type_infos[0];
                         let ret_layout = ret_type_info.layout(registry)?;
 
-                        let (_, ptr) = values.remove(0);
+                        let ptr = values.remove(0);
                         block.append_operation(llvm::store(
                             context,
                             ptr,
@@ -864,10 +769,6 @@
                         ));
                     }
 
-<<<<<<< HEAD
-                    block.append_operation(func::r#return(
-                        &values.into_iter().map(|x| x.1).collect::<Vec<_>>(),
-=======
                     block.append_operation(llvm::r#return(
                         Some({
                             let res_ty = llvm::r#type::r#struct(context, &return_types, false);
@@ -884,7 +785,6 @@
                                 },
                             )?
                         }),
->>>>>>> 43553576
                         location,
                     ));
 
@@ -1293,7 +1193,7 @@
     statements: &'this [Statement],
     statement_idx: StatementIdx,
     invocation: &'this Invocation,
-    state: &OrderedHashMap<VarId, (&ConcreteTypeId, Value<'ctx, 'this>)>,
+    state: &OrderedHashMap<VarId, Value<'ctx, 'this>>,
 ) -> Vec<(&'this Block<'ctx>, Vec<BranchArg<'ctx, 'this>>)>
 where
     'this: 'ctx,
@@ -1312,7 +1212,7 @@
                         .map(|var_id| {
                             match branch.results.iter().find_position(|id| *id == var_id) {
                                 Some((i, _)) => BranchArg::Returned(i),
-                                None => BranchArg::External(state[var_id].1),
+                                None => BranchArg::External(state[var_id]),
                             }
                         })
                         .collect::<Vec<_>>();
@@ -1333,7 +1233,7 @@
                             .find_map(|(i, id)| (id == var_id).then_some(i))
                         {
                             Some(i) => BranchArg::Returned(i),
-                            None => BranchArg::External(state[var_id].1),
+                            None => BranchArg::External(state[var_id]),
                         }
                     })
                     .collect::<Vec<_>>();
@@ -1345,53 +1245,6 @@
         .collect()
 }
 
-<<<<<<< HEAD
-#[cfg(feature = "with-trace-dump")]
-mod trace_dump {
-    use crate::{block_ext::BlockExt, metadata::trace_dump::TraceDumpMeta, types::TypeBuilder};
-    use cairo_lang_sierra::{
-        extensions::core::{CoreLibfunc, CoreType},
-        ids::{ConcreteTypeId, VarId},
-        program::StatementIdx,
-        program_registry::ProgramRegistry,
-    };
-    use cairo_lang_utils::ordered_hash_map::OrderedHashMap;
-    use melior::{
-        ir::{BlockRef, Location, Module, Value, ValueLike},
-        Context,
-    };
-
-    #[allow(clippy::too_many_arguments)]
-    pub fn build_state_snapshot(
-        trace_dump: &mut TraceDumpMeta,
-        context: &Context,
-        registry: &ProgramRegistry<CoreType, CoreLibfunc>,
-        module: &Module,
-        init_block: &BlockRef,
-        block: &BlockRef,
-        location: Location,
-        statement_idx: StatementIdx,
-        state: &OrderedHashMap<VarId, (&ConcreteTypeId, Value)>,
-    ) {
-        for (var_id, (type_id, value)) in state.iter() {
-            let type_info = registry.get_type(type_id).unwrap();
-            let layout = type_info.layout(registry).unwrap();
-
-            let ptr_value = init_block
-                .alloca1(context, location, value.r#type(), layout.align())
-                .unwrap();
-            block.store(context, location, ptr_value, *value).unwrap();
-
-            trace_dump
-                .build_state(context, module, block, var_id, type_id, ptr_value, location)
-                .unwrap();
-        }
-
-        trace_dump
-            .build_push(context, module, block, statement_idx, location)
-            .unwrap();
-    }
-=======
 #[allow(clippy::too_many_arguments)]
 fn generate_entry_point_wrapper<'c>(
     context: &'c Context,
@@ -1459,5 +1312,51 @@
         location,
     ));
     Ok(())
->>>>>>> 43553576
-}+}
+
+#[cfg(feature = "with-trace-dump")]
+mod trace_dump {
+    use crate::{block_ext::BlockExt, metadata::trace_dump::TraceDumpMeta, types::TypeBuilder};
+    use cairo_lang_sierra::{
+        extensions::core::{CoreLibfunc, CoreType},
+        ids::{ConcreteTypeId, VarId},
+        program::StatementIdx,
+        program_registry::ProgramRegistry,
+    };
+    use cairo_lang_utils::ordered_hash_map::OrderedHashMap;
+    use melior::{
+        ir::{BlockRef, Location, Module, Value, ValueLike},
+        Context,
+    };
+
+    #[allow(clippy::too_many_arguments)]
+    pub fn build_state_snapshot(
+        trace_dump: &mut TraceDumpMeta,
+        context: &Context,
+        registry: &ProgramRegistry<CoreType, CoreLibfunc>,
+        module: &Module,
+        init_block: &BlockRef,
+        block: &BlockRef,
+        location: Location,
+        statement_idx: StatementIdx,
+        state: &OrderedHashMap<VarId, (&ConcreteTypeId, Value)>,
+    ) {
+        for (var_id, (type_id, value)) in state.iter() {
+            let type_info = registry.get_type(type_id).unwrap();
+            let layout = type_info.layout(registry).unwrap();
+
+            let ptr_value = init_block
+                .alloca1(context, location, value.r#type(), layout.align())
+                .unwrap();
+            block.store(context, location, ptr_value, *value).unwrap();
+
+            trace_dump
+                .build_state(context, module, block, var_id, type_id, ptr_value, location)
+                .unwrap();
+        }
+
+        trace_dump
+            .build_push(context, module, block, statement_idx, location)
+            .unwrap();
+    }
+}
