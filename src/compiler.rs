--- conflicted
+++ resolved
@@ -453,7 +453,7 @@
         initial_state,
         |statement_idx, mut state| {
             if let Some(gas_metadata) = metadata.get::<GasMetadata>() {
-                let gas_cost = gas_metadata.get_gas_cost_for_statement(statement_idx);
+                let gas_cost = gas_metadata.get_gas_costs_for_statement(statement_idx);
                 metadata.remove::<GasCost>();
                 metadata.insert(GasCost(gas_cost));
             }
@@ -642,12 +642,8 @@
                             .iter()
                             .zip(libfunc.branch_signatures())
                             .zip(helper.results())
-<<<<<<< HEAD
                             .map(|((branch_info, signature), result_values)| {
-=======
-                            .map(|(branch_info, result_values)| {
                                 let result_values = result_values?;
->>>>>>> 4a6e239f
                                 assert_eq!(
                                     branch_info.results.len(),
                                     result_values.len(),
@@ -957,13 +953,6 @@
             ),
             (
                 Identifier::new(context, "linkage"),
-<<<<<<< HEAD
-                Attribute::parse(context, "#llvm.linkage<private>").unwrap(),
-            ),
-            (
-                Identifier::new(context, "CConv"),
-                Attribute::parse(context, "#llvm.cconv<fastcc>").unwrap(),
-=======
                 Attribute::parse(context, "#llvm.linkage<private>")
                     .ok_or(Error::ParseAttributeError)?,
             ),
@@ -971,7 +960,6 @@
                 Identifier::new(context, "CConv"),
                 Attribute::parse(context, "#llvm.cconv<fastcc>")
                     .ok_or(Error::ParseAttributeError)?,
->>>>>>> 4a6e239f
             ),
         ],
         Location::fused(
@@ -1398,12 +1386,8 @@
                 ),
                 (
                     Identifier::new(context, "CConv"),
-<<<<<<< HEAD
-                    Attribute::parse(context, "#llvm.cconv<fastcc>").unwrap(),
-=======
                     Attribute::parse(context, "#llvm.cconv<fastcc>")
                         .ok_or(Error::ParseAttributeError)?,
->>>>>>> 4a6e239f
                 ),
             ])
             .add_operands(&args)
@@ -1437,13 +1421,6 @@
             ),
             (
                 Identifier::new(context, "llvm.linkage"),
-<<<<<<< HEAD
-                Attribute::parse(context, "#llvm.linkage<private>").unwrap(),
-            ),
-            (
-                Identifier::new(context, "llvm.CConv"),
-                Attribute::parse(context, "#llvm.cconv<fastcc>").unwrap(),
-=======
                 Attribute::parse(context, "#llvm.linkage<private>")
                     .ok_or(Error::ParseAttributeError)?,
             ),
@@ -1451,7 +1428,6 @@
                 Identifier::new(context, "llvm.CConv"),
                 Attribute::parse(context, "#llvm.cconv<fastcc>")
                     .ok_or(Error::ParseAttributeError)?,
->>>>>>> 4a6e239f
             ),
             (
                 Identifier::new(context, "llvm.emit_c_interface"),
