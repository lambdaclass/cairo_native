--- conflicted
+++ resolved
@@ -735,20 +735,8 @@
                     let (state, types) =
                         edit_state::take_args(state.clone(), invocation.args.iter())?;
 
-<<<<<<< HEAD
-                    for (ty, is_memory_allocated) in types {
-                        block.add_argument(
-                            if is_memory_allocated {
-                                llvm::r#type::pointer(context, 0)
-                            } else {
-                                ty
-                            },
-                            Location::unknown(context),
-                        );
-=======
                     for ty in types {
                         block.add_argument(ty, Location::unknown(context));
->>>>>>> fed7f517
                     }
 
                     let libfunc = registry.get_libfunc(&invocation.libfunc_id)?;
@@ -799,20 +787,8 @@
                         "State must be empty after a return statement."
                     );
 
-<<<<<<< HEAD
-                    for (ty, is_memory_allocated) in types {
-                        block.add_argument(
-                            if is_memory_allocated {
-                                llvm::r#type::pointer(context, 0)
-                            } else {
-                                ty
-                            },
-                            Location::unknown(context),
-                        );
-=======
                     for ty in types {
                         block.add_argument(ty, Location::unknown(context));
->>>>>>> fed7f517
                     }
 
                     Vec::new()
@@ -831,36 +807,7 @@
             metadata_storage,
         )
         .map(|ty| Ok((ty?, Location::unknown(context))))
-<<<<<<< HEAD
-        .collect::<Result<Vec<_>, Error>>()?;
-
-        for (type_info, (ty, _)) in function
-            .signature
-            .param_types
-            .iter()
-            .filter_map(|type_id| {
-                let type_info = match registry.get_type(type_id) {
-                    Ok(x) => x,
-                    Err(e) => return Some(Err(e)),
-                };
-
-                if type_info.is_builtin() && type_info.is_zst(registry) {
-                    None
-                } else {
-                    Some(Ok(type_info))
-                }
-            })
-            .zip(args.iter_mut())
-        {
-            if type_info?.is_memory_allocated(registry) {
-                *ty = llvm::r#type::pointer(context, 0);
-            }
-        }
-
-        args
-=======
         .collect::<Result<Vec<_>, Error>>()?
->>>>>>> fed7f517
     }));
 
     let blocks = blocks
@@ -885,20 +832,7 @@
                                 .map(|(var_id, ty)| (var_id.id, *ty))
                                 .collect::<BTreeMap<_, _>>()
                                 .into_values()
-<<<<<<< HEAD
-                                .map(|(ty, is_memory_allocated)| {
-                                    (
-                                        if is_memory_allocated {
-                                            llvm::r#type::pointer(context, 0)
-                                        } else {
-                                            ty
-                                        },
-                                        Location::unknown(context),
-                                    )
-                                })
-=======
                                 .map(|ty| (ty, Location::unknown(context)))
->>>>>>> fed7f517
                                 .collect::<Vec<_>>(),
                         ),
                     ),
