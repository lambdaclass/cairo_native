#![allow(non_snake_case)]

use cairo_lang_sierra_gas::core_libfunc_cost::{
    DICT_SQUASH_REPEATED_ACCESS_COST, DICT_SQUASH_UNIQUE_KEY_COST,
};
use itertools::Itertools;
use lazy_static::lazy_static;
use num_traits::{ToPrimitive, Zero};
use rand::Rng;
use starknet_curve::curve_params::BETA;
use starknet_types_core::{
    curve::{AffinePoint, ProjectivePoint},
    felt::Felt,
    hash::StarkHash,
};
use std::{
    alloc::{alloc, dealloc, realloc, Layout},
    cell::Cell,
    collections::{hash_map::Entry, HashMap},
    ffi::{c_int, c_void},
    fs::File,
    io::Write,
    mem::{forget, ManuallyDrop},
    os::fd::FromRawFd,
    ptr::{self, null, null_mut},
<<<<<<< HEAD
    rc::Rc,
=======
    slice,
>>>>>>> 1b3e7c18
};
use std::{ops::Mul, vec::IntoIter};

lazy_static! {
    pub static ref HALF_PRIME: Felt = Felt::from_dec_str(
        "1809251394333065606848661391547535052811553607665798349986546028067936010240"
    )
    .unwrap();
    pub static ref DICT_GAS_REFUND_PER_ACCESS: u64 =
        (DICT_SQUASH_UNIQUE_KEY_COST.cost() - DICT_SQUASH_REPEATED_ACCESS_COST.cost()) as u64;
}

#[no_mangle]
#[allow(clippy::missing_safety_doc)]
pub unsafe extern "C" fn cairo_native__get_version(target: *mut u8, length: usize) -> usize {
    let target = slice::from_raw_parts_mut(target, length);

    let version = env!("CARGO_PKG_VERSION");
    assert!(length > version.len(), "version buffer not big enough");

    target.copy_from_slice(version.as_bytes());
    target[version.len()] = b'\0';

    version.len()
}

/// Based on `cairo-lang-runner`'s implementation.
///
/// Source: <https://github.com/starkware-libs/cairo/blob/main/crates/cairo-lang-runner/src/casm_run/mod.rs#L1946-L1948>
///
/// # Safety
///
/// This function is intended to be called from MLIR, deals with pointers, and is therefore
/// definitely unsafe to use manually.
#[no_mangle]
pub unsafe extern "C" fn cairo_native__libfunc__debug__print(
    target_fd: i32,
    data: *const [u8; 32],
    len: u32,
) -> i32 {
    // Avoid closing `stdout` on all branches.
    let mut target = ManuallyDrop::new(File::from_raw_fd(target_fd));

    let mut items = Vec::with_capacity(len as usize);

    for i in 0..len as usize {
        let mut data = *data.add(i);
        data[31] &= 0x0F; // Filter out first 4 bits (they're outside an i252).

        let value = Felt::from_bytes_le(&data);
        items.push(value);
    }

    let value = format_for_debug(items.into_iter());

    if write!(target, "{}", value).is_err() {
        return 1;
    };

    0
}

/// Compute `pedersen(lhs, rhs)` and store it into `dst`.
///
/// All its operands need the values in big endian.
///
/// # Panics
///
/// This function will panic if either operand is out of range for a felt.
///
/// # Safety
///
/// This function is intended to be called from MLIR, deals with pointers, and is therefore
/// definitely unsafe to use manually.
#[no_mangle]
pub unsafe extern "C" fn cairo_native__libfunc__pedersen(
    dst: &mut [u8; 32],
    lhs: &[u8; 32],
    rhs: &[u8; 32],
) {
    // Extract arrays from the pointers.
    let mut lhs = *lhs;
    let mut rhs = *rhs;

    lhs[31] &= 0x0F; // Filter out first 4 bits (they're outside an i252).
    rhs[31] &= 0x0F; // Filter out first 4 bits (they're outside an i252).

    // Convert to FieldElement.
    let lhs = Felt::from_bytes_le(&lhs);
    let rhs = Felt::from_bytes_le(&rhs);

    // Compute pedersen hash and copy the result into `dst`.
    let res = starknet_types_core::hash::Pedersen::hash(&lhs, &rhs);
    *dst = res.to_bytes_le();
}

/// Compute `hades_permutation(op0, op1, op2)` and replace the operands with the results.
///
/// All operands need the values in big endian.
///
/// # Panics
///
/// This function will panic if either operand is out of range for a felt.
///
/// # Safety
///
/// This function is intended to be called from MLIR, deals with pointers, and is therefore
/// definitely unsafe to use manually.
#[no_mangle]
pub unsafe extern "C" fn cairo_native__libfunc__hades_permutation(
    op0: &mut [u8; 32],
    op1: &mut [u8; 32],
    op2: &mut [u8; 32],
) {
    op0[31] &= 0x0F; // Filter out first 4 bits (they're outside an i252).
    op1[31] &= 0x0F; // Filter out first 4 bits (they're outside an i252).
    op2[31] &= 0x0F; // Filter out first 4 bits (they're outside an i252).

    // Convert to FieldElement.
    let mut state = [
        Felt::from_bytes_le(op0),
        Felt::from_bytes_le(op1),
        Felt::from_bytes_le(op2),
    ];

    // Compute Poseidon permutation.
    starknet_types_core::hash::Poseidon::hades_permutation(&mut state);

    // Write back the results.
    *op0 = state[0].to_bytes_le();
    *op1 = state[1].to_bytes_le();
    *op2 = state[2].to_bytes_le();
}

/// Felt252 type used in cairo native runtime
#[derive(Debug)]
pub struct FeltDict {
    pub mappings: HashMap<[u8; 32], usize>,

    pub layout: Layout,
    pub elements: *mut (),

    pub dup_fn: Option<extern "C" fn(*mut c_void, *mut c_void)>,
    pub drop_fn: Option<extern "C" fn(*mut c_void)>,

    pub count: u64,
}

impl Clone for FeltDict {
    fn clone(&self) -> Self {
        let mut new_dict = FeltDict {
            mappings: HashMap::with_capacity(self.mappings.len()),

            layout: self.layout,
            elements: if self.mappings.is_empty() {
                null_mut()
            } else {
                unsafe {
                    alloc(Layout::from_size_align_unchecked(
                        self.layout.pad_to_align().size() * self.mappings.len(),
                        self.layout.align(),
                    ))
                    .cast()
                }
            },

            dup_fn: self.dup_fn,
            drop_fn: self.drop_fn,

            // TODO: Check if `0` is fine or otherwise we should copy the value from `old_dict` too.
            count: 0,
        };

        for (&key, &old_index) in self.mappings.iter() {
            let old_value_ptr = unsafe {
                self.elements
                    .byte_add(self.layout.pad_to_align().size() * old_index)
            };

            let new_index = new_dict.mappings.len();
            let new_value_ptr = unsafe {
                new_dict
                    .elements
                    .byte_add(new_dict.layout.pad_to_align().size() * new_index)
            };

            new_dict.mappings.insert(key, new_index);
            match self.dup_fn {
                Some(dup_fn) => dup_fn(old_value_ptr.cast(), new_value_ptr.cast()),
                None => unsafe {
                    ptr::copy_nonoverlapping::<u8>(
                        old_value_ptr.cast(),
                        new_value_ptr.cast(),
                        self.layout.size(),
                    )
                },
            }
        }

        new_dict
    }
}

impl Drop for FeltDict {
    fn drop(&mut self) {
        // Free the entries manually.
        if let Some(drop_fn) = self.drop_fn {
            for (_, &index) in self.mappings.iter() {
                let value_ptr = unsafe {
                    self.elements
                        .byte_add(self.layout.pad_to_align().size() * index)
                };

                drop_fn(value_ptr.cast());
            }
        }

        // Free the value data.
        if !self.elements.is_null() {
            unsafe {
                dealloc(
                    self.elements.cast(),
                    Layout::from_size_align_unchecked(
                        self.layout.pad_to_align().size() * self.mappings.capacity(),
                        self.layout.align(),
                    ),
                )
            };
        }
    }
}

/// Allocate a new dictionary.
///
/// # Safety
///
/// This function is intended to be called from MLIR, deals with pointers, and is therefore
/// definitely unsafe to use manually.
#[no_mangle]
pub unsafe extern "C" fn cairo_native__dict_new(
    size: u64,
    align: u64,
    dup_fn: Option<extern "C" fn(*mut c_void, *mut c_void)>,
    drop_fn: Option<extern "C" fn(*mut c_void)>,
) -> *const FeltDict {
    Rc::into_raw(Rc::new(FeltDict {
        mappings: HashMap::default(),

        layout: Layout::from_size_align_unchecked(size as usize, align as usize),
        elements: null_mut(),

        dup_fn,
        drop_fn,

        count: 0,
    }))
}

/// Free a dictionary using an optional callback to drop each element.
///
/// # Safety
///
/// This function is intended to be called from MLIR, deals with pointers, and is therefore
/// definitely unsafe to use manually.
// Note: Using `Option<extern "C" fn(*mut c_void)>` is ffi-safe thanks to Option's null
//   pointer optimization. Check out
//   https://doc.rust-lang.org/nomicon/ffi.html#the-nullable-pointer-optimization for more info.
#[no_mangle]
pub unsafe extern "C" fn cairo_native__dict_drop(ptr: *const FeltDict) {
    drop(Rc::from_raw(ptr));
}

/// Duplicate a dictionary using a provided callback to clone each element.
///
/// # Safety
///
/// This function is intended to be called from MLIR, deals with pointers, and is therefore
/// definitely unsafe to use manually.
#[no_mangle]
pub unsafe extern "C" fn cairo_native__dict_dup(dict_ptr: *const FeltDict) -> *const FeltDict {
    let old_dict = Rc::from_raw(dict_ptr);
    let new_dict = Rc::clone(&old_dict);

    forget(old_dict);
    Rc::into_raw(new_dict)
}

/// Return a pointer to the entry's value pointer for a given key, inserting a null pointer if not
/// present. Increment the access count.
///
/// The null pointer will be either updated by `felt252_dict_entry_finalize` or removed (along with
/// everything else in the dict) by the entry's drop implementation.
///
/// # Safety
///
/// This function is intended to be called from MLIR, deals with pointers, and is therefore
/// definitely unsafe to use manually.
#[no_mangle]
pub unsafe extern "C" fn cairo_native__dict_get(
    dict: *const FeltDict,
    key: &[u8; 32],
    value_ptr: *mut *mut c_void,
) -> c_int {
    let mut dict_rc = Rc::from_raw(dict);
    let dict = Rc::make_mut(&mut dict_rc);

    let num_mappings = dict.mappings.len();
    let has_capacity = num_mappings != dict.mappings.capacity();

    let (is_present, index) = match dict.mappings.entry(*key) {
        Entry::Occupied(entry) => (true, *entry.get()),
        Entry::Vacant(entry) => {
            entry.insert(num_mappings);
            (false, num_mappings)
        }
    };

    // Maybe realloc (conditions: !has_capacity && !is_present).
    if !has_capacity && !is_present {
        dict.elements = realloc(
            dict.elements.cast(),
            Layout::from_size_align_unchecked(
                dict.layout.pad_to_align().size() * dict.mappings.len(),
                dict.layout.align(),
            ),
            dict.layout.pad_to_align().size() * dict.mappings.capacity(),
        )
        .cast();
    }

    *value_ptr = dict
        .elements
        .byte_add(dict.layout.pad_to_align().size() * index)
        .cast();

    dict.count += 1;
    forget(dict_rc);

    is_present as c_int
}

/// Compute the total gas refund for the dictionary at squash time.
///
/// # Safety
///
/// This function is intended to be called from MLIR, deals with pointers, and is therefore
/// definitely unsafe to use manually.
#[no_mangle]
pub unsafe extern "C" fn cairo_native__dict_gas_refund(ptr: *const FeltDict) -> u64 {
    let dict = Rc::from_raw(ptr);
    let amount =
        (dict.count.saturating_sub(dict.mappings.len() as u64)) * *DICT_GAS_REFUND_PER_ACCESS;

    forget(dict);
    amount
}

/// Compute `ec_point_from_x_nz(x)` and store it.
///
/// # Panics
///
/// This function will panic if either operand is out of range for a felt.
///
/// # Safety
///
/// This function is intended to be called from MLIR, deals with pointers, and is therefore
/// definitely unsafe to use manually.
#[no_mangle]
pub unsafe extern "C" fn cairo_native__libfunc__ec__ec_point_from_x_nz(
    point_ptr: &mut [[u8; 32]; 2],
) -> bool {
    point_ptr[0][31] &= 0x0F; // Filter out first 4 bits (they're outside an i252).
    let x = Felt::from_bytes_le(&point_ptr[0]);

    // https://github.com/starkware-libs/cairo/blob/aaad921bba52e729dc24ece07fab2edf09ccfa15/crates/cairo-lang-sierra-to-casm/src/invocations/ec.rs#L63

    let x2 = x * x;
    let x3 = x2 * x;
    let alpha_x_plus_beta = x + BETA;
    let rhs = x3 + alpha_x_plus_beta;
    // https://github.com/starkware-libs/cairo/blob/9b603b88c2e5a98eec1bb8f323260b7765e94911/crates/cairo-lang-runner/src/casm_run/mod.rs#L1825
    let y = rhs
        .sqrt()
        .unwrap_or_else(|| (Felt::THREE * rhs).sqrt().unwrap());
    let y = y.min(-y);

    match AffinePoint::new(x, y) {
        Ok(point) => {
            point_ptr[1] = point.y().to_bytes_le();
            true
        }
        Err(_) => false,
    }
}

/// Compute `ec_point_try_new_nz(x)`.
///
/// # Panics
///
/// This function will panic if either operand is out of range for a felt.
///
/// # Safety
///
/// This function is intended to be called from MLIR, deals with pointers, and is therefore
/// definitely unsafe to use manually.
#[no_mangle]
pub unsafe extern "C" fn cairo_native__libfunc__ec__ec_point_try_new_nz(
    point_ptr: &mut [[u8; 32]; 2],
) -> bool {
    point_ptr[0][31] &= 0x0F; // Filter out first 4 bits (they're outside an i252).
    point_ptr[1][31] &= 0x0F; // Filter out first 4 bits (they're outside an i252).

    let x = Felt::from_bytes_le(&point_ptr[0]);
    let y = Felt::from_bytes_le(&point_ptr[1]);

    match AffinePoint::new(x, y) {
        Ok(point) => {
            point_ptr[0] = point.x().to_bytes_le();
            point_ptr[1] = point.y().to_bytes_le();
            true
        }
        Err(_) => false,
    }
}

/// Compute `ec_state_init()` and store the state back.
///
/// # Safety
///
/// This function is intended to be called from MLIR, deals with pointers, and is therefore
/// definitely unsafe to use manually.
#[no_mangle]
pub unsafe extern "C" fn cairo_native__libfunc__ec__ec_state_init(state_ptr: &mut [[u8; 32]; 4]) {
    // https://github.com/starkware-libs/cairo/blob/aaad921bba52e729dc24ece07fab2edf09ccfa15/crates/cairo-lang-runner/src/casm_run/mod.rs#L1802
    let mut rng = rand::thread_rng();
    let (random_x, random_y) = loop {
        // Randominzing 31 bytes to make sure is in range.
        let x_bytes: [u8; 31] = rng.gen();
        let random_x = Felt::from_bytes_be_slice(&x_bytes);
        let random_y_squared = random_x * random_x * random_x + random_x + BETA;
        if let Some(random_y) = random_y_squared.sqrt() {
            break (random_x, random_y);
        }
    };

    // We already made sure its a valid point.
    let state = AffinePoint::new_unchecked(random_x, random_y);

    state_ptr[0] = state.x().to_bytes_le();
    state_ptr[1] = state.y().to_bytes_le();
    state_ptr[2] = state_ptr[0];
    state_ptr[3] = state_ptr[1];
}

/// Compute `ec_state_add(state, point)` and store the state back.
///
/// # Panics
///
/// This function will panic if either operand is out of range for a felt.
///
/// # Safety
///
/// This function is intended to be called from MLIR, deals with pointers, and is therefore
/// definitely unsafe to use manually.
#[no_mangle]
pub unsafe extern "C" fn cairo_native__libfunc__ec__ec_state_add(
    state_ptr: &mut [[u8; 32]; 4],
    point_ptr: &[[u8; 32]; 2],
) {
    state_ptr[0][31] &= 0x0F; // Filter out first 4 bits (they're outside an i252).
    state_ptr[1][31] &= 0x0F; // Filter out first 4 bits (they're outside an i252).

    let mut point_ptr = *point_ptr;
    point_ptr[0][31] &= 0x0F; // Filter out first 4 bits (they're outside an i252).
    point_ptr[1][31] &= 0x0F; // Filter out first 4 bits (they're outside an i252).

    // We use unchecked methods because the inputs must already be valid points.
    let mut state = ProjectivePoint::from_affine_unchecked(
        Felt::from_bytes_le(&state_ptr[0]),
        Felt::from_bytes_le(&state_ptr[1]),
    );
    let point = AffinePoint::new_unchecked(
        Felt::from_bytes_le(&point_ptr[0]),
        Felt::from_bytes_le(&point_ptr[1]),
    );

    state += &point;
    let state = state.to_affine().unwrap();

    state_ptr[0] = state.x().to_bytes_le();
    state_ptr[1] = state.y().to_bytes_le();
}

/// Compute `ec_state_add_mul(state, scalar, point)` and store the state back.
///
/// # Panics
///
/// This function will panic if either operand is out of range for a felt.
///
/// # Safety
///
/// This function is intended to be called from MLIR, deals with pointers, and is therefore
/// definitely unsafe to use manually.
#[no_mangle]
pub unsafe extern "C" fn cairo_native__libfunc__ec__ec_state_add_mul(
    state_ptr: &mut [[u8; 32]; 4],
    scalar_ptr: &[u8; 32],
    point_ptr: &[[u8; 32]; 2],
) {
    state_ptr[0][31] &= 0x0F; // Filter out first 4 bits (they're outside an i252).
    state_ptr[1][31] &= 0x0F; // Filter out first 4 bits (they're outside an i252).

    let mut point_ptr = *point_ptr;
    point_ptr[0][31] &= 0x0F; // Filter out first 4 bits (they're outside an i252).
    point_ptr[1][31] &= 0x0F; // Filter out first 4 bits (they're outside an i252).

    let mut scalar_ptr = *scalar_ptr;
    scalar_ptr[31] &= 0x0F; // Filter out first 4 bits (they're outside an i252).

    // Here the points should already be checked as valid, so we can use unchecked.
    let mut state = ProjectivePoint::from_affine_unchecked(
        Felt::from_bytes_le(&state_ptr[0]),
        Felt::from_bytes_le(&state_ptr[1]),
    );
    let point = ProjectivePoint::from_affine_unchecked(
        Felt::from_bytes_le(&point_ptr[0]),
        Felt::from_bytes_le(&point_ptr[1]),
    );
    let scalar = Felt::from_bytes_le(&scalar_ptr);

    state += &point.mul(scalar);
    let state = state.to_affine().unwrap();

    state_ptr[0] = state.x().to_bytes_le();
    state_ptr[1] = state.y().to_bytes_le();
}

/// Compute `ec_state_try_finalize_nz(state)` and store the result.
///
/// # Panics
///
/// This function will panic if either operand is out of range for a felt.
///
/// # Safety
///
/// This function is intended to be called from MLIR, deals with pointers, and is therefore
/// definitely unsafe to use manually.
#[no_mangle]
pub unsafe extern "C" fn cairo_native__libfunc__ec__ec_state_try_finalize_nz(
    point_ptr: &mut [[u8; 32]; 2],
    state_ptr: &[[u8; 32]; 4],
) -> bool {
    let mut state_ptr = *state_ptr;
    state_ptr[0][31] &= 0x0F; // Filter out first 4 bits (they're outside an i252).
    state_ptr[1][31] &= 0x0F; // Filter out first 4 bits (they're outside an i252).
    state_ptr[2][31] &= 0x0F; // Filter out first 4 bits (they're outside an i252).
    state_ptr[3][31] &= 0x0F; // Filter out first 4 bits (they're outside an i252).

    // We use unchecked methods because the inputs must already be valid points.
    let state = ProjectivePoint::from_affine_unchecked(
        Felt::from_bytes_le(&state_ptr[0]),
        Felt::from_bytes_le(&state_ptr[1]),
    );
    let random = ProjectivePoint::from_affine_unchecked(
        Felt::from_bytes_le(&state_ptr[2]),
        Felt::from_bytes_le(&state_ptr[3]),
    );

    if state.x() == random.x() && state.y() == random.y() {
        false
    } else {
        let point = &state - &random;
        let point = point.to_affine().unwrap();

        point_ptr[0] = point.x().to_bytes_le();
        point_ptr[1] = point.y().to_bytes_le();

        true
    }
}

thread_local! {
    // We can use cell because a ptr is copy.
    static BUILTIN_COSTS: Cell<*const u64> = const {
        Cell::new(null())
    };
}

/// Store the gas builtin in the internal thread local. Returns the old pointer, to restore it after execution.
/// Not a runtime metadata method, it should be called before the program is executed.
#[no_mangle]
pub extern "C" fn cairo_native__set_costs_builtin(ptr: *const u64) -> *const u64 {
    let old = BUILTIN_COSTS.get();
    BUILTIN_COSTS.set(ptr);
    old
}

/// Get the gas builtin from the internal thread local.
#[no_mangle]
pub extern "C" fn cairo_native__get_costs_builtin() -> *const u64 {
    if BUILTIN_COSTS.get().is_null() {
        // We shouldn't panic here, but we can print a big message.
        eprintln!("BUILTIN_COSTS POINTER IS NULL!");
    }
    BUILTIN_COSTS.get()
}

// Utility methods for the print runtime function

/// Formats the given felts as a debug string.
fn format_for_debug(mut felts: IntoIter<Felt>) -> String {
    let mut items = Vec::new();
    while let Some(item) = format_next_item(&mut felts) {
        items.push(item);
    }
    if let [item] = &items[..] {
        if item.is_string {
            return item.item.clone();
        }
    }
    items
        .into_iter()
        .map(|item| {
            if item.is_string {
                format!("{}\n", item.item)
            } else {
                format!("[DEBUG]\t{}\n", item.item)
            }
        })
        .join("")
}

/// A formatted string representation of anything formattable (e.g. ByteArray, felt, short-string).
pub struct FormattedItem {
    /// The formatted string representing the item.
    item: String,
    /// Whether the item is a string.
    is_string: bool,
}
impl FormattedItem {
    /// Returns the formatted item as is.
    #[must_use]
    pub fn get(self) -> String {
        self.item
    }
    /// Wraps the formatted item with quote, if it's a string. Otherwise returns it as is.
    #[must_use]
    pub fn quote_if_string(self) -> String {
        if self.is_string {
            format!("\"{}\"", self.item)
        } else {
            self.item
        }
    }
}

pub const BYTE_ARRAY_MAGIC: &str =
    "46a6158a16a947e5916b2a2ca68501a45e93d7110e81aa2d6438b1c57c879a3";
pub const BYTES_IN_WORD: usize = 31;

/// Formats a string or a short string / `felt252`. Returns the formatted string and a boolean
/// indicating whether it's a string. If can't format the item, returns None.
pub fn format_next_item<T>(values: &mut T) -> Option<FormattedItem>
where
    T: Iterator<Item = Felt> + Clone,
{
    let first_felt = values.next()?;

    if first_felt == Felt::from_hex(BYTE_ARRAY_MAGIC).unwrap() {
        if let Some(string) = try_format_string(values) {
            return Some(FormattedItem {
                item: string,
                is_string: true,
            });
        }
    }
    Some(FormattedItem {
        item: format_short_string(&first_felt),
        is_string: false,
    })
}

/// Formats a `Felt252`, as a short string if possible.
fn format_short_string(value: &Felt) -> String {
    let hex_value = value.to_biguint();
    match as_cairo_short_string(value) {
        Some(as_string) => format!("{hex_value:#x} ('{as_string}')"),
        None => format!("{hex_value:#x}"),
    }
}

/// Tries to format a string, represented as a sequence of `Felt252`s.
/// If the sequence is not a valid serialization of a `ByteArray`, returns None and doesn't change the
/// given iterator (`values`).
fn try_format_string<T>(values: &mut T) -> Option<String>
where
    T: Iterator<Item = Felt> + Clone,
{
    // Clone the iterator and work with the clone. If the extraction of the string is successful,
    // change the original iterator to the one we worked with. If not, continue with the
    // original iterator at the original point.
    let mut cloned_values_iter = values.clone();

    let num_full_words = cloned_values_iter.next()?.to_usize()?;
    let full_words = cloned_values_iter
        .by_ref()
        .take(num_full_words)
        .collect_vec();
    let pending_word = cloned_values_iter.next()?;
    let pending_word_len = cloned_values_iter.next()?.to_usize()?;

    let full_words_string = full_words
        .into_iter()
        .map(|word| as_cairo_short_string_ex(&word, BYTES_IN_WORD))
        .collect::<Option<Vec<String>>>()?
        .join("");
    let pending_word_string = as_cairo_short_string_ex(&pending_word, pending_word_len)?;

    // Extraction was successful, change the original iterator to the one we worked with.
    *values = cloned_values_iter;

    Some(format!("{full_words_string}{pending_word_string}"))
}

/// Converts a bigint representing a felt252 to a Cairo short-string.
#[must_use]
pub fn as_cairo_short_string(value: &Felt) -> Option<String> {
    let mut as_string = String::default();
    let mut is_end = false;
    for byte in value.to_biguint().to_bytes_be() {
        if byte == 0 {
            is_end = true;
        } else if is_end {
            return None;
        } else if byte.is_ascii_graphic() || byte.is_ascii_whitespace() {
            as_string.push(byte as char);
        } else {
            return None;
        }
    }
    Some(as_string)
}

/// Converts a bigint representing a felt252 to a Cairo short-string of the given length.
/// Nulls are allowed and length must be <= 31.
#[must_use]
pub fn as_cairo_short_string_ex(value: &Felt, length: usize) -> Option<String> {
    if length == 0 {
        return if value.is_zero() {
            Some(String::new())
        } else {
            None
        };
    }
    if length > 31 {
        // A short string can't be longer than 31 bytes.
        return None;
    }

    // We pass through biguint as felt252.to_bytes_be() does not trim leading zeros.
    let bytes = value.to_biguint().to_bytes_be();
    let bytes_len = bytes.len();
    if bytes_len > length {
        // `value` has more bytes than expected.
        return None;
    }

    let mut as_string = String::new();
    for byte in bytes {
        if byte == 0 {
            as_string.push_str(r"\0");
        } else if byte.is_ascii_graphic() || byte.is_ascii_whitespace() {
            as_string.push(byte as char);
        } else {
            as_string.push_str(format!(r"\x{:02x}", byte).as_str());
        }
    }

    // `to_bytes_be` misses starting nulls. Prepend them as needed.
    let missing_nulls = length - bytes_len;
    as_string.insert_str(0, &r"\0".repeat(missing_nulls));

    Some(as_string)
}

#[cfg(test)]
mod tests {
    use super::*;
    use std::{
        env, fs,
        io::{Read, Seek},
        os::fd::AsRawFd,
    };

    pub fn felt252_short_str(value: &str) -> Felt {
        let values: Vec<_> = value
            .chars()
            .filter_map(|c| c.is_ascii().then_some(c as u8))
            .collect();

        assert!(values.len() < 32);
        Felt::from_bytes_be_slice(&values)
    }

    #[test]
    fn test_debug_print() {
        let dir = env::temp_dir();
        fs::remove_file(dir.join("print.txt")).ok();
        let mut file = File::create_new(dir.join("print.txt")).unwrap();
        {
            let fd = file.as_raw_fd();
            let data = felt252_short_str("hello world");
            let data = data.to_bytes_le();
            unsafe { cairo_native__libfunc__debug__print(fd, &data, 1) };
        }
        file.seek(std::io::SeekFrom::Start(0)).unwrap();

        let mut result = String::new();
        file.read_to_string(&mut result).unwrap();

        assert_eq!(
            result,
            "[DEBUG]\t0x68656c6c6f20776f726c64 ('hello world')\n"
        );
    }

    #[test]
    fn test_pederesen() {
        let mut dst = [0; 32];
        let lhs = Felt::from(1).to_bytes_le();
        let rhs = Felt::from(3).to_bytes_le();

        unsafe {
            cairo_native__libfunc__pedersen(&mut dst, &lhs, &rhs);
        }

        assert_eq!(
            dst,
            [
                84, 98, 174, 134, 3, 124, 237, 179, 166, 110, 159, 98, 170, 35, 83, 237, 130, 154,
                236, 0, 205, 134, 200, 185, 39, 92, 0, 228, 132, 217, 130, 5
            ]
        )
    }

    #[test]
    fn test_hades_permutation() {
        let mut op0 = Felt::from(1).to_bytes_le();
        let mut op1 = Felt::from(1).to_bytes_le();
        let mut op2 = Felt::from(1).to_bytes_le();

        unsafe {
            cairo_native__libfunc__hades_permutation(&mut op0, &mut op1, &mut op2);
        }

        assert_eq!(
            Felt::from_bytes_le(&op0),
            Felt::from_hex("0x4ebdde1149fcacbb41e4fc342432a48c97994fd045f432ad234ae9279269779")
                .unwrap()
        );
        assert_eq!(
            Felt::from_bytes_le(&op1),
            Felt::from_hex("0x7f4cec57dd08b69414f7de7dffa230fc90fa3993673c422408af05831e0cc98")
                .unwrap()
        );
        assert_eq!(
            Felt::from_bytes_le(&op2),
            Felt::from_hex("0x5b5d00fd09caade43caffe70527fa84d5d9cd51e22c2ce115693ecbb5854d6a")
                .unwrap()
        );
    }

    #[test]
    fn test_dict() {
        let dict = unsafe {
            cairo_native__dict_new(
                size_of::<u64>() as u64,
                align_of::<u64>() as u64,
                None,
                None,
            )
        };

        let key = Felt::ONE.to_bytes_le();
        let mut ptr = null_mut::<u64>();

        assert_eq!(
            unsafe { cairo_native__dict_get(dict, &key, (&raw mut ptr).cast()) },
            0,
        );
        assert!(!ptr.is_null());
        unsafe { *ptr = 24 };

        assert_eq!(
            unsafe { cairo_native__dict_get(dict, &key, (&raw mut ptr).cast()) },
            1,
        );
        assert!(!ptr.is_null());
        assert_eq!(unsafe { *ptr }, 24);
        unsafe { *ptr = 42 };

        let refund = unsafe { cairo_native__dict_gas_refund(dict) };
        assert_eq!(refund, 4050);

        let cloned_dict = unsafe { cairo_native__dict_dup(&*dict) };
        unsafe { cairo_native__dict_drop(dict) };

        assert_eq!(
            unsafe { cairo_native__dict_get(cloned_dict, &key, (&raw mut ptr).cast()) },
            1,
        );
        assert!(!ptr.is_null());
        assert_eq!(unsafe { *ptr }, 42);

        unsafe { cairo_native__dict_drop(cloned_dict) };
    }

    #[test]
    fn test_ec__ec_point() {
        let mut state = [
            Felt::ZERO.to_bytes_le(),
            Felt::ZERO.to_bytes_le(),
            Felt::ZERO.to_bytes_le(),
            Felt::ZERO.to_bytes_le(),
        ];

        unsafe { cairo_native__libfunc__ec__ec_state_init(&mut state) };

        let points: &mut [[u8; 32]; 2] = (&mut state[..2]).try_into().unwrap();

        let result = unsafe { cairo_native__libfunc__ec__ec_point_try_new_nz(points) };

        // point should be valid since it was made with state init
        assert!(result);
    }

    #[test]
    fn test_ec__ec_point_add() {
        // Test values taken from starknet-rs
        let mut state = [
            Felt::from_dec_str(
                "874739451078007766457464989774322083649278607533249481151382481072868806602",
            )
            .unwrap()
            .to_bytes_le(),
            Felt::from_dec_str(
                "152666792071518830868575557812948353041420400780739481342941381225525861407",
            )
            .unwrap()
            .to_bytes_le(),
            Felt::from_dec_str(
                "874739451078007766457464989774322083649278607533249481151382481072868806602",
            )
            .unwrap()
            .to_bytes_le(),
            Felt::from_dec_str(
                "152666792071518830868575557812948353041420400780739481342941381225525861407",
            )
            .unwrap()
            .to_bytes_le(),
        ];

        let point = [
            Felt::from_dec_str(
                "874739451078007766457464989774322083649278607533249481151382481072868806602",
            )
            .unwrap()
            .to_bytes_le(),
            Felt::from_dec_str(
                "152666792071518830868575557812948353041420400780739481342941381225525861407",
            )
            .unwrap()
            .to_bytes_le(),
        ];

        unsafe {
            cairo_native__libfunc__ec__ec_state_add(&mut state, &point);
        };

        assert_eq!(
            state[0],
            Felt::from_dec_str(
                "3324833730090626974525872402899302150520188025637965566623476530814354734325",
            )
            .unwrap()
            .to_bytes_le()
        );
        assert_eq!(
            state[1],
            Felt::from_dec_str(
                "3147007486456030910661996439995670279305852583596209647900952752170983517249",
            )
            .unwrap()
            .to_bytes_le()
        );
    }
}<|MERGE_RESOLUTION|>--- conflicted
+++ resolved
@@ -23,11 +23,8 @@
     mem::{forget, ManuallyDrop},
     os::fd::FromRawFd,
     ptr::{self, null, null_mut},
-<<<<<<< HEAD
     rc::Rc,
-=======
     slice,
->>>>>>> 1b3e7c18
 };
 use std::{ops::Mul, vec::IntoIter};
 
