--- conflicted
+++ resolved
@@ -1,22 +1,16 @@
 #![allow(non_snake_case)]
 
-<<<<<<< HEAD
-use cairo_felt::Felt252;
-use cairo_lang_runner::short_string::as_cairo_short_string;
 use lazy_static::lazy_static;
-=======
->>>>>>> 52f8e190
 use starknet_crypto::FieldElement;
 use starknet_curve::AffinePoint;
 use starknet_types_core::felt::{felt_to_bigint, Felt};
 use std::{collections::HashMap, fs::File, io::Write, os::fd::FromRawFd, ptr::NonNull, slice};
-<<<<<<< HEAD
 lazy_static! {
     pub static ref HALF_PRIME: FieldElement = FieldElement::from_dec_str(
         "1809251394333065606848661391547535052811553607665798349986546028067936010240"
     )
     .unwrap();
-=======
+}
 
 pub(crate) fn as_cairo_short_string(value: &Felt) -> Option<String> {
     let mut as_string = String::default();
@@ -31,7 +25,6 @@
         }
     }
     Some(as_string)
->>>>>>> 52f8e190
 }
 /// Based on `cairo-lang-runner`'s implementation.
 ///
