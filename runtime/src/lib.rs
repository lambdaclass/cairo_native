--- conflicted
+++ resolved
@@ -29,12 +29,7 @@
 ) -> i32 {
     let mut target = File::from_raw_fd(target_fd);
 
-<<<<<<< HEAD
     for i in 0..len as usize {
-        let mut data = *data.add(i);
-        data.reverse();
-=======
-    for i in 0..len {
         let data = *data.add(i);
 
         let value = Felt::from_bytes_le(&data);
@@ -55,7 +50,6 @@
                     buf[len] = ch;
                 }
             }
->>>>>>> 48c5c74f
 
             if write!(
                 target,
