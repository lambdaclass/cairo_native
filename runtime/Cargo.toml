--- conflicted
+++ resolved
@@ -8,13 +8,7 @@
 
 [dependencies]
 cairo-felt = "0.6.1"
-<<<<<<< HEAD
-cairo-lang-runner = "2.0.1"
-libc = "0.2.146"
-starknet-crypto = "0.6.0"
-starknet-curve = "0.4.0"
-=======
 cairo-lang-runner = "2.0.2"
 libc = "0.2.147"
 starknet-crypto = "0.6.0"
->>>>>>> 9ee82219
+starknet-curve = "0.4.0"