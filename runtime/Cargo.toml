--- conflicted
+++ resolved
@@ -7,11 +7,7 @@
 crate-type = ["rlib", "cdylib", "staticlib"]
 
 [dependencies]
-<<<<<<< HEAD
-cairo-felt = "0.8.5"
-=======
 cairo-felt = "0.8.2"
->>>>>>> 38b7d6e2
 cairo-lang-runner = "=2.3"
 libc = "0.2"
 starknet-crypto = "0.6"
