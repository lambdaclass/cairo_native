[package]
name = "cairo-native-runtime"
version = "0.2.0"
description = "A compiler to convert Cairo's intermediate representation Sierra code to MLIR."
edition = "2021"
license = "Apache-2.0"

[lib]
crate-type = ["rlib", "cdylib", "staticlib"]

[dependencies]
<<<<<<< HEAD
starknet-types-core = { version = "=0.1.5", default-features = false, features = [
    "std", "serde",
] }
cairo-lang-sierra-gas = "2.7.0"
libc = "0.2.155"
starknet-crypto = "0.6.2"
starknet-curve = "0.4.2"
lazy_static = "1.4.0"
=======
starknet-types-core = { version = "0.1.5", default-features = false, features = [
    "std", "serde",
] }
cairo-lang-sierra-gas = "2.8.2"
libc = "0.2.158"
starknet-crypto = "0.7.1"
starknet-curve = "0.5.0"
lazy_static = "1.5.0"
rand = "0.8.5"
>>>>>>> 44d42081
<|MERGE_RESOLUTION|>--- conflicted
+++ resolved
@@ -9,16 +9,6 @@
 crate-type = ["rlib", "cdylib", "staticlib"]
 
 [dependencies]
-<<<<<<< HEAD
-starknet-types-core = { version = "=0.1.5", default-features = false, features = [
-    "std", "serde",
-] }
-cairo-lang-sierra-gas = "2.7.0"
-libc = "0.2.155"
-starknet-crypto = "0.6.2"
-starknet-curve = "0.4.2"
-lazy_static = "1.4.0"
-=======
 starknet-types-core = { version = "0.1.5", default-features = false, features = [
     "std", "serde",
 ] }
@@ -27,5 +17,4 @@
 starknet-crypto = "0.7.1"
 starknet-curve = "0.5.0"
 lazy_static = "1.5.0"
-rand = "0.8.5"
->>>>>>> 44d42081
+rand = "0.8.5"