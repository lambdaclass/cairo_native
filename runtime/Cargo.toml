--- conflicted
+++ resolved
@@ -14,33 +14,23 @@
     "dep:cairo-lang-utils",
     "dep:sierra-emu",
     "dep:num-bigint",
-    "dep:num-traits",
 ]
 
 [dependencies]
-<<<<<<< HEAD
-starknet-types-core = { version = "0.1.5", default-features = false, features = [
+cairo-lang-sierra-gas = "2.8.4"
+itertools = "0.13.0"
+lazy_static = "1.5.0"
+libc = "0.2"
+rand = "0.8.5"
+starknet-curve = "0.5.1"
+starknet-types-core = { version = "0.1.7", default-features = false, features = [
     "std",
     "serde",
     "hash",
-=======
-starknet-types-core = { version = "0.1.7", default-features = false, features = [
-    "std", "serde", "hash"
->>>>>>> cff7a114
 ] }
-cairo-lang-sierra-gas = "2.8.4"
-libc = "0.2"
-starknet-curve = "0.5.1"
-lazy_static = "1.5.0"
-rand = "0.8.5"
-<<<<<<< HEAD
 
 num-bigint = { version = "0.4.4", optional = true }
-num-traits = { version = "0.2", optional = true }
+num-traits = { version = "0.2" }
 cairo-lang-sierra = { version = "2.8.0", optional = true }
 cairo-lang-utils = { version = "2.8.0", optional = true }
-sierra-emu = { git = "https://github.com/lambdaclass/sierra-emu", optional = true }
-=======
-itertools = "0.13.0"
-num-traits = "0.2"
->>>>>>> cff7a114
+sierra-emu = { git = "https://github.com/lambdaclass/sierra-emu", optional = true }