use super::{find_function, format_for_panic, result_to_runresult, RunArgs};
use anyhow::Context;
use cairo_lang_runner::{RunResultValue, SierraCasmRunner};
use cairo_lang_sierra::{extensions::gas::CostTokenType, ids::FunctionId, program::Program};
use cairo_lang_sierra_to_casm::metadata::MetadataComputationConfig;
use cairo_lang_sierra_type_size::ProgramRegistryInfo;
use cairo_lang_starknet::contract::ContractInfo;
use cairo_lang_test_plugin::{
    test_config::{PanicExpectation, TestExpectation},
    TestConfig,
};
use cairo_lang_test_plugin::{TestCompilation, TestCompilationMetadata};
use cairo_lang_utils::{
    casts::IntoOrPanic, ordered_hash_map::OrderedHashMap, small_ordered_map::SmallOrderedMap,
};
use cairo_native::{
    context::NativeContext, executor::AotNativeExecutor, metadata::gas::GasMetadata,
    starknet_stub::StubSyscallHandler,
};
use colored::Colorize;
use itertools::Itertools;
use num_traits::ToPrimitive;
use rayon::iter::{IntoParallelIterator, ParallelIterator};
#[cfg(feature = "scarb")]
use scarb_metadata::{PackageMetadata, TargetMetadata};
use starknet_types_core::felt::Felt;
use std::{
    collections::HashMap,
    sync::{Arc, Mutex},
};

/// Summary data of the ran tests.
pub struct TestsSummary {
    pub passed: Vec<String>,
    pub failed: Vec<String>,
    pub ignored: Vec<String>,
    pub mismatch: Vec<String>,
    pub failed_run_results: Vec<RunResultValue>,
    pub mismatch_reason: Vec<String>,
}

/// The result of a ran test.
struct TestResult {
    /// The status of the run.
    status: TestStatus,
    /// The gas usage of the run if relevant.
    gas_usage: Option<i64>,
}

/// The status of a ran test.
enum TestStatus {
    Success,
    Fail(RunResultValue),
    Mismatch(String),
}

/// Find all testable targets in the Scarb package.
#[cfg(feature = "scarb")]
pub fn find_testable_targets(package: &PackageMetadata) -> Vec<&TargetMetadata> {
    package
        .targets
        .iter()
        .filter(|target| target.kind == "test")
        .collect()
}

/// Filter compiled test cases with user provided arguments.
///
/// # Arguments
/// * `compiled` - Compiled test cases with metadata.
/// * `include_ignored` - Include ignored tests as well.
/// * `ignored` - Run ignored tests only.
/// * `filter` - Include only tests containing the filter string.
/// # Returns
/// * (`TestCompilation`, `usize`) - The filtered test cases and the number of filtered out cases.
pub fn filter_test_cases(
    compiled: TestCompilation,
    include_ignored: bool,
    ignored: bool,
    filter: String,
) -> (TestCompilation, usize) {
    let total_tests_count = compiled.metadata.named_tests.len();
    let named_tests = compiled
        .metadata
        .named_tests
        .into_iter()
        // Filtering unignored tests in `ignored` mode
        .filter(|(_, test)| !ignored || test.ignored || include_ignored)
        .map(|(func, mut test)| {
            // Un-ignoring all the tests in `include-ignored` and `ignored` mode.
            if include_ignored || ignored {
                test.ignored = false;
            }
            (func, test)
        })
        .filter(|(name, _)| name.contains(&filter))
        .collect_vec();
    let filtered_out = total_tests_count - named_tests.len();
    let tests = TestCompilation {
        metadata: TestCompilationMetadata {
            named_tests,
            ..compiled.metadata
        },
        ..compiled
    };
    (tests, filtered_out)
}

/// Display the summary of the ran tests.
pub fn display_tests_summary(summary: &TestsSummary, filtered_out: usize) {
    println!();

    if !summary.failed.is_empty() || !summary.mismatch.is_empty() {
        println!("failures:");
        for (failure, run_result) in summary
            .failed
            .iter()
            .zip_eq(summary.failed_run_results.clone())
        {
            print!("   {failure} - ");
            match run_result {
                RunResultValue::Success(_) => {
                    println!("expected panic but finished successfully.");
                }
                RunResultValue::Panic(values) => {
                    println!("{}", format_for_panic(values.into_iter()));
                }
            }
        }
        for (test_name, mismatch_reason) in summary
            .mismatch
            .iter()
            .zip_eq(summary.mismatch_reason.clone())
        {
            println!("   {test_name} - {mismatch_reason}");
        }
        println!();
    }

    println!(
        "test result: {}. {} passed; {} failed; {} ignored; {} filtered out;",
        if summary.failed.is_empty() && summary.mismatch.is_empty() {
            "ok".bright_green()
        } else {
            "FAILED".bright_red()
        },
        summary.passed.len(),
        summary.failed.len() + summary.mismatch.len(),
        summary.ignored.len(),
        filtered_out
    );
    println!();
}

/// Runs the tests and process the results for a summary.
pub fn run_tests(
    named_tests: Vec<(String, TestConfig)>,
    sierra_program: Program,
    function_set_costs: OrderedHashMap<FunctionId, SmallOrderedMap<CostTokenType, i32>>,
    contracts_info: OrderedHashMap<Felt, ContractInfo>,
    args: RunArgs,
) -> anyhow::Result<TestsSummary> {
    let runner = if args.compare_with_vm {
        Some(
            SierraCasmRunner::new(
                sierra_program.clone(),
                Some(MetadataComputationConfig {
                    function_set_costs: function_set_costs.clone(),
                    linear_gas_solver: true,
                    linear_ap_change_solver: true,
                    skip_non_linear_solver_comparisons: false,
                    compute_runtime_costs: false,
                }),
                contracts_info.clone(),
                None,
            )
            .with_context(|| "Failed setting up runner.")?,
        )
    } else {
        None
    };

    let native_context = NativeContext::new();

    // Compile the sierra program into a MLIR module.
    let native_module = native_context
        .compile(&sierra_program, false, Some(Default::default()), None)
        .unwrap();
<<<<<<< HEAD

    let native_executor: Box<dyn Fn(_, _, _, &mut StubSyscallHandler) -> _ + Sync> =
        match args.run_mode {
            RunMode::Aot => {
                let executor =
                    AotNativeExecutor::from_native_module(native_module, args.opt_level.into())?;
                Box::new(move |function_id, args, gas, syscall_handler| {
                    executor.invoke_dynamic_with_syscall_handler(
                        function_id,
                        args,
                        gas,
                        syscall_handler,
                    )
                })
            }
            RunMode::Jit => {
                let executor =
                    JitNativeExecutor::from_native_module(native_module, args.opt_level.into())?;
                Box::new(move |function_id, args, gas, syscall_handler| {
                    executor.invoke_dynamic_with_syscall_handler(
                        function_id,
                        args,
                        gas,
                        syscall_handler,
                    )
                })
            }
        };
=======
    let native_executor = Arc::new(AotNativeExecutor::from_native_module(
        native_module,
        args.opt_level.into(),
    )?);
>>>>>>> 0c33dc80

    let gas_metadata = GasMetadata::new(
        &sierra_program,
        &ProgramRegistryInfo::new(&sierra_program)?,
        Some(MetadataComputationConfig {
            function_set_costs,
            linear_ap_change_solver: true,
            linear_gas_solver: true,
            skip_non_linear_solver_comparisons: false,
            compute_runtime_costs: false,
        }),
    )
    .unwrap();

    println!("running {} tests", named_tests.len());
    let wrapped_summary = Mutex::new(Ok(TestsSummary {
        passed: vec![],
        failed: vec![],
        ignored: vec![],
        mismatch: vec![],
        failed_run_results: vec![],
        mismatch_reason: vec![],
    }));
    named_tests
        .into_par_iter()
        .map(
            |(name, test)| -> anyhow::Result<(String, Option<TestResult>)> {
                if test.ignored {
                    return Ok((name, None));
                }
                tracing::trace!("running test {name:?}");

                let func = find_function(&sierra_program, name.as_str())?;

                let initial_gas = test.available_gas.map(|x| x.try_into().unwrap());

                let syscall_handler = &mut StubSyscallHandler {
                    contracts_info: contracts_info.clone(),
                    executor: Some(native_executor.clone()),
                    ..Default::default()
                };

                let mut native_result = native_executor.invoke_dynamic_with_syscall_handler(
                    &func.id,
                    &[],
                    initial_gas,
                    &mut *syscall_handler,
                )?;

                native_result.builtin_stats += syscall_handler.builtin_counters;
                let run_result = result_to_runresult(&native_result)?;

                let gas_usage = test
                    .available_gas
                    .zip(native_result.remaining_gas)
                    .map(|(before, after)| before.into_or_panic::<i64>() - after.to_i64().unwrap())
                    .or_else(|| {
                        gas_metadata
                            .initial_required_gas(&func.id)
                            .unwrap()
                            .map(|gas| gas.try_into().unwrap())
                    });

                if let Some(runner) = &runner {
                    let vm_result = runner
                        .run_function_with_starknet_context(
                            func,
                            vec![],
                            test.available_gas,
                            Default::default(),
                        )
                        .with_context(|| {
                            format!("Failed to run the function `{}`.", name.as_str())
                        })?;

                    let vm_builtins: HashMap<&str, usize> = vm_result
                        .used_resources
                        .basic_resources
                        .filter_unused_builtins()
                        .builtin_instance_counter
                        .iter()
                        .map(|(k, v)| (k.to_str(), *v))
                        .collect();

                    let native_builtins = {
                        let mut native_builtins = HashMap::new();
                        native_builtins
                            .insert("range_check", native_result.builtin_stats.range_check);
                        native_builtins.insert("pedersen", native_result.builtin_stats.pedersen);
                        native_builtins.insert("bitwise", native_result.builtin_stats.bitwise);
                        native_builtins.insert("ec_op", native_result.builtin_stats.ec_op);
                        native_builtins.insert("poseidon", native_result.builtin_stats.poseidon);
                        // we don't include the segment arena builtin, as its not included in the VM output either.
                        native_builtins
                            .insert("range_check96", native_result.builtin_stats.range_check96);
                        native_builtins.insert("add_mod", native_result.builtin_stats.add_mod);
                        native_builtins.insert("mul_mod", native_result.builtin_stats.mul_mod);

                        for builtin_name in vm_builtins.keys() {
                            native_builtins.entry(builtin_name).or_default();
                        }
                        native_builtins
                    };

                    for (builtin_name, native_counter) in native_builtins {
                        let vm_counter = vm_builtins.get(builtin_name).cloned().unwrap_or_default();

                        if native_counter != vm_counter {
                            return Ok((
                                name,
                                Some(TestResult {
                                    status: TestStatus::Mismatch(format!(
                                        "{} builtin mismatch: expected {}, got {}",
                                        builtin_name, vm_counter, native_counter
                                    )),
                                    gas_usage,
                                }),
                            ));
                        }
                    }
                }

                Ok((
                    name,
                    Some(TestResult {
                        status: match &run_result {
                            RunResultValue::Success(_) => match test.expectation {
                                TestExpectation::Success => TestStatus::Success,
                                TestExpectation::Panics(_) => TestStatus::Fail(run_result),
                            },
                            RunResultValue::Panic(value) => match test.expectation {
                                TestExpectation::Success => TestStatus::Fail(run_result),
                                TestExpectation::Panics(panic_expectation) => {
                                    match panic_expectation {
                                        PanicExpectation::Exact(expected) if value != &expected => {
                                            TestStatus::Fail(run_result)
                                        }
                                        _ => TestStatus::Success,
                                    }
                                }
                            },
                        },
                        gas_usage,
                    }),
                ))
            },
        )
        .for_each(|r| {
            let mut wrapped_summary = wrapped_summary.lock().unwrap();
            if wrapped_summary.is_err() {
                return;
            }
            let (name, status) = match r {
                Ok((name, status)) => (name, status),
                Err(err) => {
                    *wrapped_summary = Err(err);
                    return;
                }
            };
            let summary = wrapped_summary.as_mut().unwrap();
            let (res_type, status_str, gas_usage) = match status {
                Some(TestResult {
                    status: TestStatus::Success,
                    gas_usage,
                }) => (&mut summary.passed, "ok".bright_green(), gas_usage),
                Some(TestResult {
                    status: TestStatus::Fail(run_result),
                    gas_usage,
                }) => {
                    summary.failed_run_results.push(run_result);
                    (&mut summary.failed, "fail".bright_red(), gas_usage)
                }
                Some(TestResult {
                    status: TestStatus::Mismatch(reason),
                    gas_usage,
                }) => {
                    summary.mismatch_reason.push(reason);
                    (&mut summary.mismatch, "mismatch".bright_red(), gas_usage)
                }
                None => (&mut summary.ignored, "ignored".bright_yellow(), None),
            };
            if let Some(gas_usage) = gas_usage {
                println!("test {name} ... {status_str} (gas usage est.: {gas_usage})");
            } else {
                println!("test {name} ... {status_str}");
            }
            res_type.push(name);
        });
    wrapped_summary.into_inner().unwrap()
}<|MERGE_RESOLUTION|>--- conflicted
+++ resolved
@@ -186,41 +186,10 @@
     let native_module = native_context
         .compile(&sierra_program, false, Some(Default::default()), None)
         .unwrap();
-<<<<<<< HEAD
-
-    let native_executor: Box<dyn Fn(_, _, _, &mut StubSyscallHandler) -> _ + Sync> =
-        match args.run_mode {
-            RunMode::Aot => {
-                let executor =
-                    AotNativeExecutor::from_native_module(native_module, args.opt_level.into())?;
-                Box::new(move |function_id, args, gas, syscall_handler| {
-                    executor.invoke_dynamic_with_syscall_handler(
-                        function_id,
-                        args,
-                        gas,
-                        syscall_handler,
-                    )
-                })
-            }
-            RunMode::Jit => {
-                let executor =
-                    JitNativeExecutor::from_native_module(native_module, args.opt_level.into())?;
-                Box::new(move |function_id, args, gas, syscall_handler| {
-                    executor.invoke_dynamic_with_syscall_handler(
-                        function_id,
-                        args,
-                        gas,
-                        syscall_handler,
-                    )
-                })
-            }
-        };
-=======
     let native_executor = Arc::new(AotNativeExecutor::from_native_module(
         native_module,
         args.opt_level.into(),
     )?);
->>>>>>> 0c33dc80
 
     let gas_metadata = GasMetadata::new(
         &sierra_program,
