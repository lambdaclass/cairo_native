use anyhow::bail;
use cairo_lang_compiler::project::check_compiler_path;
use cairo_lang_test_plugin::TestsCompilationConfig;
use cairo_lang_test_runner::TestCompiler;
use cairo_native_bin_utils::{
    test::{display_tests_summary, filter_test_cases, run_tests},
    RunArgs,
};
use clap::Parser;
use std::path::PathBuf;
use tracing_subscriber::{EnvFilter, FmtSubscriber};

/// Compiles a Cairo project and runs all the functions marked as `#[test]`.
/// Exits with 1 if the compilation or run fails, otherwise 0.
#[derive(Parser, Debug)]
#[clap(version, verbatim_doc_comment)]
struct Args {
    /// The Cairo project path to compile and run its tests.
    path: PathBuf,
    /// Whether path is a single file.
    #[arg(short, long)]
    single_file: bool,
    /// Allows the compilation to succeed with warnings.
    #[arg(long)]
    allow_warnings: bool,
    /// The filter for the tests, running only tests containing the filter string.
    #[arg(short, long, default_value_t = String::default())]
    filter: String,
    /// Should we run ignored tests as well.
    #[arg(long, default_value_t = false)]
    include_ignored: bool,
    /// Should we run only the ignored tests.
    #[arg(long, default_value_t = false)]
    ignored: bool,
    /// Should we add the starknet plugin to run the tests.
    #[arg(long, default_value_t = false)]
    starknet: bool,
    /// Optimization level, Valid: 0, 1, 2, 3. Values higher than 3 are considered as 3.
    #[arg(short = 'O', long, default_value_t = 0)]
    opt_level: u8,
    /// Compares test result with Cairo VM.
    #[arg(long, default_value_t = false)]
    compare_with_cairo_vm: bool,
}

fn main() -> anyhow::Result<()> {
    // Parse command-line arguments.
    let args = Args::parse();

    // Configure logging and error handling.
    tracing::subscriber::set_global_default(
        FmtSubscriber::builder()
            .with_env_filter(EnvFilter::from_default_env())
            .finish(),
    )?;

    check_compiler_path(args.single_file, &args.path)?;

<<<<<<< HEAD
    let compiler = TestCompiler::try_new(
        &args.path,
        args.allow_warnings,
        true,
        TestsCompilationConfig {
            starknet: args.starknet,
            add_statements_functions: false,
            add_statements_code_locations: false,
            contract_declarations: None,
            contract_crate_ids: None,
            executable_crate_ids: None,
        },
    )?;
=======
    let db = &mut {
        let mut b = RootDatabase::builder();
        b.detect_corelib();
        b.with_cfg(CfgSet::from_iter([Cfg::name("test")]));
        b.with_default_plugin_suite(test_plugin_suite());
        if args.starknet {
            b.with_default_plugin_suite(starknet_plugin_suite());
        }

        b.build()?
    };

    let main_crate_inputs = setup_project(db, &args.path)?;

    let db = db.snapshot();
    let test_crate_ids = main_crate_inputs.clone();
    let test_config = TestsCompilationConfig {
        starknet: args.starknet,
        add_statements_functions: false,
        add_statements_code_locations: false,
        contract_declarations: None,
        contract_crate_ids: None,
        executable_crate_ids: None,
        add_functions_debug_info: false,
    };

    let mut diag_reporter = DiagnosticsReporter::stderr().with_crates(&main_crate_inputs);
    if args.allow_warnings {
        diag_reporter = diag_reporter.allow_warnings();
    }
>>>>>>> 39720696

    let build_test_compilation = compiler.build()?;

    let (compiled, filtered_out) = filter_test_cases(
        build_test_compilation,
        args.include_ignored,
        args.ignored,
        args.filter.clone(),
    );

    let summary = run_tests(
        compiled.metadata.named_tests,
        compiled.sierra_program.program,
        compiled.metadata.function_set_costs,
        compiled.metadata.contracts_info,
        RunArgs {
            opt_level: args.opt_level,
            compare_with_vm: args.compare_with_cairo_vm,
        },
    )?;

    display_tests_summary(&summary, filtered_out);

    if !summary.failed.is_empty() || !summary.mismatch.is_empty() {
        bail!("test failed")
    }

    Ok(())
}<|MERGE_RESOLUTION|>--- conflicted
+++ resolved
@@ -56,7 +56,6 @@
 
     check_compiler_path(args.single_file, &args.path)?;
 
-<<<<<<< HEAD
     let compiler = TestCompiler::try_new(
         &args.path,
         args.allow_warnings,
@@ -65,43 +64,12 @@
             starknet: args.starknet,
             add_statements_functions: false,
             add_statements_code_locations: false,
+            add_functions_debug_info: false,
             contract_declarations: None,
             contract_crate_ids: None,
             executable_crate_ids: None,
         },
     )?;
-=======
-    let db = &mut {
-        let mut b = RootDatabase::builder();
-        b.detect_corelib();
-        b.with_cfg(CfgSet::from_iter([Cfg::name("test")]));
-        b.with_default_plugin_suite(test_plugin_suite());
-        if args.starknet {
-            b.with_default_plugin_suite(starknet_plugin_suite());
-        }
-
-        b.build()?
-    };
-
-    let main_crate_inputs = setup_project(db, &args.path)?;
-
-    let db = db.snapshot();
-    let test_crate_ids = main_crate_inputs.clone();
-    let test_config = TestsCompilationConfig {
-        starknet: args.starknet,
-        add_statements_functions: false,
-        add_statements_code_locations: false,
-        contract_declarations: None,
-        contract_crate_ids: None,
-        executable_crate_ids: None,
-        add_functions_debug_info: false,
-    };
-
-    let mut diag_reporter = DiagnosticsReporter::stderr().with_crates(&main_crate_inputs);
-    if args.allow_warnings {
-        diag_reporter = diag_reporter.allow_warnings();
-    }
->>>>>>> 39720696
 
     let build_test_compilation = compiler.build()?;
 
