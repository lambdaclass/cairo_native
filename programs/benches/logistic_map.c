--- conflicted
+++ resolved
@@ -17,12 +17,7 @@
     } result;
 } map_return_values_t;
 
-<<<<<<< HEAD
-
-static void run_bench(map_return_values_t *, uint64_t, uint64_t)
-=======
 static void run_bench(map_return_values_t *, uint64_t)
->>>>>>> 5a5d1b3a
     __attribute__((weakref("_mlir_ciface_logistic_map::logistic_map::main(f2)")));
 
 extern uint64_t* cairo_native__set_costs_builtin(uint64_t*);
@@ -35,13 +30,8 @@
 
     map_return_values_t return_values;
 
-<<<<<<< HEAD
-    run_bench(&return_values, 0, 0xFFFFFFFFFFFFFFFF);
-    assert(return_values.result.discriminant == 0);
-=======
-    run_bench(&return_values, 0);
+    run_bench(&return_values, 0xFFFFFFFFFFFFFFFF);
     assert((return_values.result.discriminant & 0x1) == 0);
->>>>>>> 5a5d1b3a
 
     return 0;
 }