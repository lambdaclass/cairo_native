#include <assert.h>
#include <stdint.h>


typedef struct map_return_values
{
    uint64_t range_check_counter;
    uint64_t remaining_gas;
    struct {
        uint8_t discriminant;
        struct {
            void *ptr;
            uint32_t start;
            uint32_t end;
            uint32_t cap;
        } err;
    } result;
} map_return_values_t;

static void run_bench(map_return_values_t *, uint64_t)
    __attribute__((weakref("_mlir_ciface_logistic_map::logistic_map::main(f2)")));

extern uint64_t* cairo_native__set_costs_builtin(uint64_t*);

int main()
{
<<<<<<< HEAD
=======
    uint64_t BuiltinCosts[7] = {1, 4050, 583, 4085, 491, 230, 604};

    cairo_native__set_costs_builtin(&BuiltinCosts[0]);

>>>>>>> 4a6e239f
    map_return_values_t return_values;

    run_bench(&return_values, 0xFFFFFFFFFFFFFFFF);
    assert((return_values.result.discriminant & 0x1) == 0);

    return 0;
}<|MERGE_RESOLUTION|>--- conflicted
+++ resolved
@@ -24,13 +24,10 @@
 
 int main()
 {
-<<<<<<< HEAD
-=======
     uint64_t BuiltinCosts[7] = {1, 4050, 583, 4085, 491, 230, 604};
 
     cairo_native__set_costs_builtin(&BuiltinCosts[0]);
 
->>>>>>> 4a6e239f
     map_return_values_t return_values;
 
     run_bench(&return_values, 0xFFFFFFFFFFFFFFFF);
