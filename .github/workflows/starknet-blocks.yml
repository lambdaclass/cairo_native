name: Starknet Blocks

on:
  pull_request:
    branches: [main]
  merge_group:
    types: [checks_requested]

jobs:
  run-blocks:
    name: Run Blocks
    runs-on: ubuntu-latest
    env:
      MLIR_SYS_190_PREFIX: /usr/lib/llvm-19/
      LLVM_SYS_191_PREFIX: /usr/lib/llvm-19/
      TABLEGEN_190_PREFIX: /usr/lib/llvm-19/
      RPC_ENDPOINT_TESTNET: ${{ secrets.RPC_ENDPOINT_TESTNET }}
      RPC_ENDPOINT_MAINNET: ${{ secrets.RPC_ENDPOINT_MAINNET }}
    strategy:
      matrix:
        runner: [native, vm]
        block: [742001, 769597, 779328, 801008, 803072]
      fail-fast: false
    defaults:
      run:
        shell: bash
        working-directory: ./starknet-replay
    steps:
      # We checkout replay as it's the main repository for this workflow
      - name: Checkout Replay
        uses: actions/checkout@v4
        with:
          repository: lambdaclass/starknet-replay
          path: starknet-replay
          # https://github.com/lambdaclass/starknet-replay/pull/197
          ref: 6932d84ef234a83139fe807bf0c840fc7cbcc5d5
      # We need native to use the linux deps ci action
      - name: Checkout Native
        uses: actions/checkout@v4
        with:
          path: cairo_native
      - name: Checkout Sequencer
        uses: actions/checkout@v4
        with:
          repository: lambdaclass/sequencer
          path: sequencer
<<<<<<< HEAD
          # https://github.com/lambdaclass/sequencer/pull/77
          ref: 569bd245abb4a203552c053ef3461ffac1e76e24
      
      - name: Restore RPC Calls
        id: restore-rpc-calls
        uses: actions/cache/restore@v4.2.0
=======
          # https://github.com/lambdaclass/sequencer/pull/79
          ref: 096d0c4baf87eb41dc4a6facad75a17170c3a967
      - name: Cache RPC Calls
        uses: actions/cache@v4.2.0
>>>>>>> ac3e1a4d
        with:
          path: starknet-replay/cache
          key: cache-${{matrix.block}}-${{ github.run_id }}
          restore-keys: |
            cache-${{matrix.block}}

      # Install dependencies
      - uses: ./cairo_native/.github/actions/install-linux-deps
      - name: Setup rust env
        uses: dtolnay/rust-toolchain@1.84.1
      - name: Retreive cached dependecies
        uses: Swatinem/rust-cache@v2
        with:
          workspaces: |
            starknet-replay
            cairo_native

      - name: Patch replay dependencies
        run: |
          # Updates sequencer dependency to local path
          name='[[:alnum:]_-]+'
          sequencer_url='"https:\/\/github.com\/lambdaclass\/sequencer\.git"'
          rev='"[^"]+"'
          new_path='"..\/sequencer\/crates\/\1"'
          sed -i'' -r "s/^($name) = \{ git = $sequencer_url, (rev|branch) = $rev/\1 = { path = $new_path/" Cargo.toml

          # Updates native dependency to local path
          new_path='"..\/cairo_native"'
          sed -i'' -r "s/^cairo-native = .*/cairo-native.path = $new_path/" Cargo.toml

          git diff

      - name: Patch sequencer dependencies
        run: |
          cd ../sequencer

          # Updates native dependency to local path
          new_path='"..\/cairo_native"'
          sed -i'' -r "s/^cairo-native = .*/cairo-native.path = $new_path/" Cargo.toml

          git diff

      - name: Run with Native
        if: ${{ matrix.runner == 'native' }}
        run: |
          cargo run --release --bin replay --features state_dump block mainnet ${{ matrix.block }}

      - name: Run with VM
        if: ${{ matrix.runner == 'vm' }}
        run: |
          cargo run --release --bin replay --features "state_dump,only_cairo_vm" block mainnet ${{ matrix.block }}

      - name: Upload dumps
        uses: actions/upload-artifact@v4
        with:
          name: dump-${{matrix.block}}-${{matrix.runner}}
          path: starknet-replay/state_dumps/${{matrix.runner}}
        
      - name: Save RPC Calls
        uses: actions/cache/save@v4.2.0
        if: ${{ always() && matrix.runner == 'vm' }}
        with:
          path: starknet-replay/cache
          key: ${{ steps.restore-rpc-calls.outputs.cache-primary-key }}
          
  compare-dumps:
    name: Compare Dumps
    needs: [run-blocks]
    runs-on: ubuntu-latest
    steps:
      - uses: actions/checkout@v4

      - name: Fetch Native dumps
        uses: actions/download-artifact@v4
        with:
          pattern: dump-*-native
          path: state_dumps/native
          merge-multiple: true
        continue-on-error: true
      - name: Fetch VM dumps
        uses: actions/download-artifact@v4
        with:
          pattern: dump-*-vm
          path: state_dumps/vm
          merge-multiple: true
        continue-on-error: true

      - name: Compare states
        run: python ./scripts/cmp_state_dumps.py<|MERGE_RESOLUTION|>--- conflicted
+++ resolved
@@ -44,19 +44,12 @@
         with:
           repository: lambdaclass/sequencer
           path: sequencer
-<<<<<<< HEAD
-          # https://github.com/lambdaclass/sequencer/pull/77
-          ref: 569bd245abb4a203552c053ef3461ffac1e76e24
+          # https://github.com/lambdaclass/sequencer/pull/79
+          ref: 096d0c4baf87eb41dc4a6facad75a17170c3a967
       
       - name: Restore RPC Calls
         id: restore-rpc-calls
         uses: actions/cache/restore@v4.2.0
-=======
-          # https://github.com/lambdaclass/sequencer/pull/79
-          ref: 096d0c4baf87eb41dc4a6facad75a17170c3a967
-      - name: Cache RPC Calls
-        uses: actions/cache@v4.2.0
->>>>>>> ac3e1a4d
         with:
           path: starknet-replay/cache
           key: cache-${{matrix.block}}-${{ github.run_id }}
