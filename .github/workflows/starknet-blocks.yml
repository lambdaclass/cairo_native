--- conflicted
+++ resolved
@@ -32,13 +32,8 @@
         with:
           repository: lambdaclass/starknet-replay
           path: starknet-replay
-<<<<<<< HEAD
-          ref: 85892d2d79973334c910fb092cd72cc3cd12e144
-      # We need native to build the runtime
-=======
-          ref: 313a19cce2e930cbd644606aa732b6408fcf2246
+          ref: b4b7dbf1bb5313301515882d7e228616f3f70e48
       # We need native to use the linux deps ci action
->>>>>>> 9fae227b
       - name: Checkout Native
         uses: actions/checkout@v4
         with:
