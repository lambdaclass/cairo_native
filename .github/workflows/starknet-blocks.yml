name: Execute blocks

on:
  pull_request:
    branches: [main]
  merge_group:
    types: [checks_requested]

jobs:
  run:
    name: Run Blocks
    runs-on: ubuntu-latest
    env:
      MLIR_SYS_190_PREFIX: /usr/lib/llvm-19/
      LLVM_SYS_191_PREFIX: /usr/lib/llvm-19/
      TABLEGEN_190_PREFIX: /usr/lib/llvm-19/
      RPC_ENDPOINT_TESTNET: ${{ secrets.RPC_ENDPOINT_TESTNET }}
      RPC_ENDPOINT_MAINNET: ${{ secrets.RPC_ENDPOINT_MAINNET }}
    strategy:
      matrix:
        runner: [native, vm]
        block: [742001, 769597, 779328, 801008, 803072]
      fail-fast: false
    defaults:
      run:
        shell: bash
        working-directory: ./starknet-replay
    steps:
<<<<<<< HEAD
      # We checkout replay as it's the main repository for this workflow
      - name: Checkout Replay
        uses: actions/checkout@v4
=======
      - uses: actions/checkout@v4
      - uses: dtolnay/rust-toolchain@1.84.0
>>>>>>> 45a4eaac
        with:
          repository: lambdaclass/starknet-replay
          path: starknet-replay
      # We need native to build the runtime
      - name: Checkout Native
        uses: actions/checkout@v4
        with:
          path: cairo_native
      - name: Checkout Sequencer
        uses: actions/checkout@v4
        with:
          repository: lambdaclass/sequencer
          path: sequencer
          ref: replay

      - name: Cache RPC Calls
        uses: actions/cache@v4
        with:
          path: starknet-replay/rpc_cache
          key: cache-${{matrix.block}}-${{matrix.runner}}

      # Install dependencies
      - uses: ./cairo_native/.github/actions/install-linux-deps
      - name: Setup rust env
        uses: dtolnay/rust-toolchain@1.83.0
      - name: Retreive cached dependecies
        uses: Swatinem/rust-cache@v2
        with:
          workspaces: "starknet-replay -> target"
          cache-directories: "cairo_native"

      - name: Build Cairo Native Runtime Library
        shell: bash
        run: |
          cd ../cairo_native
          make runtime
          echo "CAIRO_NATIVE_RUNTIME_LIBRARY=$(pwd)/libcairo_native_runtime.a" > $GITHUB_ENV

      - name: Patch replay dependencies
        run: |
          # Updates sequencer dependency to local path
          name='[[:alnum:]_-]+'
          sequencer_url='"https:\/\/github.com\/lambdaclass\/sequencer\.git"'
          rev='"[[:alnum:]]+"'
          new_path='"..\/sequencer\/crates\/\1"'
          sed -i'' -r "s/^($name) = \{ git = $sequencer_url, rev = $rev/\1 = { path = $new_path/" Cargo.toml

          # Updates native dependency to local path
          new_path='"..\/cairo_native"'
          sed -i'' -r "s/^cairo-native = .*/cairo-native.path = $new_path/" Cargo.toml

          git diff

      - name: Patch sequencer dependencies
        run: |
          cd ../sequencer

          # Updates native dependency to local path
          new_path='"..\/cairo_native"'
          sed -i'' -r "s/^cairo-native = .*/cairo-native.path = $new_path/" Cargo.toml

          # Update native submodule
          git rm crates/blockifier/cairo_native
          ln -s ../../../cairo_native/ crates/blockifier/cairo_native

          git diff

      - name: Run with Native
        if: ${{ matrix.runner == 'native' }}
        run: |
          cargo run --release --features state_dump block mainnet ${{ matrix.block }}

      - name: Run with VM
        if: ${{ matrix.runner == 'vm' }}
        run: |
          cargo run --release --features "state_dump,only_cairo_vm" block mainnet ${{ matrix.block }}

      - name: Upload dumps
        uses: actions/upload-artifact@v4
        with:
          name: dump-${{matrix.block}}-${{matrix.runner}}
          path: starknet-replay/state_dumps/${{matrix.runner}}

  compare:
    name: Compare Dumps
    needs: [run]
    runs-on: ubuntu-latest
    strategy:
      matrix:
        block: [742001, 769597, 779328, 801008, 803072]
      fail-fast: false
    steps:
      - uses: actions/checkout@v4

      - name: Fetch Native dumps
        uses: actions/download-artifact@v4
        with:
          pattern: dump-*-native
          path: state_dumps/native
          merge-multiple: true
        continue-on-error: true
      - name: Fetch VM dumps
        uses: actions/download-artifact@v4
        with:
          pattern: dump-*-vm
          path: state_dumps/vm
          merge-multiple: true
        continue-on-error: true

      - name: Compare states
        run: |
          ./scripts/cmp_state_dumps.sh<|MERGE_RESOLUTION|>--- conflicted
+++ resolved
@@ -26,14 +26,9 @@
         shell: bash
         working-directory: ./starknet-replay
     steps:
-<<<<<<< HEAD
       # We checkout replay as it's the main repository for this workflow
       - name: Checkout Replay
         uses: actions/checkout@v4
-=======
-      - uses: actions/checkout@v4
-      - uses: dtolnay/rust-toolchain@1.84.0
->>>>>>> 45a4eaac
         with:
           repository: lambdaclass/starknet-replay
           path: starknet-replay
@@ -58,7 +53,7 @@
       # Install dependencies
       - uses: ./cairo_native/.github/actions/install-linux-deps
       - name: Setup rust env
-        uses: dtolnay/rust-toolchain@1.83.0
+        uses: dtolnay/rust-toolchain@1.84.0
       - name: Retreive cached dependecies
         uses: Swatinem/rust-cache@v2
         with:
