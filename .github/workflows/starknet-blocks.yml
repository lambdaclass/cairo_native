name: Starknet Blocks

on:
  pull_request:
    branches: [main]
  merge_group:
    types: [checks_requested]

jobs:
  run-blocks:
    name: Run Blocks
    runs-on: ubuntu-latest
    env:
      MLIR_SYS_190_PREFIX: /usr/lib/llvm-19/
      LLVM_SYS_191_PREFIX: /usr/lib/llvm-19/
      TABLEGEN_190_PREFIX: /usr/lib/llvm-19/
      RPC_ENDPOINT_TESTNET: ${{ secrets.RPC_ENDPOINT_TESTNET }}
      RPC_ENDPOINT_MAINNET: ${{ secrets.RPC_ENDPOINT_MAINNET }}
    strategy:
      matrix:
        runner: [native, vm]
        block: [742001, 769597, 779328, 801008, 803072]
      fail-fast: false
    defaults:
      run:
        shell: bash
        working-directory: ./starknet-replay
    steps:
      # We checkout replay as it's the main repository for this workflow
      - name: Checkout Replay
        uses: actions/checkout@v4
        with:
          repository: lambdaclass/starknet-replay
          path: starknet-replay
          # https://github.com/lambdaclass/starknet-replay/pull/190
          ref: cd0c13efbe5a583cfe82910c623911af28aeaf5a
      # We need native to use the linux deps ci action
      - name: Checkout Native
        uses: actions/checkout@v4
        with:
          path: cairo_native
      - name: Checkout Sequencer
        uses: actions/checkout@v4
        with:
          repository: lambdaclass/sequencer
          path: sequencer
<<<<<<< HEAD
          # https://github.com/lambdaclass/sequencer/pull/73
          ref: fe5d445ad6da8bbbd82b044e9115add4aea910af
      
      - name: Restore RPC Calls
        id: restore-rpc-calls
        uses: actions/cache/restore@v4.2.0
=======
          # https://github.com/lambdaclass/sequencer/pull/77
          ref: 569bd245abb4a203552c053ef3461ffac1e76e24
      - name: Cache RPC Calls
        uses: actions/cache@v4.2.0
>>>>>>> 1789bc01
        with:
          path: starknet-replay/cache
          key: cache-${{matrix.block}}-${{ github.run_id }}
          restore-keys: |
            cache-${{matrix.block}}

      # Install dependencies
      - uses: ./cairo_native/.github/actions/install-linux-deps
      - name: Setup rust env
        uses: dtolnay/rust-toolchain@1.84.1
      - name: Retreive cached dependecies
        uses: Swatinem/rust-cache@v2
        with:
          workspaces: |
            starknet-replay
            cairo_native

      - name: Patch replay dependencies
        run: |
          # Updates sequencer dependency to local path
          name='[[:alnum:]_-]+'
          sequencer_url='"https:\/\/github.com\/lambdaclass\/sequencer\.git"'
          rev='"[^"]+"'
          new_path='"..\/sequencer\/crates\/\1"'
          sed -i'' -r "s/^($name) = \{ git = $sequencer_url, (rev|branch) = $rev/\1 = { path = $new_path/" Cargo.toml

          # Updates native dependency to local path
          new_path='"..\/cairo_native"'
          sed -i'' -r "s/^cairo-native = .*/cairo-native.path = $new_path/" Cargo.toml

          git diff

      - name: Patch sequencer dependencies
        run: |
          cd ../sequencer

          # Updates native dependency to local path
          new_path='"..\/cairo_native"'
          sed -i'' -r "s/^cairo-native = .*/cairo-native.path = $new_path/" Cargo.toml

          git diff

      - name: Run with Native
        if: ${{ matrix.runner == 'native' }}
        run: |
          cargo run --release --bin replay --features state_dump block mainnet ${{ matrix.block }}

      - name: Run with VM
        if: ${{ matrix.runner == 'vm' }}
        run: |
          cargo run --release --bin replay --features "state_dump,only_cairo_vm" block mainnet ${{ matrix.block }}

      - name: Upload dumps
        uses: actions/upload-artifact@v4
        with:
          name: dump-${{matrix.block}}-${{matrix.runner}}
          path: starknet-replay/state_dumps/${{matrix.runner}}
        
      - name: Save RPC Calls
        uses: actions/cache/save@v4.2.0
        if: ${{ always() && matrix.runner == 'vm' }}
        with:
          path: starknet-replay/cache
          key: ${{ steps.restore-rpc-calls.outputs.cache-primary-key }}
          
  compare-dumps:
    name: Compare Dumps
    needs: [run-blocks]
    runs-on: ubuntu-latest
    steps:
      - uses: actions/checkout@v4

      - name: Fetch Native dumps
        uses: actions/download-artifact@v4
        with:
          pattern: dump-*-native
          path: state_dumps/native
          merge-multiple: true
        continue-on-error: true
      - name: Fetch VM dumps
        uses: actions/download-artifact@v4
        with:
          pattern: dump-*-vm
          path: state_dumps/vm
          merge-multiple: true
        continue-on-error: true

      - name: Compare states
        run: python ./scripts/cmp_state_dumps.py<|MERGE_RESOLUTION|>--- conflicted
+++ resolved
@@ -44,19 +44,12 @@
         with:
           repository: lambdaclass/sequencer
           path: sequencer
-<<<<<<< HEAD
-          # https://github.com/lambdaclass/sequencer/pull/73
-          ref: fe5d445ad6da8bbbd82b044e9115add4aea910af
+          # https://github.com/lambdaclass/sequencer/pull/77
+          ref: 569bd245abb4a203552c053ef3461ffac1e76e24
       
       - name: Restore RPC Calls
         id: restore-rpc-calls
         uses: actions/cache/restore@v4.2.0
-=======
-          # https://github.com/lambdaclass/sequencer/pull/77
-          ref: 569bd245abb4a203552c053ef3461ffac1e76e24
-      - name: Cache RPC Calls
-        uses: actions/cache@v4.2.0
->>>>>>> 1789bc01
         with:
           path: starknet-replay/cache
           key: cache-${{matrix.block}}-${{ github.run_id }}
