--- conflicted
+++ resolved
@@ -161,8 +161,6 @@
       RUST_LOG: debug
     steps:
       - uses: actions/checkout@v4
-<<<<<<< HEAD
-=======
       - name: check and free hdd space left
         run: |
           echo "Listing 20 largest packages"
@@ -182,7 +180,6 @@
           sudo rm -rf /usr/share/dotnet/
           sudo rm -rf /usr/local/lib/android
           df -h
->>>>>>> b1b57081
       - name: Setup rust env
         uses: dtolnay/rust-toolchain@1.76
       - name: Retreive cached dependecies
@@ -207,9 +204,6 @@
         run: cargo build --profile=ci --package=cairo-native-runtime
       - name: test and generate coverage
         run: make coverage
-<<<<<<< HEAD
-      - name: Upload coverage to Codecov
-=======
       - name: save coverage data
         uses: actions/upload-artifact@v4
         with:
@@ -228,7 +222,6 @@
         with:
           name: coverage_data
       - name: Upload coverage
->>>>>>> b1b57081
         uses: codecov/codecov-action@v4
         with:
           token: ${{ secrets.CODECOV_TOKEN }}
