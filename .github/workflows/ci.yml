name: CI

on:
  push:
    branches: [main]
  pull_request:
  merge_group:
    types: [checks_requested]

concurrency:
  group: ${{ github.workflow }}-${{ github.ref }}
  cancel-in-progress: ${{ github.ref != 'refs/heads/main' }}

jobs:
  check:
    name: clippy
    runs-on: ubuntu-24.04
    env:
      MLIR_SYS_190_PREFIX: /usr/lib/llvm-19/
      LLVM_SYS_191_PREFIX: /usr/lib/llvm-19/
      TABLEGEN_190_PREFIX: /usr/lib/llvm-19/
    steps:
      - uses: actions/checkout@v4
      - uses: dtolnay/rust-toolchain@1.84.1
        with:
          components: clippy, rustfmt
      - uses: Swatinem/rust-cache@v2
      - name: add llvm deb repository
        uses: myci-actions/add-deb-repo@11
        with:
          repo: deb http://apt.llvm.org/jammy/ llvm-toolchain-jammy-19 main
          repo-name: llvm-repo
          keys-asc: https://apt.llvm.org/llvm-snapshot.gpg.key
      - name: Install LLVM
        run: sudo apt-get install llvm-19 llvm-19-dev llvm-19-runtime clang-19 clang-tools-19 lld-19 libpolly-19-dev libmlir-19-dev mlir-19-tools
      - name: Clippy
        run: make check

  fmt:
    name: rustfmt
    runs-on: ubuntu-24.04
    steps:
      - uses: actions/checkout@v4
      - uses: dtolnay/rust-toolchain@1.84.1
        with:
          components: rustfmt
      - run: cargo fmt --all -- --check
      - name: Find Comment
        continue-on-error: true
        if: success() || failure()
        uses: peter-evans/find-comment@v3
        id: fc
        with:
          issue-number: ${{ github.event.pull_request.number }}
          comment-author: "github-actions[bot]"
          body-includes: thiscommentistofindthisformatcomment
      - name: Create or update comment
        continue-on-error: true
        if: failure()
        uses: peter-evans/create-or-update-comment@v4
        with:
          comment-id: ${{ steps.fc.outputs.comment-id }}
          issue-number: ${{ github.event.pull_request.number }}
          body: |
            ❌ Code is not formatted! Please run `cargo format` and push the changes.

            <!-- thiscommentistofindthisformatcomment -->
          edit-mode: replace
      - name: Create or update comment
        continue-on-error: true
        if: ${{ success() && steps.fc.outputs.comment-id != null }}
        uses: peter-evans/create-or-update-comment@v4
        with:
          comment-id: ${{ steps.fc.outputs.comment-id }}
          issue-number: ${{ github.event.pull_request.number }}
          body: |
            ✅ Code is now correctly formatted.

            <!-- thiscommentistofindthisformatcomment -->
          edit-mode: replace

  # Check for unnecessary dependencies.
  udeps:
    runs-on: ubuntu-24.04
    env:
      MLIR_SYS_190_PREFIX: /usr/lib/llvm-19/
      LLVM_SYS_191_PREFIX: /usr/lib/llvm-19/
      TABLEGEN_190_PREFIX: /usr/lib/llvm-19/
    steps:
      - uses: actions/checkout@v4
      - uses: dtolnay/rust-toolchain@master
        with:
          toolchain: nightly
          components: rustfmt

      - name: add llvm deb repository
        uses: myci-actions/add-deb-repo@11
        with:
          repo: deb http://apt.llvm.org/jammy/ llvm-toolchain-jammy-19 main
          repo-name: llvm-repo
          keys-asc: https://apt.llvm.org/llvm-snapshot.gpg.key
      - name: Install LLVM
        run: sudo apt-get install llvm-19 llvm-19-dev llvm-19-runtime clang-19 clang-tools-19 lld-19 libpolly-19-dev libmlir-19-dev mlir-19-tools
      - name: Machete
        uses: bnjbvr/cargo-machete@main

  test:
    name: test (linux, amd64)
    runs-on: ubuntu-24.04
    env:
      MLIR_SYS_190_PREFIX: /usr/lib/llvm-19/
      LLVM_SYS_191_PREFIX: /usr/lib/llvm-19/
      TABLEGEN_190_PREFIX: /usr/lib/llvm-19/
      RUST_LOG: cairo_native=debug,cairo_native_test=debug
    steps:
      - uses: actions/checkout@v4
      - name: check and free hdd space left
        run: |
          echo "Listing 20 largest packages"
          dpkg-query -Wf '${Installed-Size}\t${Package}\n' | sort -n | tail -n 20
          df -h
          sudo apt-get update
          sudo apt-get remove -y '^llvm-.*'
          sudo apt-get remove -y 'php.*'
          sudo apt-get remove -y '^dotnet-.*'
          sudo apt-get remove -y '^temurin-.*'
          sudo apt-get remove -y azure-cli microsoft-edge-stable google-chrome-stable firefox mono-devel
          sudo apt-get autoremove -y
          sudo apt-get clean
          df -h
          echo "Removing large directories"
          # deleting 15GB
          sudo rm -rf /usr/share/dotnet/
          sudo rm -rf /usr/local/lib/android
          df -h
      - name: Setup rust env
        uses: dtolnay/rust-toolchain@1.84.1
      - name: Retreive cached dependecies
        uses: Swatinem/rust-cache@v2
      - name: add llvm deb repository
        uses: myci-actions/add-deb-repo@11
        with:
          repo: deb http://apt.llvm.org/jammy/ llvm-toolchain-jammy-19 main
          repo-name: llvm-repo
          keys-asc: https://apt.llvm.org/llvm-snapshot.gpg.key
      - run: sudo apt-get update && sudo apt-get upgrade -y
      - name: Install LLVM
        run: sudo apt-get install llvm-19 llvm-19-dev llvm-19-runtime clang-19 clang-tools-19 lld-19 libpolly-19-dev libmlir-19-dev mlir-19-tools
      - name: Install deps
        run: make deps
      - name: test
        run: make test-ci
      - name: test-cairo
        run: make test-cairo

  test_macos:
    name: Test (macOS, Apple silicon)
    runs-on: macos-14
    env:
      CARGO_TERM_COLOR: always
      LIBRARY_PATH: /opt/homebrew/lib
      MLIR_SYS_190_PREFIX: /opt/homebrew/opt/llvm@19
      LLVM_SYS_191_PREFIX: /opt/homebrew/opt/llvm@19
      TABLEGEN_190_PREFIX: /opt/homebrew/opt/llvm@19
      RUST_LOG: cairo_native=debug,cairo_native_test=debug
    steps:
      - uses: actions/checkout@v4
      - name: Rustup toolchain install
        uses: dtolnay/rust-toolchain@1.84.1
        with:
          components: clippy
      - name: Rust `$PATH` workaround.
        run: echo "$HOME/.cargo/bin" >> $GITHUB_PATH
      - uses: Homebrew/actions/setup-homebrew@master
      - name: Install scarb
        uses: software-mansion/setup-scarb@v1
        with:
          scarb-version: "2.11.2"
      - name: Install deps
        run: make deps
      - name: Run tests
        run: make test-ci
      - name: test-cairo
        run: make test-cairo

  coverage:
    name: coverage
    runs-on: ubuntu-24.04
    strategy:
      matrix:
        partition: [1, 2, 3, 4]
        include:
          - partition: 1
            output: lcov-1.info
          - partition: 2
            output: lcov-2.info
          - partition: 3
            output: lcov-3.info
          - partition: 4
            output: lcov-4.info
    env:
      MLIR_SYS_190_PREFIX: /usr/lib/llvm-19/
      LLVM_SYS_191_PREFIX: /usr/lib/llvm-19/
      TABLEGEN_190_PREFIX: /usr/lib/llvm-19/
      RUST_LOG: cairo_native=debug
    steps:
      - uses: actions/checkout@v4
      - name: check and free hdd space left
        run: |
          echo "Listing 20 largest packages"
          dpkg-query -Wf '${Installed-Size}\t${Package}\n' | sort -n | tail -n 20
          df -h
          sudo apt-get update
          sudo apt-get remove -y '^llvm-.*'
          sudo apt-get remove -y 'php.*'
          sudo apt-get remove -y '^dotnet-.*'
          sudo apt-get remove -y '^temurin-.*'
          sudo apt-get remove -y azure-cli microsoft-edge-stable google-chrome-stable firefox mono-devel
          sudo apt-get autoremove -y
          sudo apt-get clean
          df -h
          echo "Removing large directories"
          # deleting 15GB
          sudo rm -rf /usr/share/dotnet/
          sudo rm -rf /usr/local/lib/android
          df -h
      - name: Setup rust env
        uses: dtolnay/rust-toolchain@1.84.1
      - name: Retreive cached dependecies
        uses: Swatinem/rust-cache@v2
      - name: add llvm deb repository
        uses: myci-actions/add-deb-repo@11
        with:
          repo: deb http://apt.llvm.org/jammy/ llvm-toolchain-jammy-19 main
          repo-name: llvm-repo
          keys-asc: https://apt.llvm.org/llvm-snapshot.gpg.key
      - name: Install LLVM
        run: sudo apt-get install llvm-19 llvm-19-dev llvm-19-runtime clang-19 clang-tools-19 lld-19 libpolly-19-dev libmlir-19-dev mlir-19-tools
      - name: Install testing tools
        uses: taiki-e/install-action@v2
        with:
          tool: cargo-nextest,cargo-llvm-cov
      - name: Install scarb
        uses: software-mansion/setup-scarb@v1
        with:
          scarb-version: "2.11.2"
      - name: Install deps
        run: make deps
      - name: Build alexandria
        run: make check-llvm && make needs-cairo2 && make build-alexandria

      - name: Run tests and generate coverage partition ${{ matrix.partition }}
        run: cargo llvm-cov nextest --verbose --features=scarb --lcov --output-path ${{ matrix.output }} --partition count:${{ matrix.partition }}/4

      - name: test and generate coverage corelib
        if: ${{ matrix.partition == '1' }}
        run: cargo llvm-cov nextest --verbose --features=scarb --lcov --output-path lcov-test.info run --bin cairo-native-test -- corelib

      - name: save coverage data with corelib
        if: ${{ matrix.partition == '1' }}
        uses: actions/upload-artifact@v4
        with:
          name: coverage-data-1
          path: |
            ./${{ matrix.output }}
            ./lcov-test.info

      - name: save coverage data
        if: ${{ matrix.partition != '1' }}
        uses: actions/upload-artifact@v4
        with:
          name: coverage-data-${{ matrix.partition }}
          path: ./${{ matrix.output }}

  upload-coverage:
    name: Upload Coverage
    runs-on: ubuntu-24.04
    needs: [coverage]
    steps:
      - name: Setup rust env
        uses: dtolnay/rust-toolchain@1.84.1
      - name: Retreive cached dependencies
        uses: Swatinem/rust-cache@v2
      - name: Install testing tools
        uses: taiki-e/install-action@v2
        with:
          tool: cargo-nextest,cargo-llvm-cov
      - name: Checkout
        uses: actions/checkout@v4
      - name: Download artifacts partition 1
        uses: actions/download-artifact@v4
        with:
          name: coverage-data-1
      - name: Download artifacts partition 2
        uses: actions/download-artifact@v4
        with:
          name: coverage-data-2
      - name: Download artifacts partition 3
        uses: actions/download-artifact@v4
        with:
          name: coverage-data-3
      - name: Download artifacts partition 4
        uses: actions/download-artifact@v4
        with:
          name: coverage-data-4
      - name: Install lcov
        run: sudo apt-get update && sudo apt-get install -y lcov
      - name: Merge the reports
        run: lcov -a lcov-1.info -a lcov-2.info -a lcov-3.info -a lcov-4.info -o lcov.info
      - name: Upload coverage
        uses: codecov/codecov-action@v4
        with:
          token: ${{ secrets.CODECOV_TOKEN }}
          files: ./lcov.info,./lcov-test.info
          fail_ci_if_error: true
          verbose: true

  dockerfile:
    name: dockerfile (linux, amd64)
    runs-on: ubuntu-24.04
    steps:
      - uses: actions/checkout@v4
      - name: check and free hdd space left
        run: |
          echo "Listing 20 largest packages"
          dpkg-query -Wf '${Installed-Size}\t${Package}\n' | sort -n | tail -n 20
          df -h
          sudo apt-get update
          sudo apt-get remove -y '^llvm-.*'
          sudo apt-get remove -y 'php.*'
          sudo apt-get remove -y '^dotnet-.*'
          sudo apt-get remove -y '^temurin-.*'
          sudo apt-get remove -y azure-cli microsoft-edge-stable google-chrome-stable firefox mono-devel
          sudo apt-get autoremove -y
          sudo apt-get clean
          df -h
          echo "Removing large directories"
          # deleting 15GB
          sudo rm -rf /usr/share/dotnet/
          sudo rm -rf /usr/local/lib/android
          df -h
      - name: build image
        run: docker build .

  build-sierra-emu:
    name: Build sierra-emu
    runs-on: ubuntu-latest

    steps:
    - uses: actions/checkout@v4
    - name: Retreive cached dependecies
      uses: Swatinem/rust-cache@v2
    - name: Deps
      working-directory: ./debug_utils/sierra-emu
      run: make deps
    - name: Build
      working-directory: ./debug_utils/sierra-emu
      run: cargo build --all-features --verbose
    - name: Run tests
      working-directory: ./debug_utils/sierra-emu
<<<<<<< HEAD
      run: make test
    - name: Run corelib's tests
      working-directory: ./debug_utils/sierra-emu
      run: cargo test -- --ignored
=======
      run: make test-no-corelib
    - name: Run corelib's tests (WIP)
      working-directory: ./debug_utils/sierra-emu
      run: cargo test test-corelib -- --nocapture
>>>>>>> 1f3bf94c
      continue-on-error: true # ignore result for now. When sierra-emu is fully implemented this should be removed<|MERGE_RESOLUTION|>--- conflicted
+++ resolved
@@ -358,15 +358,8 @@
       run: cargo build --all-features --verbose
     - name: Run tests
       working-directory: ./debug_utils/sierra-emu
-<<<<<<< HEAD
-      run: make test
-    - name: Run corelib's tests
-      working-directory: ./debug_utils/sierra-emu
-      run: cargo test -- --ignored
-=======
       run: make test-no-corelib
     - name: Run corelib's tests (WIP)
       working-directory: ./debug_utils/sierra-emu
       run: cargo test test-corelib -- --nocapture
->>>>>>> 1f3bf94c
       continue-on-error: true # ignore result for now. When sierra-emu is fully implemented this should be removed