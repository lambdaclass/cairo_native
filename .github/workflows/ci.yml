name: CI

on:
  push:
    branches: [main]
  pull_request:
  merge_group:
    types: [checks_requested]

concurrency:
  group: ${{ github.workflow }}-${{ github.ref }}
  cancel-in-progress: ${{ github.ref != 'refs/heads/main' }}

jobs:
  check:
    name: clippy
    runs-on: ubuntu-24.04
    env:
      MLIR_SYS_190_PREFIX: /usr/lib/llvm-19/
      LLVM_SYS_191_PREFIX: /usr/lib/llvm-19/
      TABLEGEN_190_PREFIX: /usr/lib/llvm-19/
    steps:
      - uses: actions/checkout@v4
      - uses: dtolnay/rust-toolchain@1.84.1
        with:
          components: clippy, rustfmt
      - uses: Swatinem/rust-cache@v2
      - name: add llvm deb repository
        uses: myci-actions/add-deb-repo@11
        with:
          repo: deb http://apt.llvm.org/jammy/ llvm-toolchain-jammy-19 main
          repo-name: llvm-repo
          keys-asc: https://apt.llvm.org/llvm-snapshot.gpg.key
      - name: Install LLVM
        run: sudo apt-get install llvm-19 llvm-19-dev llvm-19-runtime clang-19 clang-tools-19 lld-19 libpolly-19-dev libmlir-19-dev mlir-19-tools
      - name: Clippy
        run: make check

  fmt:
    name: rustfmt
    runs-on: ubuntu-24.04
    steps:
      - uses: actions/checkout@v4
      - uses: dtolnay/rust-toolchain@1.84.1
        with:
          components: rustfmt
      - run: cargo fmt --all -- --check
      - name: Find Comment
        continue-on-error: true
        if: success() || failure()
        uses: peter-evans/find-comment@v3
        id: fc
        with:
          issue-number: ${{ github.event.pull_request.number }}
          comment-author: "github-actions[bot]"
          body-includes: thiscommentistofindthisformatcomment
      - name: Create or update comment
        continue-on-error: true
        if: failure()
        uses: peter-evans/create-or-update-comment@v4
        with:
          comment-id: ${{ steps.fc.outputs.comment-id }}
          issue-number: ${{ github.event.pull_request.number }}
          body: |
            ❌ Code is not formatted! Please run `cargo format` and push the changes.

            <!-- thiscommentistofindthisformatcomment -->
          edit-mode: replace
      - name: Create or update comment
        continue-on-error: true
        if: ${{ success() && steps.fc.outputs.comment-id != null }}
        uses: peter-evans/create-or-update-comment@v4
        with:
          comment-id: ${{ steps.fc.outputs.comment-id }}
          issue-number: ${{ github.event.pull_request.number }}
          body: |
            ✅ Code is now correctly formatted.

            <!-- thiscommentistofindthisformatcomment -->
          edit-mode: replace

  # Check for unnecessary dependencies.
  udeps:
    runs-on: ubuntu-24.04
    env:
      MLIR_SYS_190_PREFIX: /usr/lib/llvm-19/
      LLVM_SYS_191_PREFIX: /usr/lib/llvm-19/
      TABLEGEN_190_PREFIX: /usr/lib/llvm-19/
    steps:
      - uses: actions/checkout@v4
      - uses: dtolnay/rust-toolchain@master
        with:
          toolchain: nightly
          components: rustfmt

      - name: add llvm deb repository
        uses: myci-actions/add-deb-repo@11
        with:
          repo: deb http://apt.llvm.org/jammy/ llvm-toolchain-jammy-19 main
          repo-name: llvm-repo
          keys-asc: https://apt.llvm.org/llvm-snapshot.gpg.key
      - name: Install LLVM
        run: sudo apt-get install llvm-19 llvm-19-dev llvm-19-runtime clang-19 clang-tools-19 lld-19 libpolly-19-dev libmlir-19-dev mlir-19-tools
      - name: Machete
        uses: bnjbvr/cargo-machete@main

  test:
    name: test (linux, amd64)
    runs-on: ubuntu-24.04
    env:
      MLIR_SYS_190_PREFIX: /usr/lib/llvm-19/
      LLVM_SYS_191_PREFIX: /usr/lib/llvm-19/
      TABLEGEN_190_PREFIX: /usr/lib/llvm-19/
      RUST_LOG: cairo_native=debug,cairo_native_test=debug
    steps:
      - uses: actions/checkout@v4
      - name: check and free hdd space left
        run: |
          echo "Listing 20 largest packages"
          dpkg-query -Wf '${Installed-Size}\t${Package}\n' | sort -n | tail -n 20
          df -h
          sudo apt-get update
          sudo apt-get remove -y '^llvm-.*'
          sudo apt-get remove -y 'php.*'
          sudo apt-get remove -y '^dotnet-.*'
          sudo apt-get remove -y '^temurin-.*'
          sudo apt-get remove -y azure-cli microsoft-edge-stable google-chrome-stable firefox mono-devel
          sudo apt-get autoremove -y
          sudo apt-get clean
          df -h
          echo "Removing large directories"
          # deleting 15GB
          sudo rm -rf /usr/share/dotnet/
          sudo rm -rf /usr/local/lib/android
          df -h
      - name: Setup rust env
        uses: dtolnay/rust-toolchain@1.84.1
      - name: Retreive cached dependecies
        uses: Swatinem/rust-cache@v2
      - name: add llvm deb repository
        uses: myci-actions/add-deb-repo@11
        with:
          repo: deb http://apt.llvm.org/jammy/ llvm-toolchain-jammy-19 main
          repo-name: llvm-repo
          keys-asc: https://apt.llvm.org/llvm-snapshot.gpg.key
      - run: sudo apt-get update && sudo apt-get upgrade -y
      - name: Install LLVM
        run: sudo apt-get install llvm-19 llvm-19-dev llvm-19-runtime clang-19 clang-tools-19 lld-19 libpolly-19-dev libmlir-19-dev mlir-19-tools
      - name: Install deps
        run: make deps
      - name: test
        run: make test-ci
      - name: test-cairo
        run: make test-cairo

  test_macos:
    name: Test (macOS, Apple silicon)
    runs-on: macos-14
    env:
      CARGO_TERM_COLOR: always
      LIBRARY_PATH: /opt/homebrew/lib
      MLIR_SYS_190_PREFIX: /opt/homebrew/opt/llvm@19
      LLVM_SYS_191_PREFIX: /opt/homebrew/opt/llvm@19
      TABLEGEN_190_PREFIX: /opt/homebrew/opt/llvm@19
      RUST_LOG: cairo_native=debug,cairo_native_test=debug
    steps:
      - uses: actions/checkout@v4
      - name: Rustup toolchain install
        uses: dtolnay/rust-toolchain@1.84.1
        with:
          components: clippy
      - name: Rust `$PATH` workaround.
        run: echo "$HOME/.cargo/bin" >> $GITHUB_PATH
      - uses: Homebrew/actions/setup-homebrew@master
      - name: Install scarb
        uses: software-mansion/setup-scarb@v1
        with:
          scarb-version: "2.11.2"
      - name: Install deps
        run: make deps
      - name: Run tests
        run: make test-ci
      - name: test-cairo
        run: make test-cairo

  coverage:
    name: coverage
    runs-on: ubuntu-24.04
    strategy:
      matrix:
        partition: [1, 2, 3, 4]
        include:
          - partition: 1
            output: lcov-1.info
          - partition: 2
            output: lcov-2.info
          - partition: 3
            output: lcov-3.info
          - partition: 4
            output: lcov-4.info
    env:
      MLIR_SYS_190_PREFIX: /usr/lib/llvm-19/
      LLVM_SYS_191_PREFIX: /usr/lib/llvm-19/
      TABLEGEN_190_PREFIX: /usr/lib/llvm-19/
      RUST_LOG: cairo_native=debug
    steps:
      - uses: actions/checkout@v4
      - name: check and free hdd space left
        run: |
          echo "Listing 20 largest packages"
          dpkg-query -Wf '${Installed-Size}\t${Package}\n' | sort -n | tail -n 20
          df -h
          sudo apt-get update
          sudo apt-get remove -y '^llvm-.*'
          sudo apt-get remove -y 'php.*'
          sudo apt-get remove -y '^dotnet-.*'
          sudo apt-get remove -y '^temurin-.*'
          sudo apt-get remove -y azure-cli microsoft-edge-stable google-chrome-stable firefox mono-devel
          sudo apt-get autoremove -y
          sudo apt-get clean
          df -h
          echo "Removing large directories"
          # deleting 15GB
          sudo rm -rf /usr/share/dotnet/
          sudo rm -rf /usr/local/lib/android
          df -h
      - name: Setup rust env
        uses: dtolnay/rust-toolchain@1.84.1
      - name: Retreive cached dependecies
        uses: Swatinem/rust-cache@v2
      - name: add llvm deb repository
        uses: myci-actions/add-deb-repo@11
        with:
          repo: deb http://apt.llvm.org/jammy/ llvm-toolchain-jammy-19 main
          repo-name: llvm-repo
          keys-asc: https://apt.llvm.org/llvm-snapshot.gpg.key
      - name: Install LLVM
        run: sudo apt-get install llvm-19 llvm-19-dev llvm-19-runtime clang-19 clang-tools-19 lld-19 libpolly-19-dev libmlir-19-dev mlir-19-tools
      - name: Install testing tools
        uses: taiki-e/install-action@v2
        with:
          tool: cargo-nextest,cargo-llvm-cov
      - name: Install scarb
        uses: software-mansion/setup-scarb@v1
        with:
          scarb-version: "2.11.2"
      - name: Install deps
        run: make deps
      - name: Build alexandria
        run: make check-llvm && make needs-cairo2 && make build-alexandria

      - name: Run tests and generate coverage partition ${{ matrix.partition }}
        run: cargo llvm-cov nextest --verbose --features=scarb --lcov --output-path ${{ matrix.output }} --partition count:${{ matrix.partition }}/4

      - name: test and generate coverage corelib
        if: ${{ matrix.partition == '1' }}
        run: cargo llvm-cov nextest --verbose --features=scarb --lcov --output-path lcov-test.info run --bin cairo-native-test -- corelib

      - name: save coverage data with corelib
        if: ${{ matrix.partition == '1' }}
        uses: actions/upload-artifact@v4
        with:
          name: coverage-data-1
          path: |
            ./${{ matrix.output }}
            ./lcov-test.info

      - name: save coverage data
        if: ${{ matrix.partition != '1' }}
        uses: actions/upload-artifact@v4
        with:
          name: coverage-data-${{ matrix.partition }}
          path: ./${{ matrix.output }}

  upload-coverage:
    name: Upload Coverage
    runs-on: ubuntu-24.04
    needs: [coverage]
    steps:
      - name: Setup rust env
        uses: dtolnay/rust-toolchain@1.84.1
      - name: Retreive cached dependencies
        uses: Swatinem/rust-cache@v2
      - name: Install testing tools
        uses: taiki-e/install-action@v2
        with:
          tool: cargo-nextest,cargo-llvm-cov
      - name: Checkout
        uses: actions/checkout@v4
      - name: Download artifacts partition 1
        uses: actions/download-artifact@v4
        with:
          name: coverage-data-1
      - name: Download artifacts partition 2
        uses: actions/download-artifact@v4
        with:
          name: coverage-data-2
      - name: Download artifacts partition 3
        uses: actions/download-artifact@v4
        with:
          name: coverage-data-3
      - name: Download artifacts partition 4
        uses: actions/download-artifact@v4
        with:
          name: coverage-data-4
      - name: Install lcov
        run: sudo apt-get update && sudo apt-get install -y lcov
      - name: Merge the reports
        run: lcov -a lcov-1.info -a lcov-2.info -a lcov-3.info -a lcov-4.info -o lcov.info
      - name: Upload coverage
        uses: codecov/codecov-action@v4
        with:
          token: ${{ secrets.CODECOV_TOKEN }}
          files: ./lcov.info,./lcov-test.info
          fail_ci_if_error: true
          verbose: true

  dockerfile:
    name: dockerfile (linux, amd64)
    runs-on: ubuntu-24.04
    steps:
      - uses: actions/checkout@v4
      - name: check and free hdd space left
        run: |
          echo "Listing 20 largest packages"
          dpkg-query -Wf '${Installed-Size}\t${Package}\n' | sort -n | tail -n 20
          df -h
          sudo apt-get update
          sudo apt-get remove -y '^llvm-.*'
          sudo apt-get remove -y 'php.*'
          sudo apt-get remove -y '^dotnet-.*'
          sudo apt-get remove -y '^temurin-.*'
          sudo apt-get remove -y azure-cli microsoft-edge-stable google-chrome-stable firefox mono-devel
          sudo apt-get autoremove -y
          sudo apt-get clean
          df -h
          echo "Removing large directories"
          # deleting 15GB
          sudo rm -rf /usr/share/dotnet/
          sudo rm -rf /usr/local/lib/android
          df -h
      - name: build image
        run: docker build .

  build-sierra-emu:
    name: Build sierra-emu
    runs-on: ubuntu-latest

    steps:
    - uses: actions/checkout@v4
    - name: Retreive cached dependecies
      uses: Swatinem/rust-cache@v2
    - name: Deps
      working-directory: ./debug_utils/sierra-emu
      run: make deps
    - name: Build
      working-directory: ./debug_utils/sierra-emu
      run: cargo build --all-features --verbose
    - name: Run tests
      working-directory: ./debug_utils/sierra-emu
<<<<<<< HEAD
      run: make test
  
  build-sierra2casm-dbg:
    name: Build sierra2casm-dbg
    runs-on: ubuntu-latest

    steps:
    - uses: actions/checkout@v4
    - name: Retreive cached dependecies
      uses: Swatinem/rust-cache@v2
    - name: Build
      working-directory: ./debug_utils/sierra2casm-dbg
      run: cargo build --all-features --verbose
    - name: Run tests
      working-directory: ./debug_utils/sierra2casm-dbg
      run: cargo test
=======
      run: make test-no-corelib
    - name: Run corelib's tests (WIP)
      working-directory: ./debug_utils/sierra-emu
      run: cargo test test_corelib -- --nocapture
      continue-on-error: true # ignore result for now. When sierra-emu is fully implemented this should be removed
>>>>>>> 35644b4e
<|MERGE_RESOLUTION|>--- conflicted
+++ resolved
@@ -358,9 +358,12 @@
       run: cargo build --all-features --verbose
     - name: Run tests
       working-directory: ./debug_utils/sierra-emu
-<<<<<<< HEAD
-      run: make test
-  
+      run: make test-no-corelib
+    - name: Run corelib's tests (WIP)
+      working-directory: ./debug_utils/sierra-emu
+      run: cargo test test_corelib -- --nocapture
+      continue-on-error: true # ignore result for now. When sierra-emu is fully implemented this should be removed
+
   build-sierra2casm-dbg:
     name: Build sierra2casm-dbg
     runs-on: ubuntu-latest
@@ -374,11 +377,4 @@
       run: cargo build --all-features --verbose
     - name: Run tests
       working-directory: ./debug_utils/sierra2casm-dbg
-      run: cargo test
-=======
-      run: make test-no-corelib
-    - name: Run corelib's tests (WIP)
-      working-directory: ./debug_utils/sierra-emu
-      run: cargo test test_corelib -- --nocapture
-      continue-on-error: true # ignore result for now. When sierra-emu is fully implemented this should be removed
->>>>>>> 35644b4e
+      run: cargo test