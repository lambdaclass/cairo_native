--- conflicted
+++ resolved
@@ -7,11 +7,7 @@
 
 env:
   RANGE_SIZE: 25
-<<<<<<< HEAD
   SEQUENCER_REV: b2fd7676427c1d26022b171b75d49cce1d524a12
-=======
-  SEQUENCER_REV: 93b6da848802297626556950a0c715952aca552d
->>>>>>> ebfa9a11
 
 jobs:
   run:
