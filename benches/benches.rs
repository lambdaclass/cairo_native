use cairo_lang_compiler::{
    compile_prepared_db, db::RootDatabase, project::setup_project, CompilerConfig,
};
<<<<<<< HEAD
use cairo_lang_runner::{SierraCasmRunner, StarknetState};
=======
use cairo_lang_runner::{RunResultValue, SierraCasmRunner, StarknetState};
>>>>>>> 4d379fe5
use cairo_lang_sierra::program::Program;
use cairo_lang_sierra_generator::replace_ids::DebugReplacer;
use cairo_lang_starknet::contract::get_contracts_info;
use cairo_native::{
    cache::{AotProgramCache, JitProgramCache},
    context::NativeContext,
    utils::find_function_id,
    OptLevel, Value,
};
use criterion::{criterion_group, criterion_main, Criterion};
use starknet_types_core::felt::Felt;
use std::path::Path;

fn criterion_benchmark(c: &mut Criterion) {
    let context = NativeContext::new();
    let mut aot_cache = AotProgramCache::new(&context);
    let mut jit_cache = JitProgramCache::new(&context);

    let factorial = load_contract("programs/benches/factorial_2M.cairo");
    let fibonacci = load_contract("programs/benches/fib_2M.cairo");
    let logistic_map = load_contract("programs/benches/logistic_map.cairo");

    let aot_factorial = aot_cache.compile_and_insert(Felt::ZERO, &factorial, OptLevel::Aggressive);
    let aot_fibonacci = aot_cache.compile_and_insert(Felt::ONE, &fibonacci, OptLevel::Aggressive);
    let aot_logistic_map =
        aot_cache.compile_and_insert(Felt::from(2), &logistic_map, OptLevel::Aggressive);

    let jit_factorial = jit_cache.compile_and_insert(Felt::ZERO, &factorial, OptLevel::Aggressive);
    let jit_fibonacci = jit_cache.compile_and_insert(Felt::ONE, &fibonacci, OptLevel::Aggressive);
    let jit_logistic_map =
        jit_cache.compile_and_insert(Felt::from(2), &logistic_map, OptLevel::Aggressive);

    let factorial_function_id =
        find_function_id(&factorial, "factorial_2M::factorial_2M::main").unwrap();
    let fibonacci_function_id = find_function_id(&fibonacci, "fib_2M::fib_2M::main").unwrap();
    let logistic_map_function_id =
        find_function_id(&logistic_map, "logistic_map::logistic_map::main").unwrap();

    let factorial_runner = load_contract_for_vm("programs/benches/factorial_2M.cairo");
    let fibonacci_runner = load_contract_for_vm("programs/benches/fib_2M.cairo");
    let logistic_map_runner = load_contract_for_vm("programs/benches/logistic_map.cairo");

    let factorial_function = factorial_runner
        .find_function("main")
        .expect("failed to find main factorial function");
    let fibonacci_function = fibonacci_runner
        .find_function("main")
        .expect("failed to find main fibonacci function");
    let logistic_map_function = logistic_map_runner
        .find_function("main")
        .expect("failed to find main logistic map function");

    {
        let mut factorial_group = c.benchmark_group("factorial_2M");

        factorial_group.bench_function("Cached JIT", |b| {
<<<<<<< HEAD
            b.iter(|| jit_factorial.invoke_dynamic(factorial_function_id, &[], Some(u128::MAX)));
        });
        factorial_group.bench_function("Cached AOT", |b| {
            b.iter(|| aot_factorial.invoke_dynamic(factorial_function_id, &[], Some(u128::MAX)));
=======
            b.iter(|| {
                let result = jit_factorial
                    .invoke_dynamic(factorial_function_id, &[], Some(u128::MAX))
                    .unwrap();
                let value = result.return_value;
                assert!(matches!(value, Value::Enum { tag: 0, .. }))
            });
        });
        factorial_group.bench_function("Cached AOT", |b| {
            b.iter(|| {
                let result = aot_factorial
                    .invoke_dynamic(factorial_function_id, &[], Some(u128::MAX))
                    .unwrap();
                let value = result.return_value;
                assert!(matches!(value, Value::Enum { tag: 0, .. }))
            });
>>>>>>> 4d379fe5
        });

        factorial_group.bench_function("VM", |b| {
            b.iter(|| {
<<<<<<< HEAD
                factorial_runner.run_function_with_starknet_context(
                    factorial_function,
                    &[],
                    Some(usize::MAX),
                    StarknetState::default(),
                )
=======
                let result = factorial_runner
                    .run_function_with_starknet_context(
                        factorial_function,
                        &[],
                        Some(usize::MAX),
                        StarknetState::default(),
                    )
                    .unwrap();
                let value = result.value;
                assert!(matches!(value, RunResultValue::Success(_)))
>>>>>>> 4d379fe5
            });
        });

        factorial_group.finish();
    }

    {
        let mut fibonacci_group = c.benchmark_group("fibonacci_2M");

        fibonacci_group.bench_function("Cached JIT", |b| {
<<<<<<< HEAD
            b.iter(|| jit_fibonacci.invoke_dynamic(fibonacci_function_id, &[], Some(u128::MAX)));
        });
        fibonacci_group.bench_function("Cached AOT", |b| {
            b.iter(|| aot_fibonacci.invoke_dynamic(fibonacci_function_id, &[], Some(u128::MAX)));
        });
        fibonacci_group.bench_function("VM", |b| {
            b.iter(|| {
                fibonacci_runner.run_function_with_starknet_context(
                    fibonacci_function,
                    &[],
                    Some(usize::MAX),
                    StarknetState::default(),
                )
=======
            b.iter(|| {
                let result = jit_fibonacci
                    .invoke_dynamic(fibonacci_function_id, &[], Some(u128::MAX))
                    .unwrap();
                let value = result.return_value;
                assert!(matches!(value, Value::Enum { tag: 0, .. }))
            });
        });
        fibonacci_group.bench_function("Cached AOT", |b| {
            b.iter(|| {
                let result = aot_fibonacci
                    .invoke_dynamic(fibonacci_function_id, &[], Some(u128::MAX))
                    .unwrap();
                let value = result.return_value;
                assert!(matches!(value, Value::Enum { tag: 0, .. }))
            })
        });
        fibonacci_group.bench_function("VM", |b| {
            b.iter(|| {
                let result = fibonacci_runner
                    .run_function_with_starknet_context(
                        fibonacci_function,
                        &[],
                        Some(usize::MAX),
                        StarknetState::default(),
                    )
                    .unwrap();
                let value = result.value;
                assert!(matches!(value, RunResultValue::Success(_)))
>>>>>>> 4d379fe5
            });
        });

        fibonacci_group.finish();
    }

    {
        let mut logistic_map_group = c.benchmark_group("logistic_map");

        logistic_map_group.bench_function("Cached JIT", |b| {
            b.iter(|| {
<<<<<<< HEAD
                jit_logistic_map.invoke_dynamic(logistic_map_function_id, &[], Some(u128::MAX))
=======
                let result = jit_logistic_map
                    .invoke_dynamic(logistic_map_function_id, &[], Some(u128::MAX))
                    .unwrap();
                let value = result.return_value;
                assert!(matches!(value, Value::Enum { tag: 0, .. }))
>>>>>>> 4d379fe5
            });
        });

        logistic_map_group.bench_function("Cached AOT", |b| {
            b.iter(|| {
<<<<<<< HEAD
                aot_logistic_map.invoke_dynamic(logistic_map_function_id, &[], Some(u128::MAX))
=======
                let result = aot_logistic_map
                    .invoke_dynamic(logistic_map_function_id, &[], Some(u128::MAX))
                    .unwrap();
                let value = result.return_value;
                assert!(matches!(value, Value::Enum { tag: 0, .. }))
>>>>>>> 4d379fe5
            });
        });

        logistic_map_group.bench_function("VM", |b| {
            b.iter(|| {
<<<<<<< HEAD
                logistic_map_runner.run_function_with_starknet_context(
                    logistic_map_function,
                    &[],
                    Some(usize::MAX),
                    StarknetState::default(),
                )
=======
                let result = logistic_map_runner
                    .run_function_with_starknet_context(
                        logistic_map_function,
                        &[],
                        Some(usize::MAX),
                        StarknetState::default(),
                    )
                    .unwrap();
                let value = result.value;
                assert!(matches!(value, RunResultValue::Success(_)))
>>>>>>> 4d379fe5
            });
        });

        logistic_map_group.finish();
    }
}

fn load_contract(path: impl AsRef<Path>) -> Program {
    let mut db = RootDatabase::builder().detect_corelib().build().unwrap();
    let main_crate_ids = setup_project(&mut db, path.as_ref()).unwrap();
    let sirrra_program = compile_prepared_db(
        &db,
        main_crate_ids,
        CompilerConfig {
            replace_ids: true,
            ..Default::default()
        },
    )
    .unwrap();

    sirrra_program.program
}

fn load_contract_for_vm(path: impl AsRef<Path>) -> SierraCasmRunner {
    let mut db = RootDatabase::builder()
        .detect_corelib()
        .build()
        .expect("failed to build database");
    let main_crate_ids = setup_project(&mut db, path.as_ref()).expect("failed to setup project");
    let program = compile_prepared_db(
        &mut db,
        main_crate_ids.clone(),
        CompilerConfig {
            replace_ids: true,
            ..Default::default()
        },
    )
    .expect("failed to compile program");

    let replacer = DebugReplacer { db: &db };
    let contracts_info =
        get_contracts_info(&db, main_crate_ids, &replacer).expect("failed to get contracts info");

    SierraCasmRunner::new(
<<<<<<< HEAD
        program.clone(),
=======
        program.program.clone(),
>>>>>>> 4d379fe5
        Some(Default::default()),
        contracts_info,
        None,
    )
    .expect("failed to create runner")
}

criterion_group!(benches, criterion_benchmark);
criterion_main!(benches);<|MERGE_RESOLUTION|>--- conflicted
+++ resolved
@@ -1,11 +1,7 @@
 use cairo_lang_compiler::{
     compile_prepared_db, db::RootDatabase, project::setup_project, CompilerConfig,
 };
-<<<<<<< HEAD
-use cairo_lang_runner::{SierraCasmRunner, StarknetState};
-=======
 use cairo_lang_runner::{RunResultValue, SierraCasmRunner, StarknetState};
->>>>>>> 4d379fe5
 use cairo_lang_sierra::program::Program;
 use cairo_lang_sierra_generator::replace_ids::DebugReplacer;
 use cairo_lang_starknet::contract::get_contracts_info;
@@ -62,12 +58,6 @@
         let mut factorial_group = c.benchmark_group("factorial_2M");
 
         factorial_group.bench_function("Cached JIT", |b| {
-<<<<<<< HEAD
-            b.iter(|| jit_factorial.invoke_dynamic(factorial_function_id, &[], Some(u128::MAX)));
-        });
-        factorial_group.bench_function("Cached AOT", |b| {
-            b.iter(|| aot_factorial.invoke_dynamic(factorial_function_id, &[], Some(u128::MAX)));
-=======
             b.iter(|| {
                 let result = jit_factorial
                     .invoke_dynamic(factorial_function_id, &[], Some(u128::MAX))
@@ -84,19 +74,10 @@
                 let value = result.return_value;
                 assert!(matches!(value, Value::Enum { tag: 0, .. }))
             });
->>>>>>> 4d379fe5
         });
 
         factorial_group.bench_function("VM", |b| {
             b.iter(|| {
-<<<<<<< HEAD
-                factorial_runner.run_function_with_starknet_context(
-                    factorial_function,
-                    &[],
-                    Some(usize::MAX),
-                    StarknetState::default(),
-                )
-=======
                 let result = factorial_runner
                     .run_function_with_starknet_context(
                         factorial_function,
@@ -107,7 +88,6 @@
                     .unwrap();
                 let value = result.value;
                 assert!(matches!(value, RunResultValue::Success(_)))
->>>>>>> 4d379fe5
             });
         });
 
@@ -118,21 +98,6 @@
         let mut fibonacci_group = c.benchmark_group("fibonacci_2M");
 
         fibonacci_group.bench_function("Cached JIT", |b| {
-<<<<<<< HEAD
-            b.iter(|| jit_fibonacci.invoke_dynamic(fibonacci_function_id, &[], Some(u128::MAX)));
-        });
-        fibonacci_group.bench_function("Cached AOT", |b| {
-            b.iter(|| aot_fibonacci.invoke_dynamic(fibonacci_function_id, &[], Some(u128::MAX)));
-        });
-        fibonacci_group.bench_function("VM", |b| {
-            b.iter(|| {
-                fibonacci_runner.run_function_with_starknet_context(
-                    fibonacci_function,
-                    &[],
-                    Some(usize::MAX),
-                    StarknetState::default(),
-                )
-=======
             b.iter(|| {
                 let result = jit_fibonacci
                     .invoke_dynamic(fibonacci_function_id, &[], Some(u128::MAX))
@@ -162,7 +127,6 @@
                     .unwrap();
                 let value = result.value;
                 assert!(matches!(value, RunResultValue::Success(_)))
->>>>>>> 4d379fe5
             });
         });
 
@@ -174,42 +138,26 @@
 
         logistic_map_group.bench_function("Cached JIT", |b| {
             b.iter(|| {
-<<<<<<< HEAD
-                jit_logistic_map.invoke_dynamic(logistic_map_function_id, &[], Some(u128::MAX))
-=======
                 let result = jit_logistic_map
                     .invoke_dynamic(logistic_map_function_id, &[], Some(u128::MAX))
                     .unwrap();
                 let value = result.return_value;
                 assert!(matches!(value, Value::Enum { tag: 0, .. }))
->>>>>>> 4d379fe5
             });
         });
 
         logistic_map_group.bench_function("Cached AOT", |b| {
             b.iter(|| {
-<<<<<<< HEAD
-                aot_logistic_map.invoke_dynamic(logistic_map_function_id, &[], Some(u128::MAX))
-=======
                 let result = aot_logistic_map
                     .invoke_dynamic(logistic_map_function_id, &[], Some(u128::MAX))
                     .unwrap();
                 let value = result.return_value;
                 assert!(matches!(value, Value::Enum { tag: 0, .. }))
->>>>>>> 4d379fe5
             });
         });
 
         logistic_map_group.bench_function("VM", |b| {
             b.iter(|| {
-<<<<<<< HEAD
-                logistic_map_runner.run_function_with_starknet_context(
-                    logistic_map_function,
-                    &[],
-                    Some(usize::MAX),
-                    StarknetState::default(),
-                )
-=======
                 let result = logistic_map_runner
                     .run_function_with_starknet_context(
                         logistic_map_function,
@@ -220,7 +168,6 @@
                     .unwrap();
                 let value = result.value;
                 assert!(matches!(value, RunResultValue::Success(_)))
->>>>>>> 4d379fe5
             });
         });
 
@@ -265,11 +212,7 @@
         get_contracts_info(&db, main_crate_ids, &replacer).expect("failed to get contracts info");
 
     SierraCasmRunner::new(
-<<<<<<< HEAD
-        program.clone(),
-=======
         program.program.clone(),
->>>>>>> 4d379fe5
         Some(Default::default()),
         contracts_info,
         None,
