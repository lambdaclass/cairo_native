--- conflicted
+++ resolved
@@ -43,94 +43,7 @@
     let vm_runner = load_contract_for_vm(&path);
     let vm_main_id = vm_runner
         .find_function("main")
-<<<<<<< HEAD
         .expect("failed to find main function");
-=======
-        .expect("failed to find main logistic map function");
-    let linear_search_function = linear_search_runner
-        .find_function("main")
-        .expect("failed to find main logistic map function");
-
-    {
-        let mut linear_search_group = c.benchmark_group("linear_search");
-
-        linear_search_group.bench_function("Cached JIT", |b| {
-            b.iter(|| {
-                let result = jit_linear_search
-                    .invoke_dynamic(linear_search_function_id, &[], Some(u64::MAX))
-                    .unwrap();
-                let value = result.return_value;
-                assert!(matches!(value, Value::Enum { tag: 0, .. }))
-            });
-        });
-        linear_search_group.bench_function("Cached AOT", |b| {
-            b.iter(|| {
-                let result = aot_linear_search
-                    .invoke_dynamic(linear_search_function_id, &[], Some(u64::MAX))
-                    .unwrap();
-                let value = result.return_value;
-                assert!(matches!(value, Value::Enum { tag: 0, .. }))
-            });
-        });
-
-        linear_search_group.bench_function("VM", |b| {
-            b.iter(|| {
-                let result = linear_search_runner
-                    .run_function_with_starknet_context(
-                        linear_search_function,
-                        vec![],
-                        Some(usize::MAX),
-                        StarknetState::default(),
-                    )
-                    .unwrap();
-                let value = result.value;
-                assert!(matches!(value, RunResultValue::Success(_)))
-            });
-        });
-
-        linear_search_group.finish();
-    }
-
-    {
-        let mut factorial_group = c.benchmark_group("factorial_2M");
-
-        factorial_group.bench_function("Cached JIT", |b| {
-            b.iter(|| {
-                let result = jit_factorial
-                    .invoke_dynamic(factorial_function_id, &[], Some(u64::MAX))
-                    .unwrap();
-                let value = result.return_value;
-                assert!(matches!(value, Value::Enum { tag: 0, .. }))
-            });
-        });
-        factorial_group.bench_function("Cached AOT", |b| {
-            b.iter(|| {
-                let result = aot_factorial
-                    .invoke_dynamic(factorial_function_id, &[], Some(u64::MAX))
-                    .unwrap();
-                let value = result.return_value;
-                assert!(matches!(value, Value::Enum { tag: 0, .. }))
-            });
-        });
-
-        factorial_group.bench_function("VM", |b| {
-            b.iter(|| {
-                let result = factorial_runner
-                    .run_function_with_starknet_context(
-                        factorial_function,
-                        vec![],
-                        Some(usize::MAX),
-                        StarknetState::default(),
-                    )
-                    .unwrap();
-                let value = result.value;
-                assert!(matches!(value, RunResultValue::Success(_)))
-            });
-        });
-
-        factorial_group.finish();
-    }
->>>>>>> e47a42e8
 
     let mut group = c.benchmark_group(stem);
 
@@ -151,83 +64,24 @@
             let value = result.return_value;
             assert!(matches!(value, Value::Enum { tag: 0, .. }))
         });
-<<<<<<< HEAD
     });
     group.bench_function("VM", |b| {
         b.iter(|| {
             let result = vm_runner
                 .run_function_with_starknet_context(
                     vm_main_id,
-                    &[],
+                    vec![],
                     Some(usize::MAX),
                     StarknetState::default(),
                 )
                 .unwrap();
             let value = result.value;
             assert!(matches!(value, RunResultValue::Success(_)))
-=======
-        fibonacci_group.bench_function("VM", |b| {
-            b.iter(|| {
-                let result = fibonacci_runner
-                    .run_function_with_starknet_context(
-                        fibonacci_function,
-                        vec![],
-                        Some(usize::MAX),
-                        StarknetState::default(),
-                    )
-                    .unwrap();
-                let value = result.value;
-                assert!(matches!(value, RunResultValue::Success(_)))
-            });
->>>>>>> e47a42e8
         });
     });
 
-<<<<<<< HEAD
     group.finish();
 }
-=======
-        fibonacci_group.finish();
-    }
-
-    {
-        let mut logistic_map_group = c.benchmark_group("logistic_map");
-
-        logistic_map_group.bench_function("Cached JIT", |b| {
-            b.iter(|| {
-                let result = jit_logistic_map
-                    .invoke_dynamic(logistic_map_function_id, &[], Some(u64::MAX))
-                    .unwrap();
-                let value = result.return_value;
-                assert!(matches!(value, Value::Enum { tag: 0, .. }))
-            });
-        });
-
-        logistic_map_group.bench_function("Cached AOT", |b| {
-            b.iter(|| {
-                let result = aot_logistic_map
-                    .invoke_dynamic(logistic_map_function_id, &[], Some(u64::MAX))
-                    .unwrap();
-                let value = result.return_value;
-                assert!(matches!(value, Value::Enum { tag: 0, .. }))
-            });
-        });
-
-        logistic_map_group.bench_function("VM", |b| {
-            b.iter(|| {
-                let result = logistic_map_runner
-                    .run_function_with_starknet_context(
-                        logistic_map_function,
-                        vec![],
-                        Some(usize::MAX),
-                        StarknetState::default(),
-                    )
-                    .unwrap();
-                let value = result.value;
-                assert!(matches!(value, RunResultValue::Success(_)))
-            });
-        });
->>>>>>> e47a42e8
 
 fn criterion_benchmark(c: &mut Criterion) {
     compare(c, "programs/benches/dict_snapshot.cairo");
