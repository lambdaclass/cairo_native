use cairo_lang_compiler::{
    compile_prepared_db, db::RootDatabase, project::setup_project, CompilerConfig,
};
use cairo_lang_runner::{SierraCasmRunner, StarknetState};
use cairo_lang_sierra::program::Program;
use cairo_lang_sierra_generator::replace_ids::DebugReplacer;
use cairo_lang_starknet::contract::get_contracts_info;
use cairo_native::{
    cache::{AotProgramCache, JitProgramCache},
    context::NativeContext,
    utils::find_function_id,
    OptLevel,
};
use criterion::{criterion_group, criterion_main, Criterion};
use starknet_types_core::felt::Felt;
use std::path::Path;

fn criterion_benchmark(c: &mut Criterion) {
    let context = NativeContext::new();
    let mut aot_cache = AotProgramCache::new(&context);
    let mut jit_cache = JitProgramCache::new(&context);

    let factorial = load_contract("programs/benches/factorial_2M.cairo");
    let fibonacci = load_contract("programs/benches/fib_2M.cairo");
    let logistic_map = load_contract("programs/benches/logistic_map.cairo");

    let aot_factorial = aot_cache.compile_and_insert(Felt::ZERO, &factorial, OptLevel::Aggressive);
    let aot_fibonacci = aot_cache.compile_and_insert(Felt::ONE, &fibonacci, OptLevel::Aggressive);
    let aot_logistic_map =
        aot_cache.compile_and_insert(Felt::from(2), &logistic_map, OptLevel::Aggressive);

    let jit_factorial = jit_cache.compile_and_insert(Felt::ZERO, &factorial, OptLevel::Aggressive);
    let jit_fibonacci = jit_cache.compile_and_insert(Felt::ONE, &fibonacci, OptLevel::Aggressive);
    let jit_logistic_map =
        jit_cache.compile_and_insert(Felt::from(2), &logistic_map, OptLevel::Aggressive);

    let factorial_function_id =
        find_function_id(&factorial, "factorial_2M::factorial_2M::main").unwrap();
    let fibonacci_function_id = find_function_id(&fibonacci, "fib_2M::fib_2M::main").unwrap();
    let logistic_map_function_id =
        find_function_id(&logistic_map, "logistic_map::logistic_map::main").unwrap();

<<<<<<< HEAD
    let factorial_runner = load_contract_for_vm("programs/benches/factorial_2M.cairo");
    let fibonacci_runner = load_contract_for_vm("programs/benches/fib_2M.cairo");
    let logistic_map_runner = load_contract_for_vm("programs/benches/logistic_map.cairo");

    let factorial_function = factorial_runner
        .find_function("main")
        .expect("failed to find main factorial function");
    let fibonacci_function = fibonacci_runner
        .find_function("main")
        .expect("failed to find main fibonacci function");
    let logistic_map_function = logistic_map_runner
        .find_function("main")
        .expect("failed to find main logistic map function");

    {
        let mut factorial_group = c.benchmark_group("factorial_2M");

        factorial_group.bench_function("Cached JIT", |b| {
            b.iter(|| jit_factorial.invoke_dynamic(factorial_function_id, &[], Some(u128::MAX)));
        });
        factorial_group.bench_function("Cached AOT", |b| {
            b.iter(|| aot_factorial.invoke_dynamic(factorial_function_id, &[], Some(u128::MAX)));
        });

        factorial_group.bench_function("VM", |b| {
            b.iter(|| {
                factorial_runner.run_function_with_starknet_context(
                    factorial_function,
                    &[],
                    Some(usize::MAX),
                    StarknetState::default(),
                )
            });
        });

        factorial_group.finish();
    }

    {
        let mut fibonacci_group = c.benchmark_group("fibonacci_2M");

        fibonacci_group.bench_function("Cached JIT", |b| {
            b.iter(|| jit_fibonacci.invoke_dynamic(fibonacci_function_id, &[], Some(u128::MAX)));
        });
        fibonacci_group.bench_function("Cached AOT", |b| {
            b.iter(|| aot_fibonacci.invoke_dynamic(fibonacci_function_id, &[], Some(u128::MAX)));
        });
        fibonacci_group.bench_function("VM", |b| {
            b.iter(|| {
                fibonacci_runner.run_function_with_starknet_context(
                    fibonacci_function,
                    &[],
                    Some(usize::MAX),
                    StarknetState::default(),
                )
            });
        });

        fibonacci_group.finish();
    }

    {
        let mut logistic_map_group = c.benchmark_group("logistic_map");

        logistic_map_group.bench_function("Cached JIT", |b| {
            b.iter(|| {
                jit_logistic_map.invoke_dynamic(logistic_map_function_id, &[], Some(u128::MAX))
            });
        });

        logistic_map_group.bench_function("Cached AOT", |b| {
            b.iter(|| {
                aot_logistic_map.invoke_dynamic(logistic_map_function_id, &[], Some(u128::MAX))
            });
        });

        logistic_map_group.bench_function("VM", |b| {
            b.iter(|| {
                logistic_map_runner.run_function_with_starknet_context(
                    logistic_map_function,
                    &[],
                    Some(usize::MAX),
                    StarknetState::default(),
                )
            });
        });

        logistic_map_group.finish();
    }

    #[cfg(target_arch = "x86_64")]
    {
        use std::mem::MaybeUninit;

        #[allow(dead_code)]
        struct PanicResult {
            tag: u8,
            payload: MaybeUninit<(i32, i32, *mut [u64; 4])>,
        }

        let aot_factorial_fn = unsafe {
            std::mem::transmute::<*const (), extern "C" fn(u128) -> (u128, PanicResult)>(
                aot_factorial
                    .find_function_ptr(factorial_function_id)
                    .cast(),
            )
        };
        let aot_fibonacci_fn = unsafe {
            std::mem::transmute::<*const (), extern "C" fn(u128) -> (u128, PanicResult)>(
                aot_fibonacci
                    .find_function_ptr(fibonacci_function_id)
                    .cast(),
            )
        };
        let aot_logistic_map_fn = unsafe {
            std::mem::transmute::<*const (), extern "C" fn(u128) -> (u128, PanicResult)>(
                aot_logistic_map
                    .find_function_ptr(logistic_map_function_id)
                    .cast(),
            )
        };
        let jit_factorial_fn = unsafe {
            std::mem::transmute::<*const (), extern "C" fn(u128) -> (u128, PanicResult)>(
                jit_factorial
                    .find_function_ptr(factorial_function_id)
                    .cast(),
            )
        };
        let jit_fibonacci_fn = unsafe {
            std::mem::transmute::<*const (), extern "C" fn(u128) -> (u128, PanicResult)>(
                jit_fibonacci
                    .find_function_ptr(fibonacci_function_id)
                    .cast(),
            )
        };
        let jit_logistic_map_fn = unsafe {
            std::mem::transmute::<*const (), extern "C" fn(u128) -> (u128, PanicResult)>(
                jit_logistic_map
                    .find_function_ptr(logistic_map_function_id)
                    .cast(),
            )
        };

        c.bench_function("Cached JIT factorial_2M (direct invoke)", |b| {
            b.iter(|| jit_factorial_fn(u128::MAX));
        });
        c.bench_function("Cached JIT fib_2M (direct invoke)", |b| {
            b.iter(|| jit_fibonacci_fn(u128::MAX));
        });
        c.bench_function("Cached JIT logistic_map (direct invoke)", |b| {
            b.iter(|| jit_logistic_map_fn(u128::MAX));
        });

        c.bench_function("Cached AOT factorial_2M (direct invoke)", |b| {
            b.iter(|| aot_factorial_fn(u128::MAX));
        });
        c.bench_function("Cached AOT fib_2M (direct invoke)", |b| {
            b.iter(|| aot_fibonacci_fn(u128::MAX));
        });
        c.bench_function("Cached AOT logistic_map (direct invoke)", |b| {
            b.iter(|| aot_logistic_map_fn(u128::MAX));
        });
    }
=======
    c.bench_function("Cached JIT factorial_2M", |b| {
        b.iter(|| jit_factorial.invoke_dynamic(factorial_function_id, &[], Some(u128::MAX)));
    });
    c.bench_function("Cached JIT fib_2M", |b| {
        b.iter(|| jit_fibonacci.invoke_dynamic(fibonacci_function_id, &[], Some(u128::MAX)));
    });
    c.bench_function("Cached JIT logistic_map", |b| {
        b.iter(|| jit_logistic_map.invoke_dynamic(logistic_map_function_id, &[], Some(u128::MAX)));
    });

    c.bench_function("Cached AOT factorial_2M", |b| {
        b.iter(|| aot_factorial.invoke_dynamic(factorial_function_id, &[], Some(u128::MAX)));
    });
    c.bench_function("Cached AOT fib_2M", |b| {
        b.iter(|| aot_fibonacci.invoke_dynamic(fibonacci_function_id, &[], Some(u128::MAX)));
    });
    c.bench_function("Cached AOT logistic_map", |b| {
        b.iter(|| aot_logistic_map.invoke_dynamic(logistic_map_function_id, &[], Some(u128::MAX)));
    });
>>>>>>> 8effa988
}

fn load_contract(path: impl AsRef<Path>) -> Program {
    let mut db = RootDatabase::builder().detect_corelib().build().unwrap();
    let main_crate_ids = setup_project(&mut db, path.as_ref()).unwrap();
    let sirrra_program = compile_prepared_db(
        &db,
        main_crate_ids,
        CompilerConfig {
            replace_ids: true,
            ..Default::default()
        },
    )
    .unwrap();

    sirrra_program.program
}

fn load_contract_for_vm(path: impl AsRef<Path>) -> SierraCasmRunner {
    let mut db = RootDatabase::builder()
        .detect_corelib()
        .build()
        .expect("failed to build database");
    let main_crate_ids = setup_project(&mut db, path.as_ref()).expect("failed to setup project");
    let program = compile_prepared_db(
        &mut db,
        main_crate_ids.clone(),
        CompilerConfig {
            replace_ids: true,
            ..Default::default()
        },
    )
    .expect("failed to compile program");

    let replacer = DebugReplacer { db: &db };
    let contracts_info =
        get_contracts_info(&db, main_crate_ids, &replacer).expect("failed to get contracts info");

    SierraCasmRunner::new(
        program.clone(),
        Some(Default::default()),
        contracts_info,
        None,
    )
    .expect("failed to create runner")
}

criterion_group!(benches, criterion_benchmark);
criterion_main!(benches);<|MERGE_RESOLUTION|>--- conflicted
+++ resolved
@@ -40,7 +40,6 @@
     let logistic_map_function_id =
         find_function_id(&logistic_map, "logistic_map::logistic_map::main").unwrap();
 
-<<<<<<< HEAD
     let factorial_runner = load_contract_for_vm("programs/benches/factorial_2M.cairo");
     let fibonacci_runner = load_contract_for_vm("programs/benches/fib_2M.cairo");
     let logistic_map_runner = load_contract_for_vm("programs/benches/logistic_map.cairo");
@@ -130,101 +129,6 @@
 
         logistic_map_group.finish();
     }
-
-    #[cfg(target_arch = "x86_64")]
-    {
-        use std::mem::MaybeUninit;
-
-        #[allow(dead_code)]
-        struct PanicResult {
-            tag: u8,
-            payload: MaybeUninit<(i32, i32, *mut [u64; 4])>,
-        }
-
-        let aot_factorial_fn = unsafe {
-            std::mem::transmute::<*const (), extern "C" fn(u128) -> (u128, PanicResult)>(
-                aot_factorial
-                    .find_function_ptr(factorial_function_id)
-                    .cast(),
-            )
-        };
-        let aot_fibonacci_fn = unsafe {
-            std::mem::transmute::<*const (), extern "C" fn(u128) -> (u128, PanicResult)>(
-                aot_fibonacci
-                    .find_function_ptr(fibonacci_function_id)
-                    .cast(),
-            )
-        };
-        let aot_logistic_map_fn = unsafe {
-            std::mem::transmute::<*const (), extern "C" fn(u128) -> (u128, PanicResult)>(
-                aot_logistic_map
-                    .find_function_ptr(logistic_map_function_id)
-                    .cast(),
-            )
-        };
-        let jit_factorial_fn = unsafe {
-            std::mem::transmute::<*const (), extern "C" fn(u128) -> (u128, PanicResult)>(
-                jit_factorial
-                    .find_function_ptr(factorial_function_id)
-                    .cast(),
-            )
-        };
-        let jit_fibonacci_fn = unsafe {
-            std::mem::transmute::<*const (), extern "C" fn(u128) -> (u128, PanicResult)>(
-                jit_fibonacci
-                    .find_function_ptr(fibonacci_function_id)
-                    .cast(),
-            )
-        };
-        let jit_logistic_map_fn = unsafe {
-            std::mem::transmute::<*const (), extern "C" fn(u128) -> (u128, PanicResult)>(
-                jit_logistic_map
-                    .find_function_ptr(logistic_map_function_id)
-                    .cast(),
-            )
-        };
-
-        c.bench_function("Cached JIT factorial_2M (direct invoke)", |b| {
-            b.iter(|| jit_factorial_fn(u128::MAX));
-        });
-        c.bench_function("Cached JIT fib_2M (direct invoke)", |b| {
-            b.iter(|| jit_fibonacci_fn(u128::MAX));
-        });
-        c.bench_function("Cached JIT logistic_map (direct invoke)", |b| {
-            b.iter(|| jit_logistic_map_fn(u128::MAX));
-        });
-
-        c.bench_function("Cached AOT factorial_2M (direct invoke)", |b| {
-            b.iter(|| aot_factorial_fn(u128::MAX));
-        });
-        c.bench_function("Cached AOT fib_2M (direct invoke)", |b| {
-            b.iter(|| aot_fibonacci_fn(u128::MAX));
-        });
-        c.bench_function("Cached AOT logistic_map (direct invoke)", |b| {
-            b.iter(|| aot_logistic_map_fn(u128::MAX));
-        });
-    }
-=======
-    c.bench_function("Cached JIT factorial_2M", |b| {
-        b.iter(|| jit_factorial.invoke_dynamic(factorial_function_id, &[], Some(u128::MAX)));
-    });
-    c.bench_function("Cached JIT fib_2M", |b| {
-        b.iter(|| jit_fibonacci.invoke_dynamic(fibonacci_function_id, &[], Some(u128::MAX)));
-    });
-    c.bench_function("Cached JIT logistic_map", |b| {
-        b.iter(|| jit_logistic_map.invoke_dynamic(logistic_map_function_id, &[], Some(u128::MAX)));
-    });
-
-    c.bench_function("Cached AOT factorial_2M", |b| {
-        b.iter(|| aot_factorial.invoke_dynamic(factorial_function_id, &[], Some(u128::MAX)));
-    });
-    c.bench_function("Cached AOT fib_2M", |b| {
-        b.iter(|| aot_fibonacci.invoke_dynamic(fibonacci_function_id, &[], Some(u128::MAX)));
-    });
-    c.bench_function("Cached AOT logistic_map", |b| {
-        b.iter(|| aot_logistic_map.invoke_dynamic(logistic_map_function_id, &[], Some(u128::MAX)));
-    });
->>>>>>> 8effa988
 }
 
 fn load_contract(path: impl AsRef<Path>) -> Program {
@@ -264,7 +168,7 @@
         get_contracts_info(&db, main_crate_ids, &replacer).expect("failed to get contracts info");
 
     SierraCasmRunner::new(
-        program.clone(),
+        program.program.clone(),
         Some(Default::default()),
         contracts_info,
         None,
