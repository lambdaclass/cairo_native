--- conflicted
+++ resolved
@@ -416,13 +416,8 @@
                 );
                 let vm_value = vm_rets.next().unwrap();
 
-<<<<<<< HEAD
                 if let JITValue::Felt252(felt) = native_rets.next().unwrap() {
                     let native_value = felt.to_biguint();
-=======
-                if let JitValue::Felt252(felt) = native_rets.next().unwrap() {
-                    let native_value = felt_to_biguint(*felt);
->>>>>>> 6b244ff2
                     let vm_value = BigUint::from_str(vm_value).unwrap();
                     prop_assert_eq!(vm_value, native_value, "felt value mismatch");
                 } else {
