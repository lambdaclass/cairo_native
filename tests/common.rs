//! This module contains common code used by all integration tests, which use proptest to compare various outputs based on the inputs
//! The general idea is to have a test for each libfunc if possible.

#![allow(dead_code)]

use cairo_lang_compiler::{
    compile_prepared_db, db::RootDatabase, project::setup_project, CompilerConfig,
};
use cairo_lang_filesystem::db::init_dev_corelib;
use cairo_lang_runner::{
    Arg, RunResultStarknet, RunResultValue, RunnerError, SierraCasmRunner, StarknetState,
};
use cairo_lang_sierra::{
    extensions::{
        core::{CoreLibfunc, CoreType, CoreTypeConcrete},
        ConcreteType,
    },
    ids::{ConcreteTypeId, FunctionId},
    program::Program,
    program_registry::ProgramRegistry,
};
use cairo_lang_sierra_generator::replace_ids::DebugReplacer;
use cairo_lang_starknet::{
    compile::compile_contract_in_prepared_db, contract::get_contracts_info, starknet_plugin_suite,
};
use cairo_lang_starknet_classes::{
    casm_contract_class::CasmContractClass, contract_class::ContractClass,
};
use cairo_native::{
    context::NativeContext,
    execution_result::{ContractExecutionResult, ExecutionResult},
    executor::JitNativeExecutor,
    starknet::{DummySyscallHandler, StarknetSyscallHandler},
    types::{
        felt252::{HALF_PRIME, PRIME},
        TypeBuilder,
    },
    utils::find_entry_point_by_idx,
    values::JitValue,
    OptLevel,
};
use cairo_vm::{
    hint_processor::cairo_1_hint_processor::hint_processor::Cairo1HintProcessor,
    types::{builtin_name::BuiltinName, layout_name::LayoutName, relocatable::MaybeRelocatable},
    vm::runners::cairo_runner::{CairoArg, CairoRunner, RunResources},
};
use itertools::Itertools;
use lambdaworks_math::{
    field::{
        element::FieldElement, fields::montgomery_backed_prime_fields::MontgomeryBackendPrimeField,
    },
    unsigned_integer::element::UnsignedInteger,
};
use num_bigint::{BigInt, Sign};
use proptest::{strategy::Strategy, test_runner::TestCaseError};
use starknet_types_core::felt::Felt;
use std::{collections::HashMap, env::var, fs, ops::Neg, path::Path};

#[allow(unused_macros)]
macro_rules! load_cairo {
    ( $( $program:tt )+ ) => {
        $crate::common::load_cairo_str(stringify!($($program)+))
    };
}

#[allow(unused_imports)]
pub(crate) use load_cairo;
use num_traits::ToPrimitive;

pub const DEFAULT_GAS: u64 = u64::MAX;

// Parse numeric string into felt, wrapping negatives around the prime modulo.
pub fn felt(value: &str) -> [u32; 8] {
    let value = value.parse::<BigInt>().unwrap();
    let value = match value.sign() {
        Sign::Minus => &*PRIME - value.neg().to_biguint().unwrap(),
        _ => value.to_biguint().unwrap(),
    };

    let mut u32_digits = value.to_u32_digits();
    u32_digits.resize(8, 0);
    u32_digits.try_into().unwrap()
}

/// Parse any time that can be a bigint to a felt that can be used in the cairo-native input.
pub fn feltn(value: impl Into<BigInt>) -> [u32; 8] {
    let value: BigInt = value.into();
    let value = match value.sign() {
        Sign::Minus => &*PRIME - value.neg().to_biguint().unwrap(),
        _ => value.to_biguint().unwrap(),
    };

    let mut u32_digits = value.to_u32_digits();
    u32_digits.resize(8, 0);
    u32_digits.try_into().unwrap()
}

/// Converts a casm variant to sierra.
pub const fn casm_variant_to_sierra(idx: i64, num_variants: i64) -> i64 {
    num_variants - 1 - (idx >> 1)
}

pub fn get_run_result(r: &RunResultValue) -> Vec<String> {
    match r {
        RunResultValue::Success(x) | RunResultValue::Panic(x) => {
            x.iter().map(ToString::to_string).collect()
        }
    }
}

pub fn load_cairo_str(program_str: &str) -> (String, Program, SierraCasmRunner) {
    let mut program_file = tempfile::Builder::new()
        .prefix("test_")
        .suffix(".cairo")
        .tempfile()
        .unwrap();
    fs::write(&mut program_file, program_str).unwrap();

    let mut db = RootDatabase::default();
    init_dev_corelib(
        &mut db,
        Path::new(&var("CARGO_MANIFEST_DIR").unwrap()).join("corelib/src"),
    );
    let main_crate_ids = setup_project(&mut db, program_file.path()).unwrap();
    let sierra_program_with_dbg = compile_prepared_db(
<<<<<<< HEAD
        &mut db,
=======
        &db,
>>>>>>> 44d42081
        main_crate_ids.clone(),
        CompilerConfig {
            replace_ids: true,
            ..Default::default()
        },
    )
    .unwrap();
    let program = sierra_program_with_dbg.program;

    let module_name = program_file.path().with_extension("");
    let module_name = module_name.file_name().unwrap().to_str().unwrap();

    let replacer = DebugReplacer { db: &db };
    let contracts_info = get_contracts_info(&db, main_crate_ids, &replacer).unwrap();

    let runner = SierraCasmRunner::new(
        program.clone(),
        Some(Default::default()),
        contracts_info,
        None,
    )
    .unwrap();

    (module_name.to_string(), program, runner)
}

pub fn load_cairo_path(program_path: &str) -> (String, Program, SierraCasmRunner) {
    let program_file = Path::new(program_path);

    let mut db = RootDatabase::default();
    init_dev_corelib(
        &mut db,
        Path::new(&var("CARGO_MANIFEST_DIR").unwrap()).join("corelib/src"),
    );
    let main_crate_ids = setup_project(&mut db, program_file).unwrap();
    let sierra_program_with_dbg = compile_prepared_db(
<<<<<<< HEAD
        &mut db,
=======
        &db,
>>>>>>> 44d42081
        main_crate_ids.clone(),
        CompilerConfig {
            replace_ids: true,
            ..Default::default()
        },
    )
    .unwrap();
    let program = sierra_program_with_dbg.program;

    let module_name = program_file.with_extension("");
    let module_name = module_name.file_name().unwrap().to_str().unwrap();

    let replacer = DebugReplacer { db: &db };
    let contracts_info = get_contracts_info(&db, main_crate_ids, &replacer).unwrap();

    let runner = SierraCasmRunner::new(
        program.clone(),
        Some(Default::default()),
        contracts_info,
        None,
    )
    .unwrap();

    (module_name.to_string(), program, runner)
}

/// Compiles a cairo starknet contract from the given path
pub fn load_cairo_contract_path(path: &str) -> ContractClass {
    let mut db = RootDatabase::builder()
        .detect_corelib()
        .with_plugin_suite(starknet_plugin_suite())
        .build()
        .expect("failed to build database");

    let main_crate_ids = setup_project(&mut db, Path::new(&path))
        .expect("path should be a valid cairo project or file");

    compile_contract_in_prepared_db(
        &db,
        None,
        main_crate_ids.clone(),
        CompilerConfig {
            replace_ids: true,
            ..Default::default()
        },
    )
    .expect("path should contain a single valid contract")
}

pub fn run_native_program(
    program: &(String, Program, SierraCasmRunner),
    entry_point: &str,
    args: &[JitValue],
    gas: Option<u128>,
    syscall_handler: Option<impl StarknetSyscallHandler>,
) -> ExecutionResult {
    let entry_point = format!("{0}::{0}::{1}", program.0, entry_point);
    let program = &program.1;

    let entry_point_id = &program
        .funcs
        .iter()
        .find(|x| x.id.debug_name.as_deref() == Some(&entry_point))
        .expect("Test program entry point not found.")
        .id;

    let context = NativeContext::new();

    let module = context
        .compile(program)
        .expect("Could not compile test program to MLIR.");

    assert!(
        module.module().as_operation().verify(),
        "Test program generated invalid MLIR:\n{}",
        module.module().as_operation()
    );

    // FIXME: There are some bugs with non-zero LLVM optimization levels.
    let executor = JitNativeExecutor::from_native_module(module, OptLevel::None);
    match syscall_handler {
        Some(syscall_handler) => executor
            .invoke_dynamic_with_syscall_handler(entry_point_id, args, gas, syscall_handler)
            .unwrap(),
        None => executor.invoke_dynamic(entry_point_id, args, gas).unwrap(),
    }
}

/// Runs the program on the cairo-vm
pub fn run_vm_program(
    program: &(String, Program, SierraCasmRunner),
    entry_point: &str,
    args: &[Arg],
    gas: Option<usize>,
) -> Result<RunResultStarknet, RunnerError> {
    let runner = &program.2;
    runner.run_function_with_starknet_context(
        runner.find_function(entry_point).unwrap(),
        args,
        gas,
        StarknetState::default(),
    )
}

/// Runs the contract on the cairo-vm
pub fn run_vm_contract(
    cairo_contract: &ContractClass,
    entrypoint: usize,
    args: &[Felt],
) -> Vec<Felt> {
    let args = args
        .iter()
        .map(|arg| MaybeRelocatable::Int(*arg))
        .collect_vec();

    let contract =
        CasmContractClass::from_contract_class(cairo_contract.clone(), false, usize::MAX)
            .expect("failed to compile sierra contract to casm");

    let program = contract
        .clone()
        .try_into()
        .expect("failed to extract program from casm contract");

    // Initialize runner and builtins
    let mut runner = CairoRunner::new(&program, LayoutName::all_cairo, false, false)
        .expect("failed to build runner");

    let program_builtins = contract
        .entry_points_by_type
        .external
        .iter()
        .find(|e| e.offset == entrypoint)
        .expect("given entrypoint index should exist")
        .builtins
        .iter()
        .map(|s| BuiltinName::from_str(s).expect("invalid builtin name"))
        .collect_vec();
    runner
        .initialize_function_runner_cairo_1(&program_builtins)
        .expect("failed to initialize runner");

    // Initialize implicit Args
    let builtins = runner.get_program_builtins();
    let mut implicit_args: Vec<MaybeRelocatable> = runner
        .vm
        .get_builtin_runners()
        .iter()
        .filter(|b| builtins.contains(&b.name()))
        .flat_map(|b| b.initial_stack())
        .collect();
    let initial_gas = MaybeRelocatable::from(usize::MAX);
    implicit_args.extend([initial_gas]);
    let syscall_segment = MaybeRelocatable::from(runner.vm.add_memory_segment());
    implicit_args.extend([syscall_segment]);

    // Load builtin costs
    let builtin_costs: Vec<MaybeRelocatable> =
        vec![0.into(), 0.into(), 0.into(), 0.into(), 0.into()];
    let builtin_costs_ptr = runner.vm.add_memory_segment();

    runner
        .vm
        .load_data(builtin_costs_ptr, &builtin_costs)
        .expect("failed to load builtin costs data to vm");

    // Load extra data
    let core_program_end_ptr = (runner.program_base.expect("program base is missing")
        + runner.get_program().data_len())
    .expect("memory pointer overflowed");

    let program_extra_data: Vec<MaybeRelocatable> =
        vec![0x208B7FFF7FFF7FFE.into(), builtin_costs_ptr.into()];
    runner
        .vm
        .load_data(core_program_end_ptr, &program_extra_data)
        .expect("failed to load extra data to vm");

    // Load calldata
    let calldata_start = runner.vm.add_memory_segment();
    let calldata_end = runner
        .vm
        .load_data(calldata_start, &args.to_vec())
        .expect("failed to load calldata to vm");

    // Create entrypoint_args
    let mut entrypoint_args: Vec<CairoArg> = implicit_args
        .iter()
        .map(|m| CairoArg::from(m.clone()))
        .collect();
    entrypoint_args.extend([
        MaybeRelocatable::from(calldata_start).into(),
        MaybeRelocatable::from(calldata_end).into(),
    ]);
    let entrypoint_args: Vec<&CairoArg> = entrypoint_args.iter().collect();

    // Run contract entrypoint
    let mut hint_processor =
        Cairo1HintProcessor::new(&contract.hints, RunResources::default(), false);
    runner
        .run_from_entrypoint(
            entrypoint,
            &entrypoint_args,
            true,
            Some(runner.get_program().data_len() + program_extra_data.len()),
            &mut hint_processor,
        )
        .expect("failed to execute contract");

    // Extract return values
    let return_values = runner
        .vm
        .get_return_values(5)
        .expect("failed to extract return values");
    let retdata_start = return_values[3]
        .get_relocatable()
        .expect("failed to get return data start");
    let retdata_end = return_values[4]
        .get_relocatable()
        .expect("failed to get return data end");

    runner
        .vm
        .get_integer_range(
            retdata_start,
            (retdata_end - retdata_start).expect("return data length should not be negative"),
        )
        .expect("failed to access vm memory")
        .iter()
        .map(|c| c.clone().into_owned())
        .collect_vec()
}

#[track_caller]
pub fn compare_inputless_program(program_path: &str) {
    let program: (String, Program, SierraCasmRunner) = load_cairo_path(program_path);
    let program = &program;

    let result_vm = run_vm_program(program, "main", &[], Some(DEFAULT_GAS as usize)).unwrap();
    let result_native = run_native_program(
        program,
        "main",
        &[],
        Some(DEFAULT_GAS as u128),
        Option::<DummySyscallHandler>::None,
    );

    compare_outputs(
        &program.1,
        &program.2.find_function("main").unwrap().id,
        &result_vm,
        &result_native,
    )
    .expect("compare error");
}

/// Runs the program using cairo-native JIT.
pub fn run_native_starknet_contract(
    sierra_program: &Program,
    entry_point_function_idx: usize,
    args: &[Felt],
    handler: impl StarknetSyscallHandler,
) -> ContractExecutionResult {
    let native_context = NativeContext::new();

    let native_program = native_context.compile(sierra_program).unwrap();

    let entry_point_fn = find_entry_point_by_idx(sierra_program, entry_point_function_idx).unwrap();
    let entry_point_id = &entry_point_fn.id;

    let native_executor = JitNativeExecutor::from_native_module(native_program, Default::default());
    native_executor
        .invoke_contract_dynamic(entry_point_id, args, u128::MAX.into(), handler)
        .expect("failed to execute the given contract")
}

/// Given the result of the cairo-vm and cairo-native of the same program, it compares
/// the results automatically, triggering a proptest assert if there is a mismatch.
///
/// Left of report of the assert is the cairo vm result, right side is cairo native
#[track_caller]
pub fn compare_outputs(
    program: &Program,
    entry_point: &FunctionId,
    vm_result: &RunResultStarknet,
    native_result: &ExecutionResult,
) -> Result<(), TestCaseError> {
    let registry = ProgramRegistry::<CoreType, CoreLibfunc>::new(program).unwrap();
    let function = registry.get_function(entry_point).unwrap();

    fn map_vm_sizes(
        size_cache: &mut HashMap<ConcreteTypeId, usize>,
        registry: &ProgramRegistry<CoreType, CoreLibfunc>,
        ty: &ConcreteTypeId,
    ) -> usize {
        match size_cache.get(ty) {
            Some(&type_size) => type_size,
            None => {
                let type_size = match registry.get_type(ty).unwrap() {
                    CoreTypeConcrete::Array(_) | CoreTypeConcrete::EcPoint(_) => 2,
                    CoreTypeConcrete::Felt252(_)
                    | CoreTypeConcrete::Uint128(_)
                    | CoreTypeConcrete::Uint64(_)
                    | CoreTypeConcrete::Uint32(_)
                    | CoreTypeConcrete::Uint16(_)
                    | CoreTypeConcrete::Uint8(_)
                    | CoreTypeConcrete::Sint128(_)
                    | CoreTypeConcrete::Sint64(_)
                    | CoreTypeConcrete::Sint32(_)
                    | CoreTypeConcrete::Sint16(_)
                    | CoreTypeConcrete::Sint8(_)
                    | CoreTypeConcrete::Box(_)
                    | CoreTypeConcrete::Nullable(_) => 1,
                    CoreTypeConcrete::Enum(info) => {
                        1 + info
                            .variants
                            .iter()
                            .map(|variant_ty| map_vm_sizes(size_cache, registry, variant_ty))
                            .max()
                            .unwrap_or_default()
                    }
                    CoreTypeConcrete::Struct(info) => info
                        .members
                        .iter()
                        .map(|member_ty| map_vm_sizes(size_cache, registry, member_ty))
                        .sum(),
                    CoreTypeConcrete::NonZero(info) => map_vm_sizes(size_cache, registry, &info.ty),
                    CoreTypeConcrete::EcState(_) => 4,
                    CoreTypeConcrete::Snapshot(info) => {
                        map_vm_sizes(size_cache, registry, &info.ty)
                    }
                    CoreTypeConcrete::SquashedFelt252Dict(_) => 2,
                    x => todo!("vm size not yet implemented: {:?}", x.info()),
                };
                size_cache.insert(ty.clone(), type_size);

                type_size
            }
        }
    }

    fn map_vm_values(
        size_cache: &mut HashMap<ConcreteTypeId, usize>,
        registry: &ProgramRegistry<CoreType, CoreLibfunc>,
        memory: &[Option<Felt>],
        mut values: &[Felt],
        ty: &ConcreteTypeId,
    ) -> JitValue {
        match registry.get_type(ty).unwrap() {
            CoreTypeConcrete::Array(info) => {
                assert_eq!(values.len(), 2);
                let since_ptr = values[0].to_usize().unwrap();
                let until_ptr = values[1].to_usize().unwrap();

                let total_len = until_ptr - since_ptr;
                let elem_size = map_vm_sizes(size_cache, registry, &info.ty);
                assert_eq!(total_len % elem_size, 0);

                JitValue::Array(
                    memory[since_ptr..until_ptr]
                        .chunks(elem_size)
                        .map(|data| data.iter().cloned().map(Option::unwrap).collect::<Vec<_>>())
                        .map(|data| map_vm_values(size_cache, registry, memory, &data, &info.ty))
                        .collect(),
                )
            }
            CoreTypeConcrete::Felt252(_) => {
                JitValue::Felt252(Felt::from_bytes_le(&values[0].to_bytes_le()))
            }
            CoreTypeConcrete::Uint128(_) => JitValue::Uint128(values[0].to_u128().unwrap()),
            CoreTypeConcrete::Uint64(_) => JitValue::Uint64(values[0].to_u64().unwrap()),
            CoreTypeConcrete::Uint32(_) => JitValue::Uint32(values[0].to_u32().unwrap()),
            CoreTypeConcrete::Uint16(_) => JitValue::Uint16(values[0].to_u16().unwrap()),
            CoreTypeConcrete::Uint8(_) => JitValue::Uint8(values[0].to_u8().unwrap()),
            CoreTypeConcrete::Sint128(_) => {
                JitValue::Sint128(if values[0].to_bigint() >= *HALF_PRIME {
                    -(&*PRIME - &values[0].to_biguint()).to_i128().unwrap()
                } else {
                    values[0].to_biguint().to_i128().unwrap()
                })
            }
            CoreTypeConcrete::Sint64(_) => {
                JitValue::Sint64(if values[0].to_bigint() >= *HALF_PRIME {
                    -(&*PRIME - &values[0].to_biguint()).to_i64().unwrap()
                } else {
                    values[0].to_biguint().to_i64().unwrap()
                })
            }
            CoreTypeConcrete::Sint32(_) => {
                JitValue::Sint32(if values[0].to_bigint() >= *HALF_PRIME {
                    -(&*PRIME - &values[0].to_biguint()).to_i32().unwrap()
                } else {
                    values[0].to_biguint().to_i32().unwrap()
                })
            }
            CoreTypeConcrete::Sint16(_) => {
                JitValue::Sint16(if values[0].to_bigint() >= *HALF_PRIME {
                    -(&*PRIME - &values[0].to_biguint()).to_i16().unwrap()
                } else {
                    values[0].to_biguint().to_i16().unwrap()
                })
            }
            CoreTypeConcrete::Sint8(_) => {
                JitValue::Sint8(if values[0].to_bigint() >= *HALF_PRIME {
                    -(&*PRIME - &values[0].to_biguint()).to_i8().unwrap()
                } else {
                    values[0].to_biguint().to_i8().unwrap()
                })
            }
            CoreTypeConcrete::Enum(info) => {
                let enum_size = map_vm_sizes(size_cache, registry, ty);
                assert_eq!(values.len(), enum_size);

                let (tag, data);
                (tag, values) = values.split_first().unwrap();

                let mut tag = tag.to_usize().unwrap();
                if info.variants.len() > 2 {
                    tag = info.variants.len() - ((tag + 1) >> 1);
                }
                assert!(tag <= info.variants.len());
                data = &values[enum_size - size_cache[&info.variants[tag]] - 1..];

                JitValue::Enum {
                    tag,
                    value: Box::new(map_vm_values(
                        size_cache,
                        registry,
                        memory,
                        data,
                        &info.variants[tag],
                    )),
                    debug_name: ty.debug_name.as_deref().map(String::from),
                }
            }
            CoreTypeConcrete::Struct(info) => JitValue::Struct {
                fields: info
                    .members
                    .iter()
                    .map(|member_ty| {
                        let data;
                        (data, values) =
                            values.split_at(map_vm_sizes(size_cache, registry, member_ty));

                        map_vm_values(size_cache, registry, memory, data, member_ty)
                    })
                    .collect(),
                debug_name: ty.debug_name.as_deref().map(String::from),
            },
            CoreTypeConcrete::SquashedFelt252Dict(info) => JitValue::Felt252Dict {
                value: (values[0].to_usize().unwrap()..values[1].to_usize().unwrap())
                    .step_by(3)
                    .map(|index| {
                        (
                            Felt::from_bytes_le(&memory[index].unwrap().to_bytes_le()),
                            match &info.info.long_id.generic_args[0] {
                                cairo_lang_sierra::program::GenericArg::Type(ty) => map_vm_values(
                                    size_cache,
                                    registry,
                                    memory,
                                    &[memory[index + 2].unwrap()],
                                    ty,
                                ),
                                _ => unimplemented!("unsupported dict value type"),
                            },
                        )
                    })
                    .collect(),
                debug_name: ty.debug_name.as_deref().map(String::from),
            },
            CoreTypeConcrete::Snapshot(info) => {
                map_vm_values(size_cache, registry, memory, values, &info.ty)
            }
            CoreTypeConcrete::Nullable(info) => {
                assert_eq!(values.len(), 1);

                let ty_size = map_vm_sizes(size_cache, registry, &info.ty);
                match values[0].to_usize().unwrap() {
                    0 => JitValue::Null,
                    ptr if ty_size == 0 => {
                        assert_eq!(ptr, 1);
                        map_vm_values(size_cache, registry, memory, &[], &info.ty)
                    }
                    ptr => map_vm_values(
                        size_cache,
                        registry,
                        memory,
                        &memory[ptr..ptr + ty_size]
                            .iter()
                            .cloned()
                            .map(Option::unwrap)
                            .collect::<Vec<_>>(),
                        &info.ty,
                    ),
                }
            }
            CoreTypeConcrete::Box(info) => {
                assert_eq!(values.len(), 1);

                let ty_size = map_vm_sizes(size_cache, registry, &info.ty);
                match values[0].to_usize().unwrap() {
                    ptr if ty_size == 0 => {
                        assert_eq!(ptr, 1);
                        map_vm_values(size_cache, registry, memory, &[], &info.ty)
                    }
                    ptr => map_vm_values(
                        size_cache,
                        registry,
                        memory,
                        &memory[ptr..ptr + ty_size]
                            .iter()
                            .cloned()
                            .map(Option::unwrap)
                            .collect::<Vec<_>>(),
                        &info.ty,
                    ),
                }
            }
            CoreTypeConcrete::NonZero(info) => {
                map_vm_values(size_cache, registry, memory, values, &info.ty)
            }
            CoreTypeConcrete::EcPoint(_) => {
                assert_eq!(values.len(), 2);

                JitValue::EcPoint(
                    Felt::from_bytes_le(&values[0].to_bytes_le()),
                    Felt::from_bytes_le(&values[1].to_bytes_le()),
                )
            }
            CoreTypeConcrete::EcState(_) => {
                assert_eq!(values.len(), 4);

                JitValue::EcState(
                    Felt::from_bytes_le(&values[0].to_bytes_le()),
                    Felt::from_bytes_le(&values[1].to_bytes_le()),
                    Felt::from_bytes_le(&values[2].to_bytes_le()),
                    Felt::from_bytes_le(&values[3].to_bytes_le()),
                )
            }
            CoreTypeConcrete::Bytes31(_) => {
                let mut bytes = values[0].to_bytes_le().to_vec();
                bytes.pop();
                JitValue::Bytes31(bytes.try_into().unwrap())
            }
            CoreTypeConcrete::Coupon(_) => todo!(),
            CoreTypeConcrete::Bitwise(_) => unreachable!(),
            CoreTypeConcrete::Const(_) => unreachable!(),
            CoreTypeConcrete::EcOp(_) => unreachable!(),
            CoreTypeConcrete::GasBuiltin(_) => unreachable!(),
            CoreTypeConcrete::BuiltinCosts(_) => unreachable!(),
            CoreTypeConcrete::RangeCheck(_) => unreachable!(),
            CoreTypeConcrete::Pedersen(_) => unreachable!(),
            CoreTypeConcrete::Poseidon(_) => unreachable!(),
            CoreTypeConcrete::SegmentArena(_) => unreachable!(),
            CoreTypeConcrete::BoundedInt(_) => unreachable!(),
            x => {
                todo!("vm value not yet implemented: {:?}", x.info())
            }
        }
    }

    let mut size_cache = HashMap::new();
    let ty = function.signature.ret_types.last();
    let is_builtin = ty.map_or(false, |ty| registry.get_type(ty).unwrap().is_builtin());
    let returns_panic = ty.map_or(false, |ty| {
        ty.debug_name
            .as_ref()
            .map(|x| x.starts_with("core::panics::PanicResult"))
            .unwrap_or(false)
    });
    assert_eq!(
        vm_result.gas_counter.unwrap_or_else(|| Felt::from(0)),
        Felt::from(native_result.remaining_gas.unwrap_or(0)),
    );

    let vm_result = match &vm_result.value {
        RunResultValue::Success(values) if !values.is_empty() | returns_panic => {
            if returns_panic {
                let inner_ty = match registry.get_type(ty.unwrap())? {
                    CoreTypeConcrete::Enum(info) => &info.variants[0],
                    _ => unreachable!(),
                };
                JitValue::Enum {
                    tag: 0,
                    value: Box::new(map_vm_values(
                        &mut size_cache,
                        &registry,
                        &vm_result.memory,
                        values,
                        inner_ty,
                    )),
                    debug_name: None,
                }
            } else if !is_builtin {
                map_vm_values(
                    &mut size_cache,
                    &registry,
                    &vm_result.memory,
                    values,
                    ty.unwrap(),
                )
            } else {
                JitValue::Struct {
                    fields: Vec::new(),
                    debug_name: None,
                }
            }
        }
        RunResultValue::Panic(values) => JitValue::Enum {
            tag: 1,
            value: Box::new(JitValue::Struct {
                fields: vec![
                    JitValue::Struct {
                        fields: Vec::new(),
                        debug_name: None,
                    },
                    JitValue::Array(
                        values
                            .iter()
                            .map(|value| Felt::from_bytes_le(&value.to_bytes_le()))
                            .map(JitValue::Felt252)
                            .collect(),
                    ),
                ],
                debug_name: None,
            }),
            debug_name: None,
        },
        _ => JitValue::Struct {
            fields: vec![],
            debug_name: None,
        },
    };

    pretty_assertions_sorted::assert_eq!(native_result.return_value, vm_result);
    Ok(())
}

pub const FIELD_HIGH: u128 = (1 << 123) + (17 << 64); // this is equal to 10633823966279327296825105735305134080
pub const FIELD_LOW: u128 = 1;

/// Returns a [`Strategy`] that generates any valid Felt
pub fn any_felt() -> impl Strategy<Value = Felt> {
    use proptest::prelude::*;

    (0..=FIELD_HIGH)
        // turn range into `impl Strategy`
        .prop_map(|x| x)
        // choose second 128-bit limb capped by first one
        .prop_flat_map(|high| {
            let low = if high == FIELD_HIGH {
                (0..FIELD_LOW).prop_map(|x| x).sboxed()
            } else {
                any::<u128>().sboxed()
            };
            (Just(high), low)
        })
        // turn (u128, u128) into limbs array and then into Felt
        .prop_map(|(high, low)| {
            let limbs = [
                (high >> 64) as u64,
                (high & ((1 << 64) - 1)) as u64,
                (low >> 64) as u64,
                (low & ((1 << 64) - 1)) as u64,
            ];
            FieldElement::new(UnsignedInteger::from_limbs(limbs))
        })
        .prop_map(|value: FieldElement<MontgomeryBackendPrimeField<_, 4>>| {
            Felt::from_bytes_be(&value.to_bytes_be())
        })
}

/// Returns a [`Strategy`] that generates any nonzero Felt
pub fn nonzero_felt() -> impl Strategy<Value = Felt> {
    any_felt().prop_filter("is zero", |x| x != &Felt::ZERO)
}<|MERGE_RESOLUTION|>--- conflicted
+++ resolved
@@ -123,11 +123,7 @@
     );
     let main_crate_ids = setup_project(&mut db, program_file.path()).unwrap();
     let sierra_program_with_dbg = compile_prepared_db(
-<<<<<<< HEAD
-        &mut db,
-=======
         &db,
->>>>>>> 44d42081
         main_crate_ids.clone(),
         CompilerConfig {
             replace_ids: true,
@@ -164,11 +160,7 @@
     );
     let main_crate_ids = setup_project(&mut db, program_file).unwrap();
     let sierra_program_with_dbg = compile_prepared_db(
-<<<<<<< HEAD
-        &mut db,
-=======
         &db,
->>>>>>> 44d42081
         main_crate_ids.clone(),
         CompilerConfig {
             replace_ids: true,
