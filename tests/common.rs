--- conflicted
+++ resolved
@@ -30,13 +30,8 @@
         MetadataStorage,
     },
     starknet::StarkNetSyscallHandler,
-<<<<<<< HEAD
     types::felt252::{HALF_PRIME, PRIME},
-    utils::{find_entry_point_by_idx, register_runtime_symbols},
-=======
-    types::felt252::PRIME,
     utils::{find_entry_point_by_idx, register_runtime_symbols, run_pass_manager},
->>>>>>> 6c5e4e2e
     values::JITValue,
     ExecutionResult,
 };
