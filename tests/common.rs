--- conflicted
+++ resolved
@@ -681,11 +681,7 @@
                     "cairo-native missing next value"
                 );
                 let mut vm_value: BigInt = BigInt::from_str(vm_rets.next().unwrap()).unwrap();
-<<<<<<< HEAD
-                // If the i16 value is negative we will get PRIME - val from the vm
-=======
                 // If the i32 value is negative we will get PRIME - val from the vm
->>>>>>> 3c6d762f
                 if vm_value > *HALF_PRIME {
                     vm_value -= BigInt::from_biguint(Sign::Plus, PRIME.clone());
                 }
@@ -703,11 +699,7 @@
                     "cairo-native missing next value"
                 );
                 let mut vm_value: BigInt = BigInt::from_str(vm_rets.next().unwrap()).unwrap();
-<<<<<<< HEAD
-                // If the i16 value is negative we will get PRIME - val from the vm
-=======
                 // If the i64 value is negative we will get PRIME - val from the vm
->>>>>>> 3c6d762f
                 if vm_value > *HALF_PRIME {
                     vm_value -= BigInt::from_biguint(Sign::Plus, PRIME.clone());
                 }
@@ -725,11 +717,7 @@
                     "cairo-native missing next value"
                 );
                 let mut vm_value: BigInt = BigInt::from_str(vm_rets.next().unwrap()).unwrap();
-<<<<<<< HEAD
-                // If the i16 value is negative we will get PRIME - val from the vm
-=======
                 // If the i128 value is negative we will get PRIME - val from the vm
->>>>>>> 3c6d762f
                 if vm_value > *HALF_PRIME {
                     vm_value -= BigInt::from_biguint(Sign::Plus, PRIME.clone());
                 }
