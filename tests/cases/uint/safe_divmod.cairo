use integer::u8_try_as_non_zero;
use integer::u8_safe_divmod;
use integer::u16_try_as_non_zero;
use integer::u16_safe_divmod;
use integer::u32_try_as_non_zero;
use integer::u32_safe_divmod;
use integer::u64_try_as_non_zero;
use integer::u64_safe_divmod;
use integer::u128_try_as_non_zero;
use integer::u128_safe_divmod;
use integer::u256_try_as_non_zero;
use integer::u256_safe_divmod;
use integer::u512;
use integer::u512_safe_div_rem_by_u256;

fn main() -> (
    (u8, u8, bool),
    (u8, u8, bool),
    (u8, u8, bool),
    (u8, u8, bool),
    (u8, u8, bool),
    (u8, u8, bool),
    (u8, u8, bool),
    (u8, u8, bool),
    (u8, u8, bool),

    (u16, u16, bool),
    (u16, u16, bool),
    (u16, u16, bool),
    (u16, u16, bool),
    (u16, u16, bool),
    (u16, u16, bool),
    (u16, u16, bool),
    (u16, u16, bool),
    (u16, u16, bool),

    (u32, u32, bool),
    (u32, u32, bool),
    (u32, u32, bool),
    (u32, u32, bool),
    (u32, u32, bool),
    (u32, u32, bool),
    (u32, u32, bool),
    (u32, u32, bool),
    (u32, u32, bool),

    (u64, u64, bool),
    (u64, u64, bool),
    (u64, u64, bool),
    (u64, u64, bool),
    (u64, u64, bool),
    (u64, u64, bool),
    (u64, u64, bool),
    (u64, u64, bool),
    (u64, u64, bool),

    (u128, u128, bool),
    (u128, u128, bool),
    (u128, u128, bool),
    (u128, u128, bool),
    (u128, u128, bool),
    (u128, u128, bool),
    (u128, u128, bool),
    (u128, u128, bool),
    (u128, u128, bool),

	(u256, u256, bool),
	(u256, u256, bool),
	(u256, u256, bool),
	(u256, u256, bool),
	(u256, u256, bool),
	(u256, u256, bool),
	(u256, u256, bool),
	(u256, u256, bool),
	(u256, u256, bool),

	(u512, u256, bool),
	(u512, u256, bool),
	(u512, u256, bool),
	(u512, u256, bool),
	(u512, u256, bool),
	(u512, u256, bool),
	(u512, u256, bool),
	(u512, u256, bool),
	(u512, u256, bool),
) {
    (
        u8_divmod(0_u8, 0_u8),
        u8_divmod(0_u8, 10_u8),
        u8_divmod(0_u8, 255_u8),
        u8_divmod(10_u8, 0_u8),
        u8_divmod(10_u8, 10_u8),
        u8_divmod(10_u8, 255_u8),
        u8_divmod(255_u8, 0_u8),
        u8_divmod(255_u8, 10_u8),
        u8_divmod(255_u8, 255_u8),

        u16_divmod(0_u16, 0_u16),
        u16_divmod(0_u16, 1000_u16),
        u16_divmod(0_u16, 65535_u16),
        u16_divmod(1000_u16, 0_u16),
        u16_divmod(1000_u16, 1000_u16),
        u16_divmod(1000_u16, 65535_u16),
        u16_divmod(65535_u16, 0_u16),
        u16_divmod(65535_u16, 10_u16),
        u16_divmod(65535_u16, 65535_u16),

        u32_divmod(0_u32, 0_u32),
        u32_divmod(0_u32, 100000_u32),
        u32_divmod(0_u32, 4294967295_u32),
        u32_divmod(100000_u32, 0_u32),
        u32_divmod(100000_u32, 100000_u32),
        u32_divmod(100000_u32, 4294967295_u32),
        u32_divmod(4294967295_u32, 0_u32),
        u32_divmod(4294967295_u32, 10_u32),
        u32_divmod(4294967295_u32, 4294967295_u32),

        u64_divmod(0_u64, 0_u64),
        u64_divmod(0_u64, 10000000000_u64),
        u64_divmod(0_u64, 18446744073709551615_u64),
        u64_divmod(10000000000_u64, 0_u64),
        u64_divmod(10000000000_u64, 10000000000_u64),
        u64_divmod(10000000000_u64, 18446744073709551615_u64),
        u64_divmod(18446744073709551615_u64, 0_u64),
        u64_divmod(18446744073709551615_u64, 10_u64),
        u64_divmod(18446744073709551615_u64, 18446744073709551615_u64),

        u128_divmod(0_u128, 0_u128),
        u128_divmod(0_u128, 100000000000000000000_u128),
        u128_divmod(0_u128, 340282366920938463463374607431768211455_u128),
        u128_divmod(100000000000000000000_u128, 0_u128),
        u128_divmod(100000000000000000000_u128, 100000000000000000000_u128),
        u128_divmod(100000000000000000000_u128, 340282366920938463463374607431768211455_u128),
        u128_divmod(340282366920938463463374607431768211455_u128, 0_u128),
        u128_divmod(340282366920938463463374607431768211455_u128, 10_u128),
        u128_divmod(340282366920938463463374607431768211455_u128, 340282366920938463463374607431768211455_u128),

		u256_divmod(0_u256, 0_u256),
		u256_divmod(0_u256, 100000000000000000000_u256),
		u256_divmod(0_u256, 115792089237316195423570985008687907853269984665640564039457584007913129639935_u256),
		u256_divmod(100000000000000000000_u256, 0_u256),
		u256_divmod(100000000000000000000_u256, 100000000000000000000_u256),
		u256_divmod(100000000000000000000_u256, 115792089237316195423570985008687907853269984665640564039457584007913129639935_u256),
		u256_divmod(115792089237316195423570985008687907853269984665640564039457584007913129639935_u256, 0_u256),
		u256_divmod(115792089237316195423570985008687907853269984665640564039457584007913129639935_u256, 10_u256),
		u256_divmod(115792089237316195423570985008687907853269984665640564039457584007913129639935_u256, 115792089237316195423570985008687907853269984665640564039457584007913129639935_u256),

		u512_divmod(u512 { limb0: 0, limb1: 0, limb2: 0, limb3: 0 }, 0_u256),
		u512_divmod(u512 { limb0: 0, limb1: 0, limb2: 0, limb3: 0 }, 100000000000000000000_u256),
		u512_divmod(u512 { limb0: 0, limb1: 0, limb2: 0, limb3: 0 }, 115792089237316195423570985008687907853269984665640564039457584007913129639935_u256),
		u512_divmod(u512 { limb0: 0, limb1: 0, limb2: 0, limb3: 100000000000000000000_u128 }, 0_u256),
		u512_divmod(u512 { limb0: 0, limb1: 0, limb2: 0, limb3: 100000000000000000000_u128 }, 100000000000000000000_u256),
		u512_divmod(u512 { limb0: 0, limb1: 0, limb2: 0, limb3: 100000000000000000000_u128 }, 115792089237316195423570985008687907853269984665640564039457584007913129639935_u256),
		u512_divmod(u512 {
			limb0: 340282366920938463463374607431768211455_u128,
			limb1: 340282366920938463463374607431768211455_u128,
			limb2: 340282366920938463463374607431768211455_u128,
			limb3: 340282366920938463463374607431768211455_u128
		}, 0_u256),
		u512_divmod(u512 {
			limb0: 340282366920938463463374607431768211455_u128,
			limb1: 340282366920938463463374607431768211455_u128,
			limb2: 340282366920938463463374607431768211455_u128,
			limb3: 340282366920938463463374607431768211455_u128
		}, 100000000000000000000_u256),
		u512_divmod(u512 {
			limb0: 340282366920938463463374607431768211455_u128,
			limb1: 340282366920938463463374607431768211455_u128,
			limb2: 340282366920938463463374607431768211455_u128,
			limb3: 340282366920938463463374607431768211455_u128
		}, 115792089237316195423570985008687907853269984665640564039457584007913129639935_u256),
	)
}

fn u8_divmod(a: u8, b: u8) -> (u8, u8, bool) {
    let rhs = u8_try_as_non_zero(b);
    match rhs {
        Option::Some(x) => {
            let (res_l, res_r) = u8_safe_divmod(a, x);
            (res_l, res_r, true)
        },
        Option::None(()) => (0_u8, 0_u8, false),
    }
}

fn u16_divmod(a: u16, b: u16) -> (u16, u16, bool) {
    let rhs = u16_try_as_non_zero(b);
    match rhs {
        Option::Some(x) => {
            let (res_l, res_r) = u16_safe_divmod(a, x);
            (res_l, res_r, true)
        },
        Option::None(()) => (0_u16, 0_u16, false),
    }
}

fn u32_divmod(a: u32, b: u32) -> (u32, u32, bool) {
    let rhs = u32_try_as_non_zero(b);
    match rhs {
        Option::Some(x) => {
            let (res_l, res_r) = u32_safe_divmod(a, x);
            (res_l, res_r, true)
        },
        Option::None(()) => (0_u32, 0_u32, false),
    }
}

fn u64_divmod(a: u64, b: u64) -> (u64, u64, bool) {
    let rhs = u64_try_as_non_zero(b);
    match rhs {
        Option::Some(x) => {
            let (res_l, res_r) = u64_safe_divmod(a, x);
            (res_l, res_r, true)
        },
        Option::None(()) => (0_u64, 0_u64, false),
    }
}

fn u128_divmod(a: u128, b: u128) -> (u128, u128, bool) {
    let rhs = u128_try_as_non_zero(b);
    match rhs {
        Option::Some(x) => {
            let (res_l, res_r) = u128_safe_divmod(a, x);
            (res_l, res_r, true)
        },
        Option::None(()) => (0_u128, 0_u128, false),
    }
}

fn u256_divmod(a: u256, b: u256) -> (u256, u256, bool) {
    let rhs = u256_try_as_non_zero(b);
    match rhs {
        Option::Some(x) => {
<<<<<<< HEAD
            let (res_l, res_r, c) = u256_safe_divmod(a, x);
=======
            let (res_l, res_r, _) = u256_safe_divmod(a, x);
>>>>>>> 3c6d762f
            (res_l, res_r, true)
        },
        Option::None(()) => (0_u256, 0_u256, false),
    }
}

fn u512_divmod(a: u512, b: u256) -> (u512, u256, bool) {
	let rhs = u256_try_as_non_zero(b);
	match rhs {
		Option::Some(x) => {
			let (res_l, res_r) = u512_safe_div_rem_by_u256(a, x);
			(res_l, res_r, true)
		},
		Option::None(()) => (
            u512 {
                limb0: 0_u128,
                limb1: 0_u128,
                limb2: 0_u128,
                limb3: 0_u128,
            },
            0_u256,
            false,
        ),
	}
}<|MERGE_RESOLUTION|>--- conflicted
+++ resolved
@@ -231,11 +231,7 @@
     let rhs = u256_try_as_non_zero(b);
     match rhs {
         Option::Some(x) => {
-<<<<<<< HEAD
-            let (res_l, res_r, c) = u256_safe_divmod(a, x);
-=======
             let (res_l, res_r, _) = u256_safe_divmod(a, x);
->>>>>>> 3c6d762f
             (res_l, res_r, true)
         },
         Option::None(()) => (0_u256, 0_u256, false),
