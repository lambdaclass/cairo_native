--- conflicted
+++ resolved
@@ -2,13 +2,8 @@
 use cairo_lang_compiler::CompilerConfig;
 use cairo_lang_starknet::contract_class::{compile_path, ContractClass};
 use cairo_native::starknet::{
-<<<<<<< HEAD
-    BlockInfo, ExecutionInfo, Secp256k1Point, Secp256r1Point, StarkNetSyscallHandler,
-    SyscallResult, TxInfo, U256,
-=======
-    BlockInfo, ExecutionInfo, ExecutionInfoV2, ResourceBounds, StarkNetSyscallHandler,
-    SyscallResult, TxInfo, TxV2Info, U256,
->>>>>>> 982089b6
+    BlockInfo, ExecutionInfo, ExecutionInfoV2, ResourceBounds, Secp256k1Point, Secp256r1Point,
+    StarkNetSyscallHandler, SyscallResult, TxInfo, TxV2Info, U256,
 };
 use lazy_static::lazy_static;
 use starknet_types_core::felt::Felt;
