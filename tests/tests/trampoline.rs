use crate::common::load_cairo;
use cairo_lang_sierra::program::Program;
use cairo_native::{
    context::NativeContext,
    execution_result::{BuiltinStats, ExecutionResult},
    executor::JitNativeExecutor,
    utils::find_function_id,
    OptLevel, Value,
};
use starknet_types_core::felt::Felt;

<<<<<<< HEAD
fn run_program(program: &Program, entry_point: &str, args: &[Value]) -> ExecutionResult {
    let entry_point_id = find_function_id(program, entry_point);
=======
fn run_program(program: &Program, entry_point: &str, args: &[JitValue]) -> ExecutionResult {
    let entry_point_id = find_function_id(program, entry_point).expect("entry point not found");
>>>>>>> 2be717cb

    let context = NativeContext::new();
    let module = context.compile(program).unwrap();
    // FIXME: There are some bugs with non-zero LLVM optimization levels.
    let executor = JitNativeExecutor::from_native_module(module, OptLevel::None);

    executor.invoke_dynamic(entry_point_id, args, None).unwrap()
}

#[test]
fn invoke0() {
    let (module_name, program, _) = load_cairo! {
        fn main() {}
    };

    assert_eq!(
        run_program(&program, &format!("{0}::{0}::main", module_name), &[]),
        ExecutionResult {
            remaining_gas: None,
            return_value: Value::Struct {
                fields: Vec::new(),
                debug_name: None,
            },
            builtin_stats: BuiltinStats::default(),
        },
    );
}

#[test]
fn invoke1_felt252() {
    let (module_name, program, _) = load_cairo! {
        fn main(x: felt252) -> felt252 {
            x
        }
    };

    let r = |x: Felt| {
        let x = Value::Felt252(x);
        assert_eq!(
            run_program(
                &program,
                &format!("{0}::{0}::main", module_name),
                &[x.clone()]
            ),
            ExecutionResult {
                remaining_gas: None,
                return_value: x,
                builtin_stats: BuiltinStats::default(),
            },
        );
    };

    r(0.into());
    r(1.into());
    r(10.into());
    r(Felt::MAX);
}

#[test]
fn invoke1_u8() {
    let (module_name, program, _) = load_cairo! {
        fn main(x: u8) -> u8 {
            x
        }
    };

    let r = |x: u8| {
        let x = Value::Uint8(x);
        assert_eq!(
            run_program(
                &program,
                &format!("{0}::{0}::main", module_name),
                &[x.clone()]
            ),
            ExecutionResult {
                remaining_gas: None,
                return_value: x,
                builtin_stats: BuiltinStats::default(),
            },
        );
    };

    r(0);
    r(1);
    r(10);
    r(u8::MAX);
}

#[test]
fn invoke1_u16() {
    let (module_name, program, _) = load_cairo! {
        fn main(x: u16) -> u16 {
            x
        }
    };

    let r = |x: u16| {
        let x = Value::Uint16(x);
        assert_eq!(
            run_program(
                &program,
                &format!("{0}::{0}::main", module_name),
                &[x.clone()]
            ),
            ExecutionResult {
                remaining_gas: None,
                return_value: x,
                builtin_stats: BuiltinStats::default(),
            },
        );
    };

    r(0);
    r(1);
    r(10);
    r(u16::MAX);
}

#[test]
fn invoke1_u32() {
    let (module_name, program, _) = load_cairo! {
        fn main(x: u32) -> u32 {
            x
        }
    };

    let r = |x: u32| {
        let x = Value::Uint32(x);
        assert_eq!(
            run_program(
                &program,
                &format!("{0}::{0}::main", module_name),
                &[x.clone()]
            ),
            ExecutionResult {
                remaining_gas: None,
                return_value: x,
                builtin_stats: BuiltinStats::default(),
            },
        );
    };

    r(0);
    r(1);
    r(10);
    r(u32::MAX);
}

#[test]
fn invoke1_u64() {
    let (module_name, program, _) = load_cairo! {
        fn main(x: u64) -> u64 {
            x
        }
    };

    let r = |x: u64| {
        let x = Value::Uint64(x);
        assert_eq!(
            run_program(
                &program,
                &format!("{0}::{0}::main", module_name),
                &[x.clone()]
            ),
            ExecutionResult {
                remaining_gas: None,
                return_value: x,
                builtin_stats: BuiltinStats::default(),
            },
        );
    };

    r(0);
    r(1);
    r(10);
    r(u64::MAX);
}

#[test]
fn invoke1_u128() {
    let (module_name, program, _) = load_cairo! {
        fn main(x: u128) -> u128 {
            x
        }
    };

    let r = |x: u128| {
        let x = Value::Uint128(x);
        assert_eq!(
            run_program(
                &program,
                &format!("{0}::{0}::main", module_name),
                &[x.clone()]
            ),
            ExecutionResult {
                remaining_gas: None,
                return_value: x,
                builtin_stats: BuiltinStats::default(),
            },
        );
    };

    r(0);
    r(1);
    r(10);
    r(u128::MAX);
}

#[test]
fn invoke1_tuple1_felt252() {
    let (module_name, program, _) = load_cairo! {
        fn main(x: (felt252,)) -> (felt252,) {
            x
        }
    };

    let r = |x: (Felt,)| {
        let x = Value::Struct {
            fields: vec![Value::Felt252(x.0)],
            debug_name: None,
        };
        assert_eq!(
            run_program(
                &program,
                &format!("{0}::{0}::main", module_name),
                &[x.clone()]
            ),
            ExecutionResult {
                remaining_gas: None,
                return_value: x,
                builtin_stats: BuiltinStats::default(),
            },
        );
    };

    r((0.into(),));
    r((1.into(),));
    r((10.into(),));
    r((Felt::MAX,));
}

#[test]
fn invoke1_tuple1_u64() {
    let (module_name, program, _) = load_cairo! {
        fn main(x: (u64,)) -> (u64,) {
            x
        }
    };

    let r = |x: (u64,)| {
        let x = Value::Struct {
            fields: vec![Value::Uint64(x.0)],
            debug_name: None,
        };
        assert_eq!(
            run_program(
                &program,
                &format!("{0}::{0}::main", module_name),
                &[x.clone()]
            ),
            ExecutionResult {
                remaining_gas: None,
                return_value: x,
                builtin_stats: BuiltinStats::default(),
            },
        );
    };

    r((0,));
    r((1,));
    r((10,));
    r((u64::MAX,));
}

#[test]
fn invoke1_tuple5_u8_u16_u32_u64_u128() {
    let (module_name, program, _) = load_cairo! {
        fn main(x: (u8, u16, u32, u64, u128)) -> (u8, u16, u32, u64, u128) {
            x
        }
    };

    let r = |x: (u8, u16, u32, u64, u128)| {
        let x = Value::Struct {
            fields: vec![
                Value::Uint8(x.0),
                Value::Uint16(x.1),
                Value::Uint32(x.2),
                Value::Uint64(x.3),
                Value::Uint128(x.4),
            ],
            debug_name: None,
        };
        assert_eq!(
            run_program(
                &program,
                &format!("{0}::{0}::main", module_name),
                &[x.clone()]
            ),
            ExecutionResult {
                remaining_gas: None,
                return_value: x,
                builtin_stats: BuiltinStats::default(),
            },
        );
    };

    r((0, 0, 0, 0, 0));
    r((1, 1, 1, 1, 1));
    r((10, 10, 10, 10, 10));
    r((u8::MAX, u16::MAX, u32::MAX, u64::MAX, u128::MAX));
}

#[test]
fn invoke1_array_felt252() {
    let (module_name, program, _) = load_cairo! {
        fn main(x: Array<felt252>) -> Array<felt252> {
            x
        }
    };

    let r = |x: Vec<Felt>| {
        let x = Value::Array(x.into_iter().map(Value::Felt252).collect());
        assert_eq!(
            run_program(
                &program,
                &format!("{0}::{0}::main", module_name),
                &[x.clone()]
            ),
            ExecutionResult {
                remaining_gas: None,
                return_value: x,
                builtin_stats: BuiltinStats::default(),
            },
        );
    };

    r(vec![]);
    r(vec![0.into()]);
    r(vec![0.into(), 1.into()]);
    r(vec![0.into(), 1.into(), 10.into()]);
    r(vec![0.into(), 1.into(), 10.into(), Felt::MAX]);
}

#[test]
fn invoke1_enum1_unit() {
    let (module_name, program, _) = load_cairo! {
        enum MyEnum {
            A: ()
        }

        fn main(x: MyEnum) -> MyEnum {
            x
        }
    };

    let x = Value::Enum {
        tag: 0,
        value: Box::new(Value::Struct {
            fields: Vec::new(),
            debug_name: None,
        }),
        debug_name: Some("MyEnum".into()),
    };
    assert_eq!(
        run_program(
            &program,
            &format!("{0}::{0}::main", module_name),
            &[x.clone()]
        ),
        ExecutionResult {
            remaining_gas: None,
            return_value: x,
            builtin_stats: BuiltinStats::default(),
        },
    );
}

#[test]
fn invoke1_enum1_u64() {
    let (module_name, program, _) = load_cairo! {
        enum MyEnum {
            A: u64
        }

        fn main(x: MyEnum) -> MyEnum {
            x
        }
    };

    let r = |x: u64| {
        let x = Value::Enum {
            tag: 0,
            value: Box::new(Value::Uint64(x)),
            debug_name: Some("MyEnum".into()),
        };
        assert_eq!(
            run_program(
                &program,
                &format!("{0}::{0}::main", module_name),
                &[x.clone()]
            ),
            ExecutionResult {
                remaining_gas: None,
                return_value: x,
                builtin_stats: BuiltinStats::default(),
            },
        );
    };

    r(0);
    r(1);
    r(10);
    r(u64::MAX);
}

#[test]
fn invoke1_enum1_felt252() {
    let (module_name, program, _) = load_cairo! {
        enum MyEnum {
            A: felt252
        }

        fn main(x: MyEnum) -> MyEnum {
            x
        }
    };

    let r = |x: Felt| {
        let x = Value::Enum {
            tag: 0,
            value: Box::new(Value::Felt252(x)),
            debug_name: Some("MyEnum".into()),
        };
        assert_eq!(
            run_program(
                &program,
                &format!("{0}::{0}::main", module_name),
                &[x.clone()]
            ),
            ExecutionResult {
                remaining_gas: None,
                return_value: x,
                builtin_stats: BuiltinStats::default(),
            },
        );
    };

    r(0.into());
    r(1.into());
    r(10.into());
    r(Felt::MAX);
}

#[test]
fn invoke1_enum2_u8_u16() {
    let (module_name, program, _) = load_cairo! {
        enum MyEnum {
            A: u8,
            B: u16,
        }

        fn main(x: MyEnum) -> MyEnum {
            x
        }
    };

    enum MyEnum {
        A(u8),
        B(u16),
    }

    let r = |x: MyEnum| {
        let x = match x {
            MyEnum::A(x) => Value::Enum {
                tag: 0,
                value: Box::new(Value::Uint8(x)),
                debug_name: Some("MyEnum".into()),
            },
            MyEnum::B(x) => Value::Enum {
                tag: 1,
                value: Box::new(Value::Uint16(x)),
                debug_name: Some("MyEnum".into()),
            },
        };
        assert_eq!(
            run_program(
                &program,
                &format!("{0}::{0}::main", module_name),
                &[x.clone()]
            ),
            ExecutionResult {
                remaining_gas: None,
                return_value: x,
                builtin_stats: BuiltinStats::default(),
            },
        );
    };

    r(MyEnum::A(0));
    r(MyEnum::A(1));
    r(MyEnum::A(10));
    r(MyEnum::A(u8::MAX));
    r(MyEnum::B(0));
    r(MyEnum::B(1));
    r(MyEnum::B(10));
    r(MyEnum::B(u16::MAX));
}

#[test]
fn invoke1_box_felt252() {
    let (module_name, program, _) = load_cairo! {
        fn main(x: Box<felt252>) -> felt252 {
            x.unbox()
        }
    };

    assert_eq!(
        run_program(
            &program,
            &format!("{0}::{0}::main", module_name),
            &[Value::Felt252(42.into())],
        ),
        ExecutionResult {
            remaining_gas: None,
            return_value: Value::Felt252(42.into()),
            builtin_stats: BuiltinStats::default(),
        }
    );
}

#[test]
fn invoke1_nullable_felt252() {
    let (module_name, program, _) = load_cairo! {
        use core::nullable::{match_nullable, FromNullableResult};

        fn main(x: Nullable<felt252>) -> Option<felt252> {
            match match_nullable(x) {
                FromNullableResult::Null(()) => Option::None(()),
                FromNullableResult::NotNull(x) => Option::Some(x.unbox()),
            }
        }
    };

    assert_eq!(
        run_program(
            &program,
            &format!("{0}::{0}::main", module_name),
            &[Value::Felt252(42.into())],
        ),
        ExecutionResult {
            remaining_gas: None,
            return_value: Value::Enum {
                tag: 0,
                value: Box::new(Value::Felt252(42.into())),
                debug_name: None
            },
            builtin_stats: BuiltinStats::default(),
        }
    );
    assert_eq!(
        run_program(
            &program,
            &format!("{0}::{0}::main", module_name),
            &[Value::Null],
        ),
        ExecutionResult {
            remaining_gas: None,
            return_value: Value::Enum {
                tag: 1,
                value: Box::new(Value::Struct {
                    fields: Vec::new(),
                    debug_name: None
                }),
                debug_name: None
            },
            builtin_stats: BuiltinStats::default(),
        }
    );
}

#[test]
fn test_deserialize_param_bug() {
    let (module_name, program, _) = load_cairo! {
        fn main(
            b0: u64,            // Pedersen
            b1: u64,            // RangeCheck
            b2: u64,            // Bitwise
            b3: u128,           // GasBuiltin
            b4: u64,            // System
            arg0: Span<felt252> // Arguments
        ) -> (u64, u64, u64, u128, u64, Span<felt252>) {
            (b0, b1, b2, b3, b4, arg0)
        }
    };

    let args = vec![
        Value::Uint64(0),
        Value::Uint64(0),
        Value::Uint64(0),
        Value::Uint128(0),
        Value::Uint64(0),
        Value::Struct {
            fields: vec![Value::Array(vec![
                Value::Felt252(1.into()),
                Value::Felt252(2.into()),
            ])],
            debug_name: None,
        },
    ];
    assert_eq!(
        run_program(&program, &format!("{0}::{0}::main", module_name), &args),
        ExecutionResult {
            remaining_gas: None,
            return_value: Value::Struct {
                fields: args,
                debug_name: None
            },
            builtin_stats: BuiltinStats::default(),
        },
    );
}<|MERGE_RESOLUTION|>--- conflicted
+++ resolved
@@ -9,13 +9,8 @@
 };
 use starknet_types_core::felt::Felt;
 
-<<<<<<< HEAD
 fn run_program(program: &Program, entry_point: &str, args: &[Value]) -> ExecutionResult {
-    let entry_point_id = find_function_id(program, entry_point);
-=======
-fn run_program(program: &Program, entry_point: &str, args: &[JitValue]) -> ExecutionResult {
     let entry_point_id = find_function_id(program, entry_point).expect("entry point not found");
->>>>>>> 2be717cb
 
     let context = NativeContext::new();
     let module = context.compile(program).unwrap();
