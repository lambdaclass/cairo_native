use crate::common::{compare_outputs, DEFAULT_GAS};
use crate::common::{load_cairo, run_native_program, run_vm_program};
use cairo_lang_runner::SierraCasmRunner;
use cairo_lang_sierra::program::Program;
use cairo_native::starknet::DummySyscallHandler;
use cairo_native::Value;
use lazy_static::lazy_static;

lazy_static! {
    // Taken from: https://github.com/starkware-libs/sequencer/blob/7ee6f4c8a81def87402c626c9d72a33c74bc3243/crates/blockifier/feature_contracts/cairo1/test_contract.cairo#L656
    static ref TEST: (String, Program, SierraCasmRunner) = load_cairo! {
        use core::circuit::{
<<<<<<< HEAD
            CircuitData, CircuitElement, CircuitInput, circuit_add, circuit_sub, circuit_mul, circuit_inverse,
            EvalCircuitResult, EvalCircuitTrait, u384, CircuitOutputsTrait, CircuitModulus, into_u96_guarantee, U96Guarantee,
            CircuitInputs, AddInputResultTrait, AddInputResult, IntoCircuitInputValue, add_circuit_input
=======
            CircuitElement, CircuitInput, circuit_add, circuit_sub, circuit_mul, circuit_inverse,
            EvalCircuitResult, EvalCircuitTrait, u384, CircuitOutputsTrait, CircuitModulus,
            CircuitInputs, AddInputResultTrait, into_u96_guarantee, U96Guarantee
>>>>>>> 44ba9f16
        };

        #[feature("bounded-int-utils")]
        use core::internal::bounded_int::BoundedInt;

        fn test_guarantee_first_limb() {
            let in1 = CircuitElement::<CircuitInput<0>> {};
            let in2 = CircuitElement::<CircuitInput<1>> {};
            let add = circuit_add(in1, in2);
            let inv = circuit_inverse(add);
            let sub = circuit_sub(inv, in2);
            let mul = circuit_mul(inv, sub);

            let modulus = TryInto::<_, CircuitModulus>::try_into([7, 0, 0, 0]).unwrap();
            let outputs = (mul,)
                .new_inputs()
                .next([3, 0, 0, 0])
                .next([6, 0, 0, 0])
                .done()
                .eval(modulus)
                .unwrap();

            assert!(outputs.get_output(mul) == u384 { limb0: 6, limb1: 0, limb2: 0, limb3: 0 });
        }

        fn test_guarantee_last_limb() {
            let in1 = CircuitElement::<CircuitInput<0>> {};
            let in2 = CircuitElement::<CircuitInput<1>> {};
            let add = circuit_add(in1, in2);

            let modulus = TryInto::<_, CircuitModulus>::try_into([7, 0, 0, 1]).unwrap();
            let outputs = (add,)
                .new_inputs()
                .next([5, 0, 0, 0])
                .next([9, 0, 0, 0])
                .done()
                .eval(modulus)
                .unwrap();

            assert!(outputs.get_output(add) == u384 { limb0: 14, limb1: 0, limb2: 0, limb3: 0 });
        }

        fn test_guarantee_middle_limb() {
            let in1 = CircuitElement::<CircuitInput<0>> {};
            let in2 = CircuitElement::<CircuitInput<1>> {};
            let add = circuit_add(in1, in2);

            let modulus = TryInto::<_, CircuitModulus>::try_into([7, 0, 1, 0]).unwrap();
            let outputs = (add,)
                .new_inputs()
                .next([5, 0, 0, 0])
                .next([9, 0, 0, 0])
                .done()
                .eval(modulus)
                .unwrap();

            assert!(outputs.get_output(add) == u384 { limb0: 14, limb1: 0, limb2: 0, limb3: 0 });
        }

        fn test_circuit_add() -> u384 {
            let in1 = CircuitElement::<CircuitInput<0>> {};
            let in2 = CircuitElement::<CircuitInput<1>> {};
            let add = circuit_add(in1, in2);

            let modulus = TryInto::<_, CircuitModulus>::try_into([12, 12, 12, 12]).unwrap();

            let outputs = (add,)
                .new_inputs()
                .next([3, 3, 3, 3])
                .next([6, 6, 6, 6])
                .done()
                .eval(modulus)
                .unwrap();

            outputs.get_output(add)
        }

        fn test_circuit_sub() -> u384 {
            let in1 = CircuitElement::<CircuitInput<0>> {};
            let in2 = CircuitElement::<CircuitInput<1>> {};
            let sub = circuit_sub(in1, in2);

            let modulus = TryInto::<_, CircuitModulus>::try_into([12, 12, 12, 12]).unwrap();

            let outputs = (sub,)
                .new_inputs()
                .next([6, 6, 6, 6])
                .next([3, 3, 3, 3])
                .done()
                .eval(modulus)
                .unwrap();

            outputs.get_output(sub)
        }

        fn test_circuit_mul() -> u384 {
            let in1 = CircuitElement::<CircuitInput<0>> {};
            let in2 = CircuitElement::<CircuitInput<1>> {};
            let mul = circuit_mul(in1, in2);

            let modulus = TryInto::<_, CircuitModulus>::try_into([12, 12, 12, 12]).unwrap();

            let outputs = (mul,)
                .new_inputs()
                .next([3, 0, 0, 0])
                .next([3, 3, 3, 3])
                .done()
                .eval(modulus)
                .unwrap();

            outputs.get_output(mul)
        }

        fn test_circuit_inv() -> u384 {
            let in1 = CircuitElement::<CircuitInput<0>> {};
            let inv = circuit_inverse(in1);

            let modulus = TryInto::<_, CircuitModulus>::try_into([11, 0, 0, 0]).unwrap();

            let outputs = (inv,)
                .new_inputs()
                .next([2, 0, 0, 0])
                .done()
                .eval(modulus)
                .unwrap();

            outputs.get_output(inv)
        }

        fn test_circuit_full() -> u384 {
            let in1 = CircuitElement::<CircuitInput<0>> {};
            let in2 = CircuitElement::<CircuitInput<1>> {};
            let add1 = circuit_add(in1, in2);
            let mul1 = circuit_mul(add1, in1);
            let mul2 = circuit_mul(mul1, add1);
            let inv1 = circuit_inverse(mul2);
            let sub1 = circuit_sub(inv1, in2);
            let sub2 = circuit_sub(sub1, mul2);
            let inv2 = circuit_inverse(sub2);
            let add2 = circuit_add(inv2, inv2);

            let modulus = TryInto::<_, CircuitModulus>::try_into([17, 14, 14, 14]).unwrap();

            let outputs = (add2,)
                .new_inputs()
                .next([9, 2, 9, 3])
                .next([5, 7, 0, 8])
                .done()
                .eval(modulus)
                .unwrap();

            outputs.get_output(add2)
        }

        fn test_circuit_fail() -> u384 {
            let in1 = CircuitElement::<CircuitInput<0>> {};
            let in2 = CircuitElement::<CircuitInput<1>> {};
            let add = circuit_add(in1, in2);

            let modulus = TryInto::<_, CircuitModulus>::try_into([0, 0, 0, 0]).unwrap(); // Having this modulus makes eval panic

            let outputs = (add,)
                .new_inputs()
                .next([3, 3, 3, 3])
                .next([6, 6, 6, 6])
                .done()
                .eval(modulus)
                .unwrap();

            outputs.get_output(add)
        }

        fn test_into_u96_guarantee() -> (U96Guarantee, U96Guarantee, U96Guarantee) {
            (
                into_u96_guarantee::<BoundedInt<0, 79228162514264337593543950335>>(123),
                into_u96_guarantee::<BoundedInt<100, 1000>>(123),
                into_u96_guarantee::<u8>(123),
            )
        }
<<<<<<< HEAD


        #[generate_trait]
        pub impl AddInputResultImpl2<C> of AddInputResultTrait2<C> {
            fn next_2<Value, +IntoCircuitInputValue<Value>, +Drop<Value>>(
                self: AddInputResult<C>, value: Value,
            ) -> AddInputResult<C> {
                match self {
                    AddInputResult::More(accumulator) => add_circuit_input(
                        accumulator, value.into_circuit_input_value(),
                    ),
                    AddInputResult::Done(_) => panic!("All inputs have been filled"),
                }
            }
            #[inline(always)]
            fn done_2(self: AddInputResult<C>) -> CircuitData<C> {
                match self {
                    AddInputResult::Done(data) => data,
                    AddInputResult::More(_) => panic!("not all inputs filled"),
                }
            }
        }

        // Returns the modulus of BN254
        #[inline(always)]
        fn get_BN254_modulus() -> CircuitModulus {
            let modulus = TryInto::<
                _, CircuitModulus,
            >::try_into([0x6871ca8d3c208c16d87cfd47, 0xb85045b68181585d97816a91, 0x30644e72e131a029, 0x0])
                .unwrap();
            modulus
        }

        fn compute_yInvXnegOverY_BN254() -> (u384, u384) {
            let in1 = CircuitElement::<CircuitInput<0>> {};
            let in2 = CircuitElement::<CircuitInput<1>> {};
            let in3 = CircuitElement::<CircuitInput<2>> {};
            let yInv = circuit_inverse(in3);
            let xNeg = circuit_sub(in1, in2);
            let xNegOverY = circuit_mul(xNeg, yInv);

            let modulus = get_BN254_modulus(); // BN254 prime field modulus

            let outputs = (yInv, xNegOverY)
                .new_inputs()
                .next_2([0, 0, 0, 0])
                .next_2([7, 0, 0, 0])
                .next_2([3, 0, 0, 0])
                .done_2()
                .eval(modulus)
                .unwrap();

            return (outputs.get_output(yInv), outputs.get_output(xNegOverY));
        }

        #[inline(always)]
        pub fn batch_3_mod_bn254() -> u384 {
            let _x = CircuitElement::<CircuitInput<0>> {};
            let _y = CircuitElement::<CircuitInput<1>> {};
            let _z = CircuitElement::<CircuitInput<2>> {};
            let _c0 = CircuitElement::<CircuitInput<3>> {};
            let _c1 = circuit_mul(_c0, _c0);
            let _c2 = circuit_mul(_c1, _c0);
            let _mul1 = circuit_mul(_x, _c0);
            let _mul2 = circuit_mul(_y, _c1);
            let _mul3 = circuit_mul(_z, _c2);
            let res = circuit_add(circuit_add(_mul1, _mul2), _mul3);

            let modulus = get_BN254_modulus(); // BN254 prime field modulus

            let outputs = (res,)
                .new_inputs()
                .next_2([5, 0, 0, 0])
                .next_2([2, 0, 0, 0])
                .next_2([8, 0, 0, 0])
                .next_2([3, 0, 0, 0])
                .done_2()
                .eval(modulus)
                .unwrap();

            return outputs.get_output(res);
        }

        #[derive(Copy, Drop, Debug, PartialEq)]
        pub struct G2Point {
            pub x0: u384,
            pub x1: u384,
            pub y0: u384,
            pub y1: u384,
        }

        #[inline(always)]
        pub fn run_ADD_EC_POINTS_G2_circuit() -> (G2Point,) {
            let p = G2Point {
                x0: u384 {limb0: 5, limb1: 0, limb2: 0, limb3: 0},
                x1: u384 {limb0: 1, limb1: 0, limb2: 0, limb3: 0},
                y0: u384 {limb0: 7, limb1: 0, limb2: 0, limb3: 0},
                y1: u384 {limb0: 2, limb1: 0, limb2: 0, limb3: 0},
            };

            let q = G2Point {
                x0: u384 {limb0: 3, limb1: 0, limb2: 0, limb3: 0},
                x1: u384 {limb0: 4, limb1: 0, limb2: 0, limb3: 0},
                y0: u384 {limb0: 6, limb1: 0, limb2: 0, limb3: 0},
                y1: u384 {limb0: 8, limb1: 0, limb2: 0, limb3: 0},
            };

            // CONSTANT stack
            let in0 = CircuitElement::<CircuitInput<0>> {}; // 0x0

            // INPUT stack
            let (in1, in2, in3) = (CircuitElement::<CircuitInput<1>> {}, CircuitElement::<CircuitInput<2>> {}, CircuitElement::<CircuitInput<3>> {});
            let (in4, in5, in6) = (CircuitElement::<CircuitInput<4>> {}, CircuitElement::<CircuitInput<5>> {}, CircuitElement::<CircuitInput<6>> {});
            let (in7, in8) = (CircuitElement::<CircuitInput<7>> {}, CircuitElement::<CircuitInput<8>> {});
            let t0 = circuit_sub(in3, in7); // Fp2 sub coeff 0/1
            let t1 = circuit_sub(in4, in8); // Fp2 sub coeff 1/1
            let t2 = circuit_sub(in1, in5); // Fp2 sub coeff 0/1
            let t3 = circuit_sub(in2, in6); // Fp2 sub coeff 1/1
            let t4 = circuit_mul(t2, t2); // Fp2 Inv start
            let t5 = circuit_mul(t3, t3);
            let t6 = circuit_add(t4, t5);
            let t7 = circuit_inverse(t6);
            let t8 = circuit_mul(t2, t7); // Fp2 Inv real part end
            let t9 = circuit_mul(t3, t7);
            let t10 = circuit_sub(in0, t9); // Fp2 Inv imag part end
            let t11 = circuit_mul(t0, t8); // Fp2 mul start
            let t12 = circuit_mul(t1, t10);
            let t13 = circuit_sub(t11, t12); // Fp2 mul real part end
            let t14 = circuit_mul(t0, t10);
            let t15 = circuit_mul(t1, t8);
            let t16 = circuit_add(t14, t15); // Fp2 mul imag part end
            let t17 = circuit_add(t13, t16);
            let t18 = circuit_sub(t13, t16);
            let t19 = circuit_mul(t17, t18);
            let t20 = circuit_mul(t13, t16);
            let t21 = circuit_add(t20, t20);
            let t22 = circuit_sub(t19, in1); // Fp2 sub coeff 0/1
            let t23 = circuit_sub(t21, in2); // Fp2 sub coeff 1/1
            let t24 = circuit_sub(t22, in5); // Fp2 sub coeff 0/1
            let t25 = circuit_sub(t23, in6); // Fp2 sub coeff 1/1
            let t26 = circuit_sub(in1, t24); // Fp2 sub coeff 0/1
            let t27 = circuit_sub(in2, t25); // Fp2 sub coeff 1/1
            let t28 = circuit_mul(t13, t26); // Fp2 mul start
            let t29 = circuit_mul(t16, t27);
            let t30 = circuit_sub(t28, t29); // Fp2 mul real part end
            let t31 = circuit_mul(t13, t27);
            let t32 = circuit_mul(t16, t26);
            let t33 = circuit_add(t31, t32); // Fp2 mul imag part end
            let t34 = circuit_sub(t30, in3); // Fp2 sub coeff 0/1
            let t35 = circuit_sub(t33, in4); // Fp2 sub coeff 1/1

            let modulus = get_BN254_modulus();

            let mut circuit_inputs = (t24, t25, t34, t35).new_inputs();
            // Prefill constants:
            circuit_inputs = circuit_inputs.next_2([0x0, 0x0, 0x0, 0x0]); // in0
            // Fill inputs:
            circuit_inputs = circuit_inputs.next_2(p.x0); // in1
            circuit_inputs = circuit_inputs.next_2(p.x1); // in2
            circuit_inputs = circuit_inputs.next_2(p.y0); // in3
            circuit_inputs = circuit_inputs.next_2(p.y1); // in4
            circuit_inputs = circuit_inputs.next_2(q.x0); // in5
            circuit_inputs = circuit_inputs.next_2(q.x1); // in6
            circuit_inputs = circuit_inputs.next_2(q.y0); // in7
            circuit_inputs = circuit_inputs.next_2(q.y1); // in8

            let outputs = circuit_inputs.done_2().eval(modulus).unwrap();
            let result: G2Point = G2Point {
                x0: outputs.get_output(t24),
                x1: outputs.get_output(t25),
                y0: outputs.get_output(t34),
                y1: outputs.get_output(t35),
            };
            return (result,);
        }

        #[derive(Copy, Drop, Debug, PartialEq)]
        pub struct G1Point {
            pub x: u384,
            pub y: u384,
        }

        #[inline(always)]
        pub fn get_BLS12_381_modulus() -> CircuitModulus {
            let modulus = TryInto::<
                _, CircuitModulus,
            >::try_into(
                [
                    0xb153ffffb9feffffffffaaab, 0x6730d2a0f6b0f6241eabfffe, 0x434bacd764774b84f38512bf,
                    0x1a0111ea397fe69a4b1ba7b6,
                ],
            )
                .unwrap();
            modulus
        }


        /////////////////////////// Kakarot ///////////////////////////
        // Add two BN254 EC points without checking if:
        // - the points are on the curve
        // - the points are not the same
        // - none of the points are the point at infinity
        fn add_ec_point_unchecked() -> (u384, u384) {
            let xP = u384 {limb0: 5, limb1: 0, limb2: 0, limb3: 0};
            let yP = u384 {limb0: 7, limb1: 0, limb2: 0, limb3: 0};
            let xQ = u384 {limb0: 9, limb1: 0, limb2: 0, limb3: 0};
            let yQ = u384 {limb0: 4, limb1: 0, limb2: 0, limb3: 0};
            // INPUT stack
            let (_xP, _yP, _xQ, _yQ) = (CircuitElement::<CircuitInput<0>> {}, CircuitElement::<CircuitInput<1>> {}, CircuitElement::<CircuitInput<2>> {}, CircuitElement::<CircuitInput<3>> {});

            let num = circuit_sub(_yP, _yQ);
            let den = circuit_sub(_xP, _xQ);
            let inv_den = circuit_inverse(den);
            let slope = circuit_mul(num, inv_den);
            let slope_sqr = circuit_mul(slope, slope);

            let nx = circuit_sub(circuit_sub(slope_sqr, _xP), _xQ);
            let ny = circuit_sub(circuit_mul(slope, circuit_sub(_xP, nx)), _yP);

            let modulus = get_BN254_modulus(); // BN254 prime field modulus

            let mut circuit_inputs = (nx, ny,).new_inputs();
            // Fill inputs:
            circuit_inputs = circuit_inputs.next_2(xP); // in1
            circuit_inputs = circuit_inputs.next_2(yP); // in2
            circuit_inputs = circuit_inputs.next_2(xQ); // in3
            circuit_inputs = circuit_inputs.next_2(yQ); // in4

            let outputs = circuit_inputs.done_2().eval(modulus).unwrap();

            (outputs.get_output(nx), outputs.get_output(ny))
        }
    };
}

lazy_static! {
    static ref BIG_CIRCUIT: (String, Program, SierraCasmRunner) = load_cairo! {
        use core::circuit::{
            CircuitData, CircuitElement as CE, CircuitInput as CI, circuit_add, circuit_sub, circuit_mul, circuit_inverse,
            EvalCircuitResult, EvalCircuitTrait, u384, CircuitOutputsTrait, CircuitModulus, into_u96_guarantee, U96Guarantee,
            CircuitInputs, AddInputResultTrait, AddInputResult, IntoCircuitInputValue, add_circuit_input
        };

        #[generate_trait]
        pub impl AddInputResultImpl2<C> of AddInputResultTrait2<C> {
            fn next_2<Value, +IntoCircuitInputValue<Value>, +Drop<Value>>(
                self: AddInputResult<C>, value: Value,
            ) -> AddInputResult<C> {
                match self {
                    AddInputResult::More(accumulator) => add_circuit_input(
                        accumulator, value.into_circuit_input_value(),
                    ),
                    AddInputResult::Done(_) => panic!("All inputs have been filled"),
                }
            }
            #[inline(always)]
            fn done_2(self: AddInputResult<C>) -> CircuitData<C> {
                match self {
                    AddInputResult::Done(data) => data,
                    AddInputResult::More(_) => panic!("not all inputs filled"),
                }
            }
        }

        #[derive(Copy, Drop, Debug, PartialEq)]
        pub struct G1Point {
            pub x: u384,
            pub y: u384,
        }

        #[inline(always)]
        pub fn get_BLS12_381_modulus() -> CircuitModulus {
            let modulus = TryInto::<
                _, CircuitModulus,
            >::try_into(
                [
                    0xb153ffffb9feffffffffaaab, 0x6730d2a0f6b0f6241eabfffe, 0x434bacd764774b84f38512bf,
                    0x1a0111ea397fe69a4b1ba7b6,
                ],
            )
                .unwrap();
            modulus
        }

        #[inline(always)]
        pub fn run_CLEAR_COFACTOR_BLS12_381_circuit() -> (G1Point,) {
            let P = G1Point {
                x: u384 {limb0: 5, limb1: 0, limb2: 0, limb3: 0},
                y: u384 {limb0: 7, limb1: 0, limb2: 0, limb3: 0},
            };
            let modulus = get_BLS12_381_modulus();
            // CONSTANT stack
            let in0 = CE::<CI<0>> {}; // 0x3

            // INPUT stack
            let (in1, in2) = (CE::<CI<1>> {}, CE::<CI<2>> {});
            let t0 = circuit_mul(in1, in1);
            let t1 = circuit_mul(in0, t0);
            let t2 = circuit_add(in2, in2);
            let t3 = circuit_inverse(t2);
            let t4 = circuit_mul(t1, t3);
            let t5 = circuit_mul(t4, t4);
            let t6 = circuit_sub(t5, in1);
            let t7 = circuit_sub(t6, in1);
            let t8 = circuit_sub(in1, t7);
            let t9 = circuit_mul(t4, t8);
            let t10 = circuit_sub(t9, in2);
            let t11 = circuit_sub(t10, in2);
            let t12 = circuit_sub(t7, in1);
            let t13 = circuit_inverse(t12);
            let t14 = circuit_mul(t11, t13);
            let t15 = circuit_mul(t14, t14);
            let t16 = circuit_sub(t15, t7);
            let t17 = circuit_sub(t16, in1);
            let t18 = circuit_sub(t7, t17);
            let t19 = circuit_mul(t14, t18);
            let t20 = circuit_sub(t19, t10);
            let t21 = circuit_mul(t17, t17);
            let t22 = circuit_mul(in0, t21);
            let t23 = circuit_add(t20, t20);
            let t24 = circuit_inverse(t23);
            let t25 = circuit_mul(t22, t24);
            let t26 = circuit_mul(t25, t25);
            let t27 = circuit_sub(t26, t17);
            let t28 = circuit_sub(t27, t17);
            let t29 = circuit_sub(t17, t28);
            let t30 = circuit_mul(t25, t29);
            let t31 = circuit_sub(t30, t20);
            let t32 = circuit_mul(t28, t28);
            let t33 = circuit_mul(in0, t32);
            let t34 = circuit_add(t31, t31);
            let t35 = circuit_inverse(t34);
            let t36 = circuit_mul(t33, t35);
            let t37 = circuit_mul(t36, t36);
            let t38 = circuit_sub(t37, t28);
            let t39 = circuit_sub(t38, t28);
            let t40 = circuit_sub(t28, t39);
            let t41 = circuit_mul(t36, t40);
            let t42 = circuit_sub(t41, t31);
            let t43 = circuit_sub(t42, in2);
            let t44 = circuit_sub(t39, in1);
            let t45 = circuit_inverse(t44);
            let t46 = circuit_mul(t43, t45);
            let t47 = circuit_mul(t46, t46);
            let t48 = circuit_sub(t47, t39);
            let t49 = circuit_sub(t48, in1);
            let t50 = circuit_sub(t39, t49);
            let t51 = circuit_mul(t46, t50);
            let t52 = circuit_sub(t51, t42);
            let t53 = circuit_mul(t49, t49);
            let t54 = circuit_mul(in0, t53);
            let t55 = circuit_add(t52, t52);
            let t56 = circuit_inverse(t55);
            let t57 = circuit_mul(t54, t56);
            let t58 = circuit_mul(t57, t57);
            let t59 = circuit_sub(t58, t49);
            let t60 = circuit_sub(t59, t49);
            let t61 = circuit_sub(t49, t60);
            let t62 = circuit_mul(t57, t61);
            let t63 = circuit_sub(t62, t52);
            let t64 = circuit_mul(t60, t60);
            let t65 = circuit_mul(in0, t64);
            let t66 = circuit_add(t63, t63);
            let t67 = circuit_inverse(t66);
            let t68 = circuit_mul(t65, t67);
            let t69 = circuit_mul(t68, t68);
            let t70 = circuit_sub(t69, t60);
            let t71 = circuit_sub(t70, t60);
            let t72 = circuit_sub(t60, t71);
            let t73 = circuit_mul(t68, t72);
            let t74 = circuit_sub(t73, t63);
            let t75 = circuit_mul(t71, t71);
            let t76 = circuit_mul(in0, t75);
            let t77 = circuit_add(t74, t74);
            let t78 = circuit_inverse(t77);
            let t79 = circuit_mul(t76, t78);
            let t80 = circuit_mul(t79, t79);
            let t81 = circuit_sub(t80, t71);
            let t82 = circuit_sub(t81, t71);
            let t83 = circuit_sub(t71, t82);
            let t84 = circuit_mul(t79, t83);
            let t85 = circuit_sub(t84, t74);
            let t86 = circuit_sub(t85, in2);
            let t87 = circuit_sub(t82, in1);
            let t88 = circuit_inverse(t87);
            let t89 = circuit_mul(t86, t88);
            let t90 = circuit_mul(t89, t89);
            let t91 = circuit_sub(t90, t82);
            let t92 = circuit_sub(t91, in1);
            let t93 = circuit_sub(t82, t92);
            let t94 = circuit_mul(t89, t93);
            let t95 = circuit_sub(t94, t85);
            let t96 = circuit_mul(t92, t92);
            let t97 = circuit_mul(in0, t96);
            let t98 = circuit_add(t95, t95);
            let t99 = circuit_inverse(t98);
            let t100 = circuit_mul(t97, t99);
            let t101 = circuit_mul(t100, t100);
            let t102 = circuit_sub(t101, t92);
            let t103 = circuit_sub(t102, t92);
            let t104 = circuit_sub(t92, t103);
            let t105 = circuit_mul(t100, t104);
            let t106 = circuit_sub(t105, t95);
            let t107 = circuit_mul(t103, t103);
            let t108 = circuit_mul(in0, t107);
            let t109 = circuit_add(t106, t106);
            let t110 = circuit_inverse(t109);
            let t111 = circuit_mul(t108, t110);
            let t112 = circuit_mul(t111, t111);
            let t113 = circuit_sub(t112, t103);
            let t114 = circuit_sub(t113, t103);
            let t115 = circuit_sub(t103, t114);
            let t116 = circuit_mul(t111, t115);
            let t117 = circuit_sub(t116, t106);
            let t118 = circuit_mul(t114, t114);
            let t119 = circuit_mul(in0, t118);
            let t120 = circuit_add(t117, t117);
            let t121 = circuit_inverse(t120);
            let t122 = circuit_mul(t119, t121);
            let t123 = circuit_mul(t122, t122);
            let t124 = circuit_sub(t123, t114);
            let t125 = circuit_sub(t124, t114);
            let t126 = circuit_sub(t114, t125);
            let t127 = circuit_mul(t122, t126);
            let t128 = circuit_sub(t127, t117);
            let t129 = circuit_mul(t125, t125);
            let t130 = circuit_mul(in0, t129);
            let t131 = circuit_add(t128, t128);
            let t132 = circuit_inverse(t131);
            let t133 = circuit_mul(t130, t132);
            let t134 = circuit_mul(t133, t133);
            let t135 = circuit_sub(t134, t125);
            let t136 = circuit_sub(t135, t125);
            let t137 = circuit_sub(t125, t136);
            let t138 = circuit_mul(t133, t137);
            let t139 = circuit_sub(t138, t128);
            let t140 = circuit_mul(t136, t136);
            let t141 = circuit_mul(in0, t140);
            let t142 = circuit_add(t139, t139);
            let t143 = circuit_inverse(t142);
            let t144 = circuit_mul(t141, t143);
            let t145 = circuit_mul(t144, t144);
            let t146 = circuit_sub(t145, t136);
            let t147 = circuit_sub(t146, t136);
            let t148 = circuit_sub(t136, t147);
            let t149 = circuit_mul(t144, t148);
            let t150 = circuit_sub(t149, t139);
            let t151 = circuit_mul(t147, t147);
            let t152 = circuit_mul(in0, t151);
            let t153 = circuit_add(t150, t150);
            let t154 = circuit_inverse(t153);
            let t155 = circuit_mul(t152, t154);
            let t156 = circuit_mul(t155, t155);
            let t157 = circuit_sub(t156, t147);
            let t158 = circuit_sub(t157, t147);
            let t159 = circuit_sub(t147, t158);
            let t160 = circuit_mul(t155, t159);
            let t161 = circuit_sub(t160, t150);
            let t162 = circuit_mul(t158, t158);
            let t163 = circuit_mul(in0, t162);
            let t164 = circuit_add(t161, t161);
            let t165 = circuit_inverse(t164);
            let t166 = circuit_mul(t163, t165);
            let t167 = circuit_mul(t166, t166);
            let t168 = circuit_sub(t167, t158);
            let t169 = circuit_sub(t168, t158);
            let t170 = circuit_sub(t158, t169);
            let t171 = circuit_mul(t166, t170);
            let t172 = circuit_sub(t171, t161);
            let t173 = circuit_mul(t169, t169);
            let t174 = circuit_mul(in0, t173);
            let t175 = circuit_add(t172, t172);
            let t176 = circuit_inverse(t175);
            let t177 = circuit_mul(t174, t176);
            let t178 = circuit_mul(t177, t177);
            let t179 = circuit_sub(t178, t169);
            let t180 = circuit_sub(t179, t169);
            let t181 = circuit_sub(t169, t180);
            let t182 = circuit_mul(t177, t181);
            let t183 = circuit_sub(t182, t172);
            let t184 = circuit_mul(t180, t180);
            let t185 = circuit_mul(in0, t184);
            let t186 = circuit_add(t183, t183);
            let t187 = circuit_inverse(t186);
            let t188 = circuit_mul(t185, t187);
            let t189 = circuit_mul(t188, t188);
            let t190 = circuit_sub(t189, t180);
            let t191 = circuit_sub(t190, t180);
            let t192 = circuit_sub(t180, t191);
            let t193 = circuit_mul(t188, t192);
            let t194 = circuit_sub(t193, t183);
            let t195 = circuit_sub(t194, in2);
            let t196 = circuit_sub(t191, in1);
            let t197 = circuit_inverse(t196);
            let t198 = circuit_mul(t195, t197);
            let t199 = circuit_mul(t198, t198);
            let t200 = circuit_sub(t199, t191);
            let t201 = circuit_sub(t200, in1);
            let t202 = circuit_sub(t191, t201);
            let t203 = circuit_mul(t198, t202);
            let t204 = circuit_sub(t203, t194);
            let t205 = circuit_mul(t201, t201);
            let t206 = circuit_mul(in0, t205);
            let t207 = circuit_add(t204, t204);
            let t208 = circuit_inverse(t207);
            let t209 = circuit_mul(t206, t208);
            let t210 = circuit_mul(t209, t209);
            let t211 = circuit_sub(t210, t201);
            let t212 = circuit_sub(t211, t201);
            let t213 = circuit_sub(t201, t212);
            let t214 = circuit_mul(t209, t213);
            let t215 = circuit_sub(t214, t204);
            let t216 = circuit_mul(t212, t212);
            let t217 = circuit_mul(in0, t216);
            let t218 = circuit_add(t215, t215);
            let t219 = circuit_inverse(t218);
            let t220 = circuit_mul(t217, t219);
            let t221 = circuit_mul(t220, t220);
            let t222 = circuit_sub(t221, t212);
            let t223 = circuit_sub(t222, t212);
            let t224 = circuit_sub(t212, t223);
            let t225 = circuit_mul(t220, t224);
            let t226 = circuit_sub(t225, t215);
            let t227 = circuit_mul(t223, t223);
            let t228 = circuit_mul(in0, t227);
            let t229 = circuit_add(t226, t226);
            let t230 = circuit_inverse(t229);
            let t231 = circuit_mul(t228, t230);
            let t232 = circuit_mul(t231, t231);
            let t233 = circuit_sub(t232, t223);
            let t234 = circuit_sub(t233, t223);
            let t235 = circuit_sub(t223, t234);
            let t236 = circuit_mul(t231, t235);
            let t237 = circuit_sub(t236, t226);
            let t238 = circuit_mul(t234, t234);
            let t239 = circuit_mul(in0, t238);
            let t240 = circuit_add(t237, t237);
            let t241 = circuit_inverse(t240);
            let t242 = circuit_mul(t239, t241);
            let t243 = circuit_mul(t242, t242);
            let t244 = circuit_sub(t243, t234);
            let t245 = circuit_sub(t244, t234);
            let t246 = circuit_sub(t234, t245);
            let t247 = circuit_mul(t242, t246);
            let t248 = circuit_sub(t247, t237);
            let t249 = circuit_mul(t245, t245);
            let t250 = circuit_mul(in0, t249);
            let t251 = circuit_add(t248, t248);
            let t252 = circuit_inverse(t251);
            let t253 = circuit_mul(t250, t252);
            let t254 = circuit_mul(t253, t253);
            let t255 = circuit_sub(t254, t245);
            let t256 = circuit_sub(t255, t245);
            let t257 = circuit_sub(t245, t256);
            let t258 = circuit_mul(t253, t257);
            let t259 = circuit_sub(t258, t248);
            let t260 = circuit_mul(t256, t256);
            let t261 = circuit_mul(in0, t260);
            let t262 = circuit_add(t259, t259);
            let t263 = circuit_inverse(t262);
            let t264 = circuit_mul(t261, t263);
            let t265 = circuit_mul(t264, t264);
            let t266 = circuit_sub(t265, t256);
            let t267 = circuit_sub(t266, t256);
            let t268 = circuit_sub(t256, t267);
            let t269 = circuit_mul(t264, t268);
            let t270 = circuit_sub(t269, t259);
            let t271 = circuit_mul(t267, t267);
            let t272 = circuit_mul(in0, t271);
            let t273 = circuit_add(t270, t270);
            let t274 = circuit_inverse(t273);
            let t275 = circuit_mul(t272, t274);
            let t276 = circuit_mul(t275, t275);
            let t277 = circuit_sub(t276, t267);
            let t278 = circuit_sub(t277, t267);
            let t279 = circuit_sub(t267, t278);
            let t280 = circuit_mul(t275, t279);
            let t281 = circuit_sub(t280, t270);
            let t282 = circuit_mul(t278, t278);
            let t283 = circuit_mul(in0, t282);
            let t284 = circuit_add(t281, t281);
            let t285 = circuit_inverse(t284);
            let t286 = circuit_mul(t283, t285);
            let t287 = circuit_mul(t286, t286);
            let t288 = circuit_sub(t287, t278);
            let t289 = circuit_sub(t288, t278);
            let t290 = circuit_sub(t278, t289);
            let t291 = circuit_mul(t286, t290);
            let t292 = circuit_sub(t291, t281);
            let t293 = circuit_mul(t289, t289);
            let t294 = circuit_mul(in0, t293);
            let t295 = circuit_add(t292, t292);
            let t296 = circuit_inverse(t295);
            let t297 = circuit_mul(t294, t296);
            let t298 = circuit_mul(t297, t297);
            let t299 = circuit_sub(t298, t289);
            let t300 = circuit_sub(t299, t289);
            let t301 = circuit_sub(t289, t300);
            let t302 = circuit_mul(t297, t301);
            let t303 = circuit_sub(t302, t292);
            let t304 = circuit_mul(t300, t300);
            let t305 = circuit_mul(in0, t304);
            let t306 = circuit_add(t303, t303);
            let t307 = circuit_inverse(t306);
            let t308 = circuit_mul(t305, t307);
            let t309 = circuit_mul(t308, t308);
            let t310 = circuit_sub(t309, t300);
            let t311 = circuit_sub(t310, t300);
            let t312 = circuit_sub(t300, t311);
            let t313 = circuit_mul(t308, t312);
            let t314 = circuit_sub(t313, t303);
            let t315 = circuit_mul(t311, t311);
            let t316 = circuit_mul(in0, t315);
            let t317 = circuit_add(t314, t314);
            let t318 = circuit_inverse(t317);
            let t319 = circuit_mul(t316, t318);
            let t320 = circuit_mul(t319, t319);
            let t321 = circuit_sub(t320, t311);
            let t322 = circuit_sub(t321, t311);
            let t323 = circuit_sub(t311, t322);
            let t324 = circuit_mul(t319, t323);
            let t325 = circuit_sub(t324, t314);
            let t326 = circuit_mul(t322, t322);
            let t327 = circuit_mul(in0, t326);
            let t328 = circuit_add(t325, t325);
            let t329 = circuit_inverse(t328);
            let t330 = circuit_mul(t327, t329);
            let t331 = circuit_mul(t330, t330);
            let t332 = circuit_sub(t331, t322);
            let t333 = circuit_sub(t332, t322);
            let t334 = circuit_sub(t322, t333);
            let t335 = circuit_mul(t330, t334);
            let t336 = circuit_sub(t335, t325);
            let t337 = circuit_mul(t333, t333);
            let t338 = circuit_mul(in0, t337);
            let t339 = circuit_add(t336, t336);
            let t340 = circuit_inverse(t339);
            let t341 = circuit_mul(t338, t340);
            let t342 = circuit_mul(t341, t341);
            let t343 = circuit_sub(t342, t333);
            let t344 = circuit_sub(t343, t333);
            let t345 = circuit_sub(t333, t344);
            let t346 = circuit_mul(t341, t345);
            let t347 = circuit_sub(t346, t336);
            let t348 = circuit_mul(t344, t344);
            let t349 = circuit_mul(in0, t348);
            let t350 = circuit_add(t347, t347);
            let t351 = circuit_inverse(t350);
            let t352 = circuit_mul(t349, t351);
            let t353 = circuit_mul(t352, t352);
            let t354 = circuit_sub(t353, t344);
            let t355 = circuit_sub(t354, t344);
            let t356 = circuit_sub(t344, t355);
            let t357 = circuit_mul(t352, t356);
            let t358 = circuit_sub(t357, t347);
            let t359 = circuit_mul(t355, t355);
            let t360 = circuit_mul(in0, t359);
            let t361 = circuit_add(t358, t358);
            let t362 = circuit_inverse(t361);
            let t363 = circuit_mul(t360, t362);
            let t364 = circuit_mul(t363, t363);
            let t365 = circuit_sub(t364, t355);
            let t366 = circuit_sub(t365, t355);
            let t367 = circuit_sub(t355, t366);
            let t368 = circuit_mul(t363, t367);
            let t369 = circuit_sub(t368, t358);
            let t370 = circuit_mul(t366, t366);
            let t371 = circuit_mul(in0, t370);
            let t372 = circuit_add(t369, t369);
            let t373 = circuit_inverse(t372);
            let t374 = circuit_mul(t371, t373);
            let t375 = circuit_mul(t374, t374);
            let t376 = circuit_sub(t375, t366);
            let t377 = circuit_sub(t376, t366);
            let t378 = circuit_sub(t366, t377);
            let t379 = circuit_mul(t374, t378);
            let t380 = circuit_sub(t379, t369);
            let t381 = circuit_mul(t377, t377);
            let t382 = circuit_mul(in0, t381);
            let t383 = circuit_add(t380, t380);
            let t384 = circuit_inverse(t383);
            let t385 = circuit_mul(t382, t384);
            let t386 = circuit_mul(t385, t385);
            let t387 = circuit_sub(t386, t377);
            let t388 = circuit_sub(t387, t377);
            let t389 = circuit_sub(t377, t388);
            let t390 = circuit_mul(t385, t389);
            let t391 = circuit_sub(t390, t380);
            let t392 = circuit_mul(t388, t388);
            let t393 = circuit_mul(in0, t392);
            let t394 = circuit_add(t391, t391);
            let t395 = circuit_inverse(t394);
            let t396 = circuit_mul(t393, t395);
            let t397 = circuit_mul(t396, t396);
            let t398 = circuit_sub(t397, t388);
            let t399 = circuit_sub(t398, t388);
            let t400 = circuit_sub(t388, t399);
            let t401 = circuit_mul(t396, t400);
            let t402 = circuit_sub(t401, t391);
            let t403 = circuit_mul(t399, t399);
            let t404 = circuit_mul(in0, t403);
            let t405 = circuit_add(t402, t402);
            let t406 = circuit_inverse(t405);
            let t407 = circuit_mul(t404, t406);
            let t408 = circuit_mul(t407, t407);
            let t409 = circuit_sub(t408, t399);
            let t410 = circuit_sub(t409, t399);
            let t411 = circuit_sub(t399, t410);
            let t412 = circuit_mul(t407, t411);
            let t413 = circuit_sub(t412, t402);
            let t414 = circuit_mul(t410, t410);
            let t415 = circuit_mul(in0, t414);
            let t416 = circuit_add(t413, t413);
            let t417 = circuit_inverse(t416);
            let t418 = circuit_mul(t415, t417);
            let t419 = circuit_mul(t418, t418);
            let t420 = circuit_sub(t419, t410);
            let t421 = circuit_sub(t420, t410);
            let t422 = circuit_sub(t410, t421);
            let t423 = circuit_mul(t418, t422);
            let t424 = circuit_sub(t423, t413);
            let t425 = circuit_mul(t421, t421);
            let t426 = circuit_mul(in0, t425);
            let t427 = circuit_add(t424, t424);
            let t428 = circuit_inverse(t427);
            let t429 = circuit_mul(t426, t428);
            let t430 = circuit_mul(t429, t429);
            let t431 = circuit_sub(t430, t421);
            let t432 = circuit_sub(t431, t421);
            let t433 = circuit_sub(t421, t432);
            let t434 = circuit_mul(t429, t433);
            let t435 = circuit_sub(t434, t424);
            let t436 = circuit_mul(t432, t432);
            let t437 = circuit_mul(in0, t436);
            let t438 = circuit_add(t435, t435);
            let t439 = circuit_inverse(t438);
            let t440 = circuit_mul(t437, t439);
            let t441 = circuit_mul(t440, t440);
            let t442 = circuit_sub(t441, t432);
            let t443 = circuit_sub(t442, t432);
            let t444 = circuit_sub(t432, t443);
            let t445 = circuit_mul(t440, t444);
            let t446 = circuit_sub(t445, t435);
            let t447 = circuit_mul(t443, t443);
            let t448 = circuit_mul(in0, t447);
            let t449 = circuit_add(t446, t446);
            let t450 = circuit_inverse(t449);
            let t451 = circuit_mul(t448, t450);
            let t452 = circuit_mul(t451, t451);
            let t453 = circuit_sub(t452, t443);
            let t454 = circuit_sub(t453, t443);
            let t455 = circuit_sub(t443, t454);
            let t456 = circuit_mul(t451, t455);
            let t457 = circuit_sub(t456, t446);
            let t458 = circuit_mul(t454, t454);
            let t459 = circuit_mul(in0, t458);
            let t460 = circuit_add(t457, t457);
            let t461 = circuit_inverse(t460);
            let t462 = circuit_mul(t459, t461);
            let t463 = circuit_mul(t462, t462);
            let t464 = circuit_sub(t463, t454);
            let t465 = circuit_sub(t464, t454);
            let t466 = circuit_sub(t454, t465);
            let t467 = circuit_mul(t462, t466);
            let t468 = circuit_sub(t467, t457);
            let t469 = circuit_mul(t465, t465);
            let t470 = circuit_mul(in0, t469);
            let t471 = circuit_add(t468, t468);
            let t472 = circuit_inverse(t471);
            let t473 = circuit_mul(t470, t472);
            let t474 = circuit_mul(t473, t473);
            let t475 = circuit_sub(t474, t465);
            let t476 = circuit_sub(t475, t465);
            let t477 = circuit_sub(t465, t476);
            let t478 = circuit_mul(t473, t477);
            let t479 = circuit_sub(t478, t468);
            let t480 = circuit_mul(t476, t476);
            let t481 = circuit_mul(in0, t480);
            let t482 = circuit_add(t479, t479);
            let t483 = circuit_inverse(t482);
            let t484 = circuit_mul(t481, t483);
            let t485 = circuit_mul(t484, t484);
            let t486 = circuit_sub(t485, t476);
            let t487 = circuit_sub(t486, t476);
            let t488 = circuit_sub(t476, t487);
            let t489 = circuit_mul(t484, t488);
            let t490 = circuit_sub(t489, t479);
            let t491 = circuit_mul(t487, t487);
            let t492 = circuit_mul(in0, t491);
            let t493 = circuit_add(t490, t490);
            let t494 = circuit_inverse(t493);
            let t495 = circuit_mul(t492, t494);
            let t496 = circuit_mul(t495, t495);
            let t497 = circuit_sub(t496, t487);
            let t498 = circuit_sub(t497, t487);
            let t499 = circuit_sub(t487, t498);
            let t500 = circuit_mul(t495, t499);
            let t501 = circuit_sub(t500, t490);
            let t502 = circuit_mul(t498, t498);
            let t503 = circuit_mul(in0, t502);
            let t504 = circuit_add(t501, t501);
            let t505 = circuit_inverse(t504);
            let t506 = circuit_mul(t503, t505);
            let t507 = circuit_mul(t506, t506);
            let t508 = circuit_sub(t507, t498);
            let t509 = circuit_sub(t508, t498);
            let t510 = circuit_sub(t498, t509);
            let t511 = circuit_mul(t506, t510);
            let t512 = circuit_sub(t511, t501);
            let t513 = circuit_mul(t509, t509);
            let t514 = circuit_mul(in0, t513);
            let t515 = circuit_add(t512, t512);
            let t516 = circuit_inverse(t515);
            let t517 = circuit_mul(t514, t516);
            let t518 = circuit_mul(t517, t517);
            let t519 = circuit_sub(t518, t509);
            let t520 = circuit_sub(t519, t509);
            let t521 = circuit_sub(t509, t520);
            let t522 = circuit_mul(t517, t521);
            let t523 = circuit_sub(t522, t512);
            let t524 = circuit_mul(t520, t520);
            let t525 = circuit_mul(in0, t524);
            let t526 = circuit_add(t523, t523);
            let t527 = circuit_inverse(t526);
            let t528 = circuit_mul(t525, t527);
            let t529 = circuit_mul(t528, t528);
            let t530 = circuit_sub(t529, t520);
            let t531 = circuit_sub(t530, t520);
            let t532 = circuit_sub(t520, t531);
            let t533 = circuit_mul(t528, t532);
            let t534 = circuit_sub(t533, t523);
            let t535 = circuit_mul(t531, t531);
            let t536 = circuit_mul(in0, t535);
            let t537 = circuit_add(t534, t534);
            let t538 = circuit_inverse(t537);
            let t539 = circuit_mul(t536, t538);
            let t540 = circuit_mul(t539, t539);
            let t541 = circuit_sub(t540, t531);
            let t542 = circuit_sub(t541, t531);
            let t543 = circuit_sub(t531, t542);
            let t544 = circuit_mul(t539, t543);
            let t545 = circuit_sub(t544, t534);
            let t546 = circuit_mul(t542, t542);
            let t547 = circuit_mul(in0, t546);
            let t548 = circuit_add(t545, t545);
            let t549 = circuit_inverse(t548);
            let t550 = circuit_mul(t547, t549);
            let t551 = circuit_mul(t550, t550);
            let t552 = circuit_sub(t551, t542);
            let t553 = circuit_sub(t552, t542);
            let t554 = circuit_sub(t542, t553);
            let t555 = circuit_mul(t550, t554);
            let t556 = circuit_sub(t555, t545);
            let t557 = circuit_sub(t556, in2);
            let t558 = circuit_sub(t553, in1);
            let t559 = circuit_inverse(t558);
            let t560 = circuit_mul(t557, t559);
            let t561 = circuit_mul(t560, t560);
            let t562 = circuit_sub(t561, t553);
            let t563 = circuit_sub(t562, in1);
            let t564 = circuit_sub(t553, t563);
            let t565 = circuit_mul(t560, t564);
            let t566 = circuit_sub(t565, t556);
            let t567 = circuit_mul(t563, t563);
            let t568 = circuit_mul(in0, t567);
            let t569 = circuit_add(t566, t566);
            let t570 = circuit_inverse(t569);
            let t571 = circuit_mul(t568, t570);
            let t572 = circuit_mul(t571, t571);
            let t573 = circuit_sub(t572, t563);
            let t574 = circuit_sub(t573, t563);
            let t575 = circuit_sub(t563, t574);
            let t576 = circuit_mul(t571, t575);
            let t577 = circuit_sub(t576, t566);
            let t578 = circuit_mul(t574, t574);
            let t579 = circuit_mul(in0, t578);
            let t580 = circuit_add(t577, t577);
            let t581 = circuit_inverse(t580);
            let t582 = circuit_mul(t579, t581);
            let t583 = circuit_mul(t582, t582);
            let t584 = circuit_sub(t583, t574);
            let t585 = circuit_sub(t584, t574);
            let t586 = circuit_sub(t574, t585);
            let t587 = circuit_mul(t582, t586);
            let t588 = circuit_sub(t587, t577);
            let t589 = circuit_mul(t585, t585);
            let t590 = circuit_mul(in0, t589);
            let t591 = circuit_add(t588, t588);
            let t592 = circuit_inverse(t591);
            let t593 = circuit_mul(t590, t592);
            let t594 = circuit_mul(t593, t593);
            let t595 = circuit_sub(t594, t585);
            let t596 = circuit_sub(t595, t585);
            let t597 = circuit_sub(t585, t596);
            let t598 = circuit_mul(t593, t597);
            let t599 = circuit_sub(t598, t588);
            let t600 = circuit_mul(t596, t596);
            let t601 = circuit_mul(in0, t600);
            let t602 = circuit_add(t599, t599);
            let t603 = circuit_inverse(t602);
            let t604 = circuit_mul(t601, t603);
            let t605 = circuit_mul(t604, t604);
            let t606 = circuit_sub(t605, t596);
            let t607 = circuit_sub(t606, t596);
            let t608 = circuit_sub(t596, t607);
            let t609 = circuit_mul(t604, t608);
            let t610 = circuit_sub(t609, t599);
            let t611 = circuit_mul(t607, t607);
            let t612 = circuit_mul(in0, t611);
            let t613 = circuit_add(t610, t610);
            let t614 = circuit_inverse(t613);
            let t615 = circuit_mul(t612, t614);
            let t616 = circuit_mul(t615, t615);
            let t617 = circuit_sub(t616, t607);
            let t618 = circuit_sub(t617, t607);
            let t619 = circuit_sub(t607, t618);
            let t620 = circuit_mul(t615, t619);
            let t621 = circuit_sub(t620, t610);
            let t622 = circuit_mul(t618, t618);
            let t623 = circuit_mul(in0, t622);
            let t624 = circuit_add(t621, t621);
            let t625 = circuit_inverse(t624);
            let t626 = circuit_mul(t623, t625);
            let t627 = circuit_mul(t626, t626);
            let t628 = circuit_sub(t627, t618);
            let t629 = circuit_sub(t628, t618);
            let t630 = circuit_sub(t618, t629);
            let t631 = circuit_mul(t626, t630);
            let t632 = circuit_sub(t631, t621);
            let t633 = circuit_mul(t629, t629);
            let t634 = circuit_mul(in0, t633);
            let t635 = circuit_add(t632, t632);
            let t636 = circuit_inverse(t635);
            let t637 = circuit_mul(t634, t636);
            let t638 = circuit_mul(t637, t637);
            let t639 = circuit_sub(t638, t629);
            let t640 = circuit_sub(t639, t629);
            let t641 = circuit_sub(t629, t640);
            let t642 = circuit_mul(t637, t641);
            let t643 = circuit_sub(t642, t632);
            let t644 = circuit_mul(t640, t640);
            let t645 = circuit_mul(in0, t644);
            let t646 = circuit_add(t643, t643);
            let t647 = circuit_inverse(t646);
            let t648 = circuit_mul(t645, t647);
            let t649 = circuit_mul(t648, t648);
            let t650 = circuit_sub(t649, t640);
            let t651 = circuit_sub(t650, t640);
            let t652 = circuit_sub(t640, t651);
            let t653 = circuit_mul(t648, t652);
            let t654 = circuit_sub(t653, t643);
            let t655 = circuit_mul(t651, t651);
            let t656 = circuit_mul(in0, t655);
            let t657 = circuit_add(t654, t654);
            let t658 = circuit_inverse(t657);
            let t659 = circuit_mul(t656, t658);
            let t660 = circuit_mul(t659, t659);
            let t661 = circuit_sub(t660, t651);
            let t662 = circuit_sub(t661, t651);
            let t663 = circuit_sub(t651, t662);
            let t664 = circuit_mul(t659, t663);
            let t665 = circuit_sub(t664, t654);
            let t666 = circuit_mul(t662, t662);
            let t667 = circuit_mul(in0, t666);
            let t668 = circuit_add(t665, t665);
            let t669 = circuit_inverse(t668);
            let t670 = circuit_mul(t667, t669);
            let t671 = circuit_mul(t670, t670);
            let t672 = circuit_sub(t671, t662);
            let t673 = circuit_sub(t672, t662);
            let t674 = circuit_sub(t662, t673);
            let t675 = circuit_mul(t670, t674);
            let t676 = circuit_sub(t675, t665);
            let t677 = circuit_mul(t673, t673);
            let t678 = circuit_mul(in0, t677);
            let t679 = circuit_add(t676, t676);
            let t680 = circuit_inverse(t679);
            let t681 = circuit_mul(t678, t680);
            let t682 = circuit_mul(t681, t681);
            let t683 = circuit_sub(t682, t673);
            let t684 = circuit_sub(t683, t673);
            let t685 = circuit_sub(t673, t684);
            let t686 = circuit_mul(t681, t685);
            let t687 = circuit_sub(t686, t676);
            let t688 = circuit_mul(t684, t684);
            let t689 = circuit_mul(in0, t688);
            let t690 = circuit_add(t687, t687);
            let t691 = circuit_inverse(t690);
            let t692 = circuit_mul(t689, t691);
            let t693 = circuit_mul(t692, t692);
            let t694 = circuit_sub(t693, t684);
            let t695 = circuit_sub(t694, t684);
            let t696 = circuit_sub(t684, t695);
            let t697 = circuit_mul(t692, t696);
            let t698 = circuit_sub(t697, t687);
            let t699 = circuit_mul(t695, t695);
            let t700 = circuit_mul(in0, t699);
            let t701 = circuit_add(t698, t698);
            let t702 = circuit_inverse(t701);
            let t703 = circuit_mul(t700, t702);
            let t704 = circuit_mul(t703, t703);
            let t705 = circuit_sub(t704, t695);
            let t706 = circuit_sub(t705, t695);
            let t707 = circuit_sub(t695, t706);
            let t708 = circuit_mul(t703, t707);
            let t709 = circuit_sub(t708, t698);
            let t710 = circuit_mul(t706, t706);
            let t711 = circuit_mul(in0, t710);
            let t712 = circuit_add(t709, t709);
            let t713 = circuit_inverse(t712);
            let t714 = circuit_mul(t711, t713);
            let t715 = circuit_mul(t714, t714);
            let t716 = circuit_sub(t715, t706);
            let t717 = circuit_sub(t716, t706);
            let t718 = circuit_sub(t706, t717);
            let t719 = circuit_mul(t714, t718);
            let t720 = circuit_sub(t719, t709);
            let t721 = circuit_mul(t717, t717);
            let t722 = circuit_mul(in0, t721);
            let t723 = circuit_add(t720, t720);
            let t724 = circuit_inverse(t723);
            let t725 = circuit_mul(t722, t724);
            let t726 = circuit_mul(t725, t725);
            let t727 = circuit_sub(t726, t717);
            let t728 = circuit_sub(t727, t717);
            let t729 = circuit_sub(t717, t728);
            let t730 = circuit_mul(t725, t729);
            let t731 = circuit_sub(t730, t720);
            let t732 = circuit_mul(t728, t728);
            let t733 = circuit_mul(in0, t732);
            let t734 = circuit_add(t731, t731);
            let t735 = circuit_inverse(t734);
            let t736 = circuit_mul(t733, t735);
            let t737 = circuit_mul(t736, t736);
            let t738 = circuit_sub(t737, t728);
            let t739 = circuit_sub(t738, t728);
            let t740 = circuit_sub(t728, t739);
            let t741 = circuit_mul(t736, t740);
            let t742 = circuit_sub(t741, t731);
            let t743 = circuit_sub(in2, t742);
            let t744 = circuit_sub(in1, t739);
            let t745 = circuit_inverse(t744);
            let t746 = circuit_mul(t743, t745);
            let t747 = circuit_mul(t746, t746);
            let t748 = circuit_sub(t747, in1);
            let t749 = circuit_sub(t748, t739);
            let t750 = circuit_sub(in1, t749);
            let t751 = circuit_mul(t746, t750);
            let t752 = circuit_sub(t751, in2);

            let modulus = modulus;

            let mut circuit_inputs = (t749, t752).new_inputs();
            // Prefill constants:
            circuit_inputs = circuit_inputs.next_2([0x3, 0x0, 0x0, 0x0]); // in0
            // Fill inputs:
            circuit_inputs = circuit_inputs.next_2(P.x); // in1
            circuit_inputs = circuit_inputs.next_2(P.y); // in2

            let outputs = circuit_inputs.done_2().eval(modulus).unwrap();
            let res: G1Point = G1Point { x: outputs.get_output(t749), y: outputs.get_output(t752) };
            return (res,);
        }
=======
>>>>>>> 44ba9f16
    };
}

#[test]
fn circuit_guarantee_first_limb() {
    let program = &TEST;

    let result_vm = run_vm_program(
        program,
        "test_guarantee_first_limb",
        vec![],
        Some(DEFAULT_GAS as usize),
    )
    .unwrap();

    let result_native = run_native_program(
        program,
        "test_guarantee_first_limb",
        &[],
        Some(DEFAULT_GAS),
        Option::<DummySyscallHandler>::None,
    );

    assert!(matches!(
        result_native.return_value,
        Value::Enum { tag: 0, .. }
    ));

    compare_outputs(
        &program.1,
        &program
            .2
            .find_function("test_guarantee_first_limb")
            .unwrap()
            .id,
        &result_vm,
        &result_native,
    )
    .unwrap();
}

#[test]
fn circuit_guarantee_last_limb() {
    let program = &TEST;

    let result_vm = run_vm_program(
        program,
        "test_guarantee_last_limb",
        vec![],
        Some(DEFAULT_GAS as usize),
    )
    .unwrap();

    let result_native = run_native_program(
        program,
        "test_guarantee_last_limb",
        &[],
        Some(DEFAULT_GAS),
        Option::<DummySyscallHandler>::None,
    );

    assert!(matches!(
        result_native.return_value,
        Value::Enum { tag: 0, .. }
    ));

    compare_outputs(
        &program.1,
        &program
            .2
            .find_function("test_guarantee_last_limb")
            .unwrap()
            .id,
        &result_vm,
        &result_native,
    )
    .unwrap();
}

#[test]
fn circuit_guarantee_middle_limb() {
    let program = &TEST;

    let result_vm = run_vm_program(
        program,
        "test_guarantee_middle_limb",
        vec![],
        Some(DEFAULT_GAS as usize),
    )
    .unwrap();

    let result_native = run_native_program(
        program,
        "test_guarantee_middle_limb",
        &[],
        Some(DEFAULT_GAS),
        Option::<DummySyscallHandler>::None,
    );

    assert!(matches!(
        result_native.return_value,
        Value::Enum { tag: 0, .. }
    ));

    compare_outputs(
        &program.1,
        &program
            .2
            .find_function("test_guarantee_middle_limb")
            .unwrap()
            .id,
        &result_vm,
        &result_native,
    )
    .unwrap();
}

#[test]
fn comparison_circuit_add() {
    let program = &TEST;

    let result_vm = run_vm_program(
        program,
        "test_circuit_add",
        vec![],
        Some(DEFAULT_GAS as usize),
    )
    .unwrap();

    let result_native = run_native_program(
        program,
        "test_circuit_add",
        &[],
        Some(DEFAULT_GAS),
        Option::<DummySyscallHandler>::None,
    );

    compare_outputs(
        &program.1,
        &program.2.find_function("test_circuit_add").unwrap().id,
        &result_vm,
        &result_native,
    )
    .unwrap();
}

#[test]
fn comparison_circuit_sub() {
    let program = &TEST;

    let result_vm = run_vm_program(
        program,
        "test_circuit_sub",
        vec![],
        Some(DEFAULT_GAS as usize),
    )
    .unwrap();

    let result_native = run_native_program(
        program,
        "test_circuit_sub",
        &[],
        Some(DEFAULT_GAS),
        Option::<DummySyscallHandler>::None,
    );

    compare_outputs(
        &program.1,
        &program.2.find_function("test_circuit_sub").unwrap().id,
        &result_vm,
        &result_native,
    )
    .unwrap();
}

#[test]
fn comparison_circuit_mul() {
    let program = &TEST;

    let result_vm = run_vm_program(
        program,
        "test_circuit_mul",
        vec![],
        Some(DEFAULT_GAS as usize),
    )
    .unwrap();

    let result_native = run_native_program(
        program,
        "test_circuit_mul",
        &[],
        Some(DEFAULT_GAS),
        Option::<DummySyscallHandler>::None,
    );

    compare_outputs(
        &program.1,
        &program.2.find_function("test_circuit_mul").unwrap().id,
        &result_vm,
        &result_native,
    )
    .unwrap();
}

#[test]
fn comparison_circuit_inv() {
    let program = &TEST;

    let result_vm = run_vm_program(
        program,
        "test_circuit_inv",
        vec![],
        Some(DEFAULT_GAS as usize),
    )
    .unwrap();

    let result_native = run_native_program(
        program,
        "test_circuit_inv",
        &[],
        Some(DEFAULT_GAS),
        Option::<DummySyscallHandler>::None,
    );

    compare_outputs(
        &program.1,
        &program.2.find_function("test_circuit_inv").unwrap().id,
        &result_vm,
        &result_native,
    )
    .unwrap();
}

#[test]
fn comparison_circuit_full() {
    let program = &TEST;

    let result_vm = run_vm_program(
        program,
        "test_circuit_full",
        vec![],
        Some(DEFAULT_GAS as usize),
    )
    .unwrap();

    let result_native = run_native_program(
        program,
        "test_circuit_full",
        &[],
        Some(DEFAULT_GAS),
        Option::<DummySyscallHandler>::None,
    );

    compare_outputs(
        &program.1,
        &program.2.find_function("test_circuit_full").unwrap().id,
        &result_vm,
        &result_native,
    )
    .unwrap();
}

#[test]
fn comparison_circuit_fail() {
    let program = &TEST;

    let result_vm = run_vm_program(
        program,
        "test_circuit_fail",
        vec![],
        Some(DEFAULT_GAS as usize),
    )
    .unwrap();

    let result_native = run_native_program(
        program,
        "test_circuit_fail",
        &[],
        Some(DEFAULT_GAS),
        Option::<DummySyscallHandler>::None,
    );

    compare_outputs(
        &program.1,
        &program.2.find_function("test_circuit_fail").unwrap().id,
        &result_vm,
        &result_native,
    )
    .unwrap();
}

#[test]
fn comparison_circuit_into_u96_guarantee() {
    let program = &TEST;

    let result_vm = run_vm_program(
        program,
        "test_into_u96_guarantee",
        vec![],
        Some(DEFAULT_GAS as usize),
    )
    .unwrap();

    let result_native = run_native_program(
        program,
        "test_into_u96_guarantee",
        &[],
        Some(DEFAULT_GAS),
        Option::<DummySyscallHandler>::None,
    );

    compare_outputs(
        &program.1,
        &program
            .2
            .find_function("test_into_u96_guarantee")
            .unwrap()
            .id,
        &result_vm,
        &result_native,
    )
    .unwrap();
<<<<<<< HEAD
}

#[test]
fn comparison_circuit_y_inv_x_neg_over_y_bn254() {
    let program = &TEST;

    let result_vm = run_vm_program(
        program,
        "compute_yInvXnegOverY_BN254",
        vec![],
        Some(DEFAULT_GAS as usize),
    )
    .unwrap();

    let result_native = run_native_program(
        program,
        "compute_yInvXnegOverY_BN254",
        &[],
        Some(DEFAULT_GAS),
        Option::<DummySyscallHandler>::None,
    );

    compare_outputs(
        &program.1,
        &program
            .2
            .find_function("compute_yInvXnegOverY_BN254")
            .unwrap()
            .id,
        &result_vm,
        &result_native,
    )
    .unwrap();
}

#[test]
fn comparison_circuit_batch_3_mod_bn254() {
    let program = &TEST;

    let result_vm = run_vm_program(
        program,
        "batch_3_mod_bn254",
        vec![],
        Some(DEFAULT_GAS as usize),
    )
    .unwrap();

    let result_native = run_native_program(
        program,
        "batch_3_mod_bn254",
        &[],
        Some(DEFAULT_GAS),
        Option::<DummySyscallHandler>::None,
    );

    compare_outputs(
        &program.1,
        &program.2.find_function("batch_3_mod_bn254").unwrap().id,
        &result_vm,
        &result_native,
    )
    .unwrap();
}

#[test]
fn comparison_circuit_add_ec_points_g2() {
    let program = &TEST;

    let result_vm = run_vm_program(
        program,
        "run_ADD_EC_POINTS_G2_circuit",
        vec![],
        Some(DEFAULT_GAS as usize),
    )
    .unwrap();

    let result_native = run_native_program(
        program,
        "run_ADD_EC_POINTS_G2_circuit",
        &[],
        Some(DEFAULT_GAS),
        Option::<DummySyscallHandler>::None,
    );

    compare_outputs(
        &program.1,
        &program
            .2
            .find_function("run_ADD_EC_POINTS_G2_circuit")
            .unwrap()
            .id,
        &result_vm,
        &result_native,
    )
    .unwrap();
}

#[test]
fn comparison_circuit_clear_cofactor_bls12_381() {
    let program = &BIG_CIRCUIT;

    let result_vm = run_vm_program(
        program,
        "run_CLEAR_COFACTOR_BLS12_381_circuit",
        vec![],
        Some(DEFAULT_GAS as usize),
    )
    .unwrap();

    let result_native = run_native_program(
        program,
        "run_CLEAR_COFACTOR_BLS12_381_circuit",
        &[],
        Some(DEFAULT_GAS),
        Option::<DummySyscallHandler>::None,
    );

    compare_outputs(
        &program.1,
        &program
            .2
            .find_function("run_CLEAR_COFACTOR_BLS12_381_circuit")
            .unwrap()
            .id,
        &result_vm,
        &result_native,
    )
    .unwrap();
}

#[test]
fn comparison_circuit_add_ec_point_unchecked() {
    let program = &TEST;

    let result_vm = run_vm_program(
        program,
        "add_ec_point_unchecked",
        vec![],
        Some(DEFAULT_GAS as usize),
    )
    .unwrap();

    let result_native = run_native_program(
        program,
        "add_ec_point_unchecked",
        &[],
        Some(DEFAULT_GAS),
        Option::<DummySyscallHandler>::None,
    );

    compare_outputs(
        &program.1,
        &program
            .2
            .find_function("add_ec_point_unchecked")
            .unwrap()
            .id,
        &result_vm,
        &result_native,
    )
    .unwrap();
=======
>>>>>>> 44ba9f16
}<|MERGE_RESOLUTION|>--- conflicted
+++ resolved
@@ -10,15 +10,9 @@
     // Taken from: https://github.com/starkware-libs/sequencer/blob/7ee6f4c8a81def87402c626c9d72a33c74bc3243/crates/blockifier/feature_contracts/cairo1/test_contract.cairo#L656
     static ref TEST: (String, Program, SierraCasmRunner) = load_cairo! {
         use core::circuit::{
-<<<<<<< HEAD
             CircuitData, CircuitElement, CircuitInput, circuit_add, circuit_sub, circuit_mul, circuit_inverse,
             EvalCircuitResult, EvalCircuitTrait, u384, CircuitOutputsTrait, CircuitModulus, into_u96_guarantee, U96Guarantee,
             CircuitInputs, AddInputResultTrait, AddInputResult, IntoCircuitInputValue, add_circuit_input
-=======
-            CircuitElement, CircuitInput, circuit_add, circuit_sub, circuit_mul, circuit_inverse,
-            EvalCircuitResult, EvalCircuitTrait, u384, CircuitOutputsTrait, CircuitModulus,
-            CircuitInputs, AddInputResultTrait, into_u96_guarantee, U96Guarantee
->>>>>>> 44ba9f16
         };
 
         #[feature("bounded-int-utils")]
@@ -198,8 +192,6 @@
                 into_u96_guarantee::<u8>(123),
             )
         }
-<<<<<<< HEAD
-
 
         #[generate_trait]
         pub impl AddInputResultImpl2<C> of AddInputResultTrait2<C> {
@@ -1262,8 +1254,6 @@
             let res: G1Point = G1Point { x: outputs.get_output(t749), y: outputs.get_output(t752) };
             return (res,);
         }
-=======
->>>>>>> 44ba9f16
     };
 }
 
@@ -1586,7 +1576,6 @@
         &result_native,
     )
     .unwrap();
-<<<<<<< HEAD
 }
 
 #[test]
@@ -1748,6 +1737,4 @@
         &result_native,
     )
     .unwrap();
-=======
->>>>>>> 44ba9f16
 }