--- conflicted
+++ resolved
@@ -3,6 +3,7 @@
 use cairo_lang_runner::{Arg, SierraCasmRunner};
 use cairo_lang_sierra::program::Program;
 use cairo_native::starknet::DummySyscallHandler;
+use cairo_native::utils::felt252_str;
 use cairo_native::Value;
 use lazy_static::lazy_static;
 use proptest::prelude::*;
@@ -190,26 +191,12 @@
         &PEDERSEN,
         "run_test",
         &[
-<<<<<<< HEAD
-            Value::felt_str(
+            Value::Felt252(felt252_str(
                 "2163739901324492107409690946633517860331020929182861814098856895601180685",
-            ),
-            Value::felt_str(
+            )),
+            Value::Felt252(felt252_str(
                 "2392090257937917229310563411601744459500735555884672871108624696010915493156",
-=======
-            JitValue::Felt252(
-                Felt::from_dec_str(
-                    "2163739901324492107409690946633517860331020929182861814098856895601180685",
-                )
-                .unwrap(),
-            ),
-            JitValue::Felt252(
-                Felt::from_dec_str(
-                    "2392090257937917229310563411601744459500735555884672871108624696010915493156",
-                )
-                .unwrap(),
->>>>>>> 2be717cb
-            ),
+            )),
         ],
         Some(DEFAULT_GAS as u128),
         Option::<DummySyscallHandler>::None,
