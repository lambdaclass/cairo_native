use crate::common::{run_native_starknet_aot_contract, run_native_starknet_contract};
use cairo_lang_compiler::CompilerConfig;
use cairo_lang_starknet::compile::compile_path;
use cairo_native::starknet_stub::StubSyscallHandler;
use lazy_static::lazy_static;
use std::path::Path;

lazy_static! {
    static ref KECCAK_CONTRACT: cairo_lang_starknet_classes::contract_class::ContractClass = {
        let path = Path::new("tests/tests/starknet/contracts/test_keccak.cairo");

        compile_path(
            path,
            None,
            CompilerConfig {
                replace_ids: true,
                ..Default::default()
            },
        )
        .unwrap()
    };
}

#[test]
fn keccak_test() {
    let contract = &KECCAK_CONTRACT;

    let entry_point = contract.entry_points_by_type.external.first().unwrap();

    let program = contract.extract_sierra_program().unwrap();
    let result = run_native_starknet_contract(
        &program,
        entry_point.function_idx,
        &[],
        &mut StubSyscallHandler::default(),
    );

    assert!(!result.failure_flag);
<<<<<<< HEAD
    assert_eq!(
        result.remaining_gas,
        340282366920938463463374607431768143715
    );
=======
    assert_eq!(result.remaining_gas, 18446744073709483675);
>>>>>>> ebfa9a11
    assert_eq!(result.return_values, vec![1.into()]);

    let result_aot_ct = run_native_starknet_aot_contract(
        contract,
        &entry_point.selector,
        &[],
        &mut StubSyscallHandler::default(),
    );

    assert!(!result_aot_ct.failure_flag);
    assert_eq!(result_aot_ct.remaining_gas, result.remaining_gas);
    assert_eq!(result_aot_ct.return_values, vec![1.into()]);
}<|MERGE_RESOLUTION|>--- conflicted
+++ resolved
@@ -36,14 +36,7 @@
     );
 
     assert!(!result.failure_flag);
-<<<<<<< HEAD
-    assert_eq!(
-        result.remaining_gas,
-        340282366920938463463374607431768143715
-    );
-=======
     assert_eq!(result.remaining_gas, 18446744073709483675);
->>>>>>> ebfa9a11
     assert_eq!(result.return_values, vec![1.into()]);
 
     let result_aot_ct = run_native_starknet_aot_contract(
